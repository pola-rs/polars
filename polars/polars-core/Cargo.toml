--- conflicted
+++ resolved
@@ -148,14 +148,8 @@
 lazy_static = "1.4"
 ndarray = { version = "0.15", optional = true, default_features = false }
 num = "^0.4"
-<<<<<<< HEAD
-polars-arrow = { version = "0.19.1", path = "../polars-arrow", features = ["compute"] }
-polars-utils = { version = "0.1.0", path = "../polars-utils", optional = true }
-=======
-num_cpus = "1"
 polars-arrow = { version = "0.20.0", path = "../polars-arrow", features = ["compute"] }
 polars-utils = { version = "0.20.0", path = "../polars-utils", optional = true }
->>>>>>> ecb75a37
 prettytable-rs = { version = "0.8.0", optional = true }
 rand = { version = "0.8", optional = true, features = ["small_rng", "std"] }
 rand_distr = { version = "0.4", optional = true }
