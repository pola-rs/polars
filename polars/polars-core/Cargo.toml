[package]
name = "polars-core"
version.workspace = true
authors = ["ritchie46 <ritchie46@gmail.com>"]
edition = "2021"
license = "MIT"
repository = "https://github.com/pola-rs/polars"
description = "Core of the Polars DataFrame library"

# See more keys and their definitions at https://doc.rust-lang.org/cargo/reference/manifest.html

[features]
simd = ["arrow/simd"]
avx512 = []
docs = []
temporal = ["regex", "chrono"]
random = ["rand", "rand_distr"]
default = ["docs", "temporal", "private"]
lazy = ["sort_multiple"]

# ~40% faster collect, needed until trustedlength iter stabilizes
# more fast paths, slower compilation
performant = ["polars-arrow/performant"]

# extra utilities for Utf8Chunked
strings = ["regex", "polars-arrow/strings", "arrow/compute_substring"]
string_encoding = ["base64", "hex"]
# support for ObjectChunked<T> (downcastable Series of any type)
object = ["serde_json"]

fmt = ["comfy-table"]

# opt-in features
# sort by multiple columns
sort_multiple = []
# create from row values
# and include pivot operation
rows = []
# dont use this
private = []

# operations
is_in = []
zip_with = []
round_series = []
checked_arithmetic = []
repeat_by = []
is_first = []
is_last = []
asof_join = []
cross_join = []
dot_product = []
concat_str = []
row_hash = []
reinterpret = []
take_opt_iter = []
mode = []
extract_jsonpath = ["serde_json", "jsonpath_lib"]
# allow groupby operation on list type
groupby_list = []
# cumsum, cummin, etc.
cum_agg = []
# rolling window functions
rolling_window = []
interpolate = []
rank = []
diff = []
pct_change = ["diff"]
moment = []
diagonal_concat = []
horizontal_concat = []
abs = []
ewma = []
dataframe_arithmetic = []
product = []
unique_counts = []
partition_by = []
semi_anti_join = []
chunked_ids = []
describe = []
timezones = ["chrono-tz", "arrow/chrono-tz"]

dynamic_groupby = ["dtype-datetime", "dtype-date"]

# opt-in datatypes for Series
dtype-date = ["temporal"]
dtype-datetime = ["temporal"]
dtype-duration = ["temporal"]
dtype-time = ["temporal"]
dtype-i8 = []
dtype-i16 = []
dtype-u8 = []
dtype-u16 = []
dtype-categorical = ["smartstring"]
dtype-struct = []

parquet = ["arrow/io_parquet"]

# scale to terabytes?
bigidx = ["polars-arrow/bigidx"]

serde-lazy = ["serde", "polars-arrow/serde", "indexmap/serde"]

docs-selection = [
  "ndarray",
  "is_in",
  "sort_multiple",
  "rows",
  "docs",
  "strings",
  "object",
  "lazy",
  "temporal",
  "random",
  "zip_with",
  "round_series",
  "checked_arithmetic",
  "repeat_by",
  "is_first",
  "is_last",
  "asof_join",
  "cross_join",
  "dot_product",
  "concat_str",
  "row_hash",
  "mode",
  "cum_agg",
  "rolling_window",
  "interpolate",
  "diff",
  "moment",
  "dtype-categorical",
  "rank",
  "diagonal_concat",
  "horizontal_concat",
  "abs",
  "dataframe_arithmetic",
  "string_encoding",
  "product",
  "unique_counts",
  "describe",
  "chunked_ids",
  "semi_anti_join",
  "partition_by",
]

[dependencies]
ahash.workspace = true
anyhow.workspace = true
arrow.workspace = true
base64 = { version = "0.13", optional = true }
bitflags = "1.3"
chrono = { version = "0.4", optional = true }
chrono-tz = { version = "0.6", optional = true }
comfy-table = { version = "5.0", optional = true }
hashbrown.workspace = true
hex = { version = "0.4", optional = true }
indexmap = { version = "1", features = ["std"] }
jsonpath_lib = { version = "0.3.0", optional = true, git = "https://github.com/ritchie46/jsonpath", branch = "improve_compiled" }
ndarray = { version = "0.15", optional = true, default_features = false }
num.workspace = true
once_cell = "1"
polars-arrow = { version = "0.24.2", path = "../polars-arrow", features = ["compute"] }
polars-utils = { version = "0.24.2", path = "../polars-utils" }
rand = { version = "0.8", optional = true, features = ["small_rng", "std"] }
rand_distr = { version = "0.4", optional = true }
rayon.workspace = true
regex = { version = "1.5", optional = true }
# activate if you want serde support for Series and DataFrames
serde = { version = "1", features = ["derive"], optional = true }
serde_json = { version = "1", optional = true }
smartstring = { version = "1", optional = true }
<<<<<<< HEAD
thiserror = "^1.0"

[dependencies.arrow]
package = "arrow2"
# git = "https://github.com/jorgecarleitao/arrow2"
# git = "https://github.com/ritchie46/arrow2"
git = "https://github.com/ozgrakkurt/arrow2"
# rev = "6c102a0c3e2dbeb185360dd3d5c3637b5e2028fd"
# path = "../../../arrow2"
# branch = "comparison_and_validity"
# version = "0.14"
default-features = false
features = [
  "compute_aggregate",
  "compute_arithmetics",
  "compute_boolean",
  "compute_boolean_kleene",
  "compute_cast",
  "compute_comparison",
  "compute_concatenate",
  "compute_filter",
  "compute_if_then_else",
]
=======
thiserror.workspace = true
>>>>>>> 9d8ff8e7

[dev-dependencies]
bincode = "1"

[package.metadata.docs.rs]
# not all because arrow 4.3 does not compile with simd
# all-features = true
features = ["docs-selection"]
# defines the configuration attribute `docsrs`
rustdoc-args = ["--cfg", "docsrs"]<|MERGE_RESOLUTION|>--- conflicted
+++ resolved
@@ -170,18 +170,16 @@
 serde = { version = "1", features = ["derive"], optional = true }
 serde_json = { version = "1", optional = true }
 smartstring = { version = "1", optional = true }
-<<<<<<< HEAD
 thiserror = "^1.0"
 
 [dependencies.arrow]
 package = "arrow2"
 # git = "https://github.com/jorgecarleitao/arrow2"
 # git = "https://github.com/ritchie46/arrow2"
-git = "https://github.com/ozgrakkurt/arrow2"
 # rev = "6c102a0c3e2dbeb185360dd3d5c3637b5e2028fd"
 # path = "../../../arrow2"
 # branch = "comparison_and_validity"
-# version = "0.14"
+version = "0.14"
 default-features = false
 features = [
   "compute_aggregate",
@@ -194,9 +192,7 @@
   "compute_filter",
   "compute_if_then_else",
 ]
-=======
 thiserror.workspace = true
->>>>>>> 9d8ff8e7
 
 [dev-dependencies]
 bincode = "1"
