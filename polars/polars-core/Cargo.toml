[package]
name = "polars-core"
version = "0.21.1"
authors = ["ritchie46 <ritchie46@gmail.com>"]
edition = "2021"
license = "MIT"
repository = "https://github.com/pola-rs/polars"
description = "Core of the Polars DataFrame library"

# See more keys and their definitions at https://doc.rust-lang.org/cargo/reference/manifest.html

[features]
simd = ["arrow/simd"]
avx512 = []
docs = []
temporal = ["regex", "chrono"]
random = ["rand", "rand_distr"]
default = ["docs", "temporal", "private"]
lazy = ["sort_multiple"]

# ~40% faster collect, needed until trustedlength iter stabilizes
performant = []

# extra utilities for Utf8Chunked
strings = ["regex", "polars-arrow/strings", "arrow/compute_substring"]
string_encoding = ["base64", "hex"]
# support for ObjectChunked<T> (downcastable Series of any type)
object = ["serde_json"]

fmt = ["comfy-table"]

# opt-in features
# sort by multiple columns
sort_multiple = []
# create from row values
# and include pivot operation
rows = []
# dont use this
private = []

# operations
is_in = []
zip_with = []
round_series = []
checked_arithmetic = []
repeat_by = []
is_first = []
is_last = []
asof_join = []
cross_join = []
dot_product = []
concat_str = []
row_hash = []
reinterpret = []
take_opt_iter = []
mode = []
extract_jsonpath = ["serde_json", "jsonpath_lib"]
# allow groupby operation on list type
groupby_list = []
# cumsum, cummin, etc.
cum_agg = []
# rolling window functions
rolling_window = []
interpolate = []
# additional list utils
list = []
rank = []
diff = []
pct_change = ["diff"]
moment = []
diagonal_concat = []
horizontal_concat = []
abs = []
ewma = []
dataframe_arithmetic = []
product = []
unique_counts = []
log = []
partition_by = []
semi_anti_join = []
chunked_ids = []
<<<<<<< HEAD
describe = []
=======
timezones = ["chrono-tz", "arrow/chrono-tz"]
>>>>>>> e819f43e

dynamic_groupby = ["dtype-datetime", "dtype-date"]

# opt-in datatypes for Series
dtype-date = ["temporal"]
dtype-datetime = ["temporal"]
dtype-duration = ["temporal"]
dtype-time = ["temporal"]
dtype-i8 = []
dtype-i16 = []
dtype-u8 = []
dtype-u16 = []
dtype-categorical = []
dtype-struct = []

parquet = ["arrow/io_parquet"]

# scale to terrabytes?
bigidx = ["polars-arrow/bigidx"]

serde-lazy = ["serde", "polars-arrow/serde", "indexmap/serde"]

docs-selection = [
  "ndarray",
  "is_in",
  "sort_multiple",
  "rows",
  "docs",
  "strings",
  "object",
  "lazy",
  "temporal",
  "random",
  "zip_with",
  "round_series",
  "checked_arithmetic",
  "repeat_by",
  "is_first",
  "is_last",
  "asof_join",
  "cross_join",
  "dot_product",
  "concat_str",
  "row_hash",
  "mode",
  "extract_jsonpath",
  "cum_agg",
  "rolling_window",
  "interpolate",
  "diff",
  "moment",
  "dtype-categorical",
  "rank",
  "list",
  "diagonal_concat",
  "horizontal_concat",
  "abs",
  "dataframe_arithmetic",
  "string_encoding",
  "product",
  "unique_counts",
  "log",
<<<<<<< HEAD
  "describe",
=======
  "chunked_ids",
  "semi_anti_join",
  "partition_by",
>>>>>>> e819f43e
]

[dependencies]
ahash = "0.7"
anyhow = "1.0"
base64 = { version = "0.13", optional = true }
chrono = { version = "0.4", optional = true }
chrono-tz = { version = "0.6", optional = true }
comfy-table = { version = "5.0", optional = true }
hashbrown = { version = "0.12", features = ["rayon"] }
hex = { version = "0.4", optional = true }
indexmap = { version = "1", features = ["std"] }
jsonpath_lib = { version = "0.3.0", optional = true, git = "https://github.com/ritchie46/jsonpath", branch = "improve_compiled" }
ndarray = { version = "0.15", optional = true, default_features = false }
num = "^0.4"
once_cell = "1"
polars-arrow = { version = "0.21.1", path = "../polars-arrow", features = ["compute"] }
polars-utils = { version = "0.21.1", path = "../polars-utils" }
rand = { version = "0.8", optional = true, features = ["small_rng", "std"] }
rand_distr = { version = "0.4", optional = true }
rayon = "1.5"
regex = { version = "1.5", optional = true }
# activate if you want serde support for Series and DataFrames
serde = { version = "1", features = ["derive"], optional = true }
serde_json = { version = "1", optional = true }
thiserror = "^1.0"

[dependencies.arrow]
package = "arrow2"
git = "https://github.com/jorgecarleitao/arrow2"
# git = "https://github.com/ritchie46/arrow2"
rev = "b9aa8e8da7648559efdc78535085a509a281c55d"
# branch = "polars"
# version = "0.11"
default-features = false
features = [
  "compute_aggregate",
  "compute_arithmetics",
  "compute_boolean",
  "compute_boolean_kleene",
  "compute_cast",
  "compute_comparison",
  "compute_concatenate",
  "compute_filter",
  "compute_if_then_else",
  "compute_take",
]

[dev-dependencies]
bincode = "1"

[package.metadata.docs.rs]
# not all because arrow 4.3 does not compile with simd
# all-features = true
features = ["docs-selection"]
# defines the configuration attribute `docsrs`
rustdoc-args = ["--cfg", "docsrs"]<|MERGE_RESOLUTION|>--- conflicted
+++ resolved
@@ -79,11 +79,8 @@
 partition_by = []
 semi_anti_join = []
 chunked_ids = []
-<<<<<<< HEAD
 describe = []
-=======
 timezones = ["chrono-tz", "arrow/chrono-tz"]
->>>>>>> e819f43e
 
 dynamic_groupby = ["dtype-datetime", "dtype-date"]
 
@@ -146,13 +143,10 @@
   "product",
   "unique_counts",
   "log",
-<<<<<<< HEAD
   "describe",
-=======
   "chunked_ids",
   "semi_anti_join",
   "partition_by",
->>>>>>> e819f43e
 ]
 
 [dependencies]
