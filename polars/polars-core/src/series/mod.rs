--- conflicted
+++ resolved
@@ -623,7 +623,6 @@
         }
     }
 
-<<<<<<< HEAD
     /// Apply a rolling quantile to a Series. See:
     /// [ChunkedArray::rolling_quantile](crate::prelude::ChunkWindow::rolling_quantile).
     #[cfg_attr(docsrs, doc(cfg(feature = "rolling_window")))]
@@ -642,8 +641,7 @@
             panic!("activate 'rolling_window' feature")
         }
     }
-=======
->>>>>>> 65c1e558
+    
     /// Apply a rolling sum to a Series. See:
     /// [ChunkedArray::rolling_sum](crate::prelude::ChunkWindow::rolling_sum).
     #[cfg_attr(docsrs, doc(cfg(feature = "rolling_window")))]
