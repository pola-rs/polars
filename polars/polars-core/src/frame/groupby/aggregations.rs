--- conflicted
+++ resolved
@@ -342,11 +342,11 @@
 impl<T> SeriesWrap<ChunkedArray<T>>
 where
     T: PolarsFloatType,
-<<<<<<< HEAD
-    ChunkedArray<T>: IntoSeries + VarAggSeries,
-=======
-    ChunkedArray<T>: IntoSeries + ChunkVar<T::Native>,
->>>>>>> 3e739cc1
+    ChunkedArray<T>: IntoSeries
+        + ChunkVar<T::Native>
+        + VarAggSeries
+        + ChunkQuantile<T::Native>
+        + QuantileAggSeries,
     T::Native: NativeType + PartialOrd + Num + NumCast + Simd + std::iter::Sum<T::Native>,
     <T::Native as Simd>::Simd: std::ops::Add<Output = <T::Native as Simd>::Simd>
         + arrow::compute::aggregate::Sum<T::Native>
@@ -419,16 +419,6 @@
 
     pub(crate) fn agg_var(&self, groups: &GroupsProxy) -> Option<Series> {
         let ca = &self.0;
-<<<<<<< HEAD
-        agg_helper::<T, _>(groups, |(_first, idx)| {
-            debug_assert!(idx.len() <= ca.len());
-            if idx.is_empty() {
-                return None;
-            }
-            let take = unsafe { ca.take_unchecked(idx.iter().map(|i| *i as usize).into()) };
-            take.var_as_series().unpack::<T>().unwrap().get(0)
-        })
-=======
         match groups {
             GroupsProxy::Idx(groups) => agg_helper_idx::<T, _>(groups, |(_first, idx)| {
                 debug_assert!(idx.len() <= ca.len());
@@ -436,11 +426,7 @@
                     return None;
                 }
                 let take = unsafe { ca.take_unchecked(idx.iter().map(|i| *i as usize).into()) };
-                take.into_series()
-                    .var_as_series()
-                    .unpack::<T>()
-                    .unwrap()
-                    .get(0)
+                take.var_as_series().unpack::<T>().unwrap().get(0)
             }),
             GroupsProxy::Slice(groups) => agg_helper_slice::<T, _>(groups, |[first, len]| {
                 debug_assert!(len <= self.len() as u32);
@@ -454,20 +440,9 @@
                 }
             }),
         }
->>>>>>> 3e739cc1
     }
     pub(crate) fn agg_std(&self, groups: &GroupsProxy) -> Option<Series> {
         let ca = &self.0;
-<<<<<<< HEAD
-        agg_helper::<T, _>(groups, |(_first, idx)| {
-            debug_assert!(idx.len() <= ca.len());
-            if idx.is_empty() {
-                return None;
-            }
-            let take = unsafe { ca.take_unchecked(idx.iter().map(|i| *i as usize).into()) };
-            take.std_as_series().unpack::<T>().unwrap().get(0)
-        })
-=======
         match groups {
             GroupsProxy::Idx(groups) => agg_helper_idx::<T, _>(groups, |(_first, idx)| {
                 debug_assert!(idx.len() <= ca.len());
@@ -475,11 +450,7 @@
                     return None;
                 }
                 let take = unsafe { ca.take_unchecked(idx.iter().map(|i| *i as usize).into()) };
-                take.into_series()
-                    .std_as_series()
-                    .unpack::<T>()
-                    .unwrap()
-                    .get(0)
+                take.std_as_series().unpack::<T>().unwrap().get(0)
             }),
             GroupsProxy::Slice(groups) => agg_helper_slice::<T, _>(groups, |[first, len]| {
                 debug_assert!(len <= self.len() as u32);
@@ -493,7 +464,69 @@
                 }
             }),
         }
->>>>>>> 3e739cc1
+    }
+
+    pub(crate) fn agg_quantile(
+        &self,
+        groups: &GroupsProxy,
+        quantile: f64,
+        interpol: QuantileInterpolOptions,
+    ) -> Option<Series> {
+        let ca = &self.0;
+        let invalid_quantile = !(0.0..=1.0).contains(&quantile);
+        match groups {
+            GroupsProxy::Idx(groups) => agg_helper_idx::<T, _>(groups, |(_first, idx)| {
+                debug_assert!(idx.len() <= ca.len());
+                if idx.is_empty() | invalid_quantile {
+                    return None;
+                }
+                let take = unsafe { ca.take_unchecked(idx.iter().map(|i| *i as usize).into()) };
+                take.quantile_as_series(quantile, interpol)
+                    .unwrap() // checked with invalid quantile check
+                    .unpack::<T>()
+                    .unwrap()
+                    .get(0)
+            }),
+            GroupsProxy::Slice(groups) => agg_helper_slice::<T, _>(groups, |[first, len]| {
+                debug_assert!(len <= self.len() as u32);
+                match len {
+                    0 => None,
+                    1 => self.get(first as usize),
+                    _ => {
+                        let arr_group = slice_from_offsets(self, first, len);
+                        // unwrap checked with invalid quantile check
+                        arr_group
+                            .quantile(quantile, interpol)
+                            .unwrap()
+                            .map(|flt| NumCast::from(flt).unwrap())
+                    }
+                }
+            }),
+        }
+    }
+    pub(crate) fn agg_median(&self, groups: &GroupsProxy) -> Option<Series> {
+        let ca = &self.0;
+        match groups {
+            GroupsProxy::Idx(groups) => agg_helper_idx::<T, _>(groups, |(_first, idx)| {
+                debug_assert!(idx.len() <= ca.len());
+                if idx.is_empty() {
+                    return None;
+                }
+                let take = unsafe { ca.take_unchecked(idx.iter().map(|i| *i as usize).into()) };
+                take.median_as_series().unpack::<T>().unwrap().get(0)
+            }),
+            GroupsProxy::Slice(groups) => agg_helper_slice::<T, _>(groups, |[first, len]| {
+                debug_assert!(len <= self.len() as u32);
+                match len {
+                    0 => None,
+                    1 => self.get(first as usize).map(|v| NumCast::from(v).unwrap()),
+                    _ => {
+                        let arr_group = slice_from_offsets(self, first, len);
+                        arr_group.median().map(|flt| NumCast::from(flt).unwrap())
+                    }
+                }
+            }),
+        }
     }
 }
 
@@ -583,28 +616,9 @@
                     }
                     let take =
                         unsafe { self.take_unchecked(idx.iter().map(|i| *i as usize).into()) };
-                    take.into_series()
-                        .var_as_series()
-                        .unpack::<Float64Type>()
-                        .unwrap()
-                        .get(0)
-                })
-            }
-<<<<<<< HEAD
-            let take = unsafe { self.take_unchecked(idx.iter().map(|i| *i as usize).into()) };
-            take.var_as_series().unpack::<Float64Type>().unwrap().get(0)
-        })
-    }
-    pub(crate) fn agg_std(&self, groups: &[(u32, Vec<u32>)]) -> Option<Series> {
-        agg_helper::<Float64Type, _>(groups, |(_first, idx)| {
-            debug_assert!(idx.len() <= self.len());
-            if idx.is_empty() {
-                return None;
-            }
-            let take = unsafe { self.take_unchecked(idx.iter().map(|i| *i as usize).into()) };
-            take.std_as_series().unpack::<Float64Type>().unwrap().get(0)
-        })
-=======
+                    take.var_as_series().unpack::<Float64Type>().unwrap().get(0)
+                })
+            }
             GroupsProxy::Slice(groups) => {
                 agg_helper_slice::<Float64Type, _>(groups, |[first, len]| {
                     debug_assert!(len <= self.len() as u32);
@@ -619,7 +633,6 @@
                 })
             }
         }
->>>>>>> 3e739cc1
     }
     pub(crate) fn agg_std(&self, groups: &GroupsProxy) -> Option<Series> {
         match groups {
@@ -631,11 +644,7 @@
                     }
                     let take =
                         unsafe { self.take_unchecked(idx.iter().map(|i| *i as usize).into()) };
-                    take.into_series()
-                        .std_as_series()
-                        .unpack::<Float64Type>()
-                        .unwrap()
-                        .get(0)
+                    take.std_as_series().unpack::<Float64Type>().unwrap().get(0)
                 })
             }
             GroupsProxy::Slice(groups) => {
@@ -647,6 +656,75 @@
                         _ => {
                             let arr_group = slice_from_offsets(self, first, len);
                             arr_group.std()
+                        }
+                    }
+                })
+            }
+        }
+    }
+
+    pub(crate) fn agg_quantile(
+        &self,
+        groups: &GroupsProxy,
+        quantile: f64,
+        interpol: QuantileInterpolOptions,
+    ) -> Option<Series> {
+        match groups {
+            GroupsProxy::Idx(groups) => {
+                agg_helper_idx::<Float64Type, _>(groups, |(_first, idx)| {
+                    debug_assert!(idx.len() <= self.len());
+                    if idx.is_empty() {
+                        return None;
+                    }
+                    let take =
+                        unsafe { self.take_unchecked(idx.iter().map(|i| *i as usize).into()) };
+                    take.quantile_as_series(quantile, interpol)
+                        .unwrap()
+                        .unpack::<Float64Type>()
+                        .unwrap()
+                        .get(0)
+                })
+            }
+            GroupsProxy::Slice(groups) => {
+                agg_helper_slice::<Float64Type, _>(groups, |[first, len]| {
+                    debug_assert!(len <= self.len() as u32);
+                    match len {
+                        0 => None,
+                        1 => self.get(first as usize).map(|v| NumCast::from(v).unwrap()),
+                        _ => {
+                            let arr_group = slice_from_offsets(self, first, len);
+                            arr_group.quantile(quantile, interpol).unwrap()
+                        }
+                    }
+                })
+            }
+        }
+    }
+    pub(crate) fn agg_median(&self, groups: &GroupsProxy) -> Option<Series> {
+        match groups {
+            GroupsProxy::Idx(groups) => {
+                agg_helper_idx::<Float64Type, _>(groups, |(_first, idx)| {
+                    debug_assert!(idx.len() <= self.len());
+                    if idx.is_empty() {
+                        return None;
+                    }
+                    let take =
+                        unsafe { self.take_unchecked(idx.iter().map(|i| *i as usize).into()) };
+                    take.median_as_series()
+                        .unpack::<Float64Type>()
+                        .unwrap()
+                        .get(0)
+                })
+            }
+            GroupsProxy::Slice(groups) => {
+                agg_helper_slice::<Float64Type, _>(groups, |[first, len]| {
+                    debug_assert!(len <= self.len() as u32);
+                    match len {
+                        0 => None,
+                        1 => self.get(first as usize).map(|v| NumCast::from(v).unwrap()),
+                        _ => {
+                            let arr_group = slice_from_offsets(self, first, len);
+                            arr_group.median()
                         }
                     }
                 })
@@ -967,7 +1045,6 @@
         }
     }
 }
-
 #[cfg(feature = "object")]
 impl<T: PolarsObject> AggList for ObjectChunked<T> {
     fn agg_list(&self, groups: &GroupsProxy) -> Option<Series> {
@@ -1035,155 +1112,4 @@
         }
         Some(listarr.into_series())
     }
-}
-
-impl<T> SeriesWrap<ChunkedArray<T>>
-where
-    T: PolarsFloatType + Sync,
-    ChunkedArray<T>: IntoSeries + QuantileAggSeries,
-    T::Native: PartialOrd + Num + NumCast + Zero + Simd + std::iter::Sum<T::Native>,
-    <T::Native as Simd>::Simd: std::ops::Add<Output = <T::Native as Simd>::Simd>
-        + arrow::compute::aggregate::Sum<T::Native>
-        + arrow::compute::aggregate::SimdOrd<T::Native>,
-{
-    pub(crate) fn agg_quantile(
-        &self,
-<<<<<<< HEAD
-        groups: &[(u32, Vec<u32>)],
-        quantile: f64,
-        interpol: QuantileInterpolOptions,
-=======
-        _groups: &GroupsProxy,
-        _quantile: f64,
-        _interpol: QuantileInterpolOptions,
->>>>>>> 3e739cc1
-    ) -> Option<Series> {
-        let invalid_quantile = !(0.0..=1.0).contains(&quantile);
-        let ca = &self.0;
-        agg_helper::<T, _>(groups, |(_first, idx)| {
-            debug_assert!(idx.len() <= ca.len());
-            if idx.is_empty() | invalid_quantile {
-                return None;
-            }
-
-            let take = unsafe { self.take_unchecked(idx.iter().map(|i| *i as usize).into()) };
-            take.quantile_as_series(quantile, interpol)
-                .unwrap() // Validity of quantile checked
-                .unpack::<T>()
-                .unwrap()
-                .get(0)
-        })
-    }
-
-<<<<<<< HEAD
-    pub(crate) fn agg_median(&self, groups: &[(u32, Vec<u32>)]) -> Option<Series> {
-        let ca = &self.0;
-        agg_helper::<T, _>(groups, |(_first, idx)| {
-            debug_assert!(idx.len() <= ca.len());
-            if idx.is_empty() {
-                return None;
-            }
-
-            let take = unsafe { self.take_unchecked(idx.iter().map(|i| *i as usize).into()) };
-            take.median_as_series().unpack::<T>().unwrap().get(0)
-        })
-=======
-    fn agg_median(&self, _groups: &GroupsProxy) -> Option<Series> {
-        None
->>>>>>> 3e739cc1
-    }
-}
-
-impl<T> ChunkedArray<T>
-where
-    T: PolarsIntegerType + Sync,
-    ChunkedArray<T>: IntoSeries,
-    T::Native: PartialOrd + Num + NumCast + Zero + Simd + std::iter::Sum<T::Native>,
-    <T::Native as Simd>::Simd: std::ops::Add<Output = <T::Native as Simd>::Simd>
-        + arrow::compute::aggregate::Sum<T::Native>
-        + arrow::compute::aggregate::SimdOrd<T::Native>,
-{
-    pub(crate) fn agg_quantile(
-        &self,
-        groups: &GroupsProxy,
-        quantile: f64,
-        interpol: QuantileInterpolOptions,
-    ) -> Option<Series> {
-<<<<<<< HEAD
-        let invalid_quantile = !(0.0..=1.0).contains(&quantile);
-
-        agg_helper::<Float64Type, _>(groups, |(_first, idx)| {
-            if idx.is_empty() | invalid_quantile {
-                return None;
-            }
-
-            let take = unsafe { self.take_unchecked(idx.iter().map(|i| *i as usize).into()) };
-            take.quantile_as_series(quantile, interpol)
-                .unwrap() // Validity of quantile checked
-                .unpack::<Float64Type>()
-                .unwrap()
-                .get(0)
-        })
-    }
-
-    pub(crate) fn agg_median(&self, groups: &[(u32, Vec<u32>)]) -> Option<Series> {
-        agg_helper::<Float64Type, _>(groups, |(_first, idx)| {
-            if idx.is_empty() {
-                return None;
-=======
-        match groups {
-            GroupsProxy::Idx(groups) => agg_helper_idx::<T, _>(groups, |(_first, idx)| {
-                if idx.is_empty() {
-                    return None;
-                }
-
-                let group_vals =
-                    unsafe { self.take_unchecked(idx.iter().map(|i| *i as usize).into()) };
-                group_vals.quantile(quantile, interpol).unwrap()
-            }),
-            GroupsProxy::Slice(groups) => agg_helper_slice::<T, _>(groups, |[first, len]| {
-                if len == 0 {
-                    return None;
-                }
-                let group_vals = slice_from_offsets(self, first, len);
-                group_vals.quantile(quantile, interpol).unwrap()
-            }),
-        }
-    }
-
-    fn agg_median(&self, groups: &GroupsProxy) -> Option<Series> {
-        match groups {
-            GroupsProxy::Idx(groups) => {
-                agg_helper_idx::<Float64Type, _>(groups, |(_first, idx)| {
-                    if idx.is_empty() {
-                        return None;
-                    }
-
-                    let group_vals =
-                        unsafe { self.take_unchecked(idx.iter().map(|i| *i as usize).into()) };
-                    group_vals.median()
-                })
->>>>>>> 3e739cc1
-            }
-            GroupsProxy::Slice(groups) => {
-                agg_helper_slice::<Float64Type, _>(groups, |[first, len]| {
-                    if len == 0 {
-                        return None;
-                    }
-
-<<<<<<< HEAD
-            let take = unsafe { self.take_unchecked(idx.iter().map(|i| *i as usize).into()) };
-            take.median_as_series()
-                .unpack::<Float64Type>()
-                .unwrap()
-                .get(0)
-        })
-=======
-                    let group_vals = slice_from_offsets(self, first, len);
-                    group_vals.median()
-                })
-            }
-        }
->>>>>>> 3e739cc1
-    }
 }