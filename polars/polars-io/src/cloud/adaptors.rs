//! Interface with the object_store crate and define AsyncSeek, AsyncRead.
//! This is used, for example, by the parquet2 crate.
use std::io::{self};
use std::pin::Pin;
use std::sync::Arc;
use std::task::Poll;

use futures::executor::block_on;
use futures::future::BoxFuture;
use futures::lock::Mutex;
use futures::{AsyncRead, AsyncSeek, Future, TryFutureExt};
use object_store::path::Path;
use object_store::{MultipartId, ObjectStore};
use polars_core::cloud::CloudOptions;
use polars_error::PolarsResult;
use tokio::io::AsyncWrite;
use tokio::io::AsyncWriteExt;

type OptionalFuture = Arc<Mutex<Option<BoxFuture<'static, std::io::Result<Vec<u8>>>>>>;

/// Adaptor to translate from AsyncSeek and AsyncRead to the object_store get_range API.
pub struct CloudReader {
    // The current position in the stream, it is set by seeking and updated by reading bytes.
    pos: u64,
    // The total size of the object is required when seeking from the end of the file.
    length: Option<u64>,
    // Hold an reference to the store in a thread safe way.
    object_store: Arc<Mutex<Box<dyn ObjectStore>>>,
    // The path in the object_store of the current object being read.
    path: Path,
    // If a read is pending then `active` will point to its future.
    active: OptionalFuture,
}

impl CloudReader {
    pub fn new(
        length: Option<u64>,
        object_store: Arc<Mutex<Box<dyn ObjectStore>>>,
        path: Path,
    ) -> Self {
        Self {
            pos: 0,
            length,
            object_store,
            path,
            active: Arc::new(Mutex::new(None)),
        }
    }

    /// For each read request we create a new future.
    async fn read_operation(
        mut self: Pin<&mut Self>,
        cx: &mut std::task::Context<'_>,
        length: usize,
    ) -> std::task::Poll<std::io::Result<Vec<u8>>> {
        let start = self.pos as usize;

        // If we already have a future just poll it.
        if let Some(fut) = self.active.lock().await.as_mut() {
            return Future::poll(fut.as_mut(), cx);
        }

        // Create the future.
        let future = {
            let path = self.path.clone();
            let arc = self.object_store.clone();
            // Use an async move block to get our owned objects.
            async move {
                let object_store = arc.lock().await;
                object_store
                    .get_range(&path, start..start + length)
                    .map_ok(|r| r.to_vec())
                    .map_err(|e| {
                        std::io::Error::new(
                            std::io::ErrorKind::Other,
                            format!("object store error {e:?}"),
                        )
                    })
                    .await
            }
        };
        // Prepare for next read.
        self.pos += length as u64;

        let mut future = Box::pin(future);

        // Need to poll it once to get the pump going.
        let polled = Future::poll(future.as_mut(), cx);

        // Save for next time.
        let mut state = self.active.lock().await;
        *state = Some(future);
        polled
    }
}

impl AsyncRead for CloudReader {
    fn poll_read(
        self: Pin<&mut Self>,
        cx: &mut std::task::Context<'_>,
        buf: &mut [u8],
    ) -> std::task::Poll<std::io::Result<usize>> {
        // Use block_on in order to get the future result in this thread and copy the data in the output buffer.
        // With this approach we keep ownership of the buffer and we don't have to pass it to the future runtime.
        match block_on(self.read_operation(cx, buf.len())) {
            Poll::Ready(Ok(bytes)) => {
                buf.copy_from_slice(&bytes);
                Poll::Ready(Ok(bytes.len()))
            }
            Poll::Ready(Err(e)) => Poll::Ready(Err(e)),
            Poll::Pending => Poll::Pending,
        }
    }
}

impl AsyncSeek for CloudReader {
    fn poll_seek(
        mut self: Pin<&mut Self>,
        _: &mut std::task::Context<'_>,
        pos: io::SeekFrom,
    ) -> std::task::Poll<std::io::Result<u64>> {
        match pos {
            io::SeekFrom::Start(pos) => self.pos = pos,
            io::SeekFrom::End(pos) => {
                let length = self.length.ok_or::<io::Error>(io::Error::new(
                    std::io::ErrorKind::Other,
                    "Cannot seek from end of stream when length is unknown.",
                ))?;
                self.pos = (length as i64 + pos) as u64
            }
            io::SeekFrom::Current(pos) => self.pos = (self.pos as i64 + pos) as u64,
        };
        std::task::Poll::Ready(Ok(self.pos))
    }
}

/// Adaptor which wraps the asynchronous interface of [ObjectStore::put_multipart](https://docs.rs/object_store/latest/object_store/trait.ObjectStore.html#tymethod.put_multipart)
/// exposing a synchronous interface which implements `std::io::Write`.
///
/// This allows it to be used in sync code which would otherwise write to a simple File or byte stream,
/// such as with `polars::prelude::CsvWriter`.
pub struct CloudWriter {
    // Hold a reference to the store
    object_store: Arc<dyn ObjectStore>,
    // The path in the object_store which we want to write to
    path: Path,
    // ID of a partially-done upload, used to abort the upload on error
    multipart_id: MultipartId,
    // The Tokio runtime which the writer uses internally.
    runtime: tokio::runtime::Runtime,
    // Internal writer, constructed at creation
    writer: std::sync::Mutex<Box<dyn AsyncWrite + Send + Unpin>>,
}

impl CloudWriter {
    /// Construct a new CloudWriter, re-using the given `object_store`
    ///
    /// Creates a new (current-thread) Tokio runtime
    /// which bridges the sync writing process with the async ObjectStore multipart uploading.
    /// TODO: Naming?
    pub fn new_with_object_store(object_store: Arc<dyn ObjectStore>, path: Path) -> Self {
        let runtime = tokio::runtime::Builder::new_current_thread()
            .enable_io()
            .enable_time()
            .build()
            .unwrap();
        let (multipart_id, writer) =
            runtime.block_on(async { Self::build_writer(&object_store, &path).await });
        CloudWriter {
            object_store,
            path,
            multipart_id,
            runtime,
            writer,
        }
    }

    /// Constructs a new CloudWriter from a path and an optional set of CloudOptions.
    ///
    /// Wrapper around `CloudWriter::new_with_object_store` that is useful if you only have a single write task.
    /// TODO: Naming?
    pub fn new(uri: &str, cloud_options: Option<&CloudOptions>) -> PolarsResult<Self> {
        let (cloud_location, object_store) = crate::cloud::build(uri, cloud_options)?;
        let object_store = Arc::from(object_store);
        Ok(Self::new_with_object_store(
            object_store,
            cloud_location.prefix.into(),
        ))
    }

    async fn build_writer(
        object_store: &Arc<dyn ObjectStore>,
        path: &Path,
    ) -> (
        MultipartId,
        std::sync::Mutex<Box<dyn AsyncWrite + Send + Unpin>>,
    ) {
        let (multipart_id, async_s3_writer) = object_store
            .put_multipart(path)
            .await
            .expect("Could not create location to write to");
        let sync_s3_uploader = std::sync::Mutex::new(async_s3_writer);
        (multipart_id, sync_s3_uploader)
    }

    fn abort(&self) {
        let _ = self.runtime.block_on(async {
            self.object_store
                .abort_multipart(&self.path, &self.multipart_id)
                .await
        });
    }
}

impl std::io::Write for CloudWriter {
    fn write(&mut self, buf: &[u8]) -> std::io::Result<usize> {
        dbg!("Writing");
        let mut writer = self.writer.lock().unwrap();
<<<<<<< HEAD
        dbg!(&buf);
        let res = writer.write(buf);
=======
        let res = self.runtime.block_on(writer.write(buf));
>>>>>>> 1b1d24a3
        if res.is_err() {
            dbg!("aborting");
            self.abort();
        }
        res
    }

    fn flush(&mut self) -> std::io::Result<()> {
        dbg!("Flushing");
        let mut writer = self.writer.lock().unwrap();
        let res = self.runtime.block_on(writer.flush());
        if res.is_err() {
            dbg!("aborting");
            self.abort();
        }
        res
    }
}

impl Drop for CloudWriter {
    fn drop(&mut self) {
        dbg!("Dropping");
        let mut writer = self.writer.lock().unwrap();
<<<<<<< HEAD
        dbg!("before shutdown");
        // let _ = writer.shutdown();
        dbg!("End of drop");
=======
        let _ = self.runtime.block_on(writer.shutdown());
>>>>>>> 1b1d24a3
    }
}

#[cfg(feature = "csv")]
#[cfg(test)]
mod tests {
    use object_store::ObjectStore;
    use polars_core::df;
    use polars_core::prelude::{DataFrame, NamedFrom};

    use super::*;

    fn example_dataframe() -> DataFrame {
        df!(
            "foo" => &[1, 2, 3],
            "bar" => &[None, Some("bak"), Some("baz")],
        )
        .unwrap()
    }

    // Skip this tests on Windows since it does not have a convenient /tmp/ location.
    #[cfg_attr(target_os = "windows", ignore)]
    #[test]
    fn csv_to_local_objectstore_cloudwriter() {
        use crate::csv::CsvWriter;
        use crate::prelude::SerWriter;

        let mut df = example_dataframe();

        let object_store: Box<dyn ObjectStore> = Box::new(
            object_store::local::LocalFileSystem::new_with_prefix("/tmp/")
                .expect("Could not initialize connection"),
        );
        let object_store: Arc<dyn ObjectStore> = Arc::from(object_store);

        let path: object_store::path::Path = "cloud_writer_example.csv".into();

        let mut cloud_writer = CloudWriter::new_with_object_store(object_store, path);
        CsvWriter::new(&mut cloud_writer)
            .finish(&mut df)
            .expect("Could not write dataframe as CSV to remote location");
    }

    // Skip this tests on Windows since it does not have a convenient /tmp/ location.
    #[cfg_attr(target_os = "windows", ignore)]
    #[test]
    fn cloudwriter_from_cloudlocation_test() {
        use crate::csv::CsvWriter;
        use crate::prelude::SerWriter;

        let mut df = example_dataframe();

        let mut cloud_writer =
            CloudWriter::new("file:///tmp/cloud_writer_example2.csv", None).unwrap();

        CsvWriter::new(&mut cloud_writer)
            .finish(&mut df)
            .expect("Could not write dataframe as CSV to remote location");
    }
}<|MERGE_RESOLUTION|>--- conflicted
+++ resolved
@@ -214,27 +214,18 @@
 
 impl std::io::Write for CloudWriter {
     fn write(&mut self, buf: &[u8]) -> std::io::Result<usize> {
-        dbg!("Writing");
         let mut writer = self.writer.lock().unwrap();
-<<<<<<< HEAD
-        dbg!(&buf);
-        let res = writer.write(buf);
-=======
         let res = self.runtime.block_on(writer.write(buf));
->>>>>>> 1b1d24a3
         if res.is_err() {
-            dbg!("aborting");
             self.abort();
         }
         res
     }
 
     fn flush(&mut self) -> std::io::Result<()> {
-        dbg!("Flushing");
         let mut writer = self.writer.lock().unwrap();
         let res = self.runtime.block_on(writer.flush());
         if res.is_err() {
-            dbg!("aborting");
             self.abort();
         }
         res
@@ -243,15 +234,8 @@
 
 impl Drop for CloudWriter {
     fn drop(&mut self) {
-        dbg!("Dropping");
         let mut writer = self.writer.lock().unwrap();
-<<<<<<< HEAD
-        dbg!("before shutdown");
-        // let _ = writer.shutdown();
-        dbg!("End of drop");
-=======
         let _ = self.runtime.block_on(writer.shutdown());
->>>>>>> 1b1d24a3
     }
 }
 
