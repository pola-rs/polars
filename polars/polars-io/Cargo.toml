[package]
name = "polars-io"
version.workspace = true
authors = ["ritchie46 <ritchie46@gmail.com>"]
edition = "2021"
license = "MIT"
repository = "https://github.com/pola-rs/polars"
description = "IO related logic for the Polars DataFrame library"

# See more keys and their definitions at https://doc.rust-lang.org/cargo/reference/manifest.html

[features]
# support for arrows json parsing
json = ["arrow/io_json", "simd-json", "memmap", "lexical", "lexical-core", "csv-core"]
# support for arrows ipc file parsing
ipc = ["arrow/io_ipc", "arrow/io_ipc_compression", "memmap"]
# support for arrows streaming ipc file parsing
ipc_streaming = ["arrow/io_ipc", "arrow/io_ipc_compression"]
# support for arrow avro parsing
avro = ["arrow/io_avro", "arrow/io_avro_compression"]
# ipc = []
csv-file = ["csv-core", "memmap", "lexical", "polars-core/rows", "lexical-core"]
decompress = ["flate2/miniz_oxide"]
decompress-fast = ["flate2/zlib-ng"]
dtype-categorical = ["polars-core/dtype-categorical"]
dtype-date = ["polars-core/dtype-date", "polars-time/dtype-date"]
dtype-datetime = ["polars-core/dtype-datetime", "polars-core/temporal", "polars-time/dtype-datetime"]
dtype-time = ["polars-core/dtype-time", "polars-core/temporal", "polars-time/dtype-time"]
dtype-struct = ["polars-core/dtype-struct"]
fmt = ["polars-core/fmt"]
lazy = []
parquet = ["polars-core/parquet", "arrow/io_parquet", "arrow/io_parquet_compression", "memmap"]
partition = ["polars-core/partition_by"]
temporal = ["dtype-datetime", "dtype-date", "dtype-time"]
# don't use this
private = ["polars-time/private"]

[dependencies]
<<<<<<< HEAD
ahash = "0.7"
anyhow = "1.0"
# arrow = { package = "arrow2", git = "https://github.com/jorgecarleitao/arrow2", rev = "6c102a0c3e2dbeb185360dd3d5c3637b5e2028fd", default-features = false }
# arrow = { package = "arrow2", git = "https://github.com/ritchie46/arrow2", branch = "comparison_and_validity", default-features = false }
arrow = { package = "arrow2", git = "https://github.com/ozgrakkurt/arrow2", default-features = false, features = ["compute_concatenate"] }
# arrow = { package = "arrow2", version = "0.14", default-features = false }
# arrow = { package = "arrow2", path = "../../../arrow2", default-features = false }
=======
ahash.workspace = true
anyhow.workspace = true
arrow.workspace = true
>>>>>>> 9d8ff8e7
csv-core = { version = "0.1.10", optional = true }
dirs = "4.0"
flate2 = { version = "1", optional = true, default-features = false }
lexical = { version = "6", optional = true, default-features = false, features = ["std", "parse-floats", "parse-integers"] }
lexical-core = { version = "0.8", optional = true }
memchr = "2.4"
memmap = { package = "memmap2", version = "0.5.2", optional = true }
num.workspace = true
once_cell = "1"
polars-arrow = { version = "0.24.2", path = "../polars-arrow" }
polars-core = { version = "0.24.2", path = "../polars-core", features = ["private"], default-features = false }
polars-time = { version = "0.24.2", path = "../polars-time", features = ["private"], default-features = false, optional = true }
polars-utils = { version = "0.24.2", path = "../polars-utils" }
rayon.workspace = true
regex = "1.5"
serde = { version = "1", features = ["derive"], optional = true }
serde_json = { version = "1", optional = true, default-features = false, features = ["alloc"] }
simd-json = { version = "0.6.0", optional = true, features = ["allow-non-simd", "known-key"] }
simdutf8 = "0.1"

[dev-dependencies]
tempdir = "0.3.7"

[package.metadata.docs.rs]
all-features = true
# defines the configuration attribute `docsrs`
rustdoc-args = ["--cfg", "docsrs"]<|MERGE_RESOLUTION|>--- conflicted
+++ resolved
@@ -36,19 +36,15 @@
 private = ["polars-time/private"]
 
 [dependencies]
-<<<<<<< HEAD
 ahash = "0.7"
 anyhow = "1.0"
 # arrow = { package = "arrow2", git = "https://github.com/jorgecarleitao/arrow2", rev = "6c102a0c3e2dbeb185360dd3d5c3637b5e2028fd", default-features = false }
 # arrow = { package = "arrow2", git = "https://github.com/ritchie46/arrow2", branch = "comparison_and_validity", default-features = false }
-arrow = { package = "arrow2", git = "https://github.com/ozgrakkurt/arrow2", default-features = false, features = ["compute_concatenate"] }
-# arrow = { package = "arrow2", version = "0.14", default-features = false }
+arrow = { package = "arrow2", version = "0.14", default-features = false }
 # arrow = { package = "arrow2", path = "../../../arrow2", default-features = false }
-=======
 ahash.workspace = true
 anyhow.workspace = true
 arrow.workspace = true
->>>>>>> 9d8ff8e7
 csv-core = { version = "0.1.10", optional = true }
 dirs = "4.0"
 flate2 = { version = "1", optional = true, default-features = false }
