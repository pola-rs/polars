--- conflicted
+++ resolved
@@ -131,13 +131,10 @@
     },
     Reverse,
     Boolean(BooleanFunction),
-<<<<<<< HEAD
     #[cfg(feature = "approx_unique")]
     ApproxUnique,
-=======
     #[cfg(feature = "dtype-categorical")]
     Categorical(CategoricalFunction),
->>>>>>> f6c671ca
     Coalesce,
     ShrinkType,
     #[cfg(feature = "diff")]
@@ -223,13 +220,10 @@
             Cummax { .. } => "cummax",
             Reverse => "reverse",
             Boolean(func) => return write!(f, "{func}"),
-<<<<<<< HEAD
             #[cfg(feature = "approx_unique")]
             ApproxUnique => "approx_unique",
-=======
             #[cfg(feature = "dtype-categorical")]
             Categorical(func) => return write!(f, "{func}"),
->>>>>>> f6c671ca
             Coalesce => "coalesce",
             ShrinkType => "shrink_dtype",
             #[cfg(feature = "diff")]
@@ -436,13 +430,10 @@
             Cummax { reverse } => map!(cum::cummax, reverse),
             Reverse => map!(dispatch::reverse),
             Boolean(func) => func.into(),
-<<<<<<< HEAD
             #[cfg(feature = "approx_unique")]
             ApproxUnique => map!(dispatch::approx_unique),
-=======
             #[cfg(feature = "dtype-categorical")]
             Categorical(func) => func.into(),
->>>>>>> f6c671ca
             Coalesce => map_as_slice!(fill_null::coalesce),
             ShrinkType => map_owned!(shrink_type::shrink),
             #[cfg(feature = "diff")]
