#[cfg(feature = "abs")]
mod abs;
#[cfg(feature = "arg_where")]
mod arg_where;
mod binary;
#[cfg(feature = "round_series")]
mod clip;
mod cum;
#[cfg(feature = "temporal")]
mod datetime;
mod dispatch;
mod fill_null;
#[cfg(feature = "is_in")]
mod is_in;
mod list;
#[cfg(feature = "log")]
mod log;
mod nan;
mod pow;
#[cfg(all(feature = "rolling_window", feature = "moment"))]
mod rolling;
#[cfg(feature = "row_hash")]
mod row_hash;
mod schema;
#[cfg(feature = "search_sorted")]
mod search_sorted;
mod shift_and_fill;
mod shrink_type;
#[cfg(feature = "sign")]
mod sign;
#[cfg(feature = "strings")]
mod strings;
#[cfg(feature = "dtype-struct")]
mod struct_;
#[cfg(any(feature = "temporal", feature = "date_offset"))]
mod temporal;
#[cfg(feature = "trigonometry")]
mod trigonometry;

use std::fmt::{Display, Formatter};

pub(super) use list::ListFunction;
use polars_core::prelude::*;
#[cfg(feature = "serde")]
use serde::{Deserialize, Serialize};

pub(crate) use self::binary::BinaryFunction;
#[cfg(feature = "temporal")]
pub(super) use self::datetime::TemporalFunction;
pub(super) use self::nan::NanFunction;
#[cfg(feature = "strings")]
pub(crate) use self::strings::StringFunction;
#[cfg(feature = "dtype-struct")]
pub(super) use self::struct_::StructFunction;
#[cfg(feature = "trigonometry")]
pub(super) use self::trigonometry::TrigonometricFunction;
use super::*;

#[cfg_attr(feature = "serde", derive(Serialize, Deserialize))]
#[derive(Clone, PartialEq, Debug)]
pub enum FunctionExpr {
    #[cfg(feature = "abs")]
    Abs,
    NullCount,
    Pow,
    #[cfg(feature = "row_hash")]
    Hash(u64, u64, u64, u64),
    #[cfg(feature = "is_in")]
    IsIn,
    #[cfg(feature = "arg_where")]
    ArgWhere,
    #[cfg(feature = "search_sorted")]
    SearchSorted(SearchSortedSide),
    #[cfg(feature = "strings")]
    StringExpr(StringFunction),
    BinaryExpr(BinaryFunction),
    #[cfg(feature = "temporal")]
    TemporalExpr(TemporalFunction),
    #[cfg(feature = "date_offset")]
    DateOffset(polars_time::Duration),
    #[cfg(feature = "trigonometry")]
    Trigonometry(TrigonometricFunction),
    #[cfg(feature = "sign")]
    Sign,
    FillNull {
        super_type: DataType,
    },
    #[cfg(all(feature = "rolling_window", feature = "moment"))]
    // if we add more, make a sub enum
    RollingSkew {
        window_size: usize,
        bias: bool,
    },
    ShiftAndFill {
        periods: i64,
    },
    Nan(NanFunction),
    #[cfg(feature = "round_series")]
    Clip {
        min: Option<AnyValue<'static>>,
        max: Option<AnyValue<'static>>,
    },
    ListExpr(ListFunction),
    #[cfg(feature = "dtype-struct")]
    StructExpr(StructFunction),
    #[cfg(feature = "top_k")]
    TopK {
        k: usize,
        descending: bool,
    },
    Shift(i64),
    Cumcount {
        reverse: bool,
    },
    Cumsum {
        reverse: bool,
    },
    Cumprod {
        reverse: bool,
    },
    Cummin {
        reverse: bool,
    },
    Cummax {
        reverse: bool,
    },
    Reverse,
    IsNull,
    IsNotNull,
    Not,
    #[cfg(feature = "is_unique")]
    IsUnique,
    #[cfg(feature = "is_unique")]
    IsDuplicated,
    Coalesce,
    ShrinkType,
    #[cfg(feature = "diff")]
    Diff(i64, NullBehavior),
    #[cfg(feature = "interpolate")]
    Interpolate(InterpolationMethod),
    #[cfg(feature = "dot_product")]
    Dot,
    #[cfg(feature = "log")]
    Entropy {
        base: f64,
        normalize: bool,
    },
    #[cfg(feature = "log")]
<<<<<<< HEAD
    Log {
        base: f64,
    },
    #[cfg(feature = "log")]
    Log1p,
    #[cfg(feature = "log")]
    Exp,
=======
    Log1p,
>>>>>>> 2ac1d779
}

impl Display for FunctionExpr {
    fn fmt(&self, f: &mut Formatter<'_>) -> std::fmt::Result {
        use FunctionExpr::*;

        let s = match self {
            #[cfg(feature = "abs")]
            Abs => "abs",
            NullCount => "null_count",
            Pow => "pow",
            #[cfg(feature = "row_hash")]
            Hash(_, _, _, _) => "hash",
            #[cfg(feature = "is_in")]
            IsIn => "is_in",
            #[cfg(feature = "arg_where")]
            ArgWhere => "arg_where",
            #[cfg(feature = "search_sorted")]
            SearchSorted(_) => "search_sorted",
            #[cfg(feature = "strings")]
            StringExpr(s) => return write!(f, "{s}"),
            BinaryExpr(b) => return write!(f, "{b}"),
            #[cfg(feature = "temporal")]
            TemporalExpr(fun) => return write!(f, "{fun}"),
            #[cfg(feature = "date_offset")]
            DateOffset(_) => "dt.offset_by",
            #[cfg(feature = "trigonometry")]
            Trigonometry(func) => return write!(f, "{func}"),
            #[cfg(feature = "sign")]
            Sign => "sign",
            FillNull { .. } => "fill_null",
            #[cfg(all(feature = "rolling_window", feature = "moment"))]
            RollingSkew { .. } => "rolling_skew",
            ShiftAndFill { .. } => "shift_and_fill",
            Nan(func) => match func {
                NanFunction::IsNan => "is_nan",
                NanFunction::IsNotNan => "is_not_nan",
                NanFunction::DropNans => "drop_nans",
            },
            #[cfg(feature = "round_series")]
            Clip { min, max } => match (min, max) {
                (Some(_), Some(_)) => "clip",
                (None, Some(_)) => "clip_max",
                (Some(_), None) => "clip_min",
                _ => unreachable!(),
            },
            ListExpr(func) => return write!(f, "{func}"),
            #[cfg(feature = "dtype-struct")]
            StructExpr(func) => return write!(f, "{func}"),
            #[cfg(feature = "top_k")]
            TopK { .. } => "top_k",
            Shift(_) => "shift",
            Cumcount { .. } => "cumcount",
            Cumsum { .. } => "cumsum",
            Cumprod { .. } => "cumprod",
            Cummin { .. } => "cummin",
            Cummax { .. } => "cummax",
            Reverse => "reverse",
            Not => "is_not",
            IsNull => "is_null",
            IsNotNull => "is_not_null",
            #[cfg(feature = "is_unique")]
            IsUnique => "is_unique",
            #[cfg(feature = "is_unique")]
            IsDuplicated => "is_duplicated",
            Coalesce => "coalesce",
            ShrinkType => "shrink_dtype",
            #[cfg(feature = "diff")]
            Diff(_, _) => "diff",
            #[cfg(feature = "interpolate")]
            Interpolate(_) => "interpolate",
            #[cfg(feature = "dot_product")]
            Dot => "dot",
            #[cfg(feature = "log")]
            Entropy { .. } => "entropy",
            #[cfg(feature = "log")]
<<<<<<< HEAD
            Log { .. } => "log",
            #[cfg(feature = "log")]
            Log1p => "log1p",
            #[cfg(feature = "log")]
            Exp => "exp",
=======
            Log1p => "log1p",
>>>>>>> 2ac1d779
        };
        write!(f, "{s}")
    }
}

macro_rules! wrap {
    ($e:expr) => {
        SpecialEq::new(Arc::new($e))
    };
}

// Fn(&[Series], args)
// all expression arguments are in the slice.
// the first element is the root expression.
macro_rules! map_as_slice {
    ($func:path) => {{
        let f = move |s: &mut [Series]| {
            $func(s).map(Some)
        };

        SpecialEq::new(Arc::new(f))
    }};

    ($func:path, $($args:expr),*) => {{
        let f = move |s: &mut [Series]| {
            $func(s, $($args),*).map(Some)
        };

        SpecialEq::new(Arc::new(f))
    }};
}

// FnOnce(Series)
// FnOnce(Series, args)
#[macro_export]
macro_rules! map_owned {
    ($func:path) => {{
        let f = move |s: &mut [Series]| {
            let s = std::mem::take(&mut s[0]);
            $func(s).map(Some)
        };

        SpecialEq::new(Arc::new(f))
    }};

    ($func:path, $($args:expr),*) => {{
        let f = move |s: &mut [Series]| {
            let s = std::mem::take(&mut s[0]);
            $func(s, $($args),*).map(Some)
        };

        SpecialEq::new(Arc::new(f))
    }};
}

// Fn(&Series, args)
#[macro_export]
macro_rules! map {
    ($func:path) => {{
        let f = move |s: &mut [Series]| {
            let s = &s[0];
            $func(s).map(Some)
        };

        SpecialEq::new(Arc::new(f))
    }};

    ($func:path, $($args:expr),*) => {{
        let f = move |s: &mut [Series]| {
            let s = &s[0];
            $func(s, $($args),*).map(Some)
        };

        SpecialEq::new(Arc::new(f))
    }};
}

impl From<FunctionExpr> for SpecialEq<Arc<dyn SeriesUdf>> {
    fn from(func: FunctionExpr) -> Self {
        use FunctionExpr::*;
        match func {
            #[cfg(feature = "abs")]
            Abs => map!(abs::abs),
            NullCount => {
                let f = |s: &mut [Series]| {
                    let s = &s[0];
                    Ok(Some(Series::new(s.name(), [s.null_count() as IdxSize])))
                };
                wrap!(f)
            }
            Pow => {
                wrap!(pow::pow)
            }
            #[cfg(feature = "row_hash")]
            Hash(k0, k1, k2, k3) => {
                map!(row_hash::row_hash, k0, k1, k2, k3)
            }
            #[cfg(feature = "is_in")]
            IsIn => {
                wrap!(is_in::is_in)
            }
            #[cfg(feature = "arg_where")]
            ArgWhere => {
                wrap!(arg_where::arg_where)
            }
            #[cfg(feature = "search_sorted")]
            SearchSorted(side) => {
                map_as_slice!(search_sorted::search_sorted_impl, side)
            }
            #[cfg(feature = "strings")]
            StringExpr(s) => s.into(),
            BinaryExpr(s) => s.into(),
            #[cfg(feature = "temporal")]
            TemporalExpr(func) => func.into(),

            #[cfg(feature = "date_offset")]
            DateOffset(offset) => {
                map_owned!(temporal::date_offset, offset)
            }
            #[cfg(feature = "trigonometry")]
            Trigonometry(trig_function) => {
                map!(trigonometry::apply_trigonometric_function, trig_function)
            }
            #[cfg(feature = "sign")]
            Sign => {
                map!(sign::sign)
            }
            FillNull { super_type } => {
                map_as_slice!(fill_null::fill_null, &super_type)
            }

            #[cfg(all(feature = "rolling_window", feature = "moment"))]
            RollingSkew { window_size, bias } => {
                map!(rolling::rolling_skew, window_size, bias)
            }
            ShiftAndFill { periods } => {
                map_as_slice!(shift_and_fill::shift_and_fill, periods)
            }
            Nan(n) => n.into(),
            #[cfg(feature = "round_series")]
            Clip { min, max } => {
                map_owned!(clip::clip, min.clone(), max.clone())
            }
            ListExpr(lf) => {
                use ListFunction::*;
                match lf {
                    Concat => wrap!(list::concat),
                    #[cfg(feature = "is_in")]
                    Contains => wrap!(list::contains),
                    Slice => wrap!(list::slice),
                    Get => wrap!(list::get),
                    #[cfg(feature = "list_take")]
                    Take(null_ob_oob) => map_as_slice!(list::take, null_ob_oob),
                    #[cfg(feature = "list_count")]
                    CountMatch => map_as_slice!(list::count_match),
                    Sum => map!(list::sum),
                }
            }
            #[cfg(feature = "dtype-struct")]
            StructExpr(sf) => {
                use StructFunction::*;
                match sf {
                    FieldByIndex(index) => map!(struct_::get_by_index, index),
                    FieldByName(name) => map!(struct_::get_by_name, name.clone()),
                }
            }
            #[cfg(feature = "top_k")]
            TopK { k, descending } => {
                map!(top_k, k, descending)
            }
            Shift(periods) => map!(dispatch::shift, periods),
            Cumcount { reverse } => map!(cum::cumcount, reverse),
            Cumsum { reverse } => map!(cum::cumsum, reverse),
            Cumprod { reverse } => map!(cum::cumprod, reverse),
            Cummin { reverse } => map!(cum::cummin, reverse),
            Cummax { reverse } => map!(cum::cummax, reverse),
            Reverse => map!(dispatch::reverse),
            IsNull => map!(dispatch::is_null),
            IsNotNull => map!(dispatch::is_not_null),
            Not => map!(dispatch::is_not),
            #[cfg(feature = "is_unique")]
            IsUnique => map!(dispatch::is_unique),
            #[cfg(feature = "is_unique")]
            IsDuplicated => map!(dispatch::is_duplicated),
            Coalesce => map_as_slice!(fill_null::coalesce),
            ShrinkType => map_owned!(shrink_type::shrink),
            #[cfg(feature = "diff")]
            Diff(n, null_behavior) => map!(dispatch::diff, n, null_behavior),
            #[cfg(feature = "interpolate")]
            Interpolate(method) => {
                map!(dispatch::interpolate, method)
            }
            #[cfg(feature = "dot_product")]
            Dot => {
                map_as_slice!(dispatch::dot_impl)
            }
            #[cfg(feature = "log")]
            Entropy { base, normalize } => map!(log::entropy, base, normalize),
            #[cfg(feature = "log")]
<<<<<<< HEAD
            Log { base } => map!(log::log, base),
            #[cfg(feature = "log")]
            Log1p => map!(log::log1p),
            #[cfg(feature = "log")]
            Exp => map!(log::exp),
=======
            Log1p => map!(log::log1p),
>>>>>>> 2ac1d779
        }
    }
}

#[cfg(feature = "strings")]
impl From<StringFunction> for SpecialEq<Arc<dyn SeriesUdf>> {
    fn from(func: StringFunction) -> Self {
        use StringFunction::*;
        match func {
            #[cfg(feature = "regex")]
            Contains { literal, strict } => map_as_slice!(strings::contains, literal, strict),
            EndsWith { .. } => map_as_slice!(strings::ends_with),
            StartsWith { .. } => map_as_slice!(strings::starts_with),
            Extract { pat, group_index } => {
                map!(strings::extract, &pat, group_index)
            }
            ExtractAll => {
                map_as_slice!(strings::extract_all)
            }
            CountMatch(pat) => {
                map!(strings::count_match, &pat)
            }
            #[cfg(feature = "string_justify")]
            Zfill(alignment) => {
                map!(strings::zfill, alignment)
            }
            #[cfg(feature = "string_justify")]
            LJust { width, fillchar } => {
                map!(strings::ljust, width, fillchar)
            }
            #[cfg(feature = "string_justify")]
            RJust { width, fillchar } => {
                map!(strings::rjust, width, fillchar)
            }
            #[cfg(feature = "temporal")]
            Strptime(options) => {
                map!(strings::strptime, &options)
            }
            #[cfg(feature = "concat_str")]
            ConcatVertical(delimiter) => map!(strings::concat, &delimiter),
            #[cfg(feature = "concat_str")]
            ConcatHorizontal(delimiter) => map_as_slice!(strings::concat_hor, &delimiter),
            #[cfg(feature = "regex")]
            Replace { n, literal } => map_as_slice!(strings::replace, literal, n),
            Uppercase => map!(strings::uppercase),
            Lowercase => map!(strings::lowercase),
            Strip(matches) => map!(strings::strip, matches.as_deref()),
            LStrip(matches) => map!(strings::lstrip, matches.as_deref()),
            RStrip(matches) => map!(strings::rstrip, matches.as_deref()),
            #[cfg(feature = "string_from_radix")]
            FromRadix(radix, strict) => map!(strings::from_radix, radix, strict),
        }
    }
}

impl From<BinaryFunction> for SpecialEq<Arc<dyn SeriesUdf>> {
    fn from(func: BinaryFunction) -> Self {
        use BinaryFunction::*;
        match func {
            Contains { pat, literal } => {
                map!(binary::contains, &pat, literal)
            }
            EndsWith(sub) => {
                map!(binary::ends_with, &sub)
            }
            StartsWith(sub) => {
                map!(binary::starts_with, &sub)
            }
        }
    }
}

#[cfg(feature = "temporal")]
#[allow(deprecated)] // tz_localize
impl From<TemporalFunction> for SpecialEq<Arc<dyn SeriesUdf>> {
    fn from(func: TemporalFunction) -> Self {
        use TemporalFunction::*;
        match func {
            Year => map!(datetime::year),
            IsLeapYear => map!(datetime::is_leap_year),
            IsoYear => map!(datetime::iso_year),
            Month => map!(datetime::month),
            Quarter => map!(datetime::quarter),
            Week => map!(datetime::week),
            WeekDay => map!(datetime::weekday),
            Day => map!(datetime::day),
            OrdinalDay => map!(datetime::ordinal_day),
            Time => map!(datetime::time),
            Date => map!(datetime::date),
            Datetime => map!(datetime::datetime),
            Hour => map!(datetime::hour),
            Minute => map!(datetime::minute),
            Second => map!(datetime::second),
            Millisecond => map!(datetime::millisecond),
            Microsecond => map!(datetime::microsecond),
            Nanosecond => map!(datetime::nanosecond),
            TimeStamp(tu) => map!(datetime::timestamp, tu),
            Truncate(every, offset) => map!(datetime::truncate, &every, &offset),
            Round(every, offset) => map!(datetime::round, &every, &offset),
            #[cfg(feature = "timezones")]
            CastTimezone(tz) => map!(datetime::replace_timezone, tz.as_deref()),
            #[cfg(feature = "timezones")]
            TzLocalize(tz) => map!(datetime::tz_localize, &tz),
            Combine(tu) => map_as_slice!(temporal::combine, tu),
            DateRange {
                name,
                every,
                closed,
                tz,
            } => {
                map_as_slice!(
                    datetime::date_range_dispatch,
                    name.as_ref(),
                    every,
                    closed,
                    tz.clone()
                )
            }
        }
    }
}<|MERGE_RESOLUTION|>--- conflicted
+++ resolved
@@ -146,7 +146,6 @@
         normalize: bool,
     },
     #[cfg(feature = "log")]
-<<<<<<< HEAD
     Log {
         base: f64,
     },
@@ -154,9 +153,6 @@
     Log1p,
     #[cfg(feature = "log")]
     Exp,
-=======
-    Log1p,
->>>>>>> 2ac1d779
 }
 
 impl Display for FunctionExpr {
@@ -233,15 +229,11 @@
             #[cfg(feature = "log")]
             Entropy { .. } => "entropy",
             #[cfg(feature = "log")]
-<<<<<<< HEAD
             Log { .. } => "log",
             #[cfg(feature = "log")]
             Log1p => "log1p",
             #[cfg(feature = "log")]
             Exp => "exp",
-=======
-            Log1p => "log1p",
->>>>>>> 2ac1d779
         };
         write!(f, "{s}")
     }
@@ -441,15 +433,11 @@
             #[cfg(feature = "log")]
             Entropy { base, normalize } => map!(log::entropy, base, normalize),
             #[cfg(feature = "log")]
-<<<<<<< HEAD
             Log { base } => map!(log::log, base),
             #[cfg(feature = "log")]
             Log1p => map!(log::log1p),
             #[cfg(feature = "log")]
             Exp => map!(log::exp),
-=======
-            Log1p => map!(log::log1p),
->>>>>>> 2ac1d779
         }
     }
 }
