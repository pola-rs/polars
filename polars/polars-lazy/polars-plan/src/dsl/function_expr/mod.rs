--- conflicted
+++ resolved
@@ -420,13 +420,9 @@
             #[cfg(feature = "is_unique")]
             IsUnique => map!(unique::is_unique),
             #[cfg(feature = "is_unique")]
-<<<<<<< HEAD
-            IsDuplicated => map!(dispatch::is_duplicated),
+            IsDuplicated => map!(unique::is_duplicated),
             #[cfg(feature = "approx_unique")]
             ApproxUnique => map!(dispatch::approx_unique),
-=======
-            IsDuplicated => map!(unique::is_duplicated),
->>>>>>> 2e0f3688
             Coalesce => map_as_slice!(fill_null::coalesce),
             ShrinkType => map_owned!(shrink_type::shrink),
             #[cfg(feature = "diff")]
