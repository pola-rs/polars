#[cfg(feature = "arg_where")]
mod arg_where;
#[cfg(feature = "dtype-binary")]
mod binary;
#[cfg(feature = "round_series")]
mod clip;
#[cfg(feature = "temporal")]
mod datetime;
mod dispatch;
mod fill_null;
#[cfg(feature = "is_in")]
mod is_in;
mod list;
mod nan;
mod pow;
#[cfg(all(feature = "rolling_window", feature = "moment"))]
mod rolling;
#[cfg(feature = "row_hash")]
mod row_hash;
mod schema;
#[cfg(feature = "search_sorted")]
mod search_sorted;
mod shift_and_fill;
mod shrink_type;
#[cfg(feature = "sign")]
mod sign;
#[cfg(feature = "strings")]
mod strings;
#[cfg(feature = "dtype-struct")]
mod struct_;
#[cfg(any(feature = "temporal", feature = "date_offset"))]
mod temporal;
#[cfg(feature = "trigonometry")]
mod trigonometry;

use std::fmt::{Display, Formatter};

pub(super) use list::ListFunction;
use polars_core::prelude::*;
#[cfg(feature = "serde")]
use serde::{Deserialize, Serialize};

#[cfg(feature = "dtype-binary")]
pub(crate) use self::binary::BinaryFunction;
#[cfg(feature = "temporal")]
pub(super) use self::datetime::TemporalFunction;
pub(super) use self::nan::NanFunction;
#[cfg(feature = "strings")]
pub(crate) use self::strings::StringFunction;
#[cfg(feature = "dtype-struct")]
pub(super) use self::struct_::StructFunction;
#[cfg(feature = "trigonometry")]
pub(super) use self::trigonometry::TrigonometricFunction;
use super::*;

#[cfg_attr(feature = "serde", derive(Serialize, Deserialize))]
#[derive(Clone, PartialEq, Debug, Eq, Hash)]
pub enum FunctionExpr {
    NullCount,
    Pow,
    #[cfg(feature = "row_hash")]
    Hash(u64, u64, u64, u64),
    #[cfg(feature = "is_in")]
    IsIn,
    #[cfg(feature = "arg_where")]
    ArgWhere,
    #[cfg(feature = "search_sorted")]
    SearchSorted(SearchSortedSide),
    #[cfg(feature = "strings")]
    StringExpr(StringFunction),
    #[cfg(feature = "dtype-binary")]
    BinaryExpr(BinaryFunction),
    #[cfg(feature = "temporal")]
    TemporalExpr(TemporalFunction),
    #[cfg(feature = "date_offset")]
    DateOffset(polars_time::Duration),
    #[cfg(feature = "trigonometry")]
    Trigonometry(TrigonometricFunction),
    #[cfg(feature = "sign")]
    Sign,
    FillNull {
        super_type: DataType,
    },
    #[cfg(all(feature = "rolling_window", feature = "moment"))]
    // if we add more, make a sub enum
    RollingSkew {
        window_size: usize,
        bias: bool,
    },
    ShiftAndFill {
        periods: i64,
    },
    Nan(NanFunction),
    #[cfg(feature = "round_series")]
    Clip {
        min: Option<AnyValue<'static>>,
        max: Option<AnyValue<'static>>,
    },
    ListExpr(ListFunction),
    #[cfg(feature = "dtype-struct")]
    StructExpr(StructFunction),
    #[cfg(feature = "top_k")]
    TopK {
        k: usize,
        reverse: bool,
    },
    Shift(i64),
    Reverse,
    IsNull,
    IsNotNull,
    Not,
    IsUnique,
    IsDuplicated,
    Coalesce,
    ShrinkType,
    #[cfg(feature = "diff")]
    Diff(usize, NullBehavior),
    #[cfg(feature = "interpolate")]
    Interpolate(InterpolationMethod),
}

impl Display for FunctionExpr {
    fn fmt(&self, f: &mut Formatter<'_>) -> std::fmt::Result {
        use FunctionExpr::*;

        let s = match self {
            NullCount => "null_count",
            Pow => "pow",
            #[cfg(feature = "row_hash")]
            Hash(_, _, _, _) => "hash",
            #[cfg(feature = "is_in")]
            IsIn => "is_in",
            #[cfg(feature = "arg_where")]
            ArgWhere => "arg_where",
            #[cfg(feature = "search_sorted")]
            SearchSorted(_) => "search_sorted",
            #[cfg(feature = "strings")]
            StringExpr(s) => return write!(f, "{s}"),
            #[cfg(feature = "dtype-binary")]
            BinaryExpr(b) => return write!(f, "{b}"),
            #[cfg(feature = "temporal")]
            TemporalExpr(fun) => return write!(f, "{fun}"),
            #[cfg(feature = "date_offset")]
            DateOffset(_) => "dt.offset_by",
            #[cfg(feature = "trigonometry")]
            Trigonometry(func) => return write!(f, "{func}"),
            #[cfg(feature = "sign")]
            Sign => "sign",
            FillNull { .. } => "fill_null",
            #[cfg(all(feature = "rolling_window", feature = "moment"))]
            RollingSkew { .. } => "rolling_skew",
            ShiftAndFill { .. } => "shift_and_fill",
            Nan(_) => "nan",
            #[cfg(feature = "round_series")]
            Clip { min, max } => match (min, max) {
                (Some(_), Some(_)) => "clip",
                (None, Some(_)) => "clip_max",
                (Some(_), None) => "clip_min",
                _ => unreachable!(),
            },
            ListExpr(func) => return write!(f, "{func}"),
            #[cfg(feature = "dtype-struct")]
            StructExpr(func) => return write!(f, "{func}"),
            #[cfg(feature = "top_k")]
            TopK { .. } => "top_k",
            Shift(_) => "shift",
            Reverse => "reverse",
            Not => "is_not",
            IsNull => "is_null",
            IsNotNull => "is_not_null",
            IsUnique => "is_unique",
            IsDuplicated => "is_duplicated",
            Coalesce => "coalesce",
            ShrinkType => "shrink_dtype",
            #[cfg(feature = "diff")]
            Diff(_, _) => "diff",
            #[cfg(feature = "interpolate")]
            Interpolate(_) => "interpolate",
        };
        write!(f, "{s}")
    }
}

macro_rules! wrap {
    ($e:expr) => {
        SpecialEq::new(Arc::new($e))
    };
}

// Fn(&[Series], args)
// all expression arguments are in the slice.
// the first element is the root expression.
macro_rules! map_as_slice {
    ($func:path) => {{
        let f = move |s: &mut [Series]| {
            $func(s)
        };

        SpecialEq::new(Arc::new(f))
    }};

    ($func:path, $($args:expr),*) => {{
        let f = move |s: &mut [Series]| {
            $func(s, $($args),*)
        };

        SpecialEq::new(Arc::new(f))
    }};
}

// FnOnce(Series)
// FnOnce(Series, args)
#[macro_export(super)]
macro_rules! map_owned {
    ($func:path) => {{
        let f = move |s: &mut [Series]| {
            let s = std::mem::take(&mut s[0]);
            $func(s)
        };

        SpecialEq::new(Arc::new(f))
    }};

    ($func:path, $($args:expr),*) => {{
        let f = move |s: &mut [Series]| {
            let s = std::mem::take(&mut s[0]);
            $func(s, $($args),*)
        };

        SpecialEq::new(Arc::new(f))
    }};
}

// Fn(&Series, args)
#[macro_export(super)]
macro_rules! map {
    ($func:path) => {{
        let f = move |s: &mut [Series]| {
            let s = &s[0];
            $func(s)
        };

        SpecialEq::new(Arc::new(f))
    }};

    ($func:path, $($args:expr),*) => {{
        let f = move |s: &mut [Series]| {
            let s = &s[0];
            $func(s, $($args),*)
        };

        SpecialEq::new(Arc::new(f))
    }};
}

impl From<FunctionExpr> for SpecialEq<Arc<dyn SeriesUdf>> {
    fn from(func: FunctionExpr) -> Self {
        use FunctionExpr::*;
        match func {
            NullCount => {
                let f = |s: &mut [Series]| {
                    let s = &s[0];
                    Ok(Series::new(s.name(), [s.null_count() as IdxSize]))
                };
                wrap!(f)
            }
            Pow => {
                wrap!(pow::pow)
            }
            #[cfg(feature = "row_hash")]
            Hash(k0, k1, k2, k3) => {
                map!(row_hash::row_hash, k0, k1, k2, k3)
            }
            #[cfg(feature = "is_in")]
            IsIn => {
                wrap!(is_in::is_in)
            }
            #[cfg(feature = "arg_where")]
            ArgWhere => {
                wrap!(arg_where::arg_where)
            }
            #[cfg(feature = "search_sorted")]
            SearchSorted(side) => {
                map_as_slice!(search_sorted::search_sorted_impl, side)
            }
            #[cfg(feature = "strings")]
            StringExpr(s) => s.into(),
            #[cfg(feature = "dtype-binary")]
            BinaryExpr(s) => s.into(),
            #[cfg(feature = "temporal")]
            TemporalExpr(func) => func.into(),

            #[cfg(feature = "date_offset")]
            DateOffset(offset) => {
                map_owned!(temporal::date_offset, offset)
            }
            #[cfg(feature = "trigonometry")]
            Trigonometry(trig_function) => {
                map!(trigonometry::apply_trigonometric_function, trig_function)
            }
            #[cfg(feature = "sign")]
            Sign => {
                map!(sign::sign)
            }
            FillNull { super_type } => {
                map_as_slice!(fill_null::fill_null, &super_type)
            }

            #[cfg(all(feature = "rolling_window", feature = "moment"))]
            RollingSkew { window_size, bias } => {
                map!(rolling::rolling_skew, window_size, bias)
            }
            ShiftAndFill { periods } => {
                map_as_slice!(shift_and_fill::shift_and_fill, periods)
            }
            Nan(n) => n.into(),
            #[cfg(feature = "round_series")]
            Clip { min, max } => {
                map_owned!(clip::clip, min.clone(), max.clone())
            }
            ListExpr(lf) => {
                use ListFunction::*;
                match lf {
                    Concat => wrap!(list::concat),
                    #[cfg(feature = "is_in")]
                    Contains => wrap!(list::contains),
                    Slice => wrap!(list::slice),
                    Get => wrap!(list::get),
                    #[cfg(feature = "list_take")]
                    Take(null_ob_oob) => map_as_slice!(list::take, null_ob_oob),
                }
            }
            #[cfg(feature = "dtype-struct")]
            StructExpr(sf) => {
                use StructFunction::*;
                match sf {
                    FieldByIndex(index) => map!(struct_::get_by_index, index),
                    FieldByName(name) => map!(struct_::get_by_name, name.clone()),
                }
            }
            #[cfg(feature = "top_k")]
            TopK { k, reverse } => {
                map!(top_k, k, reverse)
            }
            Shift(periods) => map!(dispatch::shift, periods),
            Reverse => map!(dispatch::reverse),
            IsNull => map!(dispatch::is_null),
            IsNotNull => map!(dispatch::is_not_null),
            Not => map!(dispatch::is_not),
            IsUnique => map!(dispatch::is_unique),
            IsDuplicated => map!(dispatch::is_duplicated),
            Coalesce => map_as_slice!(fill_null::coalesce),
            ShrinkType => map_owned!(shrink_type::shrink),
            #[cfg(feature = "diff")]
            Diff(n, null_behavior) => map!(dispatch::diff, n, null_behavior),
            #[cfg(feature = "interpolate")]
            Interpolate(method) => {
                map!(dispatch::interpolate, method)
            }
        }
    }
}

#[cfg(feature = "strings")]
impl From<StringFunction> for SpecialEq<Arc<dyn SeriesUdf>> {
    fn from(func: StringFunction) -> Self {
        use StringFunction::*;
        match func {
<<<<<<< HEAD
            Contains { literal, strict } => map_as_slice!(strings::contains, literal, strict),
            EndsWith(sub) => {
                map!(strings::ends_with, &sub)
            }
=======
            Contains { pat, literal } => {
                map!(strings::contains, &pat, literal)
            }
            EndsWith { .. } => map_as_slice!(strings::ends_with),
>>>>>>> 9e2d557d
            StartsWith { .. } => map_as_slice!(strings::starts_with),
            Extract { pat, group_index } => {
                map!(strings::extract, &pat, group_index)
            }
            ExtractAll => {
                map_as_slice!(strings::extract_all)
            }
            CountMatch(pat) => {
                map!(strings::count_match, &pat)
            }
            #[cfg(feature = "string_justify")]
            Zfill(alignment) => {
                map!(strings::zfill, alignment)
            }
            #[cfg(feature = "string_justify")]
            LJust { width, fillchar } => {
                map!(strings::ljust, width, fillchar)
            }
            #[cfg(feature = "string_justify")]
            RJust { width, fillchar } => {
                map!(strings::rjust, width, fillchar)
            }
            #[cfg(feature = "temporal")]
            Strptime(options) => {
                map!(strings::strptime, &options)
            }
            #[cfg(feature = "concat_str")]
            ConcatVertical(delimiter) => map!(strings::concat, &delimiter),
            #[cfg(feature = "concat_str")]
            ConcatHorizontal(delimiter) => map_as_slice!(strings::concat_hor, &delimiter),
            #[cfg(feature = "regex")]
            Replace { all, literal } => map_as_slice!(strings::replace, literal, all),
            Uppercase => map!(strings::uppercase),
            Lowercase => map!(strings::lowercase),
            Strip(matches) => map!(strings::strip, matches.as_deref()),
            LStrip(matches) => map!(strings::lstrip, matches.as_deref()),
            RStrip(matches) => map!(strings::rstrip, matches.as_deref()),
        }
    }
}

#[cfg(feature = "dtype-binary")]
impl From<BinaryFunction> for SpecialEq<Arc<dyn SeriesUdf>> {
    fn from(func: BinaryFunction) -> Self {
        use BinaryFunction::*;
        match func {
            Contains { pat, literal } => {
                map!(binary::contains, &pat, literal)
            }
            EndsWith(sub) => {
                map!(binary::ends_with, &sub)
            }
            StartsWith(sub) => {
                map!(binary::starts_with, &sub)
            }
        }
    }
}

#[cfg(feature = "temporal")]
impl From<TemporalFunction> for SpecialEq<Arc<dyn SeriesUdf>> {
    fn from(func: TemporalFunction) -> Self {
        use TemporalFunction::*;
        match func {
            Year => map!(datetime::year),
            IsoYear => map!(datetime::iso_year),
            Month => map!(datetime::month),
            Quarter => map!(datetime::quarter),
            Week => map!(datetime::week),
            WeekDay => map!(datetime::weekday),
            Day => map!(datetime::day),
            OrdinalDay => map!(datetime::ordinal_day),
            Hour => map!(datetime::hour),
            Minute => map!(datetime::minute),
            Second => map!(datetime::second),
            Millisecond => map!(datetime::millisecond),
            Microsecond => map!(datetime::microsecond),
            Nanosecond => map!(datetime::nanosecond),
            TimeStamp(tu) => map!(datetime::timestamp, tu),
            Truncate(every, offset) => map!(datetime::truncate, &every, &offset),
            Round(every, offset) => map!(datetime::round, &every, &offset),
            #[cfg(feature = "timezones")]
            CastTimezone(tz) => map!(datetime::cast_timezone, &tz),
            #[cfg(feature = "timezones")]
            TzLocalize(tz) => map!(datetime::tz_localize, &tz),
            Combine(tu) => map_as_slice!(temporal::combine, tu),
            DateRange {
                name,
                every,
                closed,
                tz,
            } => {
                map_as_slice!(
                    datetime::date_range_dispatch,
                    name.as_ref(),
                    every,
                    closed,
                    tz.clone()
                )
            }
        }
    }
}<|MERGE_RESOLUTION|>--- conflicted
+++ resolved
@@ -366,17 +366,8 @@
     fn from(func: StringFunction) -> Self {
         use StringFunction::*;
         match func {
-<<<<<<< HEAD
             Contains { literal, strict } => map_as_slice!(strings::contains, literal, strict),
-            EndsWith(sub) => {
-                map!(strings::ends_with, &sub)
-            }
-=======
-            Contains { pat, literal } => {
-                map!(strings::contains, &pat, literal)
-            }
             EndsWith { .. } => map_as_slice!(strings::ends_with),
->>>>>>> 9e2d557d
             StartsWith { .. } => map_as_slice!(strings::starts_with),
             Extract { pat, group_index } => {
                 map!(strings::extract, &pat, group_index)
