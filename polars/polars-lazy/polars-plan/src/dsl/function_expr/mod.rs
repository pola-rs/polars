#[cfg(feature = "abs")]
mod abs;
#[cfg(feature = "arg_where")]
mod arg_where;
mod binary;
#[cfg(feature = "round_series")]
mod clip;
mod cum;
#[cfg(feature = "temporal")]
mod datetime;
mod dispatch;
mod fill_null;
#[cfg(feature = "is_in")]
mod is_in;
mod list;
#[cfg(feature = "log")]
mod log;
mod nan;
mod pow;
#[cfg(all(feature = "rolling_window", feature = "moment"))]
mod rolling;
#[cfg(feature = "row_hash")]
mod row_hash;
mod schema;
#[cfg(feature = "search_sorted")]
mod search_sorted;
mod shift_and_fill;
mod shrink_type;
#[cfg(feature = "sign")]
mod sign;
#[cfg(feature = "strings")]
mod strings;
#[cfg(feature = "dtype-struct")]
mod struct_;
#[cfg(any(feature = "temporal", feature = "date_offset"))]
mod temporal;
#[cfg(feature = "trigonometry")]
mod trigonometry;
mod unique;

use std::fmt::{Display, Formatter};

pub(super) use list::ListFunction;
use polars_core::prelude::*;
#[cfg(feature = "serde")]
use serde::{Deserialize, Serialize};

pub(crate) use self::binary::BinaryFunction;
#[cfg(feature = "temporal")]
pub(super) use self::datetime::TemporalFunction;
pub(super) use self::nan::NanFunction;
#[cfg(feature = "strings")]
pub(crate) use self::strings::StringFunction;
#[cfg(feature = "dtype-struct")]
pub(super) use self::struct_::StructFunction;
#[cfg(feature = "trigonometry")]
pub(super) use self::trigonometry::TrigonometricFunction;
use super::*;

#[cfg_attr(feature = "serde", derive(Serialize, Deserialize))]
#[derive(Clone, PartialEq, Debug)]
pub enum FunctionExpr {
    #[cfg(feature = "abs")]
    Abs,
    NullCount,
    Pow,
    #[cfg(feature = "row_hash")]
    Hash(u64, u64, u64, u64),
    #[cfg(feature = "is_in")]
    IsIn,
    #[cfg(feature = "arg_where")]
    ArgWhere,
    #[cfg(feature = "search_sorted")]
    SearchSorted(SearchSortedSide),
    #[cfg(feature = "strings")]
    StringExpr(StringFunction),
    BinaryExpr(BinaryFunction),
    #[cfg(feature = "temporal")]
    TemporalExpr(TemporalFunction),
    #[cfg(feature = "date_offset")]
    DateOffset(polars_time::Duration),
    #[cfg(feature = "trigonometry")]
    Trigonometry(TrigonometricFunction),
    #[cfg(feature = "sign")]
    Sign,
    FillNull {
        super_type: DataType,
    },
    #[cfg(all(feature = "rolling_window", feature = "moment"))]
    // if we add more, make a sub enum
    RollingSkew {
        window_size: usize,
        bias: bool,
    },
    ShiftAndFill {
        periods: i64,
    },
    Nan(NanFunction),
    #[cfg(feature = "round_series")]
    Clip {
        min: Option<AnyValue<'static>>,
        max: Option<AnyValue<'static>>,
    },
    ListExpr(ListFunction),
    #[cfg(feature = "dtype-struct")]
    StructExpr(StructFunction),
    #[cfg(feature = "top_k")]
    TopK {
        k: usize,
        descending: bool,
    },
    Shift(i64),
    Cumcount {
        reverse: bool,
    },
    Cumsum {
        reverse: bool,
    },
    Cumprod {
        reverse: bool,
    },
    Cummin {
        reverse: bool,
    },
    Cummax {
        reverse: bool,
    },
    Reverse,
    IsNull,
    IsNotNull,
    Not,
    #[cfg(feature = "is_unique")]
    IsUnique,
    #[cfg(feature = "is_unique")]
    IsDuplicated,
    Coalesce,
    ShrinkType,
    #[cfg(feature = "diff")]
    Diff(i64, NullBehavior),
    #[cfg(feature = "interpolate")]
    Interpolate(InterpolationMethod),
    #[cfg(feature = "dot_product")]
    Dot,
    #[cfg(feature = "log")]
    Entropy {
        base: f64,
        normalize: bool,
    },
    #[cfg(feature = "log")]
    Log {
        base: f64,
    },
    #[cfg(feature = "log")]
    Log1p,
<<<<<<< HEAD
    #[cfg(feature = "log")]
    Exp,
=======
    Unique(bool),
>>>>>>> 2e0f3688
}

impl Display for FunctionExpr {
    fn fmt(&self, f: &mut Formatter<'_>) -> std::fmt::Result {
        use FunctionExpr::*;

        let s = match self {
            #[cfg(feature = "abs")]
            Abs => "abs",
            NullCount => "null_count",
            Pow => "pow",
            #[cfg(feature = "row_hash")]
            Hash(_, _, _, _) => "hash",
            #[cfg(feature = "is_in")]
            IsIn => "is_in",
            #[cfg(feature = "arg_where")]
            ArgWhere => "arg_where",
            #[cfg(feature = "search_sorted")]
            SearchSorted(_) => "search_sorted",
            #[cfg(feature = "strings")]
            StringExpr(s) => return write!(f, "{s}"),
            BinaryExpr(b) => return write!(f, "{b}"),
            #[cfg(feature = "temporal")]
            TemporalExpr(fun) => return write!(f, "{fun}"),
            #[cfg(feature = "date_offset")]
            DateOffset(_) => "dt.offset_by",
            #[cfg(feature = "trigonometry")]
            Trigonometry(func) => return write!(f, "{func}"),
            #[cfg(feature = "sign")]
            Sign => "sign",
            FillNull { .. } => "fill_null",
            #[cfg(all(feature = "rolling_window", feature = "moment"))]
            RollingSkew { .. } => "rolling_skew",
            ShiftAndFill { .. } => "shift_and_fill",
            Nan(func) => match func {
                NanFunction::IsNan => "is_nan",
                NanFunction::IsNotNan => "is_not_nan",
                NanFunction::DropNans => "drop_nans",
            },
            #[cfg(feature = "round_series")]
            Clip { min, max } => match (min, max) {
                (Some(_), Some(_)) => "clip",
                (None, Some(_)) => "clip_max",
                (Some(_), None) => "clip_min",
                _ => unreachable!(),
            },
            ListExpr(func) => return write!(f, "{func}"),
            #[cfg(feature = "dtype-struct")]
            StructExpr(func) => return write!(f, "{func}"),
            #[cfg(feature = "top_k")]
            TopK { .. } => "top_k",
            Shift(_) => "shift",
            Cumcount { .. } => "cumcount",
            Cumsum { .. } => "cumsum",
            Cumprod { .. } => "cumprod",
            Cummin { .. } => "cummin",
            Cummax { .. } => "cummax",
            Reverse => "reverse",
            Not => "is_not",
            IsNull => "is_null",
            IsNotNull => "is_not_null",
            #[cfg(feature = "is_unique")]
            IsUnique => "is_unique",
            #[cfg(feature = "is_unique")]
            IsDuplicated => "is_duplicated",
            Coalesce => "coalesce",
            ShrinkType => "shrink_dtype",
            #[cfg(feature = "diff")]
            Diff(_, _) => "diff",
            #[cfg(feature = "interpolate")]
            Interpolate(_) => "interpolate",
            #[cfg(feature = "dot_product")]
            Dot => "dot",
            #[cfg(feature = "log")]
            Entropy { .. } => "entropy",
            #[cfg(feature = "log")]
            Log { .. } => "log",
            #[cfg(feature = "log")]
            Log1p => "log1p",
<<<<<<< HEAD
            #[cfg(feature = "log")]
            Exp => "exp",
=======
            Unique(stable) => {
                if *stable {
                    "unique_stable"
                } else {
                    "unique"
                }
            }
>>>>>>> 2e0f3688
        };
        write!(f, "{s}")
    }
}

macro_rules! wrap {
    ($e:expr) => {
        SpecialEq::new(Arc::new($e))
    };
}

// Fn(&[Series], args)
// all expression arguments are in the slice.
// the first element is the root expression.
macro_rules! map_as_slice {
    ($func:path) => {{
        let f = move |s: &mut [Series]| {
            $func(s).map(Some)
        };

        SpecialEq::new(Arc::new(f))
    }};

    ($func:path, $($args:expr),*) => {{
        let f = move |s: &mut [Series]| {
            $func(s, $($args),*).map(Some)
        };

        SpecialEq::new(Arc::new(f))
    }};
}

// FnOnce(Series)
// FnOnce(Series, args)
#[macro_export]
macro_rules! map_owned {
    ($func:path) => {{
        let f = move |s: &mut [Series]| {
            let s = std::mem::take(&mut s[0]);
            $func(s).map(Some)
        };

        SpecialEq::new(Arc::new(f))
    }};

    ($func:path, $($args:expr),*) => {{
        let f = move |s: &mut [Series]| {
            let s = std::mem::take(&mut s[0]);
            $func(s, $($args),*).map(Some)
        };

        SpecialEq::new(Arc::new(f))
    }};
}

// Fn(&Series, args)
#[macro_export]
macro_rules! map {
    ($func:path) => {{
        let f = move |s: &mut [Series]| {
            let s = &s[0];
            $func(s).map(Some)
        };

        SpecialEq::new(Arc::new(f))
    }};

    ($func:path, $($args:expr),*) => {{
        let f = move |s: &mut [Series]| {
            let s = &s[0];
            $func(s, $($args),*).map(Some)
        };

        SpecialEq::new(Arc::new(f))
    }};
}

impl From<FunctionExpr> for SpecialEq<Arc<dyn SeriesUdf>> {
    fn from(func: FunctionExpr) -> Self {
        use FunctionExpr::*;
        match func {
            #[cfg(feature = "abs")]
            Abs => map!(abs::abs),
            NullCount => {
                let f = |s: &mut [Series]| {
                    let s = &s[0];
                    Ok(Some(Series::new(s.name(), [s.null_count() as IdxSize])))
                };
                wrap!(f)
            }
            Pow => {
                wrap!(pow::pow)
            }
            #[cfg(feature = "row_hash")]
            Hash(k0, k1, k2, k3) => {
                map!(row_hash::row_hash, k0, k1, k2, k3)
            }
            #[cfg(feature = "is_in")]
            IsIn => {
                wrap!(is_in::is_in)
            }
            #[cfg(feature = "arg_where")]
            ArgWhere => {
                wrap!(arg_where::arg_where)
            }
            #[cfg(feature = "search_sorted")]
            SearchSorted(side) => {
                map_as_slice!(search_sorted::search_sorted_impl, side)
            }
            #[cfg(feature = "strings")]
            StringExpr(s) => s.into(),
            BinaryExpr(s) => s.into(),
            #[cfg(feature = "temporal")]
            TemporalExpr(func) => func.into(),

            #[cfg(feature = "date_offset")]
            DateOffset(offset) => {
                map_owned!(temporal::date_offset, offset)
            }
            #[cfg(feature = "trigonometry")]
            Trigonometry(trig_function) => {
                map!(trigonometry::apply_trigonometric_function, trig_function)
            }
            #[cfg(feature = "sign")]
            Sign => {
                map!(sign::sign)
            }
            FillNull { super_type } => {
                map_as_slice!(fill_null::fill_null, &super_type)
            }

            #[cfg(all(feature = "rolling_window", feature = "moment"))]
            RollingSkew { window_size, bias } => {
                map!(rolling::rolling_skew, window_size, bias)
            }
            ShiftAndFill { periods } => {
                map_as_slice!(shift_and_fill::shift_and_fill, periods)
            }
            Nan(n) => n.into(),
            #[cfg(feature = "round_series")]
            Clip { min, max } => {
                map_owned!(clip::clip, min.clone(), max.clone())
            }
            ListExpr(lf) => {
                use ListFunction::*;
                match lf {
                    Concat => wrap!(list::concat),
                    #[cfg(feature = "is_in")]
                    Contains => wrap!(list::contains),
                    Slice => wrap!(list::slice),
                    Get => wrap!(list::get),
                    #[cfg(feature = "list_take")]
                    Take(null_ob_oob) => map_as_slice!(list::take, null_ob_oob),
                    #[cfg(feature = "list_count")]
                    CountMatch => map_as_slice!(list::count_match),
                    Sum => map!(list::sum),
                }
            }
            #[cfg(feature = "dtype-struct")]
            StructExpr(sf) => {
                use StructFunction::*;
                match sf {
                    FieldByIndex(index) => map!(struct_::get_by_index, index),
                    FieldByName(name) => map!(struct_::get_by_name, name.clone()),
                }
            }
            #[cfg(feature = "top_k")]
            TopK { k, descending } => {
                map!(top_k, k, descending)
            }
            Shift(periods) => map!(dispatch::shift, periods),
            Cumcount { reverse } => map!(cum::cumcount, reverse),
            Cumsum { reverse } => map!(cum::cumsum, reverse),
            Cumprod { reverse } => map!(cum::cumprod, reverse),
            Cummin { reverse } => map!(cum::cummin, reverse),
            Cummax { reverse } => map!(cum::cummax, reverse),
            Reverse => map!(dispatch::reverse),
            IsNull => map!(dispatch::is_null),
            IsNotNull => map!(dispatch::is_not_null),
            Not => map!(dispatch::is_not),
            #[cfg(feature = "is_unique")]
            IsUnique => map!(unique::is_unique),
            #[cfg(feature = "is_unique")]
            IsDuplicated => map!(unique::is_duplicated),
            Coalesce => map_as_slice!(fill_null::coalesce),
            ShrinkType => map_owned!(shrink_type::shrink),
            #[cfg(feature = "diff")]
            Diff(n, null_behavior) => map!(dispatch::diff, n, null_behavior),
            #[cfg(feature = "interpolate")]
            Interpolate(method) => {
                map!(dispatch::interpolate, method)
            }
            #[cfg(feature = "dot_product")]
            Dot => {
                map_as_slice!(dispatch::dot_impl)
            }
            #[cfg(feature = "log")]
            Entropy { base, normalize } => map!(log::entropy, base, normalize),
            #[cfg(feature = "log")]
            Log { base } => map!(log::log, base),
            #[cfg(feature = "log")]
            Log1p => map!(log::log1p),
<<<<<<< HEAD
            #[cfg(feature = "log")]
            Exp => map!(log::exp),
=======
            Unique(stable) => map!(unique::unique, stable),
>>>>>>> 2e0f3688
        }
    }
}

#[cfg(feature = "strings")]
impl From<StringFunction> for SpecialEq<Arc<dyn SeriesUdf>> {
    fn from(func: StringFunction) -> Self {
        use StringFunction::*;
        match func {
            #[cfg(feature = "regex")]
            Contains { literal, strict } => map_as_slice!(strings::contains, literal, strict),
            EndsWith { .. } => map_as_slice!(strings::ends_with),
            StartsWith { .. } => map_as_slice!(strings::starts_with),
            Extract { pat, group_index } => {
                map!(strings::extract, &pat, group_index)
            }
            ExtractAll => {
                map_as_slice!(strings::extract_all)
            }
            CountMatch(pat) => {
                map!(strings::count_match, &pat)
            }
            #[cfg(feature = "string_justify")]
            Zfill(alignment) => {
                map!(strings::zfill, alignment)
            }
            #[cfg(feature = "string_justify")]
            LJust { width, fillchar } => {
                map!(strings::ljust, width, fillchar)
            }
            #[cfg(feature = "string_justify")]
            RJust { width, fillchar } => {
                map!(strings::rjust, width, fillchar)
            }
            #[cfg(feature = "temporal")]
            Strptime(options) => {
                map!(strings::strptime, &options)
            }
            #[cfg(feature = "concat_str")]
            ConcatVertical(delimiter) => map!(strings::concat, &delimiter),
            #[cfg(feature = "concat_str")]
            ConcatHorizontal(delimiter) => map_as_slice!(strings::concat_hor, &delimiter),
            #[cfg(feature = "regex")]
            Replace { n, literal } => map_as_slice!(strings::replace, literal, n),
            Uppercase => map!(strings::uppercase),
            Lowercase => map!(strings::lowercase),
            Strip(matches) => map!(strings::strip, matches.as_deref()),
            LStrip(matches) => map!(strings::lstrip, matches.as_deref()),
            RStrip(matches) => map!(strings::rstrip, matches.as_deref()),
            #[cfg(feature = "string_from_radix")]
            FromRadix(radix, strict) => map!(strings::from_radix, radix, strict),
        }
    }
}

impl From<BinaryFunction> for SpecialEq<Arc<dyn SeriesUdf>> {
    fn from(func: BinaryFunction) -> Self {
        use BinaryFunction::*;
        match func {
            Contains { pat, literal } => {
                map!(binary::contains, &pat, literal)
            }
            EndsWith(sub) => {
                map!(binary::ends_with, &sub)
            }
            StartsWith(sub) => {
                map!(binary::starts_with, &sub)
            }
        }
    }
}

#[cfg(feature = "temporal")]
#[allow(deprecated)] // tz_localize
impl From<TemporalFunction> for SpecialEq<Arc<dyn SeriesUdf>> {
    fn from(func: TemporalFunction) -> Self {
        use TemporalFunction::*;
        match func {
            Year => map!(datetime::year),
            IsLeapYear => map!(datetime::is_leap_year),
            IsoYear => map!(datetime::iso_year),
            Month => map!(datetime::month),
            Quarter => map!(datetime::quarter),
            Week => map!(datetime::week),
            WeekDay => map!(datetime::weekday),
            Day => map!(datetime::day),
            OrdinalDay => map!(datetime::ordinal_day),
            Time => map!(datetime::time),
            Date => map!(datetime::date),
            Datetime => map!(datetime::datetime),
            Hour => map!(datetime::hour),
            Minute => map!(datetime::minute),
            Second => map!(datetime::second),
            Millisecond => map!(datetime::millisecond),
            Microsecond => map!(datetime::microsecond),
            Nanosecond => map!(datetime::nanosecond),
            TimeStamp(tu) => map!(datetime::timestamp, tu),
            Truncate(every, offset) => map!(datetime::truncate, &every, &offset),
            Round(every, offset) => map!(datetime::round, &every, &offset),
            #[cfg(feature = "timezones")]
            CastTimezone(tz) => map!(datetime::replace_timezone, tz.as_deref()),
            #[cfg(feature = "timezones")]
            TzLocalize(tz) => map!(datetime::tz_localize, &tz),
            Combine(tu) => map_as_slice!(temporal::combine, tu),
            DateRange {
                name,
                every,
                closed,
                tz,
            } => {
                map_as_slice!(
                    datetime::date_range_dispatch,
                    name.as_ref(),
                    every,
                    closed,
                    tz.clone()
                )
            }
        }
    }
}<|MERGE_RESOLUTION|>--- conflicted
+++ resolved
@@ -152,12 +152,9 @@
     },
     #[cfg(feature = "log")]
     Log1p,
-<<<<<<< HEAD
     #[cfg(feature = "log")]
     Exp,
-=======
     Unique(bool),
->>>>>>> 2e0f3688
 }
 
 impl Display for FunctionExpr {
@@ -237,10 +234,8 @@
             Log { .. } => "log",
             #[cfg(feature = "log")]
             Log1p => "log1p",
-<<<<<<< HEAD
             #[cfg(feature = "log")]
             Exp => "exp",
-=======
             Unique(stable) => {
                 if *stable {
                     "unique_stable"
@@ -248,7 +243,6 @@
                     "unique"
                 }
             }
->>>>>>> 2e0f3688
         };
         write!(f, "{s}")
     }
@@ -451,12 +445,9 @@
             Log { base } => map!(log::log, base),
             #[cfg(feature = "log")]
             Log1p => map!(log::log1p),
-<<<<<<< HEAD
             #[cfg(feature = "log")]
             Exp => map!(log::exp),
-=======
             Unique(stable) => map!(unique::unique, stable),
->>>>>>> 2e0f3688
         }
     }
 }
