--- conflicted
+++ resolved
@@ -63,7 +63,6 @@
                     }
                     #[cfg(feature = "timezones")]
                     TzLocalize(tz) => return mapper.map_datetime_dtype_timezone(Some(tz)),
-<<<<<<< HEAD
                     DateRange {
                         every: _,
                         closed: _,
@@ -71,17 +70,10 @@
                     } => {
                         // output dtype may change based on `tz`
                         return mapper.map_to_date_range_dtype(tz);
-                    }
-                    TimeRange { .. } => DataType::List(Box::new(DataType::Time)),
-=======
-                    DateRange { .. } => {
-                        let res = mapper.map_to_list_supertype()?;
-                        return Ok(Field::new("date", res.dtype));
-                    }
+                    },
                     TimeRange { .. } => {
                         return Ok(Field::new("time", DataType::List(Box::new(DataType::Time))));
                     }
->>>>>>> 0c881f70
                     Combine(tu) => match mapper.with_same_dtype().unwrap().dtype {
                         DataType::Datetime(_, tz) => DataType::Datetime(*tu, tz),
                         DataType::Date => DataType::Datetime(*tu, None),
