use super::*;

impl FunctionExpr {
    pub(crate) fn get_field(
        &self,
        _input_schema: &Schema,
        _cntxt: Context,
        fields: &[Field],
    ) -> PolarsResult<Field> {
        use FunctionExpr::*;

        let mapper = FieldsMapper { fields };
        match self {
            #[cfg(feature = "abs")]
            Abs => mapper.with_same_dtype(),
            NullCount => mapper.with_dtype(IDX_DTYPE),
            Pow => mapper.map_to_float_dtype(),
            Coalesce => mapper.map_to_list_super_dtype(),
            #[cfg(feature = "row_hash")]
            Hash(..) => mapper.with_dtype(DataType::UInt64),
            #[cfg(feature = "arg_where")]
            ArgWhere => mapper.with_dtype(IDX_DTYPE),
            #[cfg(feature = "search_sorted")]
            SearchSorted(_) => mapper.with_dtype(IDX_DTYPE),
            #[cfg(feature = "strings")]
            StringExpr(s) => s.get_field(mapper),
            BinaryExpr(s) => {
                use BinaryFunction::*;
                match s {
                    Contains { .. } | EndsWith(_) | StartsWith(_) => {
                        mapper.with_dtype(DataType::Boolean)
                    }
                }
            }
            #[cfg(feature = "temporal")]
            TemporalExpr(fun) => {
                use TemporalFunction::*;
                let dtype = match fun {
                    Year | IsoYear => DataType::Int32,
                    Month | Quarter | Week | WeekDay | Day | OrdinalDay | Hour | Minute
                    | Millisecond | Microsecond | Nanosecond | Second => DataType::UInt32,
                    TimeStamp(_) => DataType::Int64,
                    IsLeapYear => DataType::Boolean,
                    Time => DataType::Time,
                    Date => DataType::Date,
                    Datetime => match mapper.with_same_dtype().unwrap().dtype {
                        DataType::Datetime(tu, _) => DataType::Datetime(tu, None),
                        dtype => polars_bail!(ComputeError: "expected Datetime, got {}", dtype),
                    },
                    Truncate(..) => mapper.with_same_dtype().unwrap().dtype,
                    Round(..) => mapper.with_same_dtype().unwrap().dtype,
                    #[cfg(feature = "timezones")]
                    CastTimezone(tz) => return mapper.map_datetime_dtype_timezone(tz.as_ref()),
                    #[cfg(feature = "timezones")]
                    TzLocalize(tz) => return mapper.map_datetime_dtype_timezone(Some(tz)),
                    DateRange { .. } => return mapper.map_to_super_dtype(),
                    Combine(tu) => DataType::Datetime(*tu, None),
                };
                mapper.with_dtype(dtype)
            }

            #[cfg(feature = "date_offset")]
            DateOffset(_) => mapper.with_same_dtype(),
            #[cfg(feature = "trigonometry")]
            Trigonometry(_) => mapper.map_to_float_dtype(),
            #[cfg(feature = "sign")]
            Sign => mapper.with_dtype(DataType::Int64),
            FillNull { super_type, .. } => mapper.with_dtype(super_type.clone()),
            #[cfg(all(feature = "rolling_window", feature = "moment"))]
            RollingSkew { .. } => mapper.map_to_float_dtype(),
            ShiftAndFill { .. } => mapper.with_same_dtype(),
            DropNans => mapper.with_same_dtype(),
            #[cfg(feature = "round_series")]
            Clip { .. } => mapper.with_same_dtype(),
            ListExpr(l) => {
                use ListFunction::*;
                match l {
                    Concat => mapper.map_to_list_super_dtype(),
                    #[cfg(feature = "is_in")]
                    Contains => mapper.with_dtype(DataType::Boolean),
                    Slice => mapper.with_same_dtype(),
                    Get => mapper.map_to_list_inner_dtype(),
                    #[cfg(feature = "list_take")]
                    Take(_) => mapper.with_same_dtype(),
                    #[cfg(feature = "list_count")]
                    CountMatch => mapper.with_dtype(IDX_DTYPE),
                    Sum => {
                        let mut first = fields[0].clone();
                        use DataType::*;
                        let dt = first.data_type().inner_dtype().cloned().unwrap_or(Unknown);

                        if matches!(dt, UInt8 | Int8 | Int16 | UInt16) {
                            first.coerce(Int64);
                        } else {
                            first.coerce(dt);
                        }
                        Ok(first)
                    }
                }
            }
            #[cfg(feature = "dtype-struct")]
            StructExpr(s) => {
                use polars_core::utils::slice_offsets;
                use StructFunction::*;
                match s {
                    FieldByIndex(index) => {
                        let (index, _) = slice_offsets(*index, 0, fields.len());
                        fields.get(index).cloned().ok_or_else(
                            || polars_err!(ComputeError: "index out of bounds in `struct.field`"),
                        )
                    }
                    FieldByName(name) => {
                        if let DataType::Struct(flds) = &fields[0].dtype {
                            let fld = flds
                                .iter()
                                .find(|fld| fld.name() == name.as_ref())
                                .ok_or_else(
                                    || polars_err!(StructFieldNotFound: "{}", name.as_ref()),
                                )?;
                            Ok(fld.clone())
                        } else {
                            polars_bail!(StructFieldNotFound: "{}", name.as_ref());
                        }
                    }
                }
            }
            #[cfg(feature = "top_k")]
            TopK { .. } => mapper.with_same_dtype(),
            Shift(..) | Reverse => mapper.with_same_dtype(),
            Boolean(func) => func.get_field(mapper),
            Cumcount { .. } => mapper.with_dtype(IDX_DTYPE),
            Cumsum { .. } => mapper.map_dtype(cum::dtypes::cumsum),
            Cumprod { .. } => mapper.map_dtype(cum::dtypes::cumprod),
            Cummin { .. } => mapper.with_same_dtype(),
            Cummax { .. } => mapper.with_same_dtype(),
            #[cfg(feature = "diff")]
            Diff(_, _) => mapper.map_dtype(|dt| match dt {
                #[cfg(feature = "dtype-datetime")]
                DataType::Datetime(tu, _) => DataType::Duration(*tu),
                #[cfg(feature = "dtype-date")]
                DataType::Date => DataType::Duration(TimeUnit::Milliseconds),
                #[cfg(feature = "dtype-time")]
                DataType::Time => DataType::Duration(TimeUnit::Nanoseconds),
                DataType::UInt64 | DataType::UInt32 => DataType::Int64,
                DataType::UInt16 => DataType::Int32,
                DataType::UInt8 => DataType::Int16,
                dt => dt.clone(),
            }),
            #[cfg(feature = "interpolate")]
            Interpolate(_) => mapper.with_same_dtype(),
            ShrinkType => {
                // we return the smallest type this can return
                // this might not be correct once the actual data
                // comes in, but if we set the smallest datatype
                // we have the least chance that the smaller dtypes
                // get cast to larger types in type-coercion
                // this will lead to an incorrect schema in polars
                // but we because only the numeric types deviate in
                // bit size this will likely not lead to issues
                mapper.map_dtype(|dt| {
                    if dt.is_numeric() {
                        if dt.is_float() {
                            DataType::Float32
                        } else if dt.is_unsigned() {
                            DataType::Int8
                        } else {
                            DataType::UInt8
                        }
                    } else {
                        dt.clone()
                    }
                })
            }
            #[cfg(feature = "dot_product")]
            Dot => mapper.map_dtype(|dt| {
                use DataType::*;
                match dt {
                    Int8 | Int16 | UInt16 | UInt8 => Int64,
                    _ => dt.clone(),
                }
            }),
            #[cfg(feature = "log")]
<<<<<<< HEAD
            Entropy { .. } | Log { .. } | Log1p | Exp => mapper.map_to_float_dtype(),
            Unique(_) => mapper.with_same_dtype(),
        }
    }
}

pub(super) struct FieldsMapper<'a> {
    fields: &'a [Field],
}

impl<'a> FieldsMapper<'a> {
    /// Field with the same dtype.
    pub(super) fn with_same_dtype(&self) -> PolarsResult<Field> {
        self.map_dtype(|dtype| dtype.clone())
    }

    /// Set a dtype.
    pub(super) fn with_dtype(&self, dtype: DataType) -> PolarsResult<Field> {
        Ok(Field::new(self.fields[0].name(), dtype))
    }

    /// Map a single dtype.
    pub(super) fn map_dtype(&self, func: impl Fn(&DataType) -> DataType) -> PolarsResult<Field> {
        let dtype = func(self.fields[0].data_type());
        Ok(Field::new(self.fields[0].name(), dtype))
    }

    /// Map to a float supertype.
    pub(super) fn map_to_float_dtype(&self) -> PolarsResult<Field> {
        self.map_dtype(|dtype| match dtype {
            DataType::Float32 => DataType::Float32,
            _ => DataType::Float64,
        })
    }

    /// Map a single dtype with a potentially failing mapper function.
    #[cfg(feature = "timezones")]
    pub(super) fn try_map_dtype(
        &self,
        func: impl Fn(&DataType) -> PolarsResult<DataType>,
    ) -> PolarsResult<Field> {
        let dtype = func(self.fields[0].data_type())?;
        Ok(Field::new(self.fields[0].name(), dtype))
    }

    /// Map all dtypes with a potentially failing mapper function.
    pub(super) fn try_map_dtypes(
        &self,
        func: impl Fn(&[&DataType]) -> PolarsResult<DataType>,
    ) -> PolarsResult<Field> {
        let mut fld = self.fields[0].clone();
        let dtypes = self
            .fields
            .iter()
            .map(|fld| fld.data_type())
            .collect::<Vec<_>>();
        let new_type = func(&dtypes)?;
        fld.coerce(new_type);
        Ok(fld)
    }

    /// Map the dtype to the "supertype" of all fields.
    pub(super) fn map_to_super_dtype(&self) -> PolarsResult<Field> {
        let mut first = self.fields[0].clone();
        let mut st = first.data_type().clone();
        for field in &self.fields[1..] {
            st = try_get_supertype(&st, field.data_type())?
=======
            Entropy { .. } | Log { .. } | Log1p | Exp => float_dtype(),
            Unique(_) => same_type(),
            #[cfg(feature = "round_series")]
            Round { .. } | Floor | Ceil => same_type(),
            UpperBound | LowerBound => same_type(),
>>>>>>> 8dbe6ee3
        }
        first.coerce(st);
        Ok(first)
    }

    /// Map the dtype to the dtype of the list elements.
    pub(super) fn map_to_list_inner_dtype(&self) -> PolarsResult<Field> {
        let mut first = self.fields[0].clone();
        let dt = first
            .data_type()
            .inner_dtype()
            .cloned()
            .unwrap_or(DataType::Unknown);
        first.coerce(dt);
        Ok(first)
    }

    /// Map the dtypes to the "supertype" of a list of lists.
    pub(super) fn map_to_list_super_dtype(&self) -> PolarsResult<Field> {
        self.try_map_dtypes(|dts| {
            let mut super_type_inner = None;

            for dt in dts {
                match dt {
                    DataType::List(inner) => match super_type_inner {
                        None => super_type_inner = Some(*inner.clone()),
                        Some(st_inner) => {
                            super_type_inner = Some(try_get_supertype(&st_inner, inner)?)
                        }
                    },
                    dt => match super_type_inner {
                        None => super_type_inner = Some((*dt).clone()),
                        Some(st_inner) => {
                            super_type_inner = Some(try_get_supertype(&st_inner, dt)?)
                        }
                    },
                }
            }
            Ok(DataType::List(Box::new(super_type_inner.unwrap())))
        })
    }

    /// Set the timezone of a datetime dtype.
    #[cfg(feature = "timezones")]
    pub(super) fn map_datetime_dtype_timezone(&self, tz: Option<&TimeZone>) -> PolarsResult<Field> {
        self.try_map_dtype(|dt| {
            if let DataType::Datetime(tu, _) = dt {
                Ok(DataType::Datetime(*tu, tz.cloned()))
            } else {
                polars_bail!(op = "cast-timezone", got = dt, expected = "Datetime");
            }
        })
    }
}<|MERGE_RESOLUTION|>--- conflicted
+++ resolved
@@ -180,9 +180,11 @@
                 }
             }),
             #[cfg(feature = "log")]
-<<<<<<< HEAD
             Entropy { .. } | Log { .. } | Log1p | Exp => mapper.map_to_float_dtype(),
             Unique(_) => mapper.with_same_dtype(),
+            #[cfg(feature = "round_series")]
+            Round { .. } | Floor | Ceil => mapper.with_same_dtype(),
+            UpperBound | LowerBound => mapper.with_same_dtype(),
         }
     }
 }
@@ -248,13 +250,6 @@
         let mut st = first.data_type().clone();
         for field in &self.fields[1..] {
             st = try_get_supertype(&st, field.data_type())?
-=======
-            Entropy { .. } | Log { .. } | Log1p | Exp => float_dtype(),
-            Unique(_) => same_type(),
-            #[cfg(feature = "round_series")]
-            Round { .. } | Floor | Ceil => same_type(),
-            UpperBound | LowerBound => same_type(),
->>>>>>> 8dbe6ee3
         }
         first.coerce(st);
         Ok(first)
