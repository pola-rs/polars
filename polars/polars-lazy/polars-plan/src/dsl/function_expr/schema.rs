use super::*;

impl FunctionExpr {
    pub(crate) fn get_field(
        &self,
        _input_schema: &Schema,
        _cntxt: Context,
        fields: &[Field],
    ) -> PolarsResult<Field> {
        use FunctionExpr::*;

        let mapper = FieldsMapper { fields };
        match self {
            #[cfg(feature = "abs")]
            Abs => mapper.with_same_dtype(),
            NullCount => mapper.with_dtype(IDX_DTYPE),
            Pow => mapper.map_to_float_dtype(),
            Coalesce => mapper.map_to_list_supertype(),
            #[cfg(feature = "row_hash")]
            Hash(..) => mapper.with_dtype(DataType::UInt64),
            #[cfg(feature = "arg_where")]
            ArgWhere => mapper.with_dtype(IDX_DTYPE),
            #[cfg(feature = "search_sorted")]
            SearchSorted(_) => mapper.with_dtype(IDX_DTYPE),
            #[cfg(feature = "strings")]
            StringExpr(s) => s.get_field(mapper),
            BinaryExpr(s) => {
                use BinaryFunction::*;
                match s {
                    Contains { .. } | EndsWith(_) | StartsWith(_) => {
                        mapper.with_dtype(DataType::Boolean)
                    }
                }
            }
            #[cfg(feature = "temporal")]
            TemporalExpr(fun) => {
                use TemporalFunction::*;
                let dtype = match fun {
                    Year | IsoYear => DataType::Int32,
                    Month | Quarter | Week | WeekDay | Day | OrdinalDay | Hour | Minute
                    | Millisecond | Microsecond | Nanosecond | Second => DataType::UInt32,
                    TimeStamp(_) => DataType::Int64,
                    IsLeapYear => DataType::Boolean,
                    Time => DataType::Time,
                    Date => DataType::Date,
                    Datetime => match mapper.with_same_dtype().unwrap().dtype {
                        DataType::Datetime(tu, _) => DataType::Datetime(tu, None),
                        dtype => polars_bail!(ComputeError: "expected Datetime, got {}", dtype),
                    },
                    Truncate(..) => mapper.with_same_dtype().unwrap().dtype,
                    Round(..) => mapper.with_same_dtype().unwrap().dtype,
                    #[cfg(feature = "timezones")]
                    CastTimezone(tz) => return mapper.map_datetime_dtype_timezone(tz.as_ref()),
                    #[cfg(feature = "timezones")]
                    TzLocalize(tz) => return mapper.map_datetime_dtype_timezone(Some(tz)),
                    DateRange { .. } => return mapper.map_to_supertype(),
                    Combine(tu) => DataType::Datetime(*tu, None),
                };
                mapper.with_dtype(dtype)
            }

            #[cfg(feature = "date_offset")]
            DateOffset(_) => mapper.with_same_dtype(),
            #[cfg(feature = "trigonometry")]
            Trigonometry(_) => mapper.map_to_float_dtype(),
            #[cfg(feature = "sign")]
            Sign => mapper.with_dtype(DataType::Int64),
            FillNull { super_type, .. } => mapper.with_dtype(super_type.clone()),
            #[cfg(all(feature = "rolling_window", feature = "moment"))]
            RollingSkew { .. } => mapper.map_to_float_dtype(),
            ShiftAndFill { .. } => mapper.with_same_dtype(),
            DropNans => mapper.with_same_dtype(),
            #[cfg(feature = "round_series")]
            Clip { .. } => mapper.with_same_dtype(),
            ListExpr(l) => {
                use ListFunction::*;
                match l {
                    Concat => mapper.map_to_list_supertype(),
                    #[cfg(feature = "is_in")]
                    Contains => mapper.with_dtype(DataType::Boolean),
                    Slice => mapper.with_same_dtype(),
                    Get => mapper.map_to_list_inner_dtype(),
                    #[cfg(feature = "list_take")]
                    Take(_) => mapper.with_same_dtype(),
                    #[cfg(feature = "list_count")]
                    CountMatch => mapper.with_dtype(IDX_DTYPE),
                    Sum => {
                        let mut first = fields[0].clone();
                        use DataType::*;
                        let dt = first.data_type().inner_dtype().cloned().unwrap_or(Unknown);

                        if matches!(dt, UInt8 | Int8 | Int16 | UInt16) {
                            first.coerce(Int64);
                        } else {
                            first.coerce(dt);
                        }
                        Ok(first)
                    }
                }
            }
            #[cfg(feature = "dtype-struct")]
            StructExpr(s) => {
                use polars_core::utils::slice_offsets;
                use StructFunction::*;
                match s {
                    FieldByIndex(index) => {
                        let (index, _) = slice_offsets(*index, 0, fields.len());
                        fields.get(index).cloned().ok_or_else(
                            || polars_err!(ComputeError: "index out of bounds in `struct.field`"),
                        )
                    }
                    FieldByName(name) => {
                        if let DataType::Struct(flds) = &fields[0].dtype {
                            let fld = flds
                                .iter()
                                .find(|fld| fld.name() == name.as_ref())
                                .ok_or_else(
                                    || polars_err!(StructFieldNotFound: "{}", name.as_ref()),
                                )?;
                            Ok(fld.clone())
                        } else {
                            polars_bail!(StructFieldNotFound: "{}", name.as_ref());
                        }
                    }
                }
            }
            #[cfg(feature = "top_k")]
<<<<<<< HEAD
            TopK { .. } => mapper.with_same_dtype(),
            Shift(..) | Reverse => mapper.with_same_dtype(),
            Boolean(func) => func.get_field(mapper),
            Cumcount { .. } => mapper.with_dtype(IDX_DTYPE),
            Cumsum { .. } => mapper.map_dtype(cum::dtypes::cumsum),
            Cumprod { .. } => mapper.map_dtype(cum::dtypes::cumprod),
            Cummin { .. } => mapper.with_same_dtype(),
            Cummax { .. } => mapper.with_same_dtype(),
=======
            TopK { .. } => same_type(),
            Shift(..) | Reverse => same_type(),
            Boolean(f) => with_dtype(f.dtype_out()),
            #[cfg(feature = "dtype-categorical")]
            Categorical(f) => with_dtype(f.dtype_out()),
            Cumcount { .. } => with_dtype(IDX_DTYPE),
            Cumsum { .. } => map_dtype(&cum::dtypes::cumsum),
            Cumprod { .. } => map_dtype(&cum::dtypes::cumprod),
            Cummin { .. } => same_type(),
            Cummax { .. } => same_type(),
>>>>>>> f6c671ca
            #[cfg(feature = "diff")]
            Diff(_, _) => mapper.map_dtype(|dt| match dt {
                #[cfg(feature = "dtype-datetime")]
                DataType::Datetime(tu, _) => DataType::Duration(*tu),
                #[cfg(feature = "dtype-date")]
                DataType::Date => DataType::Duration(TimeUnit::Milliseconds),
                #[cfg(feature = "dtype-time")]
                DataType::Time => DataType::Duration(TimeUnit::Nanoseconds),
                DataType::UInt64 | DataType::UInt32 => DataType::Int64,
                DataType::UInt16 => DataType::Int32,
                DataType::UInt8 => DataType::Int16,
                dt => dt.clone(),
            }),
            #[cfg(feature = "interpolate")]
            Interpolate(_) => mapper.with_same_dtype(),
            ShrinkType => {
                // we return the smallest type this can return
                // this might not be correct once the actual data
                // comes in, but if we set the smallest datatype
                // we have the least chance that the smaller dtypes
                // get cast to larger types in type-coercion
                // this will lead to an incorrect schema in polars
                // but we because only the numeric types deviate in
                // bit size this will likely not lead to issues
                mapper.map_dtype(|dt| {
                    if dt.is_numeric() {
                        if dt.is_float() {
                            DataType::Float32
                        } else if dt.is_unsigned() {
                            DataType::Int8
                        } else {
                            DataType::UInt8
                        }
                    } else {
                        dt.clone()
                    }
                })
            }
            #[cfg(feature = "dot_product")]
            Dot => mapper.map_dtype(|dt| {
                use DataType::*;
                match dt {
                    Int8 | Int16 | UInt16 | UInt8 => Int64,
                    _ => dt.clone(),
                }
            }),
            #[cfg(feature = "log")]
            Entropy { .. } | Log { .. } | Log1p | Exp => mapper.map_to_float_dtype(),
            Unique(_) => mapper.with_same_dtype(),
            #[cfg(feature = "round_series")]
            Round { .. } | Floor | Ceil => mapper.with_same_dtype(),
            UpperBound | LowerBound => mapper.with_same_dtype(),
        }
    }
}

pub(super) struct FieldsMapper<'a> {
    fields: &'a [Field],
}

impl<'a> FieldsMapper<'a> {
    /// Field with the same dtype.
    pub(super) fn with_same_dtype(&self) -> PolarsResult<Field> {
        self.map_dtype(|dtype| dtype.clone())
    }

    /// Set a dtype.
    pub(super) fn with_dtype(&self, dtype: DataType) -> PolarsResult<Field> {
        Ok(Field::new(self.fields[0].name(), dtype))
    }

    /// Map a single dtype.
    pub(super) fn map_dtype(&self, func: impl Fn(&DataType) -> DataType) -> PolarsResult<Field> {
        let dtype = func(self.fields[0].data_type());
        Ok(Field::new(self.fields[0].name(), dtype))
    }

    /// Map to a float supertype.
    pub(super) fn map_to_float_dtype(&self) -> PolarsResult<Field> {
        self.map_dtype(|dtype| match dtype {
            DataType::Float32 => DataType::Float32,
            _ => DataType::Float64,
        })
    }

    /// Map a single dtype with a potentially failing mapper function.
    #[cfg(feature = "timezones")]
    pub(super) fn try_map_dtype(
        &self,
        func: impl Fn(&DataType) -> PolarsResult<DataType>,
    ) -> PolarsResult<Field> {
        let dtype = func(self.fields[0].data_type())?;
        Ok(Field::new(self.fields[0].name(), dtype))
    }

    /// Map all dtypes with a potentially failing mapper function.
    pub(super) fn try_map_dtypes(
        &self,
        func: impl Fn(&[&DataType]) -> PolarsResult<DataType>,
    ) -> PolarsResult<Field> {
        let mut fld = self.fields[0].clone();
        let dtypes = self
            .fields
            .iter()
            .map(|fld| fld.data_type())
            .collect::<Vec<_>>();
        let new_type = func(&dtypes)?;
        fld.coerce(new_type);
        Ok(fld)
    }

    /// Map the dtype to the "supertype" of all fields.
    pub(super) fn map_to_supertype(&self) -> PolarsResult<Field> {
        let mut first = self.fields[0].clone();
        let mut st = first.data_type().clone();
        for field in &self.fields[1..] {
            st = try_get_supertype(&st, field.data_type())?
        }
        first.coerce(st);
        Ok(first)
    }

    /// Map the dtype to the dtype of the list elements.
    pub(super) fn map_to_list_inner_dtype(&self) -> PolarsResult<Field> {
        let mut first = self.fields[0].clone();
        let dt = first
            .data_type()
            .inner_dtype()
            .cloned()
            .unwrap_or(DataType::Unknown);
        first.coerce(dt);
        Ok(first)
    }

    /// Map the dtypes to the "supertype" of a list of lists.
    pub(super) fn map_to_list_supertype(&self) -> PolarsResult<Field> {
        self.try_map_dtypes(|dts| {
            let mut super_type_inner = None;

            for dt in dts {
                match dt {
                    DataType::List(inner) => match super_type_inner {
                        None => super_type_inner = Some(*inner.clone()),
                        Some(st_inner) => {
                            super_type_inner = Some(try_get_supertype(&st_inner, inner)?)
                        }
                    },
                    dt => match super_type_inner {
                        None => super_type_inner = Some((*dt).clone()),
                        Some(st_inner) => {
                            super_type_inner = Some(try_get_supertype(&st_inner, dt)?)
                        }
                    },
                }
            }
            Ok(DataType::List(Box::new(super_type_inner.unwrap())))
        })
    }

    /// Set the timezone of a datetime dtype.
    #[cfg(feature = "timezones")]
    pub(super) fn map_datetime_dtype_timezone(&self, tz: Option<&TimeZone>) -> PolarsResult<Field> {
        self.try_map_dtype(|dt| {
            if let DataType::Datetime(tu, _) = dt {
                Ok(DataType::Datetime(*tu, tz.cloned()))
            } else {
                polars_bail!(op = "cast-timezone", got = dt, expected = "Datetime");
            }
        })
    }
}<|MERGE_RESOLUTION|>--- conflicted
+++ resolved
@@ -125,27 +125,16 @@
                 }
             }
             #[cfg(feature = "top_k")]
-<<<<<<< HEAD
             TopK { .. } => mapper.with_same_dtype(),
             Shift(..) | Reverse => mapper.with_same_dtype(),
             Boolean(func) => func.get_field(mapper),
+            #[cfg(feature = "dtype-categorical")]
+            Categorical(func) => func.get_field(mapper),
             Cumcount { .. } => mapper.with_dtype(IDX_DTYPE),
             Cumsum { .. } => mapper.map_dtype(cum::dtypes::cumsum),
             Cumprod { .. } => mapper.map_dtype(cum::dtypes::cumprod),
             Cummin { .. } => mapper.with_same_dtype(),
             Cummax { .. } => mapper.with_same_dtype(),
-=======
-            TopK { .. } => same_type(),
-            Shift(..) | Reverse => same_type(),
-            Boolean(f) => with_dtype(f.dtype_out()),
-            #[cfg(feature = "dtype-categorical")]
-            Categorical(f) => with_dtype(f.dtype_out()),
-            Cumcount { .. } => with_dtype(IDX_DTYPE),
-            Cumsum { .. } => map_dtype(&cum::dtypes::cumsum),
-            Cumprod { .. } => map_dtype(&cum::dtypes::cumprod),
-            Cummin { .. } => same_type(),
-            Cummax { .. } => same_type(),
->>>>>>> f6c671ca
             #[cfg(feature = "diff")]
             Diff(_, _) => mapper.map_dtype(|dt| match dt {
                 #[cfg(feature = "dtype-datetime")]
