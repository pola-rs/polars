use super::*;

pub(super) fn shift(s: &Series, periods: i64) -> PolarsResult<Series> {
    Ok(s.shift(periods))
}

pub(super) fn reverse(s: &Series) -> PolarsResult<Series> {
    Ok(s.reverse())
}

<<<<<<< HEAD
pub(super) fn is_null(s: &Series) -> PolarsResult<Series> {
    Ok(s.is_null().into_series())
}

pub(super) fn is_not_null(s: &Series) -> PolarsResult<Series> {
    Ok(s.is_not_null().into_series())
}

pub(super) fn is_not(s: &Series) -> PolarsResult<Series> {
    Ok(s.bool()?.not().into_series())
}

#[cfg(feature = "approx_unique")]
pub(super) fn approx_unique(s: &Series) -> PolarsResult<Series> {
    polars_ops::prelude::approx_unique(s)
}

=======
>>>>>>> 257b10a0
#[cfg(feature = "diff")]
pub(super) fn diff(s: &Series, n: i64, null_behavior: NullBehavior) -> PolarsResult<Series> {
    s.diff(n, null_behavior)
}

#[cfg(feature = "interpolate")]
pub(super) fn interpolate(s: &Series, method: InterpolationMethod) -> PolarsResult<Series> {
    Ok(polars_ops::prelude::interpolate(s, method))
}
#[cfg(feature = "dot_product")]
pub(super) fn dot_impl(s: &[Series]) -> PolarsResult<Series> {
    Ok((&s[0] * &s[1]).sum_as_series())
}<|MERGE_RESOLUTION|>--- conflicted
+++ resolved
@@ -8,26 +8,11 @@
     Ok(s.reverse())
 }
 
-<<<<<<< HEAD
-pub(super) fn is_null(s: &Series) -> PolarsResult<Series> {
-    Ok(s.is_null().into_series())
-}
-
-pub(super) fn is_not_null(s: &Series) -> PolarsResult<Series> {
-    Ok(s.is_not_null().into_series())
-}
-
-pub(super) fn is_not(s: &Series) -> PolarsResult<Series> {
-    Ok(s.bool()?.not().into_series())
-}
-
 #[cfg(feature = "approx_unique")]
 pub(super) fn approx_unique(s: &Series) -> PolarsResult<Series> {
     polars_ops::prelude::approx_unique(s)
 }
 
-=======
->>>>>>> 257b10a0
 #[cfg(feature = "diff")]
 pub(super) fn diff(s: &Series, n: i64, null_behavior: NullBehavior) -> PolarsResult<Series> {
     s.diff(n, null_behavior)
