//! Lazy variant of a [DataFrame](polars_core::frame::DataFrame).
use crate::logical_plan::optimizer::aggregate_pushdown::AggregatePushdown;
use crate::logical_plan::optimizer::simplify_expr::SimplifyExprRule;
use crate::prelude::simplify_expr::SimplifyBooleanRule;
use crate::utils::combine_predicates_expr;
use crate::{logical_plan::FETCH_ROWS, prelude::*};
use ahash::RandomState;
use polars_core::frame::hash_join::JoinType;
use polars_core::prelude::*;
use polars_core::toggle_string_cache;
use std::collections::HashMap;
use std::sync::Arc;
use std::sync::Mutex;

use crate::logical_plan::optimizer::aggregate_scan_projections::AggScanProjection;
use crate::logical_plan::optimizer::{
    predicate_pushdown::PredicatePushDown, projection_pushdown::ProjectionPushDown,
};
use crate::prelude::aggregate_scan_projections::agg_projection;
use itertools::Itertools;

#[derive(Clone)]
pub struct LazyCsvReader<'a> {
    path: String,
    delimiter: u8,
    has_header: bool,
    ignore_errors: bool,
    skip_rows: usize,
    stop_after_n_rows: Option<usize>,
    cache: bool,
    schema: Option<SchemaRef>,
    schema_overwrite: Option<&'a Schema>,
}

impl<'a> LazyCsvReader<'a> {
    pub fn new(path: String) -> Self {
        LazyCsvReader {
            path,
            delimiter: b',',
            has_header: true,
            ignore_errors: false,
            skip_rows: 0,
            stop_after_n_rows: None,
            cache: true,
            schema: None,
            schema_overwrite: None,
        }
    }

    /// Try to stop parsing when `n` rows are parsed. During multithreaded parsing the upper bound `n` cannot
    /// be guaranteed.
    pub fn with_stop_after_n_rows(mut self, num_rows: Option<usize>) -> Self {
        self.stop_after_n_rows = num_rows;
        self
    }

    /// Continue with next batch when a ParserError is encountered.
    pub fn with_ignore_parser_errors(mut self, ignore: bool) -> Self {
        self.ignore_errors = ignore;
        self
    }

    /// Set the CSV file's schema
    pub fn with_schema(mut self, schema: SchemaRef) -> Self {
        self.schema = Some(schema);
        self
    }

    /// Skip the first `n` rows during parsing.
    pub fn with_skip_rows(mut self, skip_rows: usize) -> Self {
        self.skip_rows = skip_rows;
        self
    }

    /// Overwrite the schema with the dtypes in this given Schema. The given schema may be a subset
    /// of the total schema.
    pub fn with_dtype_overwrite(mut self, schema: Option<&'a Schema>) -> Self {
        self.schema_overwrite = schema;
        self
    }

    /// Set whether the CSV file has headers
    pub fn has_header(mut self, has_header: bool) -> Self {
        self.has_header = has_header;
        self
    }

    /// Set the CSV file's column delimiter as a byte character
    pub fn with_delimiter(mut self, delimiter: u8) -> Self {
        self.delimiter = delimiter;
        self
    }

    /// Cache the DataFrame after reading.
    pub fn with_cache(mut self, cache: bool) -> Self {
        self.cache = cache;
        self
    }

    pub fn finish(self) -> LazyFrame {
        let mut lf: LazyFrame = LogicalPlanBuilder::scan_csv(
            self.path,
            self.delimiter,
            self.has_header,
            self.ignore_errors,
            self.skip_rows,
            self.stop_after_n_rows,
            self.cache,
            self.schema,
            self.schema_overwrite,
        )
        .build()
        .into();
        lf.opt_state.agg_scan_projection = true;
        lf
    }
}

#[derive(Copy, Clone, Debug)]
pub struct JoinOptions {
    pub allow_parallel: bool,
    pub force_parallel: bool,
}

impl Default for JoinOptions {
    fn default() -> Self {
        JoinOptions {
            allow_parallel: true,
            force_parallel: false,
        }
    }
}

pub trait IntoLazy {
    fn lazy(self) -> LazyFrame;
}

impl IntoLazy for DataFrame {
    /// Convert the `DataFrame` into a lazy `DataFrame`
    fn lazy(self) -> LazyFrame {
        LogicalPlanBuilder::from_existing_df(self).build().into()
    }
}

/// Lazy abstraction over an eager `DataFrame`.
/// It really is an abstraction over a logical plan. The methods of this struct will incrementally
/// modify a logical plan until output is requested (via [collect](crate::frame::LazyFrame::collect))
#[derive(Clone)]
pub struct LazyFrame {
    pub(crate) logical_plan: LogicalPlan,
    opt_state: OptState,
}

impl Default for LazyFrame {
    fn default() -> Self {
        LazyFrame {
            logical_plan: LogicalPlan::default(),
            opt_state: Default::default(),
        }
    }
}

impl From<LogicalPlan> for LazyFrame {
    fn from(plan: LogicalPlan) -> Self {
        Self {
            logical_plan: plan,
            opt_state: Default::default(),
        }
    }
}

#[derive(Copy, Clone)]
/// State of the allowed optimizations
pub struct OptState {
    pub projection_pushdown: bool,
    pub predicate_pushdown: bool,
    pub type_coercion: bool,
    pub simplify_expr: bool,
    pub agg_scan_projection: bool,
    pub aggregate_pushdown: bool,
    pub global_string_cache: bool,
}

impl Default for OptState {
    fn default() -> Self {
        OptState {
            projection_pushdown: true,
            predicate_pushdown: true,
            type_coercion: true,
            simplify_expr: true,
            agg_scan_projection: false,
            aggregate_pushdown: false,
            global_string_cache: true,
        }
    }
}

/// AllowedOptimizations
pub type AllowedOptimizations = OptState;

impl LazyFrame {
    /// Create a LazyFrame directly from a parquet scan.
    #[cfg(feature = "parquet")]
    pub fn new_from_parquet(path: String, stop_after_n_rows: Option<usize>, cache: bool) -> Self {
        let mut lf: LazyFrame = LogicalPlanBuilder::scan_parquet(path, stop_after_n_rows, cache)
            .build()
            .into();
        lf.opt_state.agg_scan_projection = true;
        lf
    }

    /// Get a dot language representation of the LogicalPlan.
    pub fn to_dot(&self, optimized: bool) -> Result<String> {
        let mut s = String::with_capacity(512);

        let mut logical_plan = self.clone().get_plan_builder().build();
        if optimized {
            // initialize arena's
            let mut expr_arena = Arena::with_capacity(512);
            let mut lp_arena = Arena::with_capacity(512);

            let lp_top = self.clone().optimize(&mut lp_arena, &mut expr_arena)?;
            logical_plan = node_to_lp(lp_top, &mut expr_arena, &mut lp_arena);
        }

        logical_plan.dot(&mut s, 0, "").expect("io error");
        s.push_str("\n}");
        Ok(s)
    }

    fn get_plan_builder(self) -> LogicalPlanBuilder {
        LogicalPlanBuilder::from(self.logical_plan)
    }

    fn get_opt_state(&self) -> OptState {
        self.opt_state
    }

    fn from_logical_plan(logical_plan: LogicalPlan, opt_state: OptState) -> Self {
        LazyFrame {
            logical_plan,
            opt_state,
        }
    }

    /// Toggle projection pushdown optimization.
    pub fn with_projection_pushdown(mut self, toggle: bool) -> Self {
        self.opt_state.projection_pushdown = toggle;
        self
    }

    /// Toggle predicate pushdown optimization.
    pub fn with_predicate_pushdown(mut self, toggle: bool) -> Self {
        self.opt_state.predicate_pushdown = toggle;
        self
    }

    /// Toggle type coercion optimization.
    pub fn with_type_coercion(mut self, toggle: bool) -> Self {
        self.opt_state.type_coercion = toggle;
        self
    }

    /// Toggle expression simplification optimization on or off
    pub fn with_simplify_expr(mut self, toggle: bool) -> Self {
        self.opt_state.simplify_expr = toggle;
        self
    }

    /// Toggle aggregate pushdown.
    pub fn with_aggregate_pushdown(mut self, toggle: bool) -> Self {
        self.opt_state.aggregate_pushdown = toggle;
        self
    }

    /// Toggle global string cache.
    pub fn with_string_cache(mut self, toggle: bool) -> Self {
        self.opt_state.global_string_cache = toggle;
        self
    }

    /// Describe the logical plan.
    pub fn describe_plan(&self) -> String {
        self.logical_plan.describe()
    }

    /// Describe the optimized logical plan.
    pub fn describe_optimized_plan(&self) -> Result<String> {
        let mut expr_arena = Arena::with_capacity(512);
        let mut lp_arena = Arena::with_capacity(512);
        let lp_top = self.clone().optimize(&mut lp_arena, &mut expr_arena)?;
        let logical_plan = node_to_lp(lp_top, &mut expr_arena, &mut lp_arena);
        Ok(logical_plan.describe())
    }

    /// Add a sort operation to the logical plan.
    ///
    /// # Example
    ///
    /// ```rust
    /// use polars_core::prelude::*;
    /// use polars_lazy::prelude::*;
    ///
    /// /// Sort DataFrame by 'sepal.width' column
    /// fn example(df: DataFrame) -> LazyFrame {
    ///       df.lazy()
    ///         .sort("sepal.width", false)
    /// }
    /// ```
    pub fn sort(self, by_column: &str, reverse: bool) -> Self {
        let opt_state = self.get_opt_state();
        let lp = self
            .get_plan_builder()
            .sort(by_column.into(), reverse)
            .build();
        Self::from_logical_plan(lp, opt_state)
    }

    /// Reverse the DataFrame
    ///
    /// # Example
    ///
    /// ```rust
    /// use polars_core::prelude::*;
    /// use polars_lazy::prelude::*;
    ///
    /// fn example(df: DataFrame) -> LazyFrame {
    ///       df.lazy()
    ///         .reverse()
    /// }
    /// ```
    pub fn reverse(self) -> Self {
        self.select_local(vec![col("*").reverse()])
    }

    /// Rename a column in the DataFrame
    pub fn with_column_renamed(self, existing_name: &str, new_name: &str) -> Self {
        let schema = self.logical_plan.schema();
        let schema = schema
            .rename(&[existing_name], &[new_name])
            .expect("cannot rename non existing column");

        // first make sure that the column is projected, then we
        let init = self.with_column(col(existing_name));

        let existing_name = existing_name.to_string();
        let new_name = new_name.to_string();
        let f = move |mut df: DataFrame| {
            df.rename(&existing_name, &new_name)?;
            Ok(df)
        };
        init.map(f, Some(AllowedOptimizations::default()), Some(schema))
    }

    /// Shift the values by a given period and fill the parts that will be empty due to this operation
    /// with `Nones`.
    ///
    /// See the method on [Series](polars_core::series::SeriesTrait::shift) for more info on the `shift` operation.
    pub fn shift(self, periods: i64) -> Self {
        self.select_local(vec![col("*").shift(periods)])
    }

    /// Shift the values by a given period and fill the parts that will be empty due to this operation
    /// with the result of the `fill_value` expression.
    ///
    /// See the method on [Series](polars_core::series::SeriesTrait::shift) for more info on the `shift` operation.
    pub fn shift_and_fill(self, periods: i64, fill_value: Expr) -> Self {
        self.select_local(vec![col("*").shift_and_fill(periods, fill_value)])
    }

    /// Fill none values in the DataFrame
    pub fn fill_none(self, fill_value: Expr) -> LazyFrame {
        let opt_state = self.get_opt_state();
        let lp = self.get_plan_builder().fill_none(fill_value).build();
        Self::from_logical_plan(lp, opt_state)
    }

    /// Caches the result into a new LazyFrame. This should be used to prevent computations
    /// running multiple times
    pub fn cache(self) -> Self {
        let opt_state = self.get_opt_state();
        let lp = self.get_plan_builder().cache().build();
        Self::from_logical_plan(lp, opt_state)
    }

    /// Fetch is like a collect operation, but it overwrites the number of rows read by every scan
    /// operation. This is a utility that helps debug a query on a smaller number of rows.
    ///
    /// Note that the fetch does not guarantee the final number of rows in the DataFrame.
    /// Filter, join operations and a lower number of rows available in the scanned file influence
    /// the final number of rows.
    pub fn fetch(self, n_rows: usize) -> Result<DataFrame> {
        FETCH_ROWS.with(|fetch_rows| fetch_rows.set(Some(n_rows)));
        let res = self.collect();
        FETCH_ROWS.with(|fetch_rows| fetch_rows.set(None));
        res
    }

    fn optimize(
        self,
        lp_arena: &mut Arena<ALogicalPlan>,
        expr_arena: &mut Arena<AExpr>,
    ) -> Result<Node> {
        // get toggle values
        let predicate_pushdown = self.opt_state.predicate_pushdown;
        let projection_pushdown = self.opt_state.projection_pushdown;
        let type_coercion = self.opt_state.type_coercion;
        let simplify_expr = self.opt_state.simplify_expr;
        let agg_scan_projection = self.opt_state.agg_scan_projection;
        let aggregate_pushdown = self.opt_state.aggregate_pushdown;

        let logical_plan = self.get_plan_builder().build();

        // gradually fill the rules passed to the optimizer
        let mut rules: Vec<Box<dyn OptimizationRule>> = Vec::with_capacity(8);

        let predicate_pushdown_opt = PredicatePushDown::default();
        let projection_pushdown_opt = ProjectionPushDown {};

        // during debug we check if the optimizations have not modified the final schema
        #[cfg(debug_assertions)]
        let prev_schema = logical_plan.schema().clone();

        let mut lp_top = to_alp(logical_plan, expr_arena, lp_arena);

        if projection_pushdown {
            let alp = lp_arena.take(lp_top);
            let alp = projection_pushdown_opt
                .optimize(alp, lp_arena, expr_arena)
                .expect("projection pushdown failed");
            lp_arena.replace(lp_top, alp);
        }

        if predicate_pushdown {
            let alp = lp_arena.take(lp_top);
            let alp = predicate_pushdown_opt
                .optimize(alp, lp_arena, expr_arena)
                .expect("predicate pushdown failed");
            lp_arena.replace(lp_top, alp);
        }

        if type_coercion {
            rules.push(Box::new(TypeCoercionRule {}))
        }

        if simplify_expr {
            rules.push(Box::new(SimplifyExprRule {}));
            rules.push(Box::new(SimplifyBooleanRule {}));
        }

        if aggregate_pushdown {
            rules.push(Box::new(AggregatePushdown::new()))
        }

        if agg_scan_projection {
            // scan the LP to aggregate all the column used in scans
            // these columns will be added to the state of the AggScanProjection rule
            let mut columns = HashMap::with_capacity_and_hasher(32, RandomState::default());
            agg_projection(lp_top, &mut columns, lp_arena);

            let opt = AggScanProjection { columns };
            rules.push(Box::new(opt));
        }

        let opt = StackOptimizer {};
        lp_top = opt.optimize_loop(&mut rules, expr_arena, lp_arena, lp_top);

        // during debug we check if the optimizations have not modified the final schema
        #[cfg(debug_assertions)]
        {
            // only check by names because we may supercast types.
            assert_eq!(
                prev_schema.fields().iter().map(|f| f.name()).collect_vec(),
                lp_arena
                    .get(lp_top)
                    .schema(lp_arena)
                    .fields()
                    .iter()
                    .map(|f| f.name())
                    .collect_vec()
            );
        };

        Ok(lp_top)
    }

    /// Execute all the lazy operations and collect them into a [DataFrame](polars_core::frame::DataFrame).
    /// Before execution the query is being optimized.
    ///
    /// # Example
    ///
    /// ```rust
    /// use polars_core::prelude::*;
    /// use polars_lazy::prelude::*;
    ///
    /// fn example(df: DataFrame) -> Result<DataFrame> {
    ///       df.lazy()
    ///         .groupby(vec![col("foo")])
    ///         .agg(vec!(col("bar").sum(),
    ///                   col("ham").mean().alias("avg_ham")))
    ///         .collect()
    /// }
    /// ```
    pub fn collect(self) -> Result<DataFrame> {
        let use_string_cache = self.opt_state.global_string_cache;
        let mut expr_arena = Arena::with_capacity(512);
        let mut lp_arena = Arena::with_capacity(512);
        let lp_top = self.optimize(&mut lp_arena, &mut expr_arena)?;

        toggle_string_cache(use_string_cache);
        let planner = DefaultPlanner::default();
        let mut physical_plan =
            planner.create_physical_plan(lp_top, &mut lp_arena, &mut expr_arena)?;
        let cache = Arc::new(Mutex::new(HashMap::with_capacity_and_hasher(
            64,
            RandomState::default(),
        )));
        let out = physical_plan.execute(&cache);
        if use_string_cache {
            toggle_string_cache(!use_string_cache);
        }
        out
    }

    /// Filter by some predicate expression.
    ///
    /// # Example
    ///
    /// ```rust
    /// use polars_core::prelude::*;
    /// use polars_lazy::prelude::*;
    ///
    /// fn example(df: DataFrame) -> LazyFrame {
    ///       df.lazy()
    ///         .filter(col("sepal.width").is_not_null())
    ///         .select(&[col("sepal.width"), col("sepal.length")])
    /// }
    /// ```
    pub fn filter(self, predicate: Expr) -> Self {
        let opt_state = self.get_opt_state();
        let lp = self.get_plan_builder().filter(predicate).build();
        Self::from_logical_plan(lp, opt_state)
    }

    /// Select (and rename) columns from the query.
    ///
    /// Columns can be selected with [col](crate::dsl::col);
    /// If you want to select all columns use `col("*")`.
    ///
    /// # Example
    ///
    /// ```rust
    /// use polars_core::prelude::*;
    /// use polars_lazy::prelude::*;
    ///
    /// /// This function selects column "foo" and column "bar".
    /// /// Column "bar" is renamed to "ham".
    /// fn example(df: DataFrame) -> LazyFrame {
    ///       df.lazy()
    ///         .select(&[col("foo"),
    ///                   col("bar").alias("ham")])
    /// }
    ///
    /// /// This function selects all columns except "foo"
    /// fn exclude_a_column(df: DataFrame) -> LazyFrame {
    ///       df.lazy()
    ///         .select(&[col("*"),
    ///                   except("foo")])
    /// }
    /// ```
    pub fn select<E: AsRef<[Expr]>>(self, exprs: E) -> Self {
        let opt_state = self.get_opt_state();
        let lp = self
            .get_plan_builder()
            .project(exprs.as_ref().to_vec())
            .build();
        Self::from_logical_plan(lp, opt_state)
    }

    /// A projection that doesn't get optimized and may drop projections if they are not in
    /// schema after optimization
    fn select_local(self, exprs: Vec<Expr>) -> Self {
        let opt_state = self.get_opt_state();
        let lp = self.get_plan_builder().project_local(exprs).build();
        Self::from_logical_plan(lp, opt_state)
    }

    /// Group by and aggregate.
    ///
    /// # Example
    ///
    /// ```rust
    /// use polars_core::prelude::*;
    /// use polars_lazy::prelude::*;
    ///
    /// fn example(df: DataFrame) -> LazyFrame {
    ///       df.lazy()
    ///        .groupby(vec![col("date")])
    ///        .agg(vec![
    ///            col("rain").min(),
    ///            col("rain").sum(),
    ///            col("rain").quantile(0.5).alias("median_rain"),
    ///        ])
    ///        .sort("date", false)
    /// }
    /// ```
    pub fn groupby(self, by: Vec<Expr>) -> LazyGroupBy {
        let opt_state = self.get_opt_state();
        LazyGroupBy {
            logical_plan: self.logical_plan,
            opt_state,
            keys: by,
        }
    }

    /// Join query with other lazy query.
    ///
    /// # Example
    ///
    /// ```rust
    /// use polars_core::prelude::*;
    /// use polars_lazy::prelude::*;
    /// fn join_dataframes(ldf: LazyFrame, other: LazyFrame) -> LazyFrame {
    ///         ldf
    ///         .left_join(other, col("foo"), col("bar"), None)
    /// }
    /// ```
    pub fn left_join(
        self,
        other: LazyFrame,
        left_on: Expr,
        right_on: Expr,
        options: Option<JoinOptions>,
    ) -> LazyFrame {
        self.join(
            other,
            vec![left_on],
            vec![right_on],
            options,
            JoinType::Left,
        )
    }

    /// Join query with other lazy query.
    ///
    /// # Example
    ///
    /// ```rust
    /// use polars_core::prelude::*;
    /// use polars_lazy::prelude::*;
    /// fn join_dataframes(ldf: LazyFrame, other: LazyFrame) -> LazyFrame {
    ///         ldf
    ///         .outer_join(other, col("foo"), col("bar"), None)
    /// }
    /// ```
    pub fn outer_join(
        self,
        other: LazyFrame,
        left_on: Expr,
        right_on: Expr,
        options: Option<JoinOptions>,
    ) -> LazyFrame {
        self.join(
            other,
            vec![left_on],
            vec![right_on],
            options,
            JoinType::Outer,
        )
    }

    /// Join query with other lazy query.
    ///
    /// # Example
    ///
    /// ```rust
    /// use polars_core::prelude::*;
    /// use polars_lazy::prelude::*;
    /// fn join_dataframes(ldf: LazyFrame, other: LazyFrame) -> LazyFrame {
    ///         ldf
    ///         .inner_join(other, col("foo"), col("bar").cast(DataType::Utf8), None)
    /// }
    /// ```
    pub fn inner_join(
        self,
        other: LazyFrame,
        left_on: Expr,
        right_on: Expr,
        options: Option<JoinOptions>,
    ) -> LazyFrame {
        self.join(
            other,
            vec![left_on],
            vec![right_on],
            options,
            JoinType::Inner,
        )
    }

    /// Generic join function that can join on multiple columns.
    ///
    /// # Example
    ///
    /// ```rust
    /// use polars_core::prelude::*;
    /// use polars_lazy::prelude::*;
    ///
    /// fn example(ldf: LazyFrame, other: LazyFrame) -> LazyFrame {
    ///         ldf
    ///         .join(other, vec![col("foo"), col("bar")], vec![col("foo"), col("bar")], None, JoinType::Inner)
    /// }
    /// ```
    pub fn join(
        self,
        other: LazyFrame,
        left_on: Vec<Expr>,
        right_on: Vec<Expr>,
        options: Option<JoinOptions>,
        how: JoinType,
    ) -> LazyFrame {
        let opt_state = self.get_opt_state();
        let opts = options.unwrap_or_default();
        let lp = self
            .get_plan_builder()
            .join(
                other.logical_plan,
                how,
                left_on,
                right_on,
                opts.allow_parallel,
                opts.force_parallel,
            )
            .build();
        Self::from_logical_plan(lp, opt_state)
    }

    /// Add a column to a DataFrame
    ///
    /// # Example
    ///
    /// ```rust
    /// use polars_core::prelude::*;
    /// use polars_lazy::prelude::*;
    /// fn add_column(df: DataFrame) -> LazyFrame {
    ///     df.lazy()
    ///         .with_column(
    ///             when(col("sepal.length").lt(lit(5.0)))
    ///             .then(lit(10))
    ///             .otherwise(lit(1))
    ///             .alias("new_column_name"),
    ///             )
    /// }
    /// ```
    pub fn with_column(self, expr: Expr) -> LazyFrame {
        let opt_state = self.get_opt_state();
        let lp = self.get_plan_builder().with_columns(vec![expr]).build();
        Self::from_logical_plan(lp, opt_state)
    }

    /// Add multiple columns to a DataFrame.
    ///
    /// # Example
    ///
    /// ```rust
    /// use polars_core::prelude::*;
    /// use polars_lazy::prelude::*;
    /// fn add_columns(df: DataFrame) -> LazyFrame {
    ///     df.lazy()
    ///         .with_columns(
    ///             vec![lit(10).alias("foo"), lit(100).alias("bar")]
    ///          )
    /// }
    /// ```
    pub fn with_columns(self, exprs: Vec<Expr>) -> LazyFrame {
        let opt_state = self.get_opt_state();
        let lp = self.get_plan_builder().with_columns(exprs).build();
        Self::from_logical_plan(lp, opt_state)
    }

    /// Aggregate all the columns as their maximum values.
    pub fn max(self) -> LazyFrame {
        self.select_local(vec![col("*").max()])
    }

    /// Aggregate all the columns as their minimum values.
    pub fn min(self) -> LazyFrame {
        self.select_local(vec![col("*").min()])
    }

    /// Aggregate all the columns as their sum values.
    pub fn sum(self) -> LazyFrame {
        self.select_local(vec![col("*").sum()])
    }

    /// Aggregate all the columns as their mean values.
    pub fn mean(self) -> LazyFrame {
        self.select_local(vec![col("*").mean()])
    }

    /// Aggregate all the columns as their median values.
    pub fn median(self) -> LazyFrame {
        self.select_local(vec![col("*").median()])
    }

    /// Aggregate all the columns as their quantile values.
    pub fn quantile(self, quantile: f64) -> LazyFrame {
        self.select_local(vec![col("*").quantile(quantile)])
    }

    /// Aggregate all the columns as their standard deviation values.
    pub fn std(self) -> LazyFrame {
        self.select_local(vec![col("*").std()])
    }

    /// Aggregate all the columns as their variance values.
    pub fn var(self) -> LazyFrame {
        self.select_local(vec![col("*").var()])
    }

    /// Apply explode operation. [See eager explode](polars_core::frame::DataFrame::explode).
    pub fn explode(self, columns: &[Expr]) -> LazyFrame {
        let columns = columns
            .iter()
            .map(|e| {
                if let Expr::Column(name) = e {
                    (**name).clone()
                } else {
                    panic!("expected column expression")
                }
            })
            .collect();
        // Note: this operation affects multiple columns. Therefore it isn't implemented as expression.
        let opt_state = self.get_opt_state();
        let lp = self.get_plan_builder().explode(columns).build();
        Self::from_logical_plan(lp, opt_state)
    }

    /// Drop duplicate rows. [See eager](polars_core::prelude::DataFrame::drop_duplicates).
    pub fn drop_duplicates(self, maintain_order: bool, subset: Option<Vec<String>>) -> LazyFrame {
        let opt_state = self.get_opt_state();
        let lp = self
            .get_plan_builder()
            .drop_duplicates(maintain_order, subset)
            .build();
        Self::from_logical_plan(lp, opt_state)
    }

    /// Drop null rows.
    ///
    /// Equal to `LazyFrame::filter(col("*").is_not_null())`
    pub fn drop_nulls(self, subset: Option<Vec<Expr>>) -> LazyFrame {
        match subset {
            None => self.filter(col("*").is_not_null()),
            Some(subset) => {
                let it = subset.into_iter().map(|e| e.is_not_null());
                let predicate = combine_predicates_expr(it);
                self.filter(predicate)
            }
        }
    }

    /// Slice the DataFrame.
    pub fn slice(self, offset: i64, len: usize) -> LazyFrame {
        let opt_state = self.get_opt_state();
        let lp = self.get_plan_builder().slice(offset, len).build();
        Self::from_logical_plan(lp, opt_state)
    }

    /// Get the first row.
    pub fn first(self) -> LazyFrame {
        self.slice(0, 1)
    }

    /// Get the last row
    pub fn last(self) -> LazyFrame {
        self.slice(-1,1)
    }

    /// Get the n last rows
    pub fn tail(self, n : usize) -> LazyFrame {
        let neg_tail = -(n as i64);
        self.slice(neg_tail, n)
    }

    /// Melt the DataFrame from wide to long format
    pub fn melt(self, id_vars: Vec<String>, value_vars: Vec<String>) -> LazyFrame {
        let opt_state = self.get_opt_state();
        let lp = self
            .get_plan_builder()
            .melt(Arc::new(id_vars), Arc::new(value_vars))
            .build();
        Self::from_logical_plan(lp, opt_state)
    }

    /// Limit the DataFrame to the first `n` rows. Note if you don't want the rows to be scanned,
    /// use [fetch](LazyFrame::fetch).
    pub fn limit(self, n: usize) -> LazyFrame {
        self.slice(0, n)
    }

    /// Apply a function/closure once the logical plan get executed.
    ///
    /// ## Warning
    /// This can blow up in your face if the schema is changed due to the operation. The optimizer
    /// relies on a correct schema.
    ///
    /// You can toggle certain optimizations off.
    pub fn map<F>(
        self,
        function: F,
        optimizations: Option<AllowedOptimizations>,
        schema: Option<Schema>,
    ) -> LazyFrame
    where
        F: DataFrameUdf + 'static,
    {
        let opt_state = self.get_opt_state();
        let lp = self
            .get_plan_builder()
            .map(
                function,
                optimizations.unwrap_or_default(),
                schema.map(Arc::new),
            )
            .build();
        Self::from_logical_plan(lp, opt_state)
    }
}

/// Utility struct for lazy groupby operation.
pub struct LazyGroupBy {
    pub(crate) logical_plan: LogicalPlan,
    opt_state: OptState,
    keys: Vec<Expr>,
}

impl LazyGroupBy {
    /// Group by and aggregate.
    ///
    /// Select a column with [col](crate::dsl::col) and choose an aggregation.
    /// If you want to aggregate all columns use `col("*")`.
    ///
    /// # Example
    ///
    /// ```rust
    /// use polars_core::prelude::*;
    /// use polars_lazy::prelude::*;
    ///
    /// fn example(df: DataFrame) -> LazyFrame {
    ///       df.lazy()
    ///        .groupby(vec![col("date")])
    ///        .agg(vec![
    ///            col("rain").min(),
    ///            col("rain").sum(),
    ///            col("rain").quantile(0.5).alias("median_rain"),
    ///        ])
    ///        .sort("date", false)
    /// }
    /// ```
    pub fn agg(self, aggs: Vec<Expr>) -> LazyFrame {
        let lp = LogicalPlanBuilder::from(self.logical_plan)
            .groupby(Arc::new(self.keys), aggs, None)
            .build();
        LazyFrame::from_logical_plan(lp, self.opt_state)
    }

    pub fn apply<F>(self, f: F) -> LazyFrame
    where
        F: 'static + Fn(DataFrame) -> Result<DataFrame> + Send + Sync,
    {
        let lp = LogicalPlanBuilder::from(self.logical_plan)
            .groupby(Arc::new(self.keys), vec![], Some(Arc::new(f)))
            .build();
        LazyFrame::from_logical_plan(lp, self.opt_state)
    }
}

#[cfg(test)]
mod test {
    use super::*;
    use crate::functions::pearson_corr;
    use crate::tests::get_df;
    use polars_core::utils::chrono::{NaiveDate, NaiveDateTime, NaiveTime};
    use polars_core::*;

    fn scan_foods_csv() -> LazyFrame {
        let path = "../../examples/aggregate_multiple_files_in_chunks/datasets/foods1.csv";
        LazyCsvReader::new(path.to_string()).finish()
    }

    #[test]
    fn test_lazy_ternary() {
        let df = get_df()
            .lazy()
            .with_column(
                when(col("sepal.length").lt(lit(5.0)))
                    .then(lit(10))
                    .otherwise(lit(1))
                    .alias("new"),
            )
            .collect()
            .unwrap();
        assert_eq!(Some(43), df.column("new").unwrap().sum::<i32>());
    }

    #[test]
    fn test_lazy_with_column() {
        let df = get_df()
            .lazy()
            .with_column(lit(10).alias("foo"))
            .collect()
            .unwrap();
        println!("{:?}", df);
        assert_eq!(df.width(), 6);
        assert!(df.column("foo").is_ok());

        let df = get_df()
            .lazy()
            .with_column(lit(10).alias("foo"))
            .select(&[col("foo"), col("sepal.width")])
            .collect()
            .unwrap();
        println!("{:?}", df);
    }

    #[test]
    fn test_lazy_exec() {
        let df = get_df();
        let new = df
            .clone()
            .lazy()
            .select(&[col("sepal.width"), col("variety")])
            .sort("sepal.width", false)
            .collect();
        println!("{:?}", new);

        let new = df
            .lazy()
            .filter(not(col("sepal.width").lt(lit(3.5))))
            .collect()
            .unwrap();

        let check = new.column("sepal.width").unwrap().f64().unwrap().gt(3.4);
        assert!(check.all_true())
    }

    #[test]
    fn test_lazy_alias() {
        let df = get_df();
        let new = df
            .lazy()
            .select(&[col("sepal.width").alias("petals"), col("sepal.width")])
            .collect()
            .unwrap();
        assert_eq!(new.get_column_names(), &["petals", "sepal.width"]);
    }

    #[test]
    fn test_lazy_melt() {
        let df = get_df();
        let out = df
            .lazy()
            .melt(
                vec!["petal.width".to_string(), "petal.length".to_string()],
                vec!["sepal.length".to_string(), "sepal.width".to_string()],
            )
            .filter(col("variable").eq(lit("sepal.length")))
            .select(vec![col("variable"), col("petal.width"), col("value")])
            .collect()
            .unwrap();
        assert_eq!(out.shape(), (7, 3));
        dbg!(out);
    }

    #[test]
    fn test_lazy_drop_nulls() {
        let df = df! {
            "foo" => &[Some(1), None, Some(3)],
            "bar" => &[Some(1), Some(2), None]
        }
        .unwrap();

        let new = df.clone().lazy().drop_nulls(None).collect().unwrap();
        let out = df! {
            "foo" => &[Some(1)],
            "bar" => &[Some(1)]
        }
        .unwrap();
        assert!(new.frame_equal(&out));
    }

    #[test]
    fn test_lazy_udf() {
        let df = get_df();
        let new = df
            .lazy()
            .select(&[col("sepal.width").map(|s| Ok(s * 200.0), None)])
            .collect()
            .unwrap();
        assert_eq!(
            new.column("sepal.width").unwrap().f64().unwrap().get(0),
            Some(700.0)
        );
    }

    #[test]
    fn test_lazy_is_null() {
        let df = get_df();
        let new = df
            .clone()
            .lazy()
            .filter(col("sepal.width").is_null())
            .collect()
            .unwrap();

        assert_eq!(new.height(), 0);

        let new = df
            .clone()
            .lazy()
            .filter(col("sepal.width").is_not_null())
            .collect()
            .unwrap();
        assert_eq!(new.height(), df.height());

        let new = df
            .lazy()
            .groupby(vec![col("variety")])
            .agg(vec![col("sepal.width").min()])
            .collect()
            .unwrap();

        println!("{:?}", new);
        assert_eq!(new.shape(), (1, 2));
    }

    #[test]
    fn test_lazy_pushdown_through_agg() {
        // An aggregation changes the schema names, check if the pushdown succeeds.
        let df = get_df();
        let new = df
            .lazy()
            .groupby(vec![col("variety")])
            .agg(vec![
                col("sepal.length").min(),
                col("petal.length").min().alias("foo"),
            ])
            .select(&[col("foo")])
            // second selection is to test if optimizer can handle that
            .select(&[col("foo").alias("bar")])
            .collect()
            .unwrap();

        println!("{:?}", new);
    }

    #[test]
    fn test_lazy_agg() {
        let s0 = Date32Chunked::parse_from_str_slice(
            "date",
            &[
                "2020-08-21",
                "2020-08-21",
                "2020-08-22",
                "2020-08-23",
                "2020-08-22",
            ],
            "%Y-%m-%d",
        )
        .into_series();
        let s1 = Series::new("temp", [20, 10, 7, 9, 1].as_ref());
        let s2 = Series::new("rain", [0.2, 0.1, 0.3, 0.1, 0.01].as_ref());
        let df = DataFrame::new(vec![s0, s1, s2]).unwrap();

        let lf = df
            .lazy()
            .groupby(vec![col("date")])
            .agg(vec![
                col("rain").min(),
                col("rain").sum(),
                col("rain").quantile(0.5).alias("median_rain"),
            ])
            .sort("date", false);

        println!("{:?}", lf.describe_plan());
        println!("{:?}", lf.describe_optimized_plan());
        let new = lf.collect().unwrap();
        println!("{:?}", new);
    }

    #[test]
    fn test_lazy_shift() {
        let df = get_df();
        let new = df
            .lazy()
            .select(&[col("sepal.width").alias("foo").shift(2)])
            .collect()
            .unwrap();
        assert_eq!(new.column("foo").unwrap().f64().unwrap().get(0), None);
    }

    #[test]
    fn test_lazy_ternary_and_predicates() {
        let df = get_df();
        // test if this runs. This failed because is_not_null changes the schema name, so we
        // really need to check the root column
        let ldf = df
            .clone()
            .lazy()
            .with_column(lit(3).alias("foo"))
            .filter(col("foo").is_not_null());
        let _new = ldf.collect().unwrap();

        let ldf = df
            .lazy()
            .with_column(
                when(col("sepal.length").lt(lit(5.0)))
                    .then(
                        lit(3), // is another type on purpose to check type coercion
                    )
                    .otherwise(col("sepal.width"))
                    .alias("foo"),
            )
            .filter(col("foo").gt(lit(3.0)));

        let new = ldf.collect().unwrap();
        dbg!(new);
    }

    #[test]
    fn test_lazy_binary_ops() {
        let df = df!("a" => &[1, 2, 3, 4, 5, ]).unwrap();
        let new = df
            .lazy()
            .select(&[col("a").eq(lit(2)).alias("foo")])
            .collect()
            .unwrap();
        assert_eq!(new.column("foo").unwrap().sum::<i32>(), Some(1));
    }

    fn load_df() -> DataFrame {
        df!("a" => &[1, 2, 3, 4, 5],
                     "b" => &["a", "a", "b", "c", "c"],
                     "c" => &[1, 2, 3, 4, 5]
        )
        .unwrap()
    }

    #[test]
    fn test_lazy_query_1() {
        // test on aggregation pushdown
        // and a filter that is not in the projection
        let df_a = load_df();
        let df_b = df_a.clone();
        df_a.lazy()
            .left_join(df_b.lazy(), col("b"), col("b"), None)
            .filter(col("a").lt(lit(2)))
            .groupby(vec![col("b")])
            .agg(vec![col("b").first(), col("c").first()])
            .select(&[col("b"), col("c_first")])
            .collect()
            .unwrap();
    }

    #[test]
    fn test_lazy_query_2() {
        let df = load_df();
        let ldf = df
            .lazy()
            .with_column(col("a").map(|s| Ok(s * 2), None).alias("foo"))
            .filter(col("a").lt(lit(2)))
            .select(&[col("b"), col("a")]);

        let new = ldf.collect().unwrap();
        assert_eq!(new.shape(), (1, 2));
    }

    #[test]
    fn test_lazy_query_3() {
        // query checks if schema of scanning is not changed by aggregation
        let _ = scan_foods_csv()
            .groupby(vec![col("calories")])
            .agg(vec![col("fats_g").max()])
            .collect()
            .unwrap();
    }

    #[test]
    fn test_lazy_query_4() {
        let df = df! {
            "uid" => [0, 0, 0, 1, 1, 1],
            "day" => [1, 2, 3, 1, 2, 3],
            "cumcases" => [10, 12, 15, 25, 30, 41]
        }
        .unwrap();

        let base_df = df.lazy();

        let out = base_df
            .clone()
            .groupby(vec![col("uid")])
            .agg(vec![
                col("day").list().alias("day"),
                col("cumcases")
                    .map(
                        |s: Series| {
                            // determine the diff per column
                            let a: ListChunked = s
                                .list()
                                .unwrap()
                                .into_iter()
                                .map(|opt_s| opt_s.map(|s| &s - &(s.shift(1))))
                                .collect();
                            Ok(a.into_series())
                        },
                        None,
                    )
                    .alias("diff_cases"),
            ])
            .explode(&[col("day"), col("diff_cases")])
            .join(
                base_df,
                vec![col("uid"), col("day")],
                vec![col("uid"), col("day")],
                None,
                JoinType::Inner,
            )
            .collect()
            .unwrap();
        assert_eq!(
            Vec::from(out.column("diff_cases").unwrap().i32().unwrap()),
            &[None, Some(2), Some(3), None, Some(5), Some(11)]
        );
    }

    #[test]
    fn test_lazy_query_5() {
        // if this one fails, the list builder probably does not handle offsets
        let df = df! {
            "uid" => [0, 0, 0, 1, 1, 1],
            "day" => [1, 2, 4, 1, 2, 3],
            "cumcases" => [10, 12, 15, 25, 30, 41]
        }
        .unwrap();

        let out = df
            .lazy()
            .groupby(vec![col("uid")])
            .agg(vec![col("day").head(Some(2))])
            .collect()
            .unwrap();
        let s = out
            .select_at_idx(1)
            .unwrap()
            .list()
            .unwrap()
            .get(0)
            .unwrap();
        assert_eq!(s.len(), 2);
        let s = out
            .select_at_idx(1)
            .unwrap()
            .list()
            .unwrap()
            .get(0)
            .unwrap();
        assert_eq!(s.len(), 2);
    }

    #[test]
    fn test_lazy_query_6() {
        let df = df! {
            "uid" => [0, 0, 0, 1, 1, 1],
            "day" => [1, 2, 4, 1, 2, 3],
            "cumcases" => [10, 12, 15, 25, 30, 41]
        }
        .unwrap();

        let out = df
            .lazy()
            .groupby(vec![col("uid")])
            // a double aggregation expression.
            .agg(vec![pearson_corr(col("day"), col("cumcases")).pow(2.0)])
            .collect()
            .unwrap();
        dbg!(out);
    }

    #[test]
    fn test_lazy_query_7() {
        let date = NaiveDate::from_ymd(2021, 3, 5);
        let dates = vec![
            NaiveDateTime::new(date, NaiveTime::from_hms(12, 0, 0)),
            NaiveDateTime::new(date, NaiveTime::from_hms(12, 1, 0)),
            NaiveDateTime::new(date, NaiveTime::from_hms(12, 2, 0)),
            NaiveDateTime::new(date, NaiveTime::from_hms(12, 3, 0)),
            NaiveDateTime::new(date, NaiveTime::from_hms(12, 4, 0)),
            NaiveDateTime::new(date, NaiveTime::from_hms(12, 5, 0)),
        ];
        let data = vec![Some(1.), Some(2.), Some(3.), Some(4.), None, None];
        let df = DataFrame::new(vec![
            Date64Chunked::new_from_naive_datetime("date", &*dates).into(),
            Series::new("data", data),
        ])
        .unwrap();
        // this tests if predicate pushdown not interferes with the shift data.
        let out = df
            .lazy()
            .with_column(col("data").shift(-1).alias("output"))
            .with_column(col("output").shift(2).alias("shifted"))
            .filter(col("date").gt(lit(NaiveDateTime::new(date, NaiveTime::from_hms(12, 2, 0)))))
            .collect()
            .unwrap();
        let a = out.column(&"shifted").unwrap().sum::<f64>().unwrap() - 7.0;
        assert!(a < 0.01 && a > -0.01);
    }

    #[test]
    fn test_lazy_shift_and_fill_all() {
        let data = &[1, 2, 3];
        let df = DataFrame::new(vec![Series::new("data", data)]).unwrap();
        let out = df
            .lazy()
            .with_column(col("data").shift(1).fill_none(lit(0)).alias("output"))
            .collect()
            .unwrap();
        assert_eq!(
            Vec::from(out.column("output").unwrap().i32().unwrap()),
            vec![Some(0), Some(2), Some(3)]
        );
    }

    #[test]
    fn test_lazy_shift_operation_no_filter() {
        // check if predicate pushdown optimization does not fail
        let df = df! {
            "a" => &[1, 2, 3],
            "b" => &[1, 2, 3]
        }
        .unwrap();
        df.lazy()
            .with_column(col("b").shift(1).alias("output"))
            .collect()
            .unwrap();
    }

    #[test]
    fn test_simplify_expr() {
        // Test if expression containing literals is simplified
        let df = get_df();

        let plan = df
            .lazy()
            .select(&[lit(1.0f32) + lit(1.0f32) + col("sepal.width")])
            .logical_plan;

        let mut expr_arena = Arena::new();
        let mut lp_arena = Arena::new();
        let rules: &mut [Box<dyn OptimizationRule>] = &mut [Box::new(SimplifyExprRule {})];

        let optimizer = StackOptimizer {};
        let mut lp_top = to_alp(plan, &mut expr_arena, &mut lp_arena);
        lp_top = optimizer.optimize_loop(rules, &mut expr_arena, &mut lp_arena, lp_top);
        let plan = node_to_lp(lp_top, &mut expr_arena, &mut lp_arena);
        assert!(
            matches!(plan, LogicalPlan::Projection{ expr, ..} if matches!(&expr[0], Expr::BinaryExpr{left, ..} if **left == Expr::Literal(LiteralValue::Float32(2.0))))
        );
    }

    #[test]
    fn test_lazy_wildcard() {
        let df = load_df();
        let new = df.clone().lazy().select(&[col("*")]).collect().unwrap();
        assert_eq!(new.shape(), (5, 3));

        let new = df
            .lazy()
            .groupby(vec![col("b")])
            .agg(vec![col("*").sum(), col("*").first()])
            .collect()
            .unwrap();
        assert_eq!(new.shape(), (3, 6));
    }

    #[test]
    fn test_lazy_reverse() {
        let df = load_df();
        assert!(df
            .clone()
            .lazy()
            .reverse()
            .collect()
            .unwrap()
            .frame_equal_missing(&df.reverse()))
    }

    #[test]
    fn test_lazy_filter_and_rename() {
        let df = load_df();
        let lf = df
            .clone()
            .lazy()
            .with_column_renamed("a", "x")
            .filter(col("x").map(
                |s: Series| Ok(s.gt(3).into_series()),
                Some(DataType::Boolean),
            ))
            .select(&[col("x")]);

        let correct = df! {
            "x" => &[4, 5]
        }
        .unwrap();
        assert!(lf.collect().unwrap().frame_equal(&correct));

        // now we check if the column is rename or added when we don't select
        let lf = df.lazy().with_column_renamed("a", "x").filter(col("x").map(
            |s: Series| Ok(s.gt(3).into_series()),
            Some(DataType::Boolean),
        ));

        assert_eq!(lf.collect().unwrap().get_column_names(), &["x", "b", "c"]);
    }

    #[test]
    fn test_lazy_agg_scan() {
        let lf = scan_foods_csv;
        let df = lf().min().collect().unwrap();
        assert!(df.frame_equal_missing(&lf().collect().unwrap().min()));
        let df = lf().max().collect().unwrap();
        assert!(df.frame_equal_missing(&lf().collect().unwrap().max()));
        // mean is not yet aggregated at scan.
        let df = lf().mean().collect().unwrap();
        assert!(df.frame_equal_missing(&lf().collect().unwrap().mean()));
    }

    #[test]
    fn test_lazy_df_aggregations() {
        let df = load_df();

        assert!(df
            .clone()
            .lazy()
            .min()
            .collect()
            .unwrap()
            .frame_equal_missing(&df.min()));
        assert!(df
            .clone()
            .lazy()
            .median()
            .collect()
            .unwrap()
            .frame_equal_missing(&df.median()));
        assert!(df
            .clone()
            .lazy()
            .quantile(0.5)
            .collect()
            .unwrap()
            .frame_equal_missing(&df.quantile(0.5).unwrap()));
    }

    #[test]
    fn test_lazy_predicate_pushdown_binary_expr() {
        let df = load_df();
        df.lazy()
            .filter(col("a").eq(col("b")))
            .select(&[col("c")])
            .collect()
            .unwrap();
    }

    #[test]
    fn test_lazy_update_column() {
        let df = load_df();
        df.lazy().with_column(col("a") / lit(10)).collect().unwrap();
    }

    #[test]
    fn test_lazy_fill_none() {
        let df = df! {
            "a" => &[None, Some(2)],
            "b" => &[Some(1), None]
        }
        .unwrap();
        let out = df.lazy().fill_none(lit(10.0)).collect().unwrap();
        let correct = df! {
            "a" => &[Some(10.0), Some(2.0)],
            "b" => &[Some(1.0), Some(10.0)]
        }
        .unwrap();
        assert!(out.frame_equal(&correct));
        assert_eq!(out.get_column_names(), vec!["a", "b"])
    }

    #[test]
    fn test_lazy_window_functions() {
        let df = df! {
            "groups" => &[1, 1, 2, 2, 1, 2, 3, 3, 1],
            "values" => &[1, 2, 3, 4, 5, 6, 7, 8, 8]
        }
        .unwrap();

        // sums
        // 1 => 16
        // 2 => 13
        // 3 => 15
        let correct = [16, 16, 13, 13, 16, 13, 15, 15, 16]
            .iter()
            .copied()
            .map(Some)
            .collect::<Vec<_>>();

        // test if groups is available after projection pushdown.
        let _ = df
            .clone()
            .lazy()
            .select(&[avg("values").over(col("groups")).alias("part")])
            .collect()
            .unwrap();
        // test if partition aggregation is correct
        let out = df
            .lazy()
            .select(&[col("groups"), sum("values").over(col("groups"))])
            .collect()
            .unwrap();
        assert_eq!(
            Vec::from(out.select_at_idx(1).unwrap().i32().unwrap()),
            correct
        );
        dbg!(out);
    }

    #[test]
    fn test_lazy_double_projection() {
        let df = df! {
            "foo" => &[1, 2, 3]
        }
        .unwrap();
        df.lazy()
            .select(&[col("foo").alias("bar")])
            .select(&[col("bar")])
            .collect()
            .unwrap();
    }

    #[test]
    fn test_type_coercion() {
        let df = df! {
            "foo" => &[1, 2, 3],
            "bar" => &[1.0, 2.0, 3.0]
        }
        .unwrap();

        let lp = df.lazy().select(&[col("foo") * col("bar")]).logical_plan;

        let mut expr_arena = Arena::new();
        let mut lp_arena = Arena::new();
        let rules: &mut [Box<dyn OptimizationRule>] = &mut [Box::new(TypeCoercionRule {})];

        let optimizer = StackOptimizer {};
        let mut lp_top = to_alp(lp, &mut expr_arena, &mut lp_arena);
        lp_top = optimizer.optimize_loop(rules, &mut expr_arena, &mut lp_arena, lp_top);
        let lp = node_to_lp(lp_top, &mut expr_arena, &mut lp_arena);

        if let LogicalPlan::Projection { expr, .. } = lp {
            if let Expr::BinaryExpr { left, right, .. } = &expr[0] {
                assert!(matches!(&**left, Expr::Cast { .. }));
                assert!(matches!(&**right, Expr::Cast { .. }));
            } else {
                panic!()
            }
        };
    }

    #[test]
    fn test_lazy_partition_agg() {
        let df = df! {
            "foo" => &[1, 1, 2, 2, 3],
            "bar" => &[1.0, 1.0, 2.0, 2.0, 3.0]
        }
        .unwrap();

        let out = df
            .lazy()
            .groupby(vec![col("foo")])
            .agg(vec![col("bar").mean()])
            .sort("foo", false)
            .collect()
            .unwrap();

        assert_eq!(
            Vec::from(out.column("bar_mean").unwrap().f64().unwrap()),
            &[Some(1.0), Some(2.0), Some(3.0)]
        );

        let out = scan_foods_csv()
            .groupby(vec![col("category")])
            .agg(vec![col("calories").list()])
            .sort("category", false)
            .collect()
            .unwrap();
        dbg!(&out);
        let cat_agg_list = out.select_at_idx(1).unwrap();
        let fruit_series = cat_agg_list.list().unwrap().get(0).unwrap();
        let fruit_list = fruit_series.i64().unwrap();
        dbg!(fruit_list);
        assert_eq!(
            Vec::from(fruit_list),
            &[
                Some(60),
                Some(30),
                Some(50),
                Some(30),
                Some(60),
                Some(130),
                Some(50),
            ]
        )
    }

    #[test]
    fn test_select_except() {
        let df = df! {
            "foo" => &[1, 1, 2, 2, 3],
            "bar" => &[1.0, 1.0, 2.0, 2.0, 3.0],
            "ham" => &[1.0, 1.0, 2.0, 2.0, 3.0]
        }
        .unwrap();

        let out = df
            .lazy()
            .select(&[col("*"), except("foo")])
            .collect()
            .unwrap();

        assert_eq!(out.get_column_names(), &["ham", "bar"]);
    }

    #[test]
    fn test_lazy_groupby_apply() {
        let df = df! {
            "A" => &[1, 2, 3, 4, 5],
            "fruits" => &["banana", "banana", "apple", "apple", "banana"],
            "B" => &[5, 4, 3, 2, 1],
            "cars" => &["beetle", "audi", "beetle", "beetle", "beetle"]
        }
        .unwrap();

        df.lazy()
            .groupby(vec![col("fruits")])
            .agg(vec![col("cars").map(
                |s: Series| {
                    let ca: UInt32Chunked = s
                        .list()?
                        .into_iter()
                        .map(|opt_s| opt_s.map(|s| s.len() as u32))
                        .collect();
                    Ok(ca.into_series())
                },
                None,
            )])
            .collect()
            .unwrap();
    }

    #[test]
    fn test_lazy_shift_and_fill() {
        let df = df! {
            "A" => &[1, 2, 3, 4, 5],
            "B" => &[5, 4, 3, 2, 1]
        }
        .unwrap();
        let out = df
            .clone()
            .lazy()
            .with_column(col("A").shift_and_fill(2, col("B").mean()))
            .collect()
            .unwrap();
        assert_eq!(out.column("A").unwrap().null_count(), 0);

        // shift from the other side
        let out = df
            .clone()
            .lazy()
            .with_column(col("A").shift_and_fill(-2, col("B").mean()))
            .collect()
            .unwrap();
        assert_eq!(out.column("A").unwrap().null_count(), 0);

        let out = df
            .clone()
            .lazy()
            .shift_and_fill(-1, col("B").std())
            .collect()
            .unwrap();
        assert_eq!(out.column("A").unwrap().null_count(), 0);
    }

    #[test]
<<<<<<< HEAD
    fn test_lazy_tail() {
        let df = df! {
            "A" => &[1, 2, 3, 4, 5],
            "B" => &[5, 4, 3, 2, 1]
        }
        .unwrap();

        let _out = df
            .clone()
            .lazy()
            .tail(3)
            .collect()
            .unwrap();

=======
    fn test_lazy_groupby() {
        let df = df! {
            "a" => &[Some(1.0), None, Some(3.0), Some(4.0), Some(5.0)],
            "groups" => &["a", "a", "b", "c", "c"]
        }
        .unwrap();

        let out = df
            .lazy()
            .groupby(vec![col("groups")])
            .agg(vec![col("a").mean()])
            .sort("a_mean", false)
            .collect()
            .unwrap();

        assert_eq!(
            out.column("a_mean").unwrap().f64().unwrap().get(0),
            Some(0.5)
        );
>>>>>>> 35f789aa
    }
}<|MERGE_RESOLUTION|>--- conflicted
+++ resolved
@@ -873,11 +873,11 @@
 
     /// Get the last row
     pub fn last(self) -> LazyFrame {
-        self.slice(-1,1)
+        self.slice(-1, 1)
     }
 
     /// Get the n last rows
-    pub fn tail(self, n : usize) -> LazyFrame {
+    pub fn tail(self, n: usize) -> LazyFrame {
         let neg_tail = -(n as i64);
         self.slice(neg_tail, n)
     }
@@ -1799,7 +1799,6 @@
     }
 
     #[test]
-<<<<<<< HEAD
     fn test_lazy_tail() {
         let df = df! {
             "A" => &[1, 2, 3, 4, 5],
@@ -1807,14 +1806,10 @@
         }
         .unwrap();
 
-        let _out = df
-            .clone()
-            .lazy()
-            .tail(3)
-            .collect()
-            .unwrap();
-
-=======
+        let _out = df.clone().lazy().tail(3).collect().unwrap();
+    }
+
+    #[test]
     fn test_lazy_groupby() {
         let df = df! {
             "a" => &[Some(1.0), None, Some(3.0), Some(4.0), Some(5.0)],
@@ -1834,6 +1829,5 @@
             out.column("a_mean").unwrap().f64().unwrap().get(0),
             Some(0.5)
         );
->>>>>>> 35f789aa
     }
 }