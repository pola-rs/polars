use std::borrow::Cow;
use std::sync::Arc;

use polars_core::frame::groupby::GroupsProxy;
use polars_core::prelude::*;
use polars_core::POOL;
#[cfg(feature = "parquet")]
use polars_io::parquet::predicates::BatchStats;
#[cfg(feature = "parquet")]
use polars_io::predicates::StatsEvaluator;
#[cfg(feature = "parquet")]
use polars_plan::dsl::FunctionExpr;
use rayon::prelude::*;

use crate::physical_plan::expression_err;
use crate::physical_plan::state::ExecutionState;
use crate::prelude::*;

pub struct ApplyExpr {
    pub inputs: Vec<Arc<dyn PhysicalExpr>>,
    pub function: SpecialEq<Arc<dyn SeriesUdf>>,
    pub expr: Expr,
    pub collect_groups: ApplyOptions,
    pub auto_explode: bool,
    pub allow_rename: bool,
    pub pass_name_to_apply: bool,
    pub input_schema: Option<SchemaRef>,
}

impl ApplyExpr {
    pub(crate) fn new_minimal(
        inputs: Vec<Arc<dyn PhysicalExpr>>,
        function: SpecialEq<Arc<dyn SeriesUdf>>,
        expr: Expr,
        collect_groups: ApplyOptions,
    ) -> Self {
        Self {
            inputs,
            function,
            expr,
            collect_groups,
            auto_explode: false,
            allow_rename: false,
            pass_name_to_apply: false,
            input_schema: None,
        }
    }

    #[allow(clippy::ptr_arg)]
    fn prepare_multiple_inputs<'a>(
        &self,
        df: &DataFrame,
        groups: &'a GroupsProxy,
        state: &ExecutionState,
    ) -> PolarsResult<Vec<AggregationContext<'a>>> {
        POOL.install(|| {
            self.inputs
                .par_iter()
                .map(|e| e.evaluate_on_groups(df, groups, state))
                .collect()
        })
    }

    fn finish_apply_groups<'a>(
        &self,
        mut ac: AggregationContext<'a>,
        ca: ListChunked,
    ) -> AggregationContext<'a> {
        let all_unit_len = all_unit_length(&ca);
        if all_unit_len && self.auto_explode {
            ac.with_series(ca.explode().unwrap().into_series(), true);
            ac.update_groups = UpdateGroups::No;
        } else {
            ac.with_series(ca.into_series(), true);
            ac.with_update_groups(UpdateGroups::WithSeriesLen);
        }
        ac
    }

    fn get_input_schema(&self, df: &DataFrame) -> Cow<Schema> {
        match &self.input_schema {
            Some(schema) => Cow::Borrowed(schema.as_ref()),
            None => Cow::Owned(df.schema()),
        }
    }

    fn eval_and_flatten(&self, inputs: &mut [Series]) -> PolarsResult<Series> {
        self.function.call_udf(inputs).map(|opt_out| {
            opt_out.unwrap_or_else(|| {
                let field = self.to_field(self.input_schema.as_ref().unwrap()).unwrap();
                Series::full_null(field.name(), 1, field.data_type())
            })
        })
    }
}

fn all_unit_length(ca: &ListChunked) -> bool {
    assert_eq!(ca.chunks().len(), 1);
    let list_arr = ca.downcast_iter().next().unwrap();
    let offset = list_arr.offsets().as_slice();
    (offset[offset.len() - 1] as usize) == list_arr.len()
}

fn check_map_output_len(input_len: usize, output_len: usize, expr: &Expr) -> PolarsResult<()> {
    if input_len != output_len {
        let msg = "A 'map' functions output length must be equal to that of the input length. Consider using 'apply' in favor of 'map'.";
        Err(expression_err!(msg, expr, ComputeError))
    } else {
        Ok(())
    }
}

impl PhysicalExpr for ApplyExpr {
    fn as_expression(&self) -> Option<&Expr> {
        Some(&self.expr)
    }

    fn evaluate(&self, df: &DataFrame, state: &ExecutionState) -> PolarsResult<Series> {
        let mut inputs = POOL.install(|| {
            self.inputs
                .par_iter()
                .map(|e| e.evaluate(df, state))
                .collect::<PolarsResult<Vec<_>>>()
        })?;

        if self.allow_rename {
            return self.eval_and_flatten(&mut inputs);
        }
        let in_name = inputs[0].name().to_string();
        let mut out = self.eval_and_flatten(&mut inputs)?;
        if in_name != out.name() {
            out.rename(&in_name);
        }
        Ok(out)
    }
    #[allow(clippy::ptr_arg)]
    fn evaluate_on_groups<'a>(
        &self,
        df: &DataFrame,
        groups: &'a GroupsProxy,
        state: &ExecutionState,
    ) -> PolarsResult<AggregationContext<'a>> {
        if self.inputs.len() == 1 {
            let mut ac = self.inputs[0].evaluate_on_groups(df, groups, state)?;

            match (state.has_overlapping_groups(), self.collect_groups) {
                (_, ApplyOptions::ApplyList) => {
                    let s = self.eval_and_flatten(&mut [ac.aggregated()])?;
                    ac.with_series(s, true);
                    Ok(ac)
                }
                // overlapping groups always take this branch as explode/flat_naive bloats data size
                (_, ApplyOptions::ApplyGroups) | (true, _) => {
                    let s = ac.series();

                    if matches!(ac.agg_state(), AggState::AggregatedFlat(_)) {
                        return Ok(ac);
                    }

                    let name = s.name().to_string();
                    let agg = ac.aggregated();
                    // collection of empty list leads to a null dtype
                    // see: #3687
                    if agg.len() == 0 {
                        // create input for the function to determine the output dtype
                        // see #3946
                        let agg = agg.list()?;
                        let input_dtype = agg.inner_dtype();

                        let input = Series::full_null("", 0, &input_dtype);

                        let output = self.eval_and_flatten(&mut [input])?;
                        let ca = ListChunked::full(&name, &output, 0);
                        return Ok(self.finish_apply_groups(ac, ca));
                    }

<<<<<<< HEAD
                    let mut ca: ListChunked = agg
                        .list()?
                        .par_iter()
                        .map(|opt_s| match opt_s {
                            None => Ok(None),
                            Some(mut s) => {
                                if self.pass_name_to_apply {
                                    s.rename(&name);
=======
                    let mut ca: ListChunked = POOL.install(|| {
                        agg.list()
                            .unwrap()
                            .par_iter()
                            .map(|opt_s| match opt_s {
                                None => Ok(None),
                                Some(mut s) => {
                                    if self.pass_name_to_apply {
                                        s.rename(&name);
                                    }
                                    let mut container = [s];
                                    self.function.call_udf(&mut container)
>>>>>>> c060befa
                                }
                            })
                            .collect::<PolarsResult<_>>()
                    })?;

                    ca.rename(&name);
                    Ok(self.finish_apply_groups(ac, ca))
                }
                (_, ApplyOptions::ApplyFlat) => {
                    // make sure the groups are updated because we are about to throw away
                    // the series' length information
                    let set_update_groups = match ac.update_groups {
                        UpdateGroups::WithSeriesLen => {
                            ac.groups();
                            true
                        }
                        UpdateGroups::WithSeriesLenOwned(_) => false,
                        UpdateGroups::No | UpdateGroups::WithGroupsLen => false,
                    };

                    if let UpdateGroups::WithSeriesLen = ac.update_groups {
                        ac.groups();
                    }

                    let input = ac.flat_naive().into_owned();
                    let input_len = input.len();
                    let s = self.eval_and_flatten(&mut [input])?;

                    check_map_output_len(input_len, s.len(), &self.expr)?;
                    ac.with_series(s, false);

                    if set_update_groups {
                        // The flat_naive orders by groups, so we must create new groups
                        // not by series length as we don't have an agg_list, but by original
                        // groups length
                        ac.update_groups = UpdateGroups::WithGroupsLen;
                    }
                    Ok(ac)
                }
            }
        } else {
            let mut acs = self.prepare_multiple_inputs(df, groups, state)?;

            match (state.has_overlapping_groups(), self.collect_groups) {
                (_, ApplyOptions::ApplyList) => {
                    let mut s = acs.iter_mut().map(|ac| ac.aggregated()).collect::<Vec<_>>();
                    let s = self.eval_and_flatten(&mut s)?;
                    // take the first aggregation context that as that is the input series
                    let mut ac = acs.swap_remove(0);
                    ac.with_update_groups(UpdateGroups::WithGroupsLen);
                    ac.with_series(s, true);
                    Ok(ac)
                }

                // overlapping groups always take this branch as explode bloats data size
                (_, ApplyOptions::ApplyGroups) | (true, _) => {
                    // if
                    // - there are overlapping groups
                    // - can do elementwise operations
                    // - we don't have to explode
                    // then apply flat
                    if let (
                        true,
                        ApplyOptions::ApplyFlat,
                        AggState::AggregatedFlat(_) | AggState::NotAggregated(_),
                    ) = (
                        state.has_overlapping_groups(),
                        self.collect_groups,
                        acs[0].agg_state(),
                    ) {
                        apply_multiple_flat(acs, self.function.as_ref(), &self.expr)
                    } else {
                        let mut container = vec![Default::default(); acs.len()];
                        let schema = self.get_input_schema(df);
                        let field = self.to_field(&schema)?;

                        // aggregate representation of the aggregation contexts
                        // then unpack the lists and finally create iterators from this list chunked arrays.
                        let mut iters = acs
                            .iter_mut()
                            .map(|ac| ac.iter_groups())
                            .collect::<Vec<_>>();

                        // length of the items to iterate over
                        // problem here - len is 0 even though UnstableSeries is not 0
                        let len = iters[0].size_hint().0;

                        if len == 0 {
                            let out = Series::full_null(field.name(), 0, &field.dtype);

                            drop(iters);
                            // take the first aggregation context that as that is the input series
                            let mut ac = acs.swap_remove(0);
                            ac.with_series(out, true);
                            return Ok(ac);
                        }

                        let mut ca: ListChunked = (0..len)
                            .map(|_| {
                                container.clear();
                                for iter in &mut iters {
                                    match iter.next().unwrap() {
                                        None => return Ok(None),
                                        Some(s) => container.push(s.deep_clone()),
                                    }
                                }
                                self.function.call_udf(&mut container)
                            })
                            .collect::<PolarsResult<_>>()?;

                        ca.rename(&field.name);
                        drop(iters);

                        // take the first aggregation context that as that is the input series
                        let ac = acs.swap_remove(0);
                        let ac = self.finish_apply_groups(ac, ca);
                        Ok(ac)
                    }
                }
                (_, ApplyOptions::ApplyFlat) => {
                    apply_multiple_flat(acs, self.function.as_ref(), &self.expr)
                }
            }
        }
    }
    fn to_field(&self, input_schema: &Schema) -> PolarsResult<Field> {
        self.expr.to_field(input_schema, Context::Default)
    }
    fn is_valid_aggregation(&self) -> bool {
        matches!(self.collect_groups, ApplyOptions::ApplyGroups)
    }
    #[cfg(feature = "parquet")]
    fn as_stats_evaluator(&self) -> Option<&dyn polars_io::predicates::StatsEvaluator> {
        if matches!(
            self.expr,
            Expr::Function {
                function: FunctionExpr::IsNull,
                ..
            }
        ) {
            Some(self)
        } else {
            None
        }
    }
    fn as_partitioned_aggregator(&self) -> Option<&dyn PartitionedAggregation> {
        if self.inputs.len() == 1 && matches!(self.collect_groups, ApplyOptions::ApplyFlat) {
            Some(self)
        } else {
            None
        }
    }
}

fn apply_multiple_flat<'a>(
    mut acs: Vec<AggregationContext<'a>>,
    function: &dyn SeriesUdf,
    expr: &Expr,
) -> PolarsResult<AggregationContext<'a>> {
    let mut s = acs
        .iter_mut()
        .map(|ac| {
            // make sure the groups are updated because we are about to throw away
            // the series length information
            if let UpdateGroups::WithSeriesLen = ac.update_groups {
                ac.groups();
            }

            ac.flat_naive().into_owned()
        })
        .collect::<Vec<_>>();

    let input_len = s[0].len();
    let s = function.call_udf(&mut s)?.unwrap();
    check_map_output_len(input_len, s.len(), expr)?;

    // take the first aggregation context that as that is the input series
    let mut ac = acs.swap_remove(0);
    ac.with_series(s, false);
    Ok(ac)
}

#[cfg(feature = "parquet")]
impl StatsEvaluator for ApplyExpr {
    fn should_read(&self, stats: &BatchStats) -> PolarsResult<bool> {
        if matches!(
            self.expr,
            Expr::Function {
                function: FunctionExpr::IsNull,
                ..
            }
        ) {
            let root = expr_to_leaf_column_name(&self.expr)?;

            let read = true;
            let skip = false;

            match stats.get_stats(&root).ok() {
                Some(st) => match st.null_count() {
                    Some(0) => Ok(skip),
                    _ => Ok(read),
                },
                None => Ok(read),
            }
        } else {
            Ok(true)
        }
    }
}

impl PartitionedAggregation for ApplyExpr {
    fn evaluate_partitioned(
        &self,
        df: &DataFrame,
        groups: &GroupsProxy,
        state: &ExecutionState,
    ) -> PolarsResult<Series> {
        let a = self.inputs[0].as_partitioned_aggregator().unwrap();
        let s = a.evaluate_partitioned(df, groups, state)?;

        if self.allow_rename {
            return self.eval_and_flatten(&mut [s]);
        }
        let in_name = s.name().to_string();
        let mut out = self.eval_and_flatten(&mut [s])?;
        if in_name != out.name() {
            out.rename(&in_name);
        }
        Ok(out)
    }

    fn finalize(
        &self,
        partitioned: Series,
        _groups: &GroupsProxy,
        _state: &ExecutionState,
    ) -> PolarsResult<Series> {
        Ok(partitioned)
    }
}<|MERGE_RESOLUTION|>--- conflicted
+++ resolved
@@ -174,16 +174,6 @@
                         return Ok(self.finish_apply_groups(ac, ca));
                     }
 
-<<<<<<< HEAD
-                    let mut ca: ListChunked = agg
-                        .list()?
-                        .par_iter()
-                        .map(|opt_s| match opt_s {
-                            None => Ok(None),
-                            Some(mut s) => {
-                                if self.pass_name_to_apply {
-                                    s.rename(&name);
-=======
                     let mut ca: ListChunked = POOL.install(|| {
                         agg.list()
                             .unwrap()
@@ -196,7 +186,6 @@
                                     }
                                     let mut container = [s];
                                     self.function.call_udf(&mut container)
->>>>>>> c060befa
                                 }
                             })
                             .collect::<PolarsResult<_>>()
