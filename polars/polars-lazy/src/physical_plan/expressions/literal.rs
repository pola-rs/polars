--- conflicted
+++ resolved
@@ -74,12 +74,8 @@
                 }
             },
             Utf8(v) => Utf8Chunked::full("literal", v, 1).into_series(),
-<<<<<<< HEAD
             Binary(v) => BinaryChunked::full("literal", v, 1).into_series(),
-            #[cfg(all(feature = "temporal", feature = "dtype-datetime"))]
-=======
             #[cfg(feature = "temporal")]
->>>>>>> 493b0a03
             DateTime(ndt, tu) => {
                 use polars_core::chunked_array::temporal::conversion::*;
                 let timestamp = match tu {
