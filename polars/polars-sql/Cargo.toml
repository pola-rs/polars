[package]
name = "polars-sql"
version = "0.1.0"
edition = "2021"

# See more keys and their definitions at https://doc.rust-lang.org/cargo/reference/manifest.html
[features]

[dependencies]
<<<<<<< HEAD
clap = { version = "4.0.18", features = ["derive"], optional = true }
=======
>>>>>>> 321026e3
polars-arrow = { path = "../polars-arrow", features = ["like"] }
polars-core = { path = "../polars-core", features = [] }
polars-lazy = { path = "../polars-lazy", features = ["compile", "strings", "cross_join"] }
polars-plan = { path = "../polars-lazy/polars-plan", features = ["compile"] }
serde = "1"
serde_json = { version = "1" }
sqlparser = { version = "0.19" }<|MERGE_RESOLUTION|>--- conflicted
+++ resolved
@@ -7,10 +7,6 @@
 [features]
 
 [dependencies]
-<<<<<<< HEAD
-clap = { version = "4.0.18", features = ["derive"], optional = true }
-=======
->>>>>>> 321026e3
 polars-arrow = { path = "../polars-arrow", features = ["like"] }
 polars-core = { path = "../polars-core", features = [] }
 polars-lazy = { path = "../polars-lazy", features = ["compile", "strings", "cross_join"] }
