--- conflicted
+++ resolved
@@ -1,10 +1,7 @@
 mod context;
 mod functions;
 mod sql_expr;
-<<<<<<< HEAD
-=======
 mod table_functions;
->>>>>>> 55a20435
 pub use context::SQLContext;
 
 #[cfg(test)]
@@ -446,9 +443,6 @@
             .unwrap();
         assert!(df_sql.frame_equal(&df_pl));
     }
-<<<<<<< HEAD
-=======
-
     #[test]
     fn create_table() {
         let df = create_sample_df().unwrap();
@@ -531,5 +525,4 @@
             .unwrap();
         assert!(df_sql.frame_equal(&expected));
     }
->>>>>>> 55a20435
 }