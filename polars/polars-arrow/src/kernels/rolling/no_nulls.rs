use super::*;
use crate::utils::CustomIterTools;
use arrow::array::{ArrayRef, PrimitiveArray};
use arrow::datatypes::DataType;
use arrow::types::NativeType;
use num::{Float, NumCast};
use std::any::Any;
use std::fmt::Debug;
use std::sync::Arc;

#[derive(Clone, Copy, PartialEq, Debug)]
pub enum QuantileInterpolOptions {
    Nearest,
    Lower,
    Higher,
    Midpoint,
    Linear,
}

impl Default for QuantileInterpolOptions {
    fn default() -> Self {
        QuantileInterpolOptions::Nearest
    }
}

fn rolling_apply_convolve<Fo, Fa>(
    values: &[f64],
    window_size: usize,
    min_periods: usize,
    det_offsets_fn: Fo,
    aggregator: Fa,
    weights: &[f64],
) -> ArrayRef
where
    Fo: Fn(Idx, WindowSize, Len) -> (Start, End),
    Fa: Fn(&[f64]) -> f64,
{
    assert_eq!(weights.len(), window_size);
    let mut buf = vec![0.0; window_size];
    let len = values.len();
    let out = (0..len)
        .map(|idx| {
            let (start, end) = det_offsets_fn(idx, window_size, len);
            let vals = unsafe { values.get_unchecked(start..end) };
            buf.iter_mut()
                .zip(vals.iter().zip(weights))
                .for_each(|(b, (v, w))| *b = *v * *w);

            aggregator(&buf)
        })
        .collect_trusted::<Vec<f64>>();

    let validity = create_validity(min_periods, len as usize, window_size, det_offsets_fn);
    Arc::new(PrimitiveArray::from_data(
        DataType::Float64,
        out.into(),
        validity.map(|b| b.into()),
    ))
}

#[allow(clippy::too_many_arguments)]
fn rolling_apply_pairs<T, K, Fo, Fa>(
    values: &[T],
    argument: f64,
    interpolation: QuantileInterpolOptions,
    window_size: usize,
    min_periods: usize,
    det_offsets_fn: Fo,
    aggregator: Fa,
    weights: &[f64],
) -> ArrayRef
where
    Fo: Fn(Idx, WindowSize, Len) -> (Start, End),
    Fa: Fn(&[(T, f64)], f64, QuantileInterpolOptions) -> K,
    K: NativeType,
    T: Debug + Copy,
{
    assert_eq!(weights.len(), window_size);
    let mut buf: Vec<(T, f64)> = Vec::with_capacity(window_size);
    let len = values.len();
    let out = (0..len)
        .map(|idx| {
            let (start, end) = det_offsets_fn(idx, window_size, len);
            let vals = unsafe { values.get_unchecked(start..end) };
            buf = vals
                .iter()
                .zip(weights.iter())
                .map(|(&x, &y)| (x, y))
                .collect();

            aggregator(&buf, argument, interpolation)
        })
        .collect_trusted::<MutableBuffer<K>>();

    let validity = create_validity(min_periods, len as usize, window_size, det_offsets_fn);
    Arc::new(PrimitiveArray::from_data(
        DataType::Float64,
        out.into(),
        validity.map(|b| b.into()),
    ))
}

fn rolling_apply_pairs<T, K, Fo, Fa>(
    values: &[T],
    window_size: usize,
    min_periods: usize,
    det_offsets_fn: Fo,
    aggregator: Fa,
    weights: &[f64],
) -> ArrayRef
where
    Fo: Fn(Idx, WindowSize, Len) -> (Start, End),
    Fa: Fn(&[(T, f64)]) -> K,
    K: NativeType,
    T: Debug + Copy,
{
    assert_eq!(weights.len(), window_size);
    let mut buf: Vec<(T, f64)> = Vec::with_capacity(window_size);
    let len = values.len();
    let out = (0..len)
        .map(|idx| {
            let (start, end) = det_offsets_fn(idx, window_size, len);
            let vals = unsafe { values.get_unchecked(start..end) };
            buf = vals
                .iter()
                .zip(weights.iter())
                .map(|(&x, &y)| (x, y))
                .collect();

            aggregator(&buf)
        })
        .collect_trusted::<MutableBuffer<K>>();

    let validity = create_validity(min_periods, len as usize, window_size, det_offsets_fn);
    Arc::new(PrimitiveArray::from_data(
        DataType::Float64,
        out.into(),
        validity.map(|b| b.into()),
    ))
}

fn rolling_apply<T, K, Fo, Fa>(
    values: &[T],
    window_size: usize,
    min_periods: usize,
    det_offsets_fn: Fo,
    aggregator: Fa,
) -> ArrayRef
where
    Fo: Fn(Idx, WindowSize, Len) -> (Start, End),
    Fa: Fn(&[T]) -> K,
    K: NativeType,
    T: Debug,
{
    let len = values.len();
    let out = (0..len)
        .map(|idx| {
            let (start, end) = det_offsets_fn(idx, window_size, len);
            let vals = unsafe { values.get_unchecked(start..end) };
            aggregator(vals)
        })
        .collect_trusted::<Vec<K>>();

    let validity = create_validity(min_periods, len as usize, window_size, det_offsets_fn);
    Arc::new(PrimitiveArray::from_data(
        K::PRIMITIVE.into(),
        out.into(),
        validity.map(|b| b.into()),
    ))
}

fn rolling_apply_quantile<T, Fo, Fa>(
    values: &[T],
    quantile: f64,
    interpolation: QuantileInterpolOptions,
    window_size: usize,
    min_periods: usize,
    det_offsets_fn: Fo,
    aggregator: Fa,
) -> ArrayRef
where
    Fo: Fn(Idx, WindowSize, Len) -> (Start, End),
    Fa: Fn(&[T], f64, QuantileInterpolOptions) -> f64,
    T: Debug,
{
    let len = values.len();
    let out = (0..len)
        .map(|idx| {
            let (start, end) = det_offsets_fn(idx, window_size, len);
            let vals = unsafe { values.get_unchecked(start..end) };
            aggregator(vals, quantile, interpolation)
        })
        .collect_trusted::<MutableBuffer<f64>>();

    let validity = create_validity(min_periods, len as usize, window_size, det_offsets_fn);
    Arc::new(PrimitiveArray::from_data(
        DataType::Float64,
        out.into(),
        validity.map(|b| b.into()),
    ))
}

pub(crate) fn compute_var<T>(vals: &[T]) -> T
where
    T: Float + std::iter::Sum,
{
    let len = T::from(vals.len()).unwrap();
    let mean = vals.iter().copied().sum::<T>() / len;

    let mut sum = T::zero();
    for &val in vals {
        let v = val - mean;
        sum = sum + v * v
    }
    sum / (len - T::one())
}

pub(crate) fn compute_mean<T>(values: &[T]) -> T
where
    T: Float + std::iter::Sum<T>,
{
    values.iter().copied().sum::<T>() / T::from(values.len()).unwrap()
}

<<<<<<< HEAD
pub(crate) fn compute_quantile<T>(
    values: &[T],
    quantile: f64,
    interpolation: QuantileInterpolOptions,
) -> f64
where
    T: std::iter::Sum<T> + Copy + std::cmp::PartialOrd + num::ToPrimitive,
{
    if !(0.0..=1.0).contains(&quantile) {
        panic!("quantile should be between 0.0 and 1.0");
    }

    let mut vals: Vec<f64> = values
        .iter()
        .copied()
        .map(|x| NumCast::from(x).unwrap())
        .collect();
    vals.sort_by(|a, b| a.partial_cmp(b).unwrap());

    let length = vals.len();

    let mut idx = match interpolation {
        QuantileInterpolOptions::Nearest => ((length as f64) * quantile) as usize,
        QuantileInterpolOptions::Lower
        | QuantileInterpolOptions::Midpoint
        | QuantileInterpolOptions::Linear => ((length as f64 - 1.0) * quantile) as usize,
        QuantileInterpolOptions::Higher => ((length as f64 - 1.0) * quantile).ceil() as usize,
    };

    idx = std::cmp::min(idx, length);

    match interpolation {
        QuantileInterpolOptions::Midpoint => {
            let top_idx = ((length as f64 - 1.0) * quantile).ceil() as usize;
            if top_idx == idx {
                vals[idx]
            } else {
                (vals[idx] + vals[idx + 1]) / 2.0
            }
        }
        QuantileInterpolOptions::Linear => {
            let float_idx = (length as f64 - 1.0) * quantile;
            let top_idx = f64::ceil(float_idx) as usize;

            if top_idx == idx {
                vals[idx]
            } else {
                let proportion = float_idx - idx as f64;
                proportion * (vals[top_idx] - vals[idx]) + vals[idx]
            }
        }
        _ => vals[idx],
    }
}

pub(crate) fn compute_weighted_quantile<T>(
    values: &[(T, f64)],
    quantile: f64,
    interpolation: QuantileInterpolOptions,
) -> f64
where
    T: std::iter::Sum<T> + Copy + std::cmp::PartialOrd + num::ToPrimitive,
{
    if !(0.0..=1.0).contains(&quantile) {
        panic!("quantile value must be between 0.0 and 1.0");
    }

    let mut vals: Vec<(f64, f64)> = values
        .iter()
        .copied()
        .map(|(v, w)| (NumCast::from(v).unwrap(), w))
        .collect();
    vals.sort_by(|a, b| a.0.partial_cmp(&b.0).unwrap());

    let length = vals.len();
    let cumulative_weights: Vec<f64> = vals
=======
pub(crate) fn compute_median<T>(values: &[T]) -> T
where
    T: std::iter::Sum<T> + Copy + std::cmp::PartialOrd,
{
    let mut vals: Vec<T> = values.iter().copied().collect();
    vals.sort_by(|a, b| a.partial_cmp(b).unwrap());
    vals[(vals.len() / 2) as usize]
}

pub(crate) fn compute_weighted_median<T>(values: &[(T, f64)]) -> T
where
    T: std::iter::Sum<T> + Copy + std::cmp::PartialOrd,
{
    let mut vals: Vec<(T, f64)> = values.iter().copied().collect();
    vals.sort_by(|a, b| a.0.partial_cmp(&b.0).unwrap());
    let mid_weight = vals.iter().map(|x| x.1).sum::<f64>() / 2.0;

    // find position where cumulative sum of weights reaches the mid weight
    let idx = vals
>>>>>>> 65c1e558
        .iter()
        .scan(0.0, |acc, x| {
            *acc += x.1;
            Some(*acc)
        })
<<<<<<< HEAD
        .collect();

    let weight_quantile = cumulative_weights[length - 1] * quantile;

    let mut idx = match interpolation {
        QuantileInterpolOptions::Nearest => {
            let upper_idx = cumulative_weights
                .iter()
                .position(|x| x >= &weight_quantile)
                .unwrap();

            let lower_idx = cumulative_weights
                .iter()
                .rposition(|x| x <= &weight_quantile)
                .unwrap();

            let upper_dist = cumulative_weights[upper_idx] - quantile;
            let lower_dist = quantile - cumulative_weights[lower_idx];

            if upper_dist < lower_dist {
                upper_idx
            } else {
                lower_idx
            }
        }
        QuantileInterpolOptions::Lower
        | QuantileInterpolOptions::Midpoint
        | QuantileInterpolOptions::Linear => cumulative_weights
            .iter()
            .rposition(|x| x <= &weight_quantile)
            .unwrap(),
        QuantileInterpolOptions::Higher => cumulative_weights
            .iter()
            .position(|x| x >= &weight_quantile)
            .unwrap(),
    };

    idx = std::cmp::min(idx, length);

    match interpolation {
        QuantileInterpolOptions::Midpoint => {
            let top_idx = cumulative_weights
                .iter()
                .position(|x| x >= &weight_quantile)
                .unwrap();

            if top_idx == idx {
                vals[idx].0
            } else {
                (vals[idx].0 + vals[top_idx].0) / 2.0
            }
        }
        QuantileInterpolOptions::Linear => {
            let top_idx = cumulative_weights
                .iter()
                .position(|x| x >= &weight_quantile)
                .unwrap();

            let upper_lower_gap = cumulative_weights[top_idx] - cumulative_weights[idx];

            if (top_idx == idx) | (upper_lower_gap == 0.0) {
                vals[idx].0
            } else {
                let upper_dist = cumulative_weights[top_idx] - quantile;
                let proportion = upper_dist / upper_lower_gap;
                proportion * (vals[top_idx].0 - vals[idx].0) + vals[idx].0
            }
        }
        _ => vals[idx].0,
    }
=======
        .position(|x| x >= mid_weight)
        .unwrap();
    vals[idx].0
>>>>>>> 65c1e558
}

pub(crate) fn compute_sum<T>(values: &[T]) -> T
where
    T: std::iter::Sum<T> + Copy,
{
    values.iter().copied().sum()
}

pub(crate) fn compute_min<T>(values: &[T]) -> T
where
    T: NativeType + PartialOrd,
{
    values
        .iter()
        .copied()
        .min_by(|a, b| a.partial_cmp(b).unwrap())
        .unwrap()
}

pub(crate) fn compute_max<T>(values: &[T]) -> T
where
    T: NativeType + PartialOrd,
{
    values
        .iter()
        .copied()
        .max_by(|a, b| a.partial_cmp(b).unwrap())
        .unwrap()
}

fn as_floats<T>(values: &[T]) -> &[f64]
where
    T: Any,
{
    let values_any = &values[0] as &dyn Any;
    // couldn't use downcast_ref because the slice is unsized
    if values_any.is::<f64>() {
        unsafe { std::mem::transmute::<&[T], &[f64]>(values) }
    } else {
        panic!()
    }
}

pub fn rolling_mean<T>(
    values: &[T],
    window_size: usize,
    min_periods: usize,
    center: bool,
    weights: Option<&[f64]>,
) -> ArrayRef
where
    T: NativeType + Float + std::iter::Sum<T>,
{
    match (center, weights) {
        (true, None) => rolling_apply(
            values,
            window_size,
            min_periods,
            det_offsets_center,
            compute_mean,
        ),
        (false, None) => rolling_apply(values, window_size, min_periods, det_offsets, compute_mean),
        (true, Some(weights)) => {
            let values = as_floats(values);
            rolling_apply_convolve(
                values,
                window_size,
                min_periods,
                det_offsets_center,
                compute_mean,
                weights,
            )
        }
        (false, Some(weights)) => {
            let values = as_floats(values);
            rolling_apply_convolve(
                values,
                window_size,
                min_periods,
                det_offsets,
                compute_mean,
                weights,
            )
        }
    }
}

pub fn rolling_median<T>(
    values: &[T],
    window_size: usize,
    min_periods: usize,
    center: bool,
    weights: Option<&[f64]>,
) -> ArrayRef
where
<<<<<<< HEAD
    T: NativeType + std::iter::Sum<T> + std::cmp::PartialOrd + num::ToPrimitive,
{
    match (center, weights) {
        (true, None) => rolling_apply_quantile(
            values,
            0.5,
            QuantileInterpolOptions::Linear,
            window_size,
            min_periods,
            det_offsets_center,
            compute_quantile,
        ),
        (false, None) => rolling_apply_quantile(
            values,
            0.5,
            QuantileInterpolOptions::Linear,
            window_size,
            min_periods,
            det_offsets,
            compute_quantile,
=======
    T: NativeType + std::iter::Sum<T> + std::cmp::PartialOrd,
{
    match (center, weights) {
        (true, None) => rolling_apply(
            values,
            window_size,
            min_periods,
            det_offsets_center,
            compute_median,
        ),
        (false, None) => rolling_apply(
            values,
            window_size,
            min_periods,
            det_offsets,
            compute_median,
>>>>>>> 65c1e558
        ),
        (true, Some(weights)) => {
            let values = as_floats(values);
            rolling_apply_pairs(
                values,
<<<<<<< HEAD
                0.5,
                QuantileInterpolOptions::Linear,
                window_size,
                min_periods,
                det_offsets_center,
                compute_weighted_quantile,
=======
                window_size,
                min_periods,
                det_offsets_center,
                compute_weighted_median,
>>>>>>> 65c1e558
                weights,
            )
        }
        (false, Some(weights)) => {
            let values = as_floats(values);
            rolling_apply_pairs(
                values,
<<<<<<< HEAD
                0.5,
                QuantileInterpolOptions::Linear,
                window_size,
                min_periods,
                det_offsets,
                compute_weighted_quantile,
=======
                window_size,
                min_periods,
                det_offsets,
                compute_weighted_median,
>>>>>>> 65c1e558
                weights,
            )
        }
    }
}

pub fn rolling_min<T>(
    values: &[T],
    window_size: usize,
    min_periods: usize,
    center: bool,
    weights: Option<&[f64]>,
) -> ArrayRef
where
    T: NativeType + PartialOrd,
{
    match (center, weights) {
        (true, None) => rolling_apply(
            values,
            window_size,
            min_periods,
            det_offsets_center,
            compute_min,
        ),
        (false, None) => rolling_apply(values, window_size, min_periods, det_offsets, compute_min),
        (true, Some(weights)) => {
            let values = as_floats(values);
            rolling_apply_convolve(
                values,
                window_size,
                min_periods,
                det_offsets_center,
                compute_min,
                weights,
            )
        }
        (false, Some(weights)) => {
            let values = as_floats(values);
            rolling_apply_convolve(
                values,
                window_size,
                min_periods,
                det_offsets,
                compute_min,
                weights,
            )
        }
    }
}

pub fn rolling_quantile<T>(
    values: &[T],
    quantile: f64,
    interpolation: QuantileInterpolOptions,
    window_size: usize,
    min_periods: usize,
    center: bool,
    weights: Option<&[f64]>,
) -> ArrayRef
where
    T: NativeType + std::iter::Sum<T> + std::cmp::PartialOrd + num::ToPrimitive,
{
    match (center, weights) {
        (true, None) => rolling_apply_quantile(
            values,
            quantile,
            interpolation,
            window_size,
            min_periods,
            det_offsets_center,
            compute_quantile,
        ),
        (false, None) => rolling_apply_quantile(
            values,
            quantile,
            interpolation,
            window_size,
            min_periods,
            det_offsets,
            compute_quantile,
        ),
        (true, Some(weights)) => {
            let values = as_floats(values);
            rolling_apply_pairs(
                values,
                quantile,
                interpolation,
                window_size,
                min_periods,
                det_offsets_center,
                compute_weighted_quantile,
                weights,
            )
        }
        (false, Some(weights)) => {
            let values = as_floats(values);
            rolling_apply_pairs(
                values,
                quantile,
                interpolation,
                window_size,
                min_periods,
                det_offsets,
                compute_weighted_quantile,
                weights,
            )
        }
    }
}

pub fn rolling_max<T>(
    values: &[T],
    window_size: usize,
    min_periods: usize,
    center: bool,
    weights: Option<&[f64]>,
) -> ArrayRef
where
    T: NativeType + PartialOrd,
{
    match (center, weights) {
        (true, None) => rolling_apply(
            values,
            window_size,
            min_periods,
            det_offsets_center,
            compute_max,
        ),
        (false, None) => rolling_apply(values, window_size, min_periods, det_offsets, compute_max),
        (true, Some(weights)) => {
            let values = as_floats(values);
            rolling_apply_convolve(
                values,
                window_size,
                min_periods,
                det_offsets_center,
                compute_max,
                weights,
            )
        }
        (false, Some(weights)) => {
            let values = as_floats(values);
            rolling_apply_convolve(
                values,
                window_size,
                min_periods,
                det_offsets,
                compute_max,
                weights,
            )
        }
    }
}

pub fn rolling_var<T>(
    values: &[T],
    window_size: usize,
    min_periods: usize,
    center: bool,
    weights: Option<&[f64]>,
) -> ArrayRef
where
    T: NativeType + Float + std::iter::Sum,
{
    match (center, weights) {
        (true, None) => rolling_apply(
            values,
            window_size,
            min_periods,
            det_offsets_center,
            compute_var,
        ),
        (false, None) => rolling_apply(values, window_size, min_periods, det_offsets, compute_var),
        (true, Some(weights)) => {
            let values = as_floats(values);
            rolling_apply_convolve(
                values,
                window_size,
                min_periods,
                det_offsets_center,
                compute_var,
                weights,
            )
        }
        (false, Some(weights)) => {
            let values = as_floats(values);
            rolling_apply_convolve(
                values,
                window_size,
                min_periods,
                det_offsets,
                compute_var,
                weights,
            )
        }
    }
}

pub fn rolling_sum<T>(
    values: &[T],
    window_size: usize,
    min_periods: usize,
    center: bool,
    weights: Option<&[f64]>,
) -> ArrayRef
where
    T: NativeType + std::iter::Sum + Debug,
{
    match (center, weights) {
        (true, None) => rolling_apply(
            values,
            window_size,
            min_periods,
            det_offsets_center,
            compute_sum,
        ),
        (false, None) => rolling_apply(values, window_size, min_periods, det_offsets, compute_sum),
        (true, Some(weights)) => {
            let values = as_floats(values);
            rolling_apply_convolve(
                values,
                window_size,
                min_periods,
                det_offsets_center,
                compute_sum,
                weights,
            )
        }
        (false, Some(weights)) => {
            let values = as_floats(values);
            rolling_apply_convolve(
                values,
                window_size,
                min_periods,
                det_offsets,
                compute_sum,
                weights,
            )
        }
    }
}

#[cfg(test)]
mod test {
    use super::*;

    #[test]
    fn test_rolling_sum() {
        let values = &[1.0, 2.0, 3.0, 4.0];

        let out = rolling_sum(values, 2, 2, false, None);
        let out = out.as_any().downcast_ref::<PrimitiveArray<f64>>().unwrap();
        let out = out.into_iter().map(|v| v.copied()).collect::<Vec<_>>();
        assert_eq!(out, &[None, Some(3.0), Some(5.0), Some(7.0)]);

        let out = rolling_sum(values, 2, 1, false, None);
        let out = out.as_any().downcast_ref::<PrimitiveArray<f64>>().unwrap();
        let out = out.into_iter().map(|v| v.copied()).collect::<Vec<_>>();
        assert_eq!(out, &[Some(1.0), Some(3.0), Some(5.0), Some(7.0)]);

        let out = rolling_sum(values, 4, 1, false, None);
        let out = out.as_any().downcast_ref::<PrimitiveArray<f64>>().unwrap();
        let out = out.into_iter().map(|v| v.copied()).collect::<Vec<_>>();
        assert_eq!(out, &[Some(1.0), Some(3.0), Some(6.0), Some(10.0)]);

        let out = rolling_sum(values, 4, 1, true, None);
        let out = out.as_any().downcast_ref::<PrimitiveArray<f64>>().unwrap();
        let out = out.into_iter().map(|v| v.copied()).collect::<Vec<_>>();
        assert_eq!(out, &[Some(3.0), Some(6.0), Some(10.0), Some(9.0)]);

        let out = rolling_sum(values, 4, 4, true, None);
        let out = out.as_any().downcast_ref::<PrimitiveArray<f64>>().unwrap();
        let out = out.into_iter().map(|v| v.copied()).collect::<Vec<_>>();
        assert_eq!(out, &[None, None, Some(10.0), None]);
    }
}<|MERGE_RESOLUTION|>--- conflicted
+++ resolved
@@ -222,7 +222,6 @@
     values.iter().copied().sum::<T>() / T::from(values.len()).unwrap()
 }
 
-<<<<<<< HEAD
 pub(crate) fn compute_quantile<T>(
     values: &[T],
     quantile: f64,
@@ -299,33 +298,11 @@
 
     let length = vals.len();
     let cumulative_weights: Vec<f64> = vals
-=======
-pub(crate) fn compute_median<T>(values: &[T]) -> T
-where
-    T: std::iter::Sum<T> + Copy + std::cmp::PartialOrd,
-{
-    let mut vals: Vec<T> = values.iter().copied().collect();
-    vals.sort_by(|a, b| a.partial_cmp(b).unwrap());
-    vals[(vals.len() / 2) as usize]
-}
-
-pub(crate) fn compute_weighted_median<T>(values: &[(T, f64)]) -> T
-where
-    T: std::iter::Sum<T> + Copy + std::cmp::PartialOrd,
-{
-    let mut vals: Vec<(T, f64)> = values.iter().copied().collect();
-    vals.sort_by(|a, b| a.0.partial_cmp(&b.0).unwrap());
-    let mid_weight = vals.iter().map(|x| x.1).sum::<f64>() / 2.0;
-
-    // find position where cumulative sum of weights reaches the mid weight
-    let idx = vals
->>>>>>> 65c1e558
         .iter()
         .scan(0.0, |acc, x| {
             *acc += x.1;
             Some(*acc)
         })
-<<<<<<< HEAD
         .collect();
 
     let weight_quantile = cumulative_weights[length - 1] * quantile;
@@ -396,11 +373,6 @@
         }
         _ => vals[idx].0,
     }
-=======
-        .position(|x| x >= mid_weight)
-        .unwrap();
-    vals[idx].0
->>>>>>> 65c1e558
 }
 
 pub(crate) fn compute_sum<T>(values: &[T]) -> T
@@ -497,7 +469,6 @@
     weights: Option<&[f64]>,
 ) -> ArrayRef
 where
-<<<<<<< HEAD
     T: NativeType + std::iter::Sum<T> + std::cmp::PartialOrd + num::ToPrimitive,
 {
     match (center, weights) {
@@ -518,42 +489,17 @@
             min_periods,
             det_offsets,
             compute_quantile,
-=======
-    T: NativeType + std::iter::Sum<T> + std::cmp::PartialOrd,
-{
-    match (center, weights) {
-        (true, None) => rolling_apply(
-            values,
-            window_size,
-            min_periods,
-            det_offsets_center,
-            compute_median,
-        ),
-        (false, None) => rolling_apply(
-            values,
-            window_size,
-            min_periods,
-            det_offsets,
-            compute_median,
->>>>>>> 65c1e558
         ),
         (true, Some(weights)) => {
             let values = as_floats(values);
             rolling_apply_pairs(
                 values,
-<<<<<<< HEAD
                 0.5,
                 QuantileInterpolOptions::Linear,
                 window_size,
                 min_periods,
                 det_offsets_center,
                 compute_weighted_quantile,
-=======
-                window_size,
-                min_periods,
-                det_offsets_center,
-                compute_weighted_median,
->>>>>>> 65c1e558
                 weights,
             )
         }
@@ -561,19 +507,12 @@
             let values = as_floats(values);
             rolling_apply_pairs(
                 values,
-<<<<<<< HEAD
                 0.5,
                 QuantileInterpolOptions::Linear,
                 window_size,
                 min_periods,
                 det_offsets,
                 compute_weighted_quantile,
-=======
-                window_size,
-                min_periods,
-                det_offsets,
-                compute_weighted_median,
->>>>>>> 65c1e558
                 weights,
             )
         }
