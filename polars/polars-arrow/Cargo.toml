--- conflicted
+++ resolved
@@ -9,19 +9,15 @@
 # See more keys and their definitions at https://doc.rust-lang.org/cargo/reference/manifest.html
 
 [dependencies]
-<<<<<<< HEAD
 # arrow = { package = "arrow2", git = "https://github.com/jorgecarleitao/arrow2", rev = "6c102a0c3e2dbeb185360dd3d5c3637b5e2028fd", features = ["compute_concatenate"], default-features = false }
 # arrow = { package = "arrow2", path = "../../../arrow2", features = ["compute_concatenate"], default-features = false }
 # arrow = { package = "arrow2", git = "https://github.com/ritchie46/arrow2", branch = "comparison_and_validity", features = ["compute_concatenate"], default-features = false }
-arrow = { package = "arrow2", git = "https://github.com/ozgrakkurt/arrow2", default-features = false, features = ["compute_concatenate"] }
-# arrow = { package = "arrow2", version = "0.14", default-features = false, features = ["compute_concatenate"] }
+arrow = { package = "arrow2", version = "0.14", default-features = false, features = ["compute_concatenate"] }
 hashbrown = "0.12"
 num = "^0.4"
-=======
 arrow.workspace = true
 hashbrown.workspace = true
 num.workspace = true
->>>>>>> 9d8ff8e7
 serde = { version = "1", features = ["derive"], optional = true }
 thiserror.workspace = true
 
