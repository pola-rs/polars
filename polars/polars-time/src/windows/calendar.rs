--- conflicted
+++ resolved
@@ -60,33 +60,12 @@
         ClosedWindow::Both => {
             while t <= stop {
                 ts.push(t);
-<<<<<<< HEAD
-                t = f(&every, t, &None)
-=======
                 t = f(&every, t, tz)?
->>>>>>> c16fc78f
             }
         }
         ClosedWindow::Left => {
             while t < stop {
                 ts.push(t);
-<<<<<<< HEAD
-                t = f(&every, t, &None)
-            }
-        }
-        ClosedWindow::Right => {
-            t = f(&every, t, &None);
-            while t <= stop {
-                ts.push(t);
-                t = f(&every, t, &None)
-            }
-        }
-        ClosedWindow::None => {
-            t = f(&every, t, &None);
-            while t < stop {
-                ts.push(t);
-                t = f(&every, t, &None)
-=======
                 t = f(&every, t, tz)?
             }
         }
@@ -102,7 +81,6 @@
             while t < stop {
                 ts.push(t);
                 t = f(&every, t, tz)?
->>>>>>> c16fc78f
             }
         }
     }
