--- conflicted
+++ resolved
@@ -708,28 +708,6 @@
         ClosedWindow::Both,
         ClosedWindow::None,
     ] {
-<<<<<<< HEAD
-=======
-        let offset = Duration::parse("0h");
-        let g0 = groupby_values_iter_full_lookahead(
-            period,
-            offset,
-            &dates,
-            closed_window,
-            tu,
-            None,
-            0,
-            None,
-        )
-        .collect::<PolarsResult<Vec<_>>>()
-        .unwrap();
-        let g1 =
-            groupby_values_iter_partial_lookbehind(period, offset, &dates, closed_window, tu, None)
-                .collect::<PolarsResult<Vec<_>>>()
-                .unwrap();
-        assert_eq!(g0, g1);
-
->>>>>>> ba8187d8
         let offset = Duration::parse("-2h");
         let g0 =
             groupby_values_iter_full_lookbehind(period, offset, &dates, closed_window, tu, None, 0)
