--- conflicted
+++ resolved
@@ -37,17 +37,11 @@
 #[test]
 fn test_feb_date_range() {
     let start = NaiveDate::from_ymd_opt(2022, 2, 1)
-<<<<<<< HEAD
-        .and_hms_opt(0, 0, 0)
-        .unwrap();
-    let end = NaiveDate::from_ymd_opt(2022, 3, 1)
-=======
         .unwrap()
         .and_hms_opt(0, 0, 0)
         .unwrap();
     let end = NaiveDate::from_ymd_opt(2022, 3, 1)
         .unwrap()
->>>>>>> 354e3b48
         .and_hms_opt(0, 0, 0)
         .unwrap();
     let dates = date_range_vec(
