--- conflicted
+++ resolved
@@ -230,12 +230,9 @@
   "string_encoding",
   "product",
   "to_dummies",
-<<<<<<< HEAD
   "describe",
-=======
   "list_eval",
   "cumulative_eval",
->>>>>>> 2e76b56c
 ]
 
 bench = [
