
import {DataFrame, dfWrapper} from "../dataframe";
import {Expr, exprToLitOrExpr} from "./expr";
import {
  columnOrColumnsStrict,
  ColumnSelection,
  ColumnsOrExpr,
  ExprOrString,
  selectionToExprList,
  ValueOrArray
} from "../utils";
import pli from "../internals/polars_internal";
import {LazyGroupBy} from "./groupby";

type JsLazyFrame = any;

type LazyJoinOptions =  {
  how?: "left" | "inner" | "outer" | "cross";
  suffix?: string,
  allowParallel?: boolean,
  forceParallel?: boolean
};


type LazyOptions = {
  typeCoercion?: boolean,
  predicatePushdown?: boolean,
  projectionPushdown?: boolean,
  simplifyExpression?: boolean,
  stringCache?: boolean,
  noOptimization?: boolean,
}

/**
 * Representation of a Lazy computation graph/ query.
 */

export interface LazyDataFrame {
  _ldf: any;
  get columns(): string[]
  /**
   * Cache the result once the execution of the physical plan hits this node.
   */
  cache(): LazyDataFrame
  /**
   *
   * Collect into a DataFrame.
   * Note: use `fetch` if you want to run this query on the first `n` rows only.
   * This can be a huge time saver in debugging queries.
   * @param typeCoercion -Do type coercion optimization.
   * @param predicatePushdown - Do predicate pushdown optimization.
   * @param projectionPushdown - Do projection pushdown optimization.
   * @param simplifyExpression - Run simplify expressions optimization.
   * @param stringCache - Use a global string cache in this query.
   *     This is needed if you want to join on categorical columns.
   *     Caution!
   * *  If you already have set a global string cache, set this to `false` as this will reset the
   * *  global cache when the query is finished.
   * @param noOptimization - Turn off optimizations.
   * @return DataFrame
   *
   */
  collect(opts?: LazyOptions): Promise<DataFrame>
  collectSync(opts?: LazyOptions): DataFrame
  /**
   * A string representation of the optimized query plan.
   */
  describeOptimizedPlan(opts?: LazyOptions): string
  /**
   * A string representation of the unoptimized query plan.
   */
  describePlan(): string
  /**
   * Remove one or multiple columns from a DataFrame.
   * @param columns - column or list of columns to be removed
   */
  drop(name: string): LazyDataFrame
  drop(names: string[]): LazyDataFrame
  drop(name: string, ...names: string[]): LazyDataFrame
  /**
   * Drop duplicate rows from this DataFrame.
   * Note that this fails if there is a column of type `List` in the DataFrame.
   */
  dropDuplicates(opts: {maintainOrder?: boolean, subset?: ColumnSelection}): LazyDataFrame
  dropDuplicates(maintainOrder?: boolean, subset?: ColumnSelection): LazyDataFrame
  /**
   * Drop rows with null values from this DataFrame.
   * This method only drops nulls row-wise if any single value of the row is null.
   */
  dropNulls(column: string): LazyDataFrame
  dropNulls(columns: string[]): LazyDataFrame
  dropNulls(...columns: string[]): LazyDataFrame

  /**
   * Explode lists to long format.
   */
  explode(column: ExprOrString): LazyDataFrame
  explode(columns: ExprOrString[]): LazyDataFrame
  explode(column: ExprOrString, ...columns: ExprOrString[]): LazyDataFrame
  /**
   * Fetch is like a collect operation, but it overwrites the number of rows read by every scan
   *
   *
   * Note that the fetch does not guarantee the final number of rows in the DataFrame.
   * Filter, join operations and a lower number of rows available in the scanned file influence
   * the final number of rows.
   * @param numRows - collect 'n' number of rows from data source
   * @param opts
   * @param opts.typeCoercion -Do type coercion optimization.
   * @param opts.predicatePushdown - Do predicate pushdown optimization.
   * @param opts.projectionPushdown - Do projection pushdown optimization.
   * @param opts.simplifyExpression - Run simplify expressions optimization.
   * @param opts.stringCache - Use a global string cache in this query.
   */
  fetch(numRows?: number): DataFrame
  fetch(numRows: number, opts: LazyOptions): DataFrame
  /**
   * Fill missing values
   * @param fillValue value to fill the missing values with
   */
  fillNull(fillValue: string | number | Expr): LazyDataFrame
  /**
   * Filter the rows in the DataFrame based on a predicate expression.
   * @param predicate - Expression that evaluates to a boolean Series.
   * @example
   * ```
   * >>> lf = pl.DataFrame({
   * >>>   "foo": [1, 2, 3],
   * >>>   "bar": [6, 7, 8],
   * >>>   "ham": ['a', 'b', 'c']
   * >>> }).lazy()
   * >>> // Filter on one condition
   * >>> lf.filter(pl.col("foo").lt(3)).collect()
   * shape: (2, 3)
   * ┌─────┬─────┬─────┐
   * │ foo ┆ bar ┆ ham │
   * │ --- ┆ --- ┆ --- │
   * │ i64 ┆ i64 ┆ str │
   * ╞═════╪═════╪═════╡
   * │ 1   ┆ 6   ┆ a   │
   * ├╌╌╌╌╌┼╌╌╌╌╌┼╌╌╌╌╌┤
   * │ 2   ┆ 7   ┆ b   │
   * └─────┴─────┴─────┘
   * ```
   */
  filter(predicate: Expr | string): LazyDataFrame
  /**
   * Get the first row of the DataFrame.
   */
  first(): DataFrame
  /**
   * Start a groupby operation.
   */
  groupBy(by: ColumnsOrExpr, maintainOrder?: boolean): LazyGroupBy
  groupBy(by: ColumnsOrExpr, opts: {maintainOrder: boolean}): LazyGroupBy
  /**
   * Gets the first `n` rows of the DataFrame. You probably don't want to use this!
   *
   * Consider using the `fetch` operation.
   * The `fetch` operation will truly load the first `n`rows lazily.
   */
  head(length?: number): LazyDataFrame
  /**
   * Add a join operation to the Logical Plan.
   */
  join(df: LazyDataFrame, joinOptions: {on: ValueOrArray<string | Expr>} & LazyJoinOptions): LazyDataFrame
  join(df: LazyDataFrame, joinOptions:  {leftOn: ValueOrArray<string | Expr>, rightOn: ValueOrArray<string | Expr>} & LazyJoinOptions): LazyDataFrame
  /**
   * Get the last row of the DataFrame.
   */
  last(): LazyDataFrame
  /**
   * @see {@link head}
   */
  limit(n?: number): LazyDataFrame
  /**
   * @see {@link DataFrame.max}
   */
  max(): LazyDataFrame
  /**
   * @see {@link DataFrame.mean}
   */
  mean(): LazyDataFrame
  /**
   * @see {@link DataFrame.median}
   */
  median(): LazyDataFrame
  /**
   * @see {@link DataFrame.melt}
   */
  melt(idVars: ColumnSelection, valueVars: ColumnSelection): LazyDataFrame
  /**
   * @see {@link DataFrame.min}
   */
  min(): LazyDataFrame
  // pipe() todo
  /**
   * @see {@link DataFrame.quantile}
   */
  quantile(quantile: number): LazyDataFrame
  /**
   * @see {@link DataFrame.rename}
   */
  rename(mapping: Record<string, string>)
  /**
   * Reverse the DataFrame.
   */
  reverse()
  /**
   * @see {@link DataFrame.select}
   */
  select(column: ExprOrString): LazyDataFrame
  select(columns: ExprOrString[]): LazyDataFrame
  select(column: ExprOrString, ...columns: ExprOrString[]): LazyDataFrame
  /**
   * @see {@link DataFrame.shift}
   */
  shift(periods: number): LazyDataFrame
  shift(opts: {periods: number}): LazyDataFrame
  /**
   * @see {@link DataFrame.shiftAndFill}
   */
  shiftAndFill(periods: number, fillValue: number | string | Expr): LazyDataFrame
  shiftAndFill(opts: {periods: number, fillValue: number | string | Expr}): LazyDataFrame
  /**
   * @see {@link DataFrame.slice}
   */
  slice(offset: number, length: number): LazyDataFrame
  slice(opts: {offset: number, length: number}): LazyDataFrame
  /**
   * @see {@link DataFrame.sort}
   */
  sort(by: ColumnsOrExpr, reverse?: ValueOrArray<boolean> ): LazyDataFrame
  sort(opts: {by: ColumnsOrExpr, reverse?: ValueOrArray<boolean>}): LazyDataFrame
  /**
   * @see {@link DataFrame.std}
   */
  std(): LazyDataFrame
  /**
   * Aggregate the columns in the DataFrame to their sum value.
   */
  sum(): LazyDataFrame
  /**
   * Get the last `n` rows of the DataFrame.
   * @see {@link DataFrame.tail}
   */
  tail(length?: number): LazyDataFrame
  /**
   * Aggregate the columns in the DataFrame to their variance value.
   */
  var(): LazyDataFrame
  /**
   * Add or overwrite column in a DataFrame.
   * @param expr - Expression that evaluates to column.
   */
  withColumn(expr: Expr): LazyDataFrame
  /**
   * Add or overwrite multiple columns in a DataFrame.
   * @param exprs - List of Expressions that evaluate to columns.
   *
   */
  withColumns(exprs: Expr[]): LazyDataFrame
  withColumns(expr: Expr, ...exprs: Expr[]): LazyDataFrame
  withColumnRenamed(existing: string, replacement: string): LazyDataFrame
  /**
   * Add a column at index 0 that counts the rows.
   * @see {@link DataFrame.withRowCount}
   */
  withRowCount()
}


export const LazyDataFrame = (ldf: JsLazyFrame): LazyDataFrame => {
  const unwrap = (method: string, args?: object, _ldf=ldf): any => {
    return pli.ldf[method]({_ldf, ...args });
  };
  const wrap = (method, args?, _ldf=ldf): LazyDataFrame => {
    return LazyDataFrame(unwrap(method, args, _ldf));
  };
  const wrapNullArgs = (method: string) => () => wrap(method);
  const withOptimizationToggle = (method) =>  (lazyOptions?: LazyOptions) => {
    const ldf = unwrap("optimizationToggle", lazyOptions);

    return unwrap(method, {}, ldf);

  };

  return {
    _ldf: ldf,
    get columns() {
      return unwrap("columns");
    },
    describePlan: () => unwrap("describePlan"),
    describeOptimizedPlan: withOptimizationToggle("describeOptimizedPlan"),
    cache: wrapNullArgs("cache"),
    collectSync: () => dfWrapper(unwrap("collectSync")),
    collect: () => unwrap("collect").then(dfWrapper),
    drop: (...cols) => wrap("dropColumns", {cols: cols.flat(2)}),
<<<<<<< HEAD
    dropDuplicates(opts: any=true, subset?) {
=======
    dropDuplicates(opts: any=false, subset?) {
>>>>>>> 4f259555
      const maintainOrder = opts?.maintainOrder ?? opts;
      subset = opts?.subset ?? subset;
      if(typeof subset! === "string") {
        subset = [subset];
      }

      return wrap("dropDuplicates", {maintainOrder, subset});
<<<<<<< HEAD
=======

>>>>>>> 4f259555
    },
    dropNulls(...subset) {
      if(subset.length) {
        return wrap("dropNulls", {subset: subset.flat(2)});
      } else {
        return wrap("dropNulls");
      }
    },
    explode(...columns) {
      if(!columns.length) {
        const cols = selectionToExprList(LazyDataFrame(ldf).columns, false);

        return wrap("explode", {column: cols});
      }
      const column = selectionToExprList(columns, false);

      return wrap("explode", {column});
    },
    fetch(numRows, opts?: LazyOptions) {
      if(opts?.noOptimization) {
        opts.predicatePushdown = false;
        opts.projectionPushdown = false;
      }
      if(opts) {
        const _ldf = unwrap("optimizationToggle", opts);

        return dfWrapper(unwrap("fetchSync", {numRows}, _ldf));

      }

      return dfWrapper(unwrap("fetchSync", {numRows}));

    },
    first() {
      return this.fetch(1);
    },
    fillNull(exprOrValue) {
      const fillValue = exprToLitOrExpr(exprOrValue)._expr;

      return wrap("fillNull", {fillValue});
    },
    filter(exprOrValue) {
      const predicate = exprToLitOrExpr(exprOrValue, false)._expr;

      return wrap("filter", {predicate});

    },
    groupBy(opt, maintainOrder: any=true) {
      if(opt?.by !== undefined) {
        return LazyGroupBy(ldf, opt.by, opt.maintainOrder);
      }

      return LazyGroupBy(ldf, opt, maintainOrder);
    },
    head: (len=5) => wrap("slice", {offset: 0, len}),
    join(df, options: {[k: string]: any} & LazyJoinOptions ) {
      options =  {
        how: "inner",
        suffix: "right",
        allowParallel: true,
        forceParallel: false,
        ...options
      };
      const {how, suffix, allowParallel, forceParallel} = options;
      let leftOn;
      let rightOn;
      if(options.on) {
        const on = selectionToExprList(options.on, false);
        leftOn = on;
        rightOn = on;
      } else if((options.leftOn && !options.rightOn) || (options.rightOn && !options.leftOn)) {
        throw new TypeError("You should pass the column to join on as an argument.");
      } else {
        leftOn = selectionToExprList(options.leftOn, false);
        rightOn = selectionToExprList(options.rightOn, false);
      }

      return wrap("join", {
        other: df._ldf,
        how,
        leftOn,
        rightOn,
        suffix,
        allowParallel,
        forceParallel
      });
    },
    last: () => wrap("tail", {length: 1}),
    limit: (len=5) => wrap("slice", {offset: 0, len}),
    max: wrapNullArgs("max"),
    mean: wrapNullArgs("mean"),
    median: wrapNullArgs("median"),
    melt(ids, values) {
      return wrap("melt", {
        idVars: columnOrColumnsStrict(ids),
        valueVars: columnOrColumnsStrict(values)
      });
    },
    min: wrapNullArgs("min"),
    quantile: (quantile) => wrap("quantile", {quantile}),
    rename(mapping) {
      const existing = Object.keys(mapping);
      const replacements = Object.values(mapping);

      return wrap("rename", {existing, replacements});
    },
    reverse: wrapNullArgs("reverse"),
    select(...exprs) {
      const predicate = selectionToExprList(exprs, false);

      return wrap("select", {predicate});
    },
    shift: (periods) => wrap("shift", {periods}),
    shiftAndFill(optOrPeriods, fillValue?) {
      if(typeof optOrPeriods === "number") {
        fillValue = exprToLitOrExpr(fillValue)._expr;

        return wrap("shiftAndFill", {periods: optOrPeriods, fillValue});

      }
      else {
        fillValue = exprToLitOrExpr(optOrPeriods.fillValue)._expr;
        const periods = optOrPeriods.periods;

        return wrap("shiftAndFill", {periods, fillValue});
      }
    },
    slice(opt, len?) {
      if(opt?.offset !== undefined) {
        return wrap("slice", {offset: opt.offset, len: opt.length});
      }

      return wrap("slice", {offset: opt, len});
    },
    sort(arg, reverse=false) {
      if(arg?.by !== undefined) {
        return this.sort(arg.by, arg.reverse);
      }
      if(typeof arg === "string") {
        return wrap("sort", {by: arg, reverse});
      } else {
        reverse = [reverse].flat(3) as any;
        const by = selectionToExprList(arg, false);

        return wrap("sort_by_exprs", {by, reverse});
      }
    },
    std: wrapNullArgs("std"),
    sum: wrapNullArgs("sum"),
    var: wrapNullArgs("var"),
    tail: (length=5) => wrap("tail", {length}),
    withColumn: (expr) => wrap("withColumn", {expr: expr._expr}),
    withColumns(...columns) {
      const exprs = selectionToExprList(columns, false);

      return wrap("withColumns", {exprs});
    },
    withColumnRenamed: (existing, replacement) => wrap("withColumnRenamed", {existing, replacement}),
    withRowCount: (name="row_nr") => wrap("withRowCount", {name}),
  };
};<|MERGE_RESOLUTION|>--- conflicted
+++ resolved
@@ -296,11 +296,7 @@
     collectSync: () => dfWrapper(unwrap("collectSync")),
     collect: () => unwrap("collect").then(dfWrapper),
     drop: (...cols) => wrap("dropColumns", {cols: cols.flat(2)}),
-<<<<<<< HEAD
-    dropDuplicates(opts: any=true, subset?) {
-=======
     dropDuplicates(opts: any=false, subset?) {
->>>>>>> 4f259555
       const maintainOrder = opts?.maintainOrder ?? opts;
       subset = opts?.subset ?? subset;
       if(typeof subset! === "string") {
@@ -308,10 +304,6 @@
       }
 
       return wrap("dropDuplicates", {maintainOrder, subset});
-<<<<<<< HEAD
-=======
-
->>>>>>> 4f259555
     },
     dropNulls(...subset) {
       if(subset.length) {
