--- conflicted
+++ resolved
@@ -90,13 +90,8 @@
             PolarsCommand::Exit => Ok(()),
             PolarsCommand::Save(buf) => {
                 let serializable_ctx: SerializableContext = ctx.into();
-<<<<<<< HEAD
-
-                let db = rmp_serde::to_vec_named(&serializable_ctx).map_err(|e| {
-=======
                 let mut w: Vec<u8> = vec![];
-                let db = ciborium::ser::into_writer(&serializable_ctx, &mut w).map_err(|e| {
->>>>>>> fea78947
+                let _ = ciborium::ser::into_writer(&serializable_ctx, &mut w).map_err(|e| {
                     std::io::Error::new(
                         std::io::ErrorKind::Other,
                         format!("Serialization error: {}", e),
@@ -104,23 +99,14 @@
                 })?;
 
                 *ctx = serializable_ctx.into();
-<<<<<<< HEAD
-                std::fs::write(buf, db)?;
-=======
                 std::fs::write(buf, w)?;
->>>>>>> fea78947
                 Ok(())
             }
             PolarsCommand::Open(buf) => {
                 let db = std::fs::read(buf)?;
-<<<<<<< HEAD
-                let serializable_ctx: SerializableContext =
-                    rmp_serde::from_slice(&db).map_err(|e| {
-=======
                 let cursor = Cursor::new(db);
                 let serializable_ctx: SerializableContext = ciborium::de::from_reader(cursor)
                     .map_err(|e| {
->>>>>>> fea78947
                         std::io::Error::new(
                             std::io::ErrorKind::Other,
                             format!("Deserialization error: {}", e),
