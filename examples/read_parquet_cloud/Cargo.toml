[package]
name = "read_parquet_cloud"
version = "0.1.0"
edition = "2021"

[dependencies]
<<<<<<< HEAD
aws-creds = "0.35.0"
polars = { path = "../../crates/polars", features = ["lazy", "aws", "parquet"] }
=======
polars = { path = "../../crates/polars", features = ["lazy", "aws"] }

aws-creds = "0.35.0"
>>>>>>> 2dbf5cde
<|MERGE_RESOLUTION|>--- conflicted
+++ resolved
@@ -4,11 +4,5 @@
 edition = "2021"
 
 [dependencies]
-<<<<<<< HEAD
-aws-creds = "0.35.0"
 polars = { path = "../../crates/polars", features = ["lazy", "aws", "parquet"] }
-=======
-polars = { path = "../../crates/polars", features = ["lazy", "aws"] }
-
-aws-creds = "0.35.0"
->>>>>>> 2dbf5cde
+aws-creds = "0.35.0"