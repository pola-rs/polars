=====
Array
=====

The following methods are available under the `expr.arr` attribute.

.. currentmodule:: polars
.. autosummary::
   :toctree: api/
   :template: autosummary/accessor_method.rst

    Expr.arr.max
    Expr.arr.min
    Expr.arr.median
    Expr.arr.sum
    Expr.arr.std
    Expr.arr.to_list
    Expr.arr.unique
<<<<<<< HEAD
    Expr.arr.var
=======
    Expr.arr.all
    Expr.arr.any
>>>>>>> 01217d21
<|MERGE_RESOLUTION|>--- conflicted
+++ resolved
@@ -16,9 +16,6 @@
     Expr.arr.std
     Expr.arr.to_list
     Expr.arr.unique
-<<<<<<< HEAD
     Expr.arr.var
-=======
     Expr.arr.all
-    Expr.arr.any
->>>>>>> 01217d21
+    Expr.arr.any