--- conflicted
+++ resolved
@@ -16,10 +16,6 @@
     Series.arr.std
     Series.arr.to_list
     Series.arr.unique
-<<<<<<< HEAD
     Series.arr.var
-    
-=======
     Series.arr.all
-    Series.arr.any
->>>>>>> 01217d21
+    Series.arr.any