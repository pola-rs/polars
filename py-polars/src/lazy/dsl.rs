use super::apply::*;
use crate::conversion::{str_to_null_behavior, Wrap};
use crate::lazy::map_single;
use crate::lazy::utils::py_exprs_to_exprs;
use crate::prelude::{parse_strategy, str_to_rankmethod};
use crate::series::PySeries;
use crate::utils::{reinterpret, str_to_polarstype};
use polars::lazy::dsl;
use polars::lazy::dsl::Operator;
use polars::prelude::*;
use polars_core::prelude::QuantileInterpolOptions;
use pyo3::prelude::*;
use pyo3::types::{PyBool, PyFloat, PyInt, PyString};
use pyo3::{class::basic::CompareOp, PyNumberProtocol, PyObjectProtocol};
use std::borrow::Cow;

#[pyclass]
#[repr(transparent)]
#[derive(Clone)]
pub struct PyExpr {
    pub inner: dsl::Expr,
}

#[pyproto]
impl PyNumberProtocol for PyExpr {
    fn __add__(lhs: Self, rhs: Self) -> PyResult<PyExpr> {
        Ok(dsl::binary_expr(lhs.inner, Operator::Plus, rhs.inner).into())
    }
    fn __sub__(lhs: Self, rhs: Self) -> PyResult<PyExpr> {
        Ok(dsl::binary_expr(lhs.inner, Operator::Minus, rhs.inner).into())
    }
    fn __mul__(lhs: Self, rhs: Self) -> PyResult<PyExpr> {
        Ok(dsl::binary_expr(lhs.inner, Operator::Multiply, rhs.inner).into())
    }
    fn __truediv__(lhs: Self, rhs: Self) -> PyResult<PyExpr> {
        Ok(dsl::binary_expr(lhs.inner, Operator::TrueDivide, rhs.inner).into())
    }
    fn __mod__(lhs: Self, rhs: Self) -> PyResult<PyExpr> {
        Ok(dsl::binary_expr(lhs.inner, Operator::Modulus, rhs.inner).into())
    }
    fn __floordiv__(lhs: Self, rhs: Self) -> PyResult<PyExpr> {
        Ok(dsl::binary_expr(lhs.inner, Operator::Divide, rhs.inner).into())
    }
}

#[pyproto]
impl<'p> PyObjectProtocol<'p> for PyExpr {
    fn __richcmp__(&'p self, other: PyExpr, op: CompareOp) -> PyExpr {
        match op {
            CompareOp::Eq => self.eq(other),
            CompareOp::Ne => self.neq(other),
            CompareOp::Gt => self.gt(other),
            CompareOp::Lt => self.lt(other),
            CompareOp::Ge => self.gt_eq(other),
            CompareOp::Le => self.lt_eq(other),
        }
    }
}

#[pymethods]
impl PyExpr {
    pub fn eq(&self, other: PyExpr) -> PyExpr {
        self.clone().inner.eq(other.inner).into()
    }
    pub fn neq(&self, other: PyExpr) -> PyExpr {
        self.clone().inner.neq(other.inner).into()
    }
    pub fn gt(&self, other: PyExpr) -> PyExpr {
        self.clone().inner.gt(other.inner).into()
    }
    pub fn gt_eq(&self, other: PyExpr) -> PyExpr {
        self.clone().inner.gt_eq(other.inner).into()
    }
    pub fn lt_eq(&self, other: PyExpr) -> PyExpr {
        self.clone().inner.lt_eq(other.inner).into()
    }
    pub fn lt(&self, other: PyExpr) -> PyExpr {
        self.clone().inner.lt(other.inner).into()
    }
    pub fn alias(&self, name: &str) -> PyExpr {
        self.clone().inner.alias(name).into()
    }
    pub fn is_not(&self) -> PyExpr {
        self.clone().inner.not().into()
    }
    pub fn is_null(&self) -> PyExpr {
        self.clone().inner.is_null().into()
    }
    pub fn is_not_null(&self) -> PyExpr {
        self.clone().inner.is_not_null().into()
    }

    pub fn is_infinite(&self) -> PyExpr {
        self.clone().inner.is_infinite().into()
    }

    pub fn is_finite(&self) -> PyExpr {
        self.clone().inner.is_finite().into()
    }

    pub fn is_nan(&self) -> PyExpr {
        self.clone().inner.is_nan().into()
    }

    pub fn is_not_nan(&self) -> PyExpr {
        self.clone().inner.is_not_nan().into()
    }

    pub fn min(&self) -> PyExpr {
        self.clone().inner.min().into()
    }
    pub fn max(&self) -> PyExpr {
        self.clone().inner.max().into()
    }
    pub fn mean(&self) -> PyExpr {
        self.clone().inner.mean().into()
    }
    pub fn median(&self) -> PyExpr {
        self.clone().inner.median().into()
    }
    pub fn sum(&self) -> PyExpr {
        self.clone().inner.sum().into()
    }
    pub fn n_unique(&self) -> PyExpr {
        self.clone().inner.n_unique().into()
    }
    pub fn arg_unique(&self) -> PyExpr {
        self.clone().inner.arg_unique().into()
    }
    pub fn unique(&self) -> PyExpr {
        self.clone().inner.unique().into()
    }
    pub fn first(&self) -> PyExpr {
        self.clone().inner.first().into()
    }
    pub fn last(&self) -> PyExpr {
        self.clone().inner.last().into()
    }
    pub fn list(&self) -> PyExpr {
        self.clone().inner.list().into()
    }
    pub fn quantile(&self, quantile: f64, interpolation: &str) -> PyExpr {
        let interpol = match interpolation {
            "nearest" => QuantileInterpolOptions::Nearest,
            "lower" => QuantileInterpolOptions::Lower,
            "higher" => QuantileInterpolOptions::Higher,
            "midpoint" => QuantileInterpolOptions::Midpoint,
            "linear" => QuantileInterpolOptions::Linear,
            _ => panic!("not supported"),
        };
        self.clone().inner.quantile(quantile, interpol).into()
    }
    pub fn agg_groups(&self) -> PyExpr {
        self.clone().inner.agg_groups().into()
    }
    pub fn count(&self) -> PyExpr {
        self.clone().inner.count().into()
    }
    pub fn cast(&self, data_type: &PyAny, strict: bool) -> PyExpr {
        let str_repr = data_type.str().unwrap().to_str().unwrap();
        let dt = str_to_polarstype(str_repr);
        let expr = if strict {
            self.inner.clone().strict_cast(dt)
        } else {
            self.inner.clone().cast(dt)
        };
        expr.into()
    }
    pub fn sort_with(&self, descending: bool, nulls_last: bool) -> PyExpr {
        self.clone()
            .inner
            .sort_with(SortOptions {
                descending,
                nulls_last,
            })
            .into()
    }

    pub fn arg_sort(&self, reverse: bool) -> PyExpr {
        self.clone().inner.arg_sort(reverse).into()
    }
    pub fn arg_max(&self) -> PyExpr {
        self.clone().inner.arg_max().into()
    }
    pub fn arg_min(&self) -> PyExpr {
        self.clone().inner.arg_min().into()
    }
    pub fn take(&self, idx: PyExpr) -> PyExpr {
        self.clone().inner.take(idx.inner).into()
    }

    pub fn sort_by(&self, by: Vec<PyExpr>, reverse: Vec<bool>) -> PyExpr {
        let by = by.into_iter().map(|e| e.inner).collect::<Vec<_>>();
        self.clone().inner.sort_by(by, reverse).into()
    }

    pub fn backward_fill(&self) -> PyExpr {
        self.clone().inner.backward_fill().into()
    }

    pub fn forward_fill(&self) -> PyExpr {
        self.clone().inner.forward_fill().into()
    }

    pub fn shift(&self, periods: i64) -> PyExpr {
        self.clone().inner.shift(periods).into()
    }
    pub fn shift_and_fill(&self, periods: i64, fill_value: PyExpr) -> PyExpr {
        self.clone()
            .inner
            .shift_and_fill(periods, fill_value.inner)
            .into()
    }

    pub fn fill_null(&self, expr: PyExpr) -> PyExpr {
        self.clone().inner.fill_null(expr.inner).into()
    }

    pub fn fill_null_with_strategy(&self, strategy: &str) -> PyExpr {
        let strat = parse_strategy(strategy);
        self.clone()
            .inner
            .apply(move |s| s.fill_null(strat), GetOutput::same_type())
            .with_fmt("fill_null")
            .into()
    }

    pub fn fill_nan(&self, expr: PyExpr) -> PyExpr {
        self.clone().inner.fill_nan(expr.inner).into()
    }

    pub fn filter(&self, predicate: PyExpr) -> PyExpr {
        self.clone().inner.filter(predicate.inner).into()
    }
    pub fn reverse(&self) -> PyExpr {
        self.clone().inner.reverse().into()
    }
    pub fn std(&self) -> PyExpr {
        self.clone().inner.std().into()
    }
    pub fn var(&self) -> PyExpr {
        self.clone().inner.var().into()
    }
    pub fn is_unique(&self) -> PyExpr {
        self.clone().inner.is_unique().into()
    }

    pub fn is_first(&self) -> PyExpr {
        self.clone().inner.is_first().into()
    }

    pub fn explode(&self) -> PyExpr {
        self.clone().inner.explode().into()
    }

    pub fn take_every(&self, n: usize) -> PyExpr {
        self.clone()
            .inner
            .map(move |s: Series| Ok(s.take_every(n)), GetOutput::same_type())
            .with_fmt("take_every")
            .into()
    }
    pub fn tail(&self, n: Option<usize>) -> PyExpr {
        self.clone().inner.tail(n).into()
    }

    pub fn head(&self, n: Option<usize>) -> PyExpr {
        self.clone().inner.head(n).into()
    }

    pub fn slice(&self, offset: i64, length: usize) -> PyExpr {
        self.clone().inner.slice(offset, length).into()
    }

    pub fn round(&self, decimals: u32) -> PyExpr {
        self.clone().inner.round(decimals).into()
    }

    pub fn floor(&self) -> PyExpr {
        self.clone().inner.floor().into()
    }

    pub fn abs(&self) -> PyExpr {
        self.clone().inner.abs().into()
    }

    pub fn is_duplicated(&self) -> PyExpr {
        self.clone().inner.is_duplicated().into()
    }

    pub fn over(&self, partition_by: Vec<PyExpr>) -> PyExpr {
        let partition_by = partition_by
            .into_iter()
            .map(|e| e.inner)
            .collect::<Vec<Expr>>();
        self.clone().inner.over(partition_by).into()
    }

    pub fn _and(&self, expr: PyExpr) -> PyExpr {
        self.clone().inner.and(expr.inner).into()
    }

    pub fn _xor(&self, expr: PyExpr) -> PyExpr {
        self.clone().inner.xor(expr.inner).into()
    }

    pub fn _or(&self, expr: PyExpr) -> PyExpr {
        self.clone().inner.or(expr.inner).into()
    }
    #[cfg(feature = "is_in")]
    pub fn is_in(&self, expr: PyExpr) -> PyExpr {
        self.clone().inner.is_in(expr.inner).into()
    }

    pub fn repeat_by(&self, by: PyExpr) -> PyExpr {
        self.clone().inner.repeat_by(by.inner).into()
    }

    pub fn pow(&self, exponent: f64) -> PyExpr {
        self.clone().inner.pow(exponent).into()
    }

    pub fn cumsum(&self, reverse: bool) -> PyExpr {
        self.clone().inner.cumsum(reverse).into()
    }
    pub fn cummax(&self, reverse: bool) -> PyExpr {
        self.clone().inner.cummax(reverse).into()
    }
    pub fn cummin(&self, reverse: bool) -> PyExpr {
        self.clone().inner.cummin(reverse).into()
    }

    pub fn cumprod(&self, reverse: bool) -> PyExpr {
        self.clone().inner.cumprod(reverse).into()
    }

    pub fn product(&self) -> PyExpr {
        self.clone().inner.product().into()
    }

    pub fn str_parse_date(&self, fmt: Option<String>, strict: bool, exact: bool) -> PyExpr {
        let function = move |s: Series| {
            let ca = s.utf8()?;
            let out = if exact {
                ca.as_date(fmt.as_deref())
            } else {
                ca.as_date_not_exact(fmt.as_deref())
            }?;
            if strict {
                if out.null_count() != ca.null_count() {
                    Err(PolarsError::ComputeError(
                        "strict conversion to dates failed, maybe set strict=False".into(),
                    ))
                } else {
                    Ok(out.into_series())
                }
            } else {
                Ok(out.into_series())
            }
        };
        self.clone()
            .inner
            .map(function, GetOutput::from_type(DataType::Date))
            .with_fmt("strptime")
            .into()
    }

    pub fn str_parse_datetime(&self, fmt: Option<String>, strict: bool, exact: bool) -> PyExpr {
        let function = move |s: Series| {
            let ca = s.utf8()?;
            let out = if exact {
                ca.as_datetime(fmt.as_deref(), TimeUnit::Milliseconds)
            } else {
                ca.as_datetime_not_exact(fmt.as_deref(), TimeUnit::Milliseconds)
            }?;

            if strict {
                if out.null_count() != ca.null_count() {
                    Err(PolarsError::ComputeError(
                        "strict conversion to dates failed, maybe set strict=False".into(),
                    ))
                } else {
                    Ok(out.into_series())
                }
            } else {
                Ok(out.into_series())
            }
        };
        self.clone()
            .inner
            .map(
                function,
                GetOutput::from_type(DataType::Datetime(TimeUnit::Milliseconds, None)),
            )
            .with_fmt("strptime")
            .into()
    }

    pub fn str_strip(&self) -> PyExpr {
        let function = |s: Series| {
            let ca = s.utf8()?;

            Ok(ca.apply(|s| Cow::Borrowed(s.trim())).into_series())
        };
        self.clone()
            .inner
            .map(function, GetOutput::same_type())
            .with_fmt("str.strip")
            .into()
    }

    pub fn str_rstrip(&self) -> PyExpr {
        let function = |s: Series| {
            let ca = s.utf8()?;

            Ok(ca.apply(|s| Cow::Borrowed(s.trim_end())).into_series())
        };
        self.clone()
            .inner
            .map(function, GetOutput::same_type())
            .with_fmt("str.rstrip")
            .into()
    }

    pub fn str_lstrip(&self) -> PyExpr {
        let function = |s: Series| {
            let ca = s.utf8()?;

            Ok(ca.apply(|s| Cow::Borrowed(s.trim_start())).into_series())
        };
        self.clone()
            .inner
            .map(function, GetOutput::same_type())
            .with_fmt("str.lstrip")
            .into()
    }

    pub fn str_to_uppercase(&self) -> PyExpr {
        let function = |s: Series| {
            let ca = s.utf8()?;
            Ok(ca.to_uppercase().into_series())
        };
        self.clone()
            .inner
            .map(function, GetOutput::from_type(DataType::UInt32))
            .with_fmt("str.to_uppercase")
            .into()
    }

    pub fn str_slice(&self, start: i64, length: Option<u64>) -> PyExpr {
        let function = move |s: Series| {
            let ca = s.utf8()?;
            Ok(ca.str_slice(start, length)?.into_series())
        };
        self.clone()
            .inner
            .map(function, GetOutput::from_type(DataType::Utf8))
            .with_fmt("str.slice")
            .into()
    }

    pub fn str_to_lowercase(&self) -> PyExpr {
        let function = |s: Series| {
            let ca = s.utf8()?;
            Ok(ca.to_lowercase().into_series())
        };
        self.clone()
            .inner
            .map(function, GetOutput::from_type(DataType::UInt32))
            .with_fmt("str.to_lowercase")
            .into()
    }

    pub fn str_lengths(&self) -> PyExpr {
        let function = |s: Series| {
            let ca = s.utf8()?;
            Ok(ca.str_lengths().into_series())
        };
        self.clone()
            .inner
            .map(function, GetOutput::from_type(DataType::UInt32))
            .with_fmt("str.len")
            .into()
    }

    pub fn str_replace(&self, pat: String, val: String) -> PyExpr {
        let function = move |s: Series| {
            let ca = s.utf8()?;
            match ca.replace(&pat, &val) {
                Ok(ca) => Ok(ca.into_series()),
                Err(e) => Err(PolarsError::ComputeError(format!("{:?}", e).into())),
            }
        };
        self.clone()
            .inner
            .map(function, GetOutput::same_type())
            .with_fmt("str.replace")
            .into()
    }

    pub fn str_replace_all(&self, pat: String, val: String) -> PyExpr {
        let function = move |s: Series| {
            let ca = s.utf8()?;
            match ca.replace_all(&pat, &val) {
                Ok(ca) => Ok(ca.into_series()),
                Err(e) => Err(PolarsError::ComputeError(format!("{:?}", e).into())),
            }
        };
        self.clone()
            .inner
            .map(function, GetOutput::same_type())
            .with_fmt("str.replace_all")
            .into()
    }

    pub fn str_contains(&self, pat: String) -> PyExpr {
        let function = move |s: Series| {
            let ca = s.utf8()?;
            match ca.contains(&pat) {
                Ok(ca) => Ok(ca.into_series()),
                Err(e) => Err(PolarsError::ComputeError(format!("{:?}", e).into())),
            }
        };
        self.clone()
            .inner
            .map(function, GetOutput::from_type(DataType::Boolean))
            .with_fmt("str.contains")
            .into()
    }
    pub fn str_hex_encode(&self) -> PyExpr {
        self.clone()
            .inner
            .map(
                move |s| s.utf8().map(|s| s.hex_encode().into_series()),
                GetOutput::same_type(),
            )
            .with_fmt("str.hex_encode")
            .into()
    }
    pub fn str_hex_decode(&self, strict: Option<bool>) -> PyExpr {
        self.clone()
            .inner
            .map(
                move |s| s.utf8()?.hex_decode(strict).map(|s| s.into_series()),
                GetOutput::same_type(),
            )
            .with_fmt("str.hex_decode")
            .into()
    }
    pub fn str_base64_encode(&self) -> PyExpr {
        self.clone()
            .inner
            .map(
                move |s| s.utf8().map(|s| s.base64_encode().into_series()),
                GetOutput::same_type(),
            )
            .with_fmt("str.base64_encode")
            .into()
    }

    pub fn str_base64_decode(&self, strict: Option<bool>) -> PyExpr {
        self.clone()
            .inner
            .map(
                move |s| s.utf8()?.base64_decode(strict).map(|s| s.into_series()),
                GetOutput::same_type(),
            )
            .with_fmt("str.base64_decode")
            .into()
    }
    pub fn str_json_path_match(&self, pat: String) -> PyExpr {
        let function = move |s: Series| {
            let ca = s.utf8()?;
            match ca.json_path_match(&pat) {
                Ok(ca) => Ok(ca.into_series()),
                Err(e) => Err(PolarsError::ComputeError(format!("{:?}", e).into())),
            }
        };
        self.clone()
            .inner
            .map(function, GetOutput::from_type(DataType::Boolean))
            .with_fmt("str.json_path_match")
            .into()
    }

    pub fn str_extract(&self, pat: String, group_index: usize) -> PyExpr {
        let function = move |s: Series| {
            let ca = s.utf8()?;
            match ca.extract(&pat, group_index) {
                Ok(ca) => Ok(ca.into_series()),
                Err(e) => Err(PolarsError::ComputeError(format!("{:?}", e).into())),
            }
        };
        self.clone()
            .inner
            .map(function, GetOutput::from_type(DataType::Utf8))
            .with_fmt("str.exact")
            .into()
    }

    pub fn strftime(&self, fmt: String) -> PyExpr {
        let function = move |s: Series| s.strftime(&fmt);
        self.clone()
            .inner
            .map(function, GetOutput::from_type(DataType::Utf8))
            .with_fmt("strftime")
            .into()
    }

    pub fn arr_lengths(&self) -> PyExpr {
        let function = |s: Series| {
            let ca = s.list()?;
            Ok(ca.lst_lengths().into_series())
        };
        self.clone()
            .inner
            .map(function, GetOutput::from_type(DataType::UInt32))
            .with_fmt("arr.len")
            .into()
    }

    pub fn year(&self) -> PyExpr {
        self.clone().inner.year().into()
    }
    pub fn month(&self) -> PyExpr {
        self.clone().inner.month().into()
    }
    pub fn week(&self) -> PyExpr {
        self.clone().inner.week().into()
    }
    pub fn weekday(&self) -> PyExpr {
        self.clone().inner.weekday().into()
    }
    pub fn day(&self) -> PyExpr {
        self.clone().inner.day().into()
    }
    pub fn ordinal_day(&self) -> PyExpr {
        self.clone().inner.ordinal_day().into()
    }
    pub fn hour(&self) -> PyExpr {
        self.clone().inner.hour().into()
    }
    pub fn minute(&self) -> PyExpr {
        self.clone().inner.minute().into()
    }
    pub fn second(&self) -> PyExpr {
        self.clone().inner.second().into()
    }
    pub fn nanosecond(&self) -> PyExpr {
        self.clone().inner.nanosecond().into()
    }
    pub fn timestamp(&self) -> PyExpr {
        self.clone()
            .inner
            .map(
                |s| s.timestamp().map(|ca| ca.into_series()),
                GetOutput::from_type(DataType::Int64),
            )
            .with_fmt("timestamp")
            .into()
    }
    pub fn dt_epoch_seconds(&self) -> PyExpr {
        self.clone()
            .inner
            .map(
                |s| s.timestamp().map(|ca| (ca / 1000).into_series()),
                GetOutput::from_type(DataType::Int64),
            )
            .into()
    }

    pub fn rolling_apply(
        &self,
        py: Python,
        lambda: PyObject,
        window_size: usize,
        weights: Option<Vec<f64>>,
        min_periods: usize,
        center: bool,
    ) -> PyExpr {
        let options = RollingOptions {
            window_size,
            weights,
            min_periods,
            center,
        };
        // get the pypolars module
        // do the import outside of the function.
        let pypolars = PyModule::import(py, "polars").unwrap().to_object(py);

        let function = move |s: &Series| {
            let gil = Python::acquire_gil();
            let py = gil.python();

            let out = call_lambda_with_series(py, s.clone(), &lambda, &pypolars);
            match out.getattr(py, "_s") {
                Ok(pyseries) => {
                    let pyseries = pyseries.extract::<PySeries>(py).unwrap();
                    pyseries.series
                }
                Err(_) => {
                    let obj = out;
                    let is_float = obj.as_ref(py).is_instance::<PyFloat>().unwrap();

                    let dtype = s.dtype();

                    use DataType::*;
                    let result = match dtype {
                        UInt8 => {
                            if is_float {
                                let v = obj.extract::<f64>(py).unwrap();
                                Ok(UInt8Chunked::new_from_slice("", &[v as u8]).into_series())
                            } else {
                                obj.extract::<u8>(py)
                                    .map(|v| UInt8Chunked::new_from_slice("", &[v]).into_series())
                            }
                        }
                        UInt16 => {
                            if is_float {
                                let v = obj.extract::<f64>(py).unwrap();
                                Ok(UInt16Chunked::new_from_slice("", &[v as u16]).into_series())
                            } else {
                                obj.extract::<u16>(py)
                                    .map(|v| UInt16Chunked::new_from_slice("", &[v]).into_series())
                            }
                        }
                        UInt32 => {
                            if is_float {
                                let v = obj.extract::<f64>(py).unwrap();
                                Ok(UInt32Chunked::new_from_slice("", &[v as u32]).into_series())
                            } else {
                                obj.extract::<u32>(py)
                                    .map(|v| UInt32Chunked::new_from_slice("", &[v]).into_series())
                            }
                        }
                        UInt64 => {
                            if is_float {
                                let v = obj.extract::<f64>(py).unwrap();
                                Ok(UInt64Chunked::new_from_slice("", &[v as u64]).into_series())
                            } else {
                                obj.extract::<u64>(py)
                                    .map(|v| UInt64Chunked::new_from_slice("", &[v]).into_series())
                            }
                        }
                        Int8 => {
                            if is_float {
                                let v = obj.extract::<f64>(py).unwrap();
                                Ok(Int8Chunked::new_from_slice("", &[v as i8]).into_series())
                            } else {
                                obj.extract::<i8>(py)
                                    .map(|v| Int8Chunked::new_from_slice("", &[v]).into_series())
                            }
                        }
                        Int16 => {
                            if is_float {
                                let v = obj.extract::<f64>(py).unwrap();
                                Ok(Int16Chunked::new_from_slice("", &[v as i16]).into_series())
                            } else {
                                obj.extract::<i16>(py)
                                    .map(|v| Int16Chunked::new_from_slice("", &[v]).into_series())
                            }
                        }
                        Int32 => {
                            if is_float {
                                let v = obj.extract::<f64>(py).unwrap();
                                Ok(Int32Chunked::new_from_slice("", &[v as i32]).into_series())
                            } else {
                                obj.extract::<i32>(py)
                                    .map(|v| Int32Chunked::new_from_slice("", &[v]).into_series())
                            }
                        }
                        Int64 => {
                            if is_float {
                                let v = obj.extract::<f64>(py).unwrap();
                                Ok(Int64Chunked::new_from_slice("", &[v as i64]).into_series())
                            } else {
                                obj.extract::<i64>(py)
                                    .map(|v| Int64Chunked::new_from_slice("", &[v]).into_series())
                            }
                        }
                        Float32 => obj
                            .extract::<f32>(py)
                            .map(|v| Float32Chunked::new_from_slice("", &[v]).into_series()),
                        Float64 => obj
                            .extract::<f64>(py)
                            .map(|v| Float64Chunked::new_from_slice("", &[v]).into_series()),
                        dt => panic!("{:?} not implemented", dt),
                    };

                    match result {
                        Ok(s) => s,
                        Err(e) => {
                            panic!("{:?}", e)
                        }
                    }
                }
            }
        };
        self.clone()
            .inner
<<<<<<< HEAD
            .rolling_apply(Arc::new(function), GetOutput::same_type(), options)
=======
            .rolling_apply(window_size, Arc::new(function), GetOutput::same_type())
            .with_fmt("rolling_apply")
>>>>>>> 20b08578
            .into()
    }

    pub fn map(&self, py: Python, lambda: PyObject, output_type: &PyAny, agg_list: bool) -> PyExpr {
        map_single(self, py, lambda, output_type, agg_list)
    }

    pub fn dot(&self, other: PyExpr) -> PyExpr {
        self.inner.clone().dot(other.inner).into()
    }
    pub fn hash(&self, k0: u64, k1: u64, k2: u64, k3: u64) -> PyExpr {
        let function = move |s: Series| {
            let hb = ahash::RandomState::with_seeds(k0, k1, k2, k3);
            Ok(s.hash(hb).into_series())
        };
        self.clone()
            .inner
            .map(function, GetOutput::from_type(DataType::UInt64))
            .into()
    }

    pub fn reinterpret(&self, signed: bool) -> PyExpr {
        let function = move |s: Series| reinterpret(&s, signed);
        let dt = if signed {
            DataType::Int64
        } else {
            DataType::UInt64
        };
        self.clone()
            .inner
            .map(function, GetOutput::from_type(dt))
            .into()
    }
    pub fn mode(&self) -> PyExpr {
        self.inner.clone().mode().into()
    }
    pub fn keep_name(&self) -> PyExpr {
        self.inner.clone().keep_name().into()
    }
    pub fn prefix(&self, prefix: &str) -> PyExpr {
        self.inner.clone().prefix(prefix).into()
    }
    pub fn suffix(&self, suffix: &str) -> PyExpr {
        self.inner.clone().suffix(suffix).into()
    }
    pub fn exclude(&self, columns: Vec<String>) -> PyExpr {
        self.inner.clone().exclude(&columns).into()
    }
    pub fn exclude_dtype(&self, dtypes: Vec<Wrap<DataType>>) -> PyExpr {
        // Safety:
        // Wrap is transparent.
        let dtypes: Vec<DataType> = unsafe { std::mem::transmute(dtypes) };
        self.inner.clone().exclude_dtype(&dtypes).into()
    }
    pub fn interpolate(&self) -> PyExpr {
        self.inner.clone().interpolate().into()
    }

    pub fn rolling_sum(
        &self,
        window_size: usize,
        weights: Option<Vec<f64>>,
        min_periods: usize,
        center: bool,
    ) -> PyExpr {
        let options = RollingOptions {
            window_size,
            weights,
            min_periods,
            center,
        };
        self.inner.clone().rolling_sum(options).into()
    }
    pub fn rolling_min(
        &self,
        window_size: usize,
        weights: Option<Vec<f64>>,
        min_periods: usize,
        center: bool,
    ) -> Self {
        let options = RollingOptions {
            window_size,
            weights,
            min_periods,
            center,
        };
        self.inner.clone().rolling_min(options).into()
    }
    pub fn rolling_max(
        &self,
        window_size: usize,
        weights: Option<Vec<f64>>,
        min_periods: usize,
        center: bool,
    ) -> Self {
        let options = RollingOptions {
            window_size,
            weights,
            min_periods,
            center,
        };
        self.inner.clone().rolling_max(options).into()
    }
    pub fn rolling_mean(
        &self,
        window_size: usize,
        weights: Option<Vec<f64>>,
        min_periods: usize,
        center: bool,
    ) -> Self {
        let options = RollingOptions {
            window_size,
            weights,
            min_periods,
            center,
        };

        self.inner.clone().rolling_mean(options).into()
    }

    pub fn rolling_std(
        &self,
        window_size: usize,
        weights: Option<Vec<f64>>,
        min_periods: usize,
        center: bool,
    ) -> Self {
        let options = RollingOptions {
            window_size,
            weights,
            min_periods,
            center,
        };

        self.inner.clone().rolling_std(options).into()
    }

    pub fn rolling_var(
        &self,
        window_size: usize,
        weights: Option<Vec<f64>>,
        min_periods: usize,
        center: bool,
    ) -> Self {
        let options = RollingOptions {
            window_size,
            weights,
            min_periods,
            center,
        };

        self.inner.clone().rolling_var(options).into()
    }

    pub fn rolling_median(
        &self,
        window_size: usize,
        weights: Option<Vec<f64>>,
        min_periods: usize,
        center: bool,
    ) -> Self {
        let options = RollingOptions {
            window_size,
            weights,
            min_periods,
            center,
        };
        self.inner.clone().rolling_median(options).into()
    }

    pub fn rolling_quantile(
        &self,
        quantile: f64,
        interpolation: &str,
        window_size: usize,
        weights: Option<Vec<f64>>,
        min_periods: usize,
        center: bool,
    ) -> Self {
        let interpol = match interpolation {
            "nearest" => QuantileInterpolOptions::Nearest,
            "lower" => QuantileInterpolOptions::Lower,
            "higher" => QuantileInterpolOptions::Higher,
            "midpoint" => QuantileInterpolOptions::Midpoint,
            "linear" => QuantileInterpolOptions::Linear,
            _ => panic!("not supported"),
        };

        let options = RollingOptions {
            window_size,
            weights,
            min_periods,
            center,
        };

        self.inner
            .clone()
            .rolling_quantile(quantile, interpol, options)
            .into()
    }

    pub fn rolling_skew(&self, window_size: usize, bias: bool) -> Self {
        self.inner
            .clone()
            .rolling_apply_float(window_size, move |ca| {
                ca.clone().into_series().skew(bias).unwrap()
            })
            .into()
    }

    pub fn lower_bound(&self) -> Self {
        self.inner.clone().lower_bound().into()
    }

    pub fn upper_bound(&self) -> Self {
        self.inner.clone().upper_bound().into()
    }

    fn lst_max(&self) -> Self {
        self.inner
            .clone()
            .map(
                |s| Ok(s.list()?.lst_max()),
                GetOutput::map_field(|f| {
                    if let DataType::List(adt) = f.data_type() {
                        Field::new(f.name(), *adt.clone())
                    } else {
                        // inner type
                        f.clone()
                    }
                }),
            )
            .with_fmt("arr.max")
            .into()
    }

    fn lst_min(&self) -> Self {
        self.inner
            .clone()
            .map(
                |s| Ok(s.list()?.lst_min()),
                GetOutput::map_field(|f| {
                    if let DataType::List(adt) = f.data_type() {
                        Field::new(f.name(), *adt.clone())
                    } else {
                        // inner type
                        f.clone()
                    }
                }),
            )
            .with_fmt("arr.min")
            .into()
    }

    fn lst_sum(&self) -> Self {
        self.inner
            .clone()
            .map(
                |s| Ok(s.list()?.lst_sum()),
                GetOutput::map_field(|f| {
                    if let DataType::List(adt) = f.data_type() {
                        Field::new(f.name(), *adt.clone())
                    } else {
                        // inner type
                        f.clone()
                    }
                }),
            )
            .with_fmt("arr.sum")
            .into()
    }

    fn lst_mean(&self) -> Self {
        self.inner
            .clone()
            .map(
                |s| Ok(s.list()?.lst_mean().into_series()),
                GetOutput::from_type(DataType::Float64),
            )
            .with_fmt("arr.mean")
            .into()
    }

    fn lst_sort(&self, reverse: bool) -> Self {
        self.inner
            .clone()
            .map(
                move |s| Ok(s.list()?.lst_sort(reverse).into_series()),
                GetOutput::same_type(),
            )
            .with_fmt("arr.sort")
            .into()
    }

    fn lst_reverse(&self) -> Self {
        self.inner
            .clone()
            .map(
                move |s| Ok(s.list()?.lst_reverse().into_series()),
                GetOutput::same_type(),
            )
            .with_fmt("arr.reverse")
            .into()
    }

    fn lst_unique(&self) -> Self {
        self.inner
            .clone()
            .map(
                move |s| Ok(s.list()?.lst_unique()?.into_series()),
                GetOutput::same_type(),
            )
            .with_fmt("arr.unique")
            .into()
    }

    fn lst_get(&self, index: i64) -> Self {
        self.inner
            .clone()
            .map(
                move |s| s.list()?.lst_get(index),
                GetOutput::map_field(|field| match field.data_type() {
                    DataType::List(inner) => Field::new(field.name(), *inner.clone()),
                    _ => panic!("should be a list type"),
                }),
            )
            .into()
    }

    fn rank(&self, method: &str, reverse: bool) -> Self {
        let method = str_to_rankmethod(method).unwrap();
        let options = RankOptions {
            method,
            descending: reverse,
        };
        self.inner.clone().rank(options).into()
    }

    fn diff(&self, n: usize, null_behavior: &str) -> Self {
        let null_behavior = str_to_null_behavior(null_behavior).unwrap();
        self.inner.clone().diff(n, null_behavior).into()
    }

    fn pct_change(&self, n: usize) -> Self {
        self.inner.clone().pct_change(n).into()
    }

    fn skew(&self, bias: bool) -> Self {
        self.inner.clone().skew(bias).into()
    }
    fn kurtosis(&self, fisher: bool, bias: bool) -> Self {
        self.inner.clone().kurtosis(fisher, bias).into()
    }
    fn str_concat(&self, delimiter: &str) -> Self {
        self.inner.clone().str_concat(delimiter).into()
    }

    fn date_truncate(&self, every: &str, offset: &str) -> Self {
        let every = Duration::parse(every);
        let offset = Duration::parse(offset);
        self.inner
            .clone()
            .apply(
                move |s| match s.dtype() {
                    DataType::Datetime(_, _) => {
                        Ok(s.datetime().unwrap().truncate(every, offset).into_series())
                    }
                    DataType::Date => Ok(s.date().unwrap().truncate(every, offset).into_series()),
                    dt => Err(PolarsError::ComputeError(
                        format!("expected date/datetime got {:?}", dt).into(),
                    )),
                },
                GetOutput::same_type(),
            )
            .with_fmt("dt.truncate")
            .into()
    }

    pub fn reshape(&self, dims: Vec<i64>) -> Self {
        self.inner.clone().reshape(&dims).into()
    }

    pub fn cumcount(&self, reverse: bool) -> Self {
        self.inner.clone().cumcount(reverse).into()
    }

    pub fn to_physical(&self) -> Self {
        self.inner
            .clone()
            .map(
                |s| Ok(s.to_physical_repr().into_owned()),
                GetOutput::map_dtype(|dt| dt.to_physical()),
            )
            .with_fmt("to_physical")
            .into()
    }

    pub fn shuffle(&self, seed: u64) -> Self {
        self.inner.clone().shuffle(seed).into()
    }

    pub fn ewm_mean(&self, alpha: f64, adjust: bool, min_periods: usize) -> Self {
        let options = EWMOptions {
            alpha,
            adjust,
            min_periods,
        };
        self.inner.clone().ewm_mean(options).into()
    }
    pub fn ewm_std(&self, alpha: f64, adjust: bool, min_periods: usize) -> Self {
        let options = EWMOptions {
            alpha,
            adjust,
            min_periods,
        };
        self.inner.clone().ewm_std(options).into()
    }
    pub fn ewm_var(&self, alpha: f64, adjust: bool, min_periods: usize) -> Self {
        let options = EWMOptions {
            alpha,
            adjust,
            min_periods,
        };
        self.inner.clone().ewm_var(options).into()
    }
    pub fn extend(&self, py: Python, value: Wrap<AnyValue>, n: usize) -> Self {
        let value = value.into_py(py);
        self.inner
            .clone()
            .apply(
                move |s| {
                    let gil = Python::acquire_gil();
                    let py = gil.python();
                    let value = value.extract::<Wrap<AnyValue>>(py).unwrap().0;
                    s.extend(value, n)
                },
                GetOutput::same_type(),
            )
            .with_fmt("extend")
            .into()
    }
    pub fn any(&self) -> Self {
        self.inner.clone().any().into()
    }

    pub fn all(&self) -> Self {
        self.inner.clone().all().into()
    }
}

impl From<dsl::Expr> for PyExpr {
    fn from(expr: dsl::Expr) -> Self {
        PyExpr { inner: expr }
    }
}

#[pyclass]
#[derive(Clone)]
pub struct When {
    predicate: PyExpr,
}

#[pyclass]
#[derive(Clone)]
pub struct WhenThen {
    predicate: PyExpr,
    then: PyExpr,
}

#[pyclass]
#[derive(Clone)]
pub struct WhenThenThen {
    inner: dsl::WhenThenThen,
}

#[pymethods]
impl When {
    pub fn then(&self, expr: PyExpr) -> WhenThen {
        WhenThen {
            predicate: self.predicate.clone(),
            then: expr,
        }
    }
}

#[pymethods]
impl WhenThen {
    pub fn when(&self, predicate: PyExpr) -> WhenThenThen {
        let e = dsl::when(self.predicate.inner.clone())
            .then(self.then.inner.clone())
            .when(predicate.inner);
        WhenThenThen { inner: e }
    }

    pub fn otherwise(&self, expr: PyExpr) -> PyExpr {
        dsl::ternary_expr(
            self.predicate.inner.clone(),
            self.then.inner.clone(),
            expr.inner,
        )
        .into()
    }
}

#[pymethods]
impl WhenThenThen {
    pub fn when(&self, predicate: PyExpr) -> WhenThenThen {
        Self {
            inner: self.inner.clone().when(predicate.inner),
        }
    }
    pub fn then(&self, expr: PyExpr) -> WhenThenThen {
        Self {
            inner: self.inner.clone().then(expr.inner),
        }
    }
    pub fn otherwise(&self, expr: PyExpr) -> PyExpr {
        self.inner.clone().otherwise(expr.inner).into()
    }
}

pub fn when(predicate: PyExpr) -> When {
    When { predicate }
}

pub fn col(name: &str) -> PyExpr {
    dsl::col(name).into()
}

pub fn cols(names: Vec<String>) -> PyExpr {
    dsl::cols(names).into()
}

pub fn dtype_cols(dtypes: Vec<DataType>) -> PyExpr {
    dsl::dtype_cols(dtypes).into()
}

pub fn binary_expr(l: PyExpr, op: u8, r: PyExpr) -> PyExpr {
    let left = l.inner;
    let right = r.inner;

    let op = match op {
        0 => Operator::Eq,
        1 => Operator::NotEq,
        2 => Operator::Lt,
        3 => Operator::LtEq,
        4 => Operator::Gt,
        5 => Operator::GtEq,
        6 => Operator::Plus,
        7 => Operator::Minus,
        8 => Operator::Multiply,
        9 => Operator::Divide,
        10 => Operator::Modulus,
        11 => Operator::And,
        12 => Operator::Or,
        _ => panic!("not an operator"),
    };

    dsl::binary_expr(left, op, right).into()
}

pub fn fold(acc: PyExpr, lambda: PyObject, exprs: Vec<PyExpr>) -> PyExpr {
    let exprs = py_exprs_to_exprs(exprs);

    let func = move |a: Series, b: Series| binary_lambda(&lambda, a, b);
    polars::lazy::dsl::fold_exprs(acc.inner, func, exprs).into()
}

pub fn lit(value: &PyAny) -> PyExpr {
    if let Ok(true) = value.is_instance::<PyBool>() {
        let val = value.extract::<bool>().unwrap();
        dsl::lit(val).into()
    } else if let Ok(int) = value.downcast::<PyInt>() {
        let val = int.extract::<i64>().unwrap();

        if val > 0 && val < i32::MAX as i64 || val < 0 && val > i32::MIN as i64 {
            dsl::lit(val as i32).into()
        } else {
            dsl::lit(val).into()
        }
    } else if let Ok(float) = value.downcast::<PyFloat>() {
        let val = float.extract::<f64>().unwrap();
        dsl::lit(val).into()
    } else if let Ok(pystr) = value.downcast::<PyString>() {
        dsl::lit(
            pystr
                .to_str()
                .expect("could not transform Python string to Rust Unicode"),
        )
        .into()
    } else if let Ok(series) = value.extract::<PySeries>() {
        dsl::lit(series.series).into()
    } else if value.is_none() {
        dsl::lit(Null {}).into()
    } else {
        panic!("could not convert value {:?} as a Literal", value)
    }
}

pub fn range(low: i64, high: i64, dtype: &PyAny) -> PyExpr {
    let str_repr = dtype.str().unwrap().to_str().unwrap();
    let dtype = str_to_polarstype(str_repr);
    match dtype {
        DataType::Int32 => dsl::range(low as i32, high as i32).into(),
        DataType::UInt32 => dsl::range(low as u32, high as u32).into(),
        _ => dsl::range(low, high).into(),
    }
}<|MERGE_RESOLUTION|>--- conflicted
+++ resolved
@@ -798,12 +798,8 @@
         };
         self.clone()
             .inner
-<<<<<<< HEAD
             .rolling_apply(Arc::new(function), GetOutput::same_type(), options)
-=======
-            .rolling_apply(window_size, Arc::new(function), GetOutput::same_type())
             .with_fmt("rolling_apply")
->>>>>>> 20b08578
             .into()
     }
 
