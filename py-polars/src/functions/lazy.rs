use polars::lazy::dsl;
use polars::prelude::*;
use polars_plan::prelude::UnionArgs;
use pyo3::exceptions::PyTypeError;
use pyo3::prelude::*;
use pyo3::types::{PyBool, PyBytes, PyFloat, PyInt, PyString};

use crate::conversion::{get_lf, Wrap};
use crate::expr::ToExprs;
use crate::map::lazy::binary_lambda;
use crate::prelude::{vec_extract_wrapped, ObjectValue};
use crate::{map, PyDataFrame, PyExpr, PyLazyFrame, PyPolarsErr, PySeries};

macro_rules! set_unwrapped_or_0 {
    ($($var:ident),+ $(,)?) => {
        $(let $var = $var.map(|e| e.inner).unwrap_or(dsl::lit(0));)+
    };
}

#[pyfunction]
pub fn rolling_corr(
    x: PyExpr,
    y: PyExpr,
    window_size: IdxSize,
    min_periods: IdxSize,
    ddof: u8,
) -> PyExpr {
    dsl::rolling_corr(
        x.inner,
        y.inner,
        RollingCovOptions {
            min_periods,
            window_size,
            ddof,
        },
    )
    .into()
}

#[pyfunction]
pub fn rolling_cov(
    x: PyExpr,
    y: PyExpr,
    window_size: IdxSize,
    min_periods: IdxSize,
    ddof: u8,
) -> PyExpr {
    dsl::rolling_cov(
        x.inner,
        y.inner,
        RollingCovOptions {
            min_periods,
            window_size,
            ddof,
        },
    )
    .into()
}

#[pyfunction]
pub fn arg_sort_by(
    by: Vec<PyExpr>,
    descending: Vec<bool>,
    nulls_last: bool,
    multithreaded: bool,
    maintain_order: bool,
) -> PyExpr {
    let by = by.into_iter().map(|e| e.inner).collect::<Vec<Expr>>();
    dsl::arg_sort_by(
        by,
        SortMultipleOptions {
            descending,
            nulls_last,
            multithreaded,
            maintain_order,
        },
    )
    .into()
}
#[pyfunction]
pub fn arg_where(condition: PyExpr) -> PyExpr {
    dsl::arg_where(condition.inner).into()
}

#[pyfunction]
pub fn as_struct(exprs: Vec<PyExpr>) -> PyExpr {
    let exprs = exprs.to_exprs();
    dsl::as_struct(exprs).into()
}

#[pyfunction]
pub fn coalesce(exprs: Vec<PyExpr>) -> PyExpr {
    let exprs = exprs.to_exprs();
    dsl::coalesce(&exprs).into()
}

#[pyfunction]
pub fn col(name: &str) -> PyExpr {
    dsl::col(name).into()
}

#[pyfunction]
pub fn collect_all(lfs: Vec<PyLazyFrame>, py: Python) -> PyResult<Vec<PyDataFrame>> {
    use polars_core::utils::rayon::prelude::*;

    let out = py.allow_threads(|| {
        polars_core::POOL.install(|| {
            lfs.par_iter()
                .map(|lf| {
                    let df = lf.ldf.clone().collect()?;
                    Ok(PyDataFrame::new(df))
                })
                .collect::<polars_core::error::PolarsResult<Vec<_>>>()
                .map_err(PyPolarsErr::from)
        })
    });

    Ok(out?)
}

#[pyfunction]
pub fn collect_all_with_callback(lfs: Vec<PyLazyFrame>, lambda: PyObject) {
    use polars_core::utils::rayon::prelude::*;

    polars_core::POOL.spawn(move || {
        let result = lfs
            .par_iter()
            .map(|lf| {
                let df = lf.ldf.clone().collect()?;
                Ok(PyDataFrame::new(df))
            })
            .collect::<polars_core::error::PolarsResult<Vec<_>>>()
            .map_err(PyPolarsErr::from);

        Python::with_gil(|py| match result {
            Ok(dfs) => {
                lambda.call1(py, (dfs,)).map_err(|err| err.restore(py)).ok();
            },
            Err(err) => {
                lambda
                    .call1(py, (PyErr::from(err).to_object(py),))
                    .map_err(|err| err.restore(py))
                    .ok();
            },
        })
    })
}

#[pyfunction]
pub fn cols(names: Vec<String>) -> PyExpr {
    dsl::cols(names).into()
}

#[pyfunction]
pub fn concat_lf(
    seq: &Bound<'_, PyAny>,
    rechunk: bool,
    parallel: bool,
    to_supertypes: bool,
) -> PyResult<PyLazyFrame> {
    let len = seq.len()?;
    let mut lfs = Vec::with_capacity(len);

    for res in seq.iter()? {
        let item = res?;
        let lf = get_lf(&item)?;
        lfs.push(lf);
    }

    let lf = dsl::concat(
        lfs,
        UnionArgs {
            rechunk,
            parallel,
            to_supertypes,
            ..Default::default()
        },
    )
    .map_err(PyPolarsErr::from)?;
    Ok(lf.into())
}

#[pyfunction]
pub fn concat_list(s: Vec<PyExpr>) -> PyResult<PyExpr> {
    let s = s.into_iter().map(|e| e.inner).collect::<Vec<_>>();
    let expr = dsl::concat_list(s).map_err(PyPolarsErr::from)?;
    Ok(expr.into())
}

#[pyfunction]
pub fn concat_str(s: Vec<PyExpr>, separator: &str, ignore_nulls: bool) -> PyExpr {
    let s = s.into_iter().map(|e| e.inner).collect::<Vec<_>>();
    dsl::concat_str(s, separator, ignore_nulls).into()
}

#[pyfunction]
pub fn len() -> PyExpr {
    dsl::len().into()
}

#[pyfunction]
pub fn cov(a: PyExpr, b: PyExpr, ddof: u8) -> PyExpr {
    dsl::cov(a.inner, b.inner, ddof).into()
}

#[pyfunction]
#[cfg(feature = "trigonometry")]
pub fn arctan2(y: PyExpr, x: PyExpr) -> PyExpr {
    y.inner.arctan2(x.inner).into()
}

#[pyfunction]
#[cfg(feature = "trigonometry")]
pub fn arctan2d(y: PyExpr, x: PyExpr) -> PyExpr {
    y.inner.arctan2(x.inner).degrees().into()
}

#[pyfunction]
pub fn cum_fold(acc: PyExpr, lambda: PyObject, exprs: Vec<PyExpr>, include_init: bool) -> PyExpr {
    let exprs = exprs.to_exprs();

    let func = move |a: Series, b: Series| binary_lambda(&lambda, a, b);
    dsl::cum_fold_exprs(acc.inner, func, exprs, include_init).into()
}

#[pyfunction]
pub fn cum_reduce(lambda: PyObject, exprs: Vec<PyExpr>) -> PyExpr {
    let exprs = exprs.to_exprs();

    let func = move |a: Series, b: Series| binary_lambda(&lambda, a, b);
    dsl::cum_reduce_exprs(func, exprs).into()
}

#[pyfunction]
#[pyo3(signature = (year, month, day, hour=None, minute=None, second=None, microsecond=None, time_unit=Wrap(TimeUnit::Microseconds), time_zone=None, ambiguous=None))]
pub fn datetime(
    year: PyExpr,
    month: PyExpr,
    day: PyExpr,
    hour: Option<PyExpr>,
    minute: Option<PyExpr>,
    second: Option<PyExpr>,
    microsecond: Option<PyExpr>,
    time_unit: Wrap<TimeUnit>,
    time_zone: Option<TimeZone>,
    ambiguous: Option<PyExpr>,
) -> PyExpr {
    let year = year.inner;
    let month = month.inner;
    let day = day.inner;
    set_unwrapped_or_0!(hour, minute, second, microsecond);
    let ambiguous = ambiguous
        .map(|e| e.inner)
        .unwrap_or(dsl::lit(String::from("raise")));
    let time_unit = time_unit.0;
    let args = DatetimeArgs {
        year,
        month,
        day,
        hour,
        minute,
        second,
        microsecond,
        time_unit,
        time_zone,
        ambiguous,
    };
    dsl::datetime(args).into()
}

#[pyfunction]
pub fn concat_lf_diagonal(
    lfs: &Bound<'_, PyAny>,
    rechunk: bool,
    parallel: bool,
    to_supertypes: bool,
) -> PyResult<PyLazyFrame> {
    let iter = lfs.iter()?;

    let lfs = iter
        .map(|item| {
            let item = item?;
            get_lf(&item)
        })
        .collect::<PyResult<Vec<_>>>()?;

    let lf = dsl::functions::concat_lf_diagonal(
        lfs,
        UnionArgs {
            rechunk,
            parallel,
            to_supertypes,
            ..Default::default()
        },
    )
    .map_err(PyPolarsErr::from)?;
    Ok(lf.into())
}

#[pyfunction]
pub fn concat_lf_horizontal(lfs: &Bound<'_, PyAny>, parallel: bool) -> PyResult<PyLazyFrame> {
    let iter = lfs.iter()?;

    let lfs = iter
        .map(|item| {
            let item = item?;
            get_lf(&item)
        })
        .collect::<PyResult<Vec<_>>>()?;

    let args = UnionArgs {
        rechunk: false, // No need to rechunk with horizontal concatenation
        parallel,
        to_supertypes: false,
        ..Default::default()
    };
    let lf = dsl::functions::concat_lf_horizontal(lfs, args).map_err(PyPolarsErr::from)?;
    Ok(lf.into())
}

#[pyfunction]
pub fn concat_expr(e: Vec<PyExpr>, rechunk: bool) -> PyResult<PyExpr> {
    let e = e.to_exprs();
    let e = dsl::functions::concat_expr(e, rechunk).map_err(PyPolarsErr::from)?;
    Ok(e.into())
}

#[pyfunction]
pub fn dtype_cols(dtypes: Vec<Wrap<DataType>>) -> PyResult<PyExpr> {
    let dtypes = vec_extract_wrapped(dtypes);
    Ok(dsl::dtype_cols(dtypes).into())
}

#[pyfunction]
#[pyo3(signature = (weeks, days, hours, minutes, seconds, milliseconds, microseconds, nanoseconds, time_unit))]
pub fn duration(
    weeks: Option<PyExpr>,
    days: Option<PyExpr>,
    hours: Option<PyExpr>,
    minutes: Option<PyExpr>,
    seconds: Option<PyExpr>,
    milliseconds: Option<PyExpr>,
    microseconds: Option<PyExpr>,
    nanoseconds: Option<PyExpr>,
    time_unit: Wrap<TimeUnit>,
) -> PyExpr {
    set_unwrapped_or_0!(
        weeks,
        days,
        hours,
        minutes,
        seconds,
        milliseconds,
        microseconds,
        nanoseconds,
    );
    let args = DurationArgs {
        weeks,
        days,
        hours,
        minutes,
        seconds,
        milliseconds,
        microseconds,
        nanoseconds,
        time_unit: time_unit.0,
    };
    dsl::duration(args).into()
}

#[pyfunction]
pub fn first() -> PyExpr {
    dsl::first().into()
}

#[pyfunction]
pub fn fold(acc: PyExpr, lambda: PyObject, exprs: Vec<PyExpr>) -> PyExpr {
    let exprs = exprs.to_exprs();

    let func = move |a: Series, b: Series| binary_lambda(&lambda, a, b);
    dsl::fold_exprs(acc.inner, func, exprs).into()
}

#[pyfunction]
pub fn last() -> PyExpr {
    dsl::last().into()
}

#[pyfunction]
<<<<<<< HEAD
pub fn lit(value: &Bound<'_, PyAny>, allow_object: bool) -> PyResult<PyExpr> {
=======
pub fn nth(n: i64) -> PyExpr {
    dsl::nth(n).into()
}

#[pyfunction]
pub fn lit(value: &PyAny, allow_object: bool) -> PyResult<PyExpr> {
>>>>>>> 12b40b93
    if value.is_instance_of::<PyBool>() {
        let val = value.extract::<bool>().unwrap();
        Ok(dsl::lit(val).into())
    } else if let Ok(int) = value.downcast::<PyInt>() {
        let v = int
            .extract::<i128>()
            .map_err(|e| polars_err!(InvalidOperation: "integer too large for Polars: {e}"))
            .map_err(PyPolarsErr::from)?;
        Ok(Expr::Literal(LiteralValue::Int(v)).into())
    } else if let Ok(float) = value.downcast::<PyFloat>() {
        let val = float.extract::<f64>().unwrap();
        Ok(Expr::Literal(LiteralValue::Float(val)).into())
    } else if let Ok(pystr) = value.downcast::<PyString>() {
        Ok(dsl::lit(pystr.to_string()).into())
    } else if let Ok(series) = value.extract::<PySeries>() {
        Ok(dsl::lit(series.series).into())
    } else if value.is_none() {
        Ok(dsl::lit(Null {}).into())
    } else if let Ok(value) = value.downcast::<PyBytes>() {
        Ok(dsl::lit(value.as_bytes()).into())
    } else if allow_object {
        let s = Python::with_gil(|py| {
            PySeries::new_object(py, "", vec![ObjectValue::from(value.into_py(py))], false).series
        });
        Ok(dsl::lit(s).into())
    } else {
        Err(PyTypeError::new_err(format!(
            "cannot create expression literal for value of type {}: {}\
            \n\nHint: Pass `allow_object=True` to accept any value and create a literal of type Object.",
            value.get_type().qualname()?,
            value.repr()?
        )))
    }
}

#[pyfunction]
#[pyo3(signature = (pyexpr, lambda, output_type, map_groups, returns_scalar))]
pub fn map_mul(
    py: Python,
    pyexpr: Vec<PyExpr>,
    lambda: PyObject,
    output_type: Option<Wrap<DataType>>,
    map_groups: bool,
    returns_scalar: bool,
) -> PyExpr {
    map::lazy::map_mul(&pyexpr, py, lambda, output_type, map_groups, returns_scalar)
}

#[pyfunction]
pub fn pearson_corr(a: PyExpr, b: PyExpr, ddof: u8) -> PyExpr {
    dsl::pearson_corr(a.inner, b.inner, ddof).into()
}

#[pyfunction]
pub fn reduce(lambda: PyObject, exprs: Vec<PyExpr>) -> PyExpr {
    let exprs = exprs.to_exprs();

    let func = move |a: Series, b: Series| binary_lambda(&lambda, a, b);
    dsl::reduce_exprs(func, exprs).into()
}

#[pyfunction]
pub fn repeat(value: PyExpr, n: PyExpr, dtype: Option<Wrap<DataType>>) -> PyResult<PyExpr> {
    let mut value = value.inner;
    let n = n.inner;

    if let Some(dtype) = dtype {
        value = value.cast(dtype.0);
    }

    Ok(dsl::repeat(value, n).into())
}

#[pyfunction]
pub fn spearman_rank_corr(a: PyExpr, b: PyExpr, ddof: u8, propagate_nans: bool) -> PyExpr {
    #[cfg(feature = "propagate_nans")]
    {
        dsl::spearman_rank_corr(a.inner, b.inner, ddof, propagate_nans).into()
    }
    #[cfg(not(feature = "propagate_nans"))]
    {
        panic!("activate 'propagate_nans'")
    }
}

#[pyfunction]
#[cfg(feature = "sql")]
pub fn sql_expr(sql: &str) -> PyResult<PyExpr> {
    let expr = polars::sql::sql_expr(sql).map_err(PyPolarsErr::from)?;
    Ok(expr.into())
}<|MERGE_RESOLUTION|>--- conflicted
+++ resolved
@@ -387,16 +387,12 @@
 }
 
 #[pyfunction]
-<<<<<<< HEAD
-pub fn lit(value: &Bound<'_, PyAny>, allow_object: bool) -> PyResult<PyExpr> {
-=======
 pub fn nth(n: i64) -> PyExpr {
     dsl::nth(n).into()
 }
 
 #[pyfunction]
-pub fn lit(value: &PyAny, allow_object: bool) -> PyResult<PyExpr> {
->>>>>>> 12b40b93
+pub fn lit(value: &Bound<'_, PyAny>, allow_object: bool) -> PyResult<PyExpr> {
     if value.is_instance_of::<PyBool>() {
         let val = value.extract::<bool>().unwrap();
         Ok(dsl::lit(val).into())
