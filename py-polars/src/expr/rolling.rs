--- conflicted
+++ resolved
@@ -112,12 +112,7 @@
         self.inner.clone().rolling_mean(options).into()
     }
 
-<<<<<<< HEAD
     #[pyo3(signature = (window_size, weights, min_periods, center, by, closed, ddof, warn_if_unsorted))]
-    #[allow(clippy::too_many_arguments)]
-=======
-    #[pyo3(signature = (window_size, weights, min_periods, center, by, closed, ddof))]
->>>>>>> 4c6cc4c6
     fn rolling_std(
         &self,
         window_size: &str,
@@ -143,12 +138,7 @@
         self.inner.clone().rolling_std(options).into()
     }
 
-<<<<<<< HEAD
     #[pyo3(signature = (window_size, weights, min_periods, center, by, closed, ddof, warn_if_unsorted))]
-    #[allow(clippy::too_many_arguments)]
-=======
-    #[pyo3(signature = (window_size, weights, min_periods, center, by, closed, ddof))]
->>>>>>> 4c6cc4c6
     fn rolling_var(
         &self,
         window_size: &str,
@@ -202,12 +192,7 @@
         self.inner.clone().rolling_quantile(options).into()
     }
 
-<<<<<<< HEAD
     #[pyo3(signature = (quantile, interpolation, window_size, weights, min_periods, center, by, closed, warn_if_unsorted))]
-    #[allow(clippy::too_many_arguments)]
-=======
-    #[pyo3(signature = (quantile, interpolation, window_size, weights, min_periods, center, by, closed))]
->>>>>>> 4c6cc4c6
     fn rolling_quantile(
         &self,
         quantile: f64,
