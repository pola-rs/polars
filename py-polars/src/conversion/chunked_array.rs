--- conflicted
+++ resolved
@@ -51,20 +51,14 @@
         let time_unit = self.0.time_unit();
         let iter = self
             .0
-<<<<<<< HEAD
-            .into_iter()
+            .iter()
             .map(|opt_v| opt_v.map(|v| elapsed_offset_to_timedelta(v, time_unit)));
-=======
-            .iter()
-            .map(|opt_v| opt_v.map(|v| convert.call1((v, time_unit)).unwrap()));
->>>>>>> 81cc802c
         PyList::new_bound(py, iter).into_py(py)
     }
 }
 
 impl ToPyObject for Wrap<&DatetimeChunked> {
     fn to_object(&self, py: Python) -> PyObject {
-<<<<<<< HEAD
         let time_zone = self.0.time_zone();
         if time_zone.is_some() {
             // Switch to more efficient code path in
@@ -75,28 +69,17 @@
             let time_zone = time_zone.to_object(py);
             let iter = self
                 .0
-                .into_iter()
+                .iter()
                 .map(|opt_v| opt_v.map(|v| convert.call1((v, time_unit, &time_zone)).unwrap()));
             PyList::new_bound(py, iter).into_py(py)
         } else {
             let time_unit = self.0.time_unit();
             let iter = self
                 .0
-                .into_iter()
+                .iter()
                 .map(|opt_v| opt_v.map(|v| timestamp_to_naive_datetime(v, time_unit)));
             PyList::new_bound(py, iter).into_py(py)
         }
-=======
-        let utils = UTILS.bind(py);
-        let convert = utils.getattr(intern!(py, "to_py_datetime")).unwrap();
-        let time_unit = self.0.time_unit().to_ascii();
-        let time_zone = self.0.time_zone().to_object(py);
-        let iter = self
-            .0
-            .iter()
-            .map(|opt_v| opt_v.map(|v| convert.call1((v, time_unit, &time_zone)).unwrap()));
-        PyList::new_bound(py, iter).into_py(py)
->>>>>>> 81cc802c
     }
 }
 
@@ -107,22 +90,11 @@
     }
 }
 
-<<<<<<< HEAD
 pub(crate) fn time_to_pyobject_iter(
     ca: &TimeChunked,
 ) -> impl '_ + ExactSizeIterator<Item = Option<NaiveTime>> {
-    ca.0.into_iter()
+    ca.0.iter()
         .map(move |opt_v| opt_v.map(nanos_since_midnight_to_naivetime))
-=======
-pub(crate) fn time_to_pyobject_iter<'a>(
-    py: Python<'a>,
-    ca: &'a TimeChunked,
-) -> impl ExactSizeIterator<Item = Option<Bound<'a, PyAny>>> {
-    let utils = UTILS.bind(py);
-    let convert = utils.getattr(intern!(py, "to_py_time")).unwrap().clone();
-    ca.0.iter()
-        .map(move |opt_v| opt_v.map(|v| convert.call1((v,)).unwrap()))
->>>>>>> 81cc802c
 }
 
 impl ToPyObject for Wrap<&DateChunked> {
