--- conflicted
+++ resolved
@@ -809,7 +809,7 @@
                 query="SELECT * FROM test_data",
                 protocol="mysql",
                 errclass=ModuleNotFoundError,
-                errmsg="ADBC 'adbc_driver_mysql' driver not detected.",
+                errmsg="ADBC 'adbc_driver_mysql.dbapi' driver not detected.",
                 engine="adbc",
             ),
             id="Unavailable adbc driver",
@@ -1057,77 +1057,6 @@
     alchemy_engine = create_engine(f"sqlite:///{tmp_sqlite_db}")
     query = text("SELECT * FROM test_data ORDER BY name")
 
-<<<<<<< HEAD
-        query_result = conn.execute(text("SELECT * FROM test_data ORDER BY name"))
-        s = pl.Series(list(query_result))
-        assert_series_equal(expected_series, s)
-
-
-@patch("polars.io.database._utils.from_arrow")
-@patch("polars.io.database._utils.import_optional")
-def test_read_database_uri_pre_execution_query_success(
-    import_mock: Mock, from_arrow_mock: Mock
-) -> None:
-    cx_mock = Mock()
-    cx_mock.__version__ = "0.4.2"
-
-    import_mock.return_value = cx_mock
-
-    pre_execution_query = "SET statement_timeout = 2151"
-
-    pl.read_database_uri(
-        query="SELECT 1",
-        uri="mysql://test",
-        engine="connectorx",
-        pre_execution_query=pre_execution_query,
-    )
-
-    assert (
-        cx_mock.read_sql.call_args.kwargs["pre_execution_query"] == pre_execution_query
-    )
-
-
-@patch("polars.io.database._utils.import_optional")
-def test_read_database_uri_pre_execution_not_supported_exception(
-    import_mock: Mock,
-) -> None:
-    cx_mock = Mock()
-    cx_mock.__version__ = "0.4.0"
-
-    import_mock.return_value = cx_mock
-
-    with (
-        pytest.raises(
-            ValueError,
-            match="'pre_execution_query' is only supported in connectorx version 0.4.2 or later",
-        ),
-    ):
-        pl.read_database_uri(
-            query="SELECT 1",
-            uri="mysql://test",
-            engine="connectorx",
-            pre_execution_query="SET statement_timeout = 2151",
-        )
-
-
-@patch("polars.io.database._utils.from_arrow")
-@patch("polars.io.database._utils.import_optional")
-def test_read_database_uri_pre_execution_query_not_supported_success(
-    import_mock: Mock, from_arrow_mock: Mock
-) -> None:
-    cx_mock = Mock()
-    cx_mock.__version__ = "0.4.0"
-
-    import_mock.return_value = cx_mock
-
-    pl.read_database_uri(
-        query="SELECT 1",
-        uri="mysql://test",
-        engine="connectorx",
-    )
-
-    assert cx_mock.read_sql.call_args.kwargs.get("pre_execution_query") is None
-=======
     with alchemy_engine.connect() as conn:
         # note: sqlalchemy `Row` is a NamedTuple-like object; it additionally has
         # a `_mapping` attribute that returns a `RowMapping` dict-like object. we
@@ -1146,4 +1075,69 @@
             pl.Series([row._mapping for row in query_result]),
         ):
             assert_series_equal(expected_series, s)
->>>>>>> cf1f9fe6
+
+
+@patch("polars.io.database._utils.from_arrow")
+@patch("polars.io.database._utils.import_optional")
+def test_read_database_uri_pre_execution_query_success(
+    import_mock: Mock, from_arrow_mock: Mock
+) -> None:
+    cx_mock = Mock()
+    cx_mock.__version__ = "0.4.2"
+
+    import_mock.return_value = cx_mock
+
+    pre_execution_query = "SET statement_timeout = 2151"
+
+    pl.read_database_uri(
+        query="SELECT 1",
+        uri="mysql://test",
+        engine="connectorx",
+        pre_execution_query=pre_execution_query,
+    )
+
+    assert (
+        cx_mock.read_sql.call_args.kwargs["pre_execution_query"] == pre_execution_query
+    )
+
+
+@patch("polars.io.database._utils.import_optional")
+def test_read_database_uri_pre_execution_not_supported_exception(
+    import_mock: Mock,
+) -> None:
+    cx_mock = Mock()
+    cx_mock.__version__ = "0.4.0"
+
+    import_mock.return_value = cx_mock
+
+    with (
+        pytest.raises(
+            ValueError,
+            match="'pre_execution_query' is only supported in connectorx version 0.4.2 or later",
+        ),
+    ):
+        pl.read_database_uri(
+            query="SELECT 1",
+            uri="mysql://test",
+            engine="connectorx",
+            pre_execution_query="SET statement_timeout = 2151",
+        )
+
+
+@patch("polars.io.database._utils.from_arrow")
+@patch("polars.io.database._utils.import_optional")
+def test_read_database_uri_pre_execution_query_not_supported_success(
+    import_mock: Mock, from_arrow_mock: Mock
+) -> None:
+    cx_mock = Mock()
+    cx_mock.__version__ = "0.4.0"
+
+    import_mock.return_value = cx_mock
+
+    pl.read_database_uri(
+        query="SELECT 1",
+        uri="mysql://test",
+        engine="connectorx",
+    )
+
+    assert cx_mock.read_sql.call_args.kwargs.get("pre_execution_query") is None