--- conflicted
+++ resolved
@@ -7,12 +7,8 @@
 from datetime import date
 from pathlib import Path
 from types import GeneratorType
-<<<<<<< HEAD
 from typing import TYPE_CHECKING, Any, Literal, NamedTuple, cast
-=======
-from typing import TYPE_CHECKING, Any, NamedTuple, cast
 from unittest.mock import Mock, patch
->>>>>>> ce0106f9
 
 with suppress(ModuleNotFoundError):  # not available on windows
     import adbc_driver_sqlite.dbapi
