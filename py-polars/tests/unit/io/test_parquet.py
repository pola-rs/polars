--- conflicted
+++ resolved
@@ -45,15 +45,9 @@
     tmp_path: Path,
     compression: ParquetCompression,
 ) -> None:
-<<<<<<< HEAD
     df = pl.DataFrame({"a": [1, 2, 3], "partition_col": ["one", "two", "two"]})
     path_to_write = tmp_path / "test_folder"
     path_to_write.mkdir(exist_ok=True)
-=======
-    tmp_path.mkdir(exist_ok=True)
-    df = pl.DataFrame({"a": [1, 2, 3], "partition_col": ["one", "two", "two"]})
-    path_to_write = tmp_path / "test.parquet"
->>>>>>> 67e3148d
     df.write_parquet(
         file=path_to_write,
         statistics=True,
