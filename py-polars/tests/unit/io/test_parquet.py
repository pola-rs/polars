--- conflicted
+++ resolved
@@ -1109,12 +1109,8 @@
             pl.Int128,
             pl.UInt8,
             pl.UInt32,
-<<<<<<< HEAD
             pl.UInt64,
             pl.UInt128,
-=======
-            pl.Int64,
->>>>>>> d92ff0ec
             pl.Date,
             pl.Time,
             pl.Binary,
