from __future__ import annotations

import os
from datetime import datetime, timezone
from pathlib import Path

import pyarrow as pa
import pyarrow.fs
import pytest
from deltalake import DeltaTable
from deltalake.exceptions import DeltaError, TableNotFoundError
from deltalake.table import TableMerger

import polars as pl
from polars.testing import assert_frame_equal, assert_frame_not_equal


@pytest.fixture
def delta_table_path(io_files_path: Path) -> Path:
    return io_files_path / "delta-table"


def test_scan_delta(delta_table_path: Path) -> None:
    ldf = pl.scan_delta(str(delta_table_path), version=0)

    expected = pl.DataFrame({"name": ["Joey", "Ivan"], "age": [14, 32]})
    assert_frame_equal(expected, ldf.collect(), check_dtypes=False)


def test_scan_delta_version(delta_table_path: Path) -> None:
    df1 = pl.scan_delta(str(delta_table_path), version=0).collect()
    df2 = pl.scan_delta(str(delta_table_path), version=1).collect()

    assert_frame_not_equal(df1, df2)


@pytest.mark.write_disk
def test_scan_delta_timestamp_version(tmp_path: Path) -> None:
    df_sample = pl.DataFrame({"name": ["Joey"], "age": [14]})
    df_sample.write_delta(tmp_path, mode="append")

    df_sample2 = pl.DataFrame({"name": ["Ivan"], "age": [34]})
    df_sample2.write_delta(tmp_path, mode="append")

    log_dir = tmp_path / "_delta_log"
    log_mtime_pair = [
        ("00000000000000000000.json", datetime(2010, 1, 1).timestamp()),
        ("00000000000000000001.json", datetime(2024, 1, 1).timestamp()),
    ]
    for file_name, dt_epoch in log_mtime_pair:
        file_path = log_dir / file_name
        os.utime(str(file_path), (dt_epoch, dt_epoch))

    df1 = pl.scan_delta(
        str(tmp_path), version=datetime(2010, 1, 1, tzinfo=timezone.utc)
    ).collect()
    df2 = pl.scan_delta(
        str(tmp_path), version=datetime(2024, 1, 1, tzinfo=timezone.utc)
    ).collect()

    assert_frame_equal(df1, df_sample)
    assert_frame_equal(df2, pl.concat([df_sample, df_sample2]), check_row_order=False)


def test_scan_delta_columns(delta_table_path: Path) -> None:
    ldf = pl.scan_delta(str(delta_table_path), version=0).select("name")

    expected = pl.DataFrame({"name": ["Joey", "Ivan"]})
    assert_frame_equal(expected, ldf.collect(), check_dtypes=False)


def test_scan_delta_relative(delta_table_path: Path) -> None:
    rel_delta_table_path = str(delta_table_path / ".." / "delta-table")

    ldf = pl.scan_delta(rel_delta_table_path, version=0)

    expected = pl.DataFrame({"name": ["Joey", "Ivan"], "age": [14, 32]})
    assert_frame_equal(expected, ldf.collect(), check_dtypes=False)

    ldf = pl.scan_delta(rel_delta_table_path, version=1)
    assert_frame_not_equal(expected, ldf.collect())


def test_read_delta(delta_table_path: Path) -> None:
    df = pl.read_delta(str(delta_table_path), version=0)

    expected = pl.DataFrame({"name": ["Joey", "Ivan"], "age": [14, 32]})
    assert_frame_equal(expected, df, check_dtypes=False)


def test_read_delta_version(delta_table_path: Path) -> None:
    df1 = pl.read_delta(str(delta_table_path), version=0)
    df2 = pl.read_delta(str(delta_table_path), version=1)

    assert_frame_not_equal(df1, df2)


@pytest.mark.write_disk
def test_read_delta_timestamp_version(tmp_path: Path) -> None:
    df_sample = pl.DataFrame({"name": ["Joey"], "age": [14]})
    df_sample.write_delta(tmp_path, mode="append")

    df_sample2 = pl.DataFrame({"name": ["Ivan"], "age": [34]})
    df_sample2.write_delta(tmp_path, mode="append")

    log_dir = tmp_path / "_delta_log"
    log_mtime_pair = [
        ("00000000000000000000.json", datetime(2010, 1, 1).timestamp()),
        ("00000000000000000001.json", datetime(2024, 1, 1).timestamp()),
    ]
    for file_name, dt_epoch in log_mtime_pair:
        file_path = log_dir / file_name
        os.utime(str(file_path), (dt_epoch, dt_epoch))

    df1 = pl.read_delta(
        str(tmp_path), version=datetime(2010, 1, 1, tzinfo=timezone.utc)
    )
    df2 = pl.read_delta(
        str(tmp_path), version=datetime(2024, 1, 1, tzinfo=timezone.utc)
    )

    assert_frame_equal(df1, df_sample)
    assert_frame_equal(df2, pl.concat([df_sample, df_sample2]), check_row_order=False)


def test_read_delta_columns(delta_table_path: Path) -> None:
    df = pl.read_delta(str(delta_table_path), version=0, columns=["name"])

    expected = pl.DataFrame({"name": ["Joey", "Ivan"]})
    assert_frame_equal(expected, df, check_dtypes=False)


def test_read_delta_relative(delta_table_path: Path) -> None:
    rel_delta_table_path = str(delta_table_path / ".." / "delta-table")

    df = pl.read_delta(rel_delta_table_path, version=0)

    expected = pl.DataFrame({"name": ["Joey", "Ivan"], "age": [14, 32]})
    assert_frame_equal(expected, df, check_dtypes=False)


@pytest.mark.write_disk
def test_write_delta(df: pl.DataFrame, tmp_path: Path) -> None:
    v0 = df.select(pl.col(pl.String))
    v1 = df.select(pl.col(pl.Int64))
    df_supported = df.drop(["cat", "enum", "time"])

    # Case: Success (version 0)
    v0.write_delta(tmp_path)

    # Case: Error if table exists
    with pytest.raises(DeltaError, match="A table already exists"):
        v0.write_delta(tmp_path)

    # Case: Overwrite with new version (version 1)
    v1.write_delta(
        tmp_path, mode="overwrite", delta_write_options={"schema_mode": "overwrite"}
    )

    # Case: Error if schema contains unsupported columns
    with pytest.raises(TypeError):
        df.write_delta(
            tmp_path, mode="overwrite", delta_write_options={"schema_mode": "overwrite"}
        )

    partitioned_tbl_uri = (tmp_path / ".." / "partitioned_table").resolve()

    # Case: Write new partitioned table (version 0)
    df_supported.write_delta(
        partitioned_tbl_uri, delta_write_options={"partition_by": "strings"}
    )

    # Case: Read back
    tbl = DeltaTable(tmp_path)
    partitioned_tbl = DeltaTable(partitioned_tbl_uri)

    pl_df_0 = pl.read_delta(tbl.table_uri, version=0)
    pl_df_1 = pl.read_delta(tbl.table_uri, version=1)
    pl_df_partitioned = pl.read_delta(str(partitioned_tbl_uri))

    assert v0.shape == pl_df_0.shape
    assert v0.columns == pl_df_0.columns
    assert v1.shape == pl_df_1.shape
    assert v1.columns == pl_df_1.columns

    assert df_supported.shape == pl_df_partitioned.shape
    assert sorted(df_supported.columns) == sorted(pl_df_partitioned.columns)

    assert tbl.version() == 1
    assert partitioned_tbl.version() == 0
    assert Path(partitioned_tbl.table_uri) == partitioned_tbl_uri
    assert partitioned_tbl.metadata().partition_columns == ["strings"]

    assert_frame_equal(v0, pl_df_0, check_row_order=False)
    assert_frame_equal(v1, pl_df_1, check_row_order=False)

    cols = [c for c in df_supported.columns if not c.startswith("list_")]
    assert_frame_equal(
        df_supported.select(cols),
        pl_df_partitioned.select(cols),
        check_row_order=False,
    )

    # Case: Append to existing tables
    v1.write_delta(tmp_path, mode="append")
    tbl = DeltaTable(tmp_path)
    pl_df_1 = pl.read_delta(tbl.table_uri, version=2)

    assert tbl.version() == 2
    assert pl_df_1.shape == (6, 2)  # Rows are doubled
    assert v1.columns == pl_df_1.columns

    df_supported.write_delta(partitioned_tbl_uri, mode="append")
    partitioned_tbl = DeltaTable(partitioned_tbl_uri)
    pl_df_partitioned = pl.read_delta(partitioned_tbl.table_uri, version=1)

    assert partitioned_tbl.version() == 1
    assert pl_df_partitioned.shape == (6, 14)  # Rows are doubled
    assert sorted(df_supported.columns) == sorted(pl_df_partitioned.columns)

    df_supported.write_delta(partitioned_tbl_uri, mode="overwrite")


@pytest.mark.write_disk
def test_write_delta_overwrite_schema_deprecated(
    df: pl.DataFrame, tmp_path: Path
) -> None:
    df = df.select(pl.col(pl.Int64))
    with pytest.deprecated_call():
        df.write_delta(tmp_path, mode="overwrite", overwrite_schema=True)
    result = pl.read_delta(str(tmp_path))
    assert_frame_equal(df, result)


@pytest.mark.write_disk
@pytest.mark.parametrize(
    "series",
    [
        pl.Series("string", ["test"], dtype=pl.String),
        pl.Series("uint", [1], dtype=pl.UInt64),
        pl.Series("int", [1], dtype=pl.Int64),
        pl.Series(
            "uint_list",
            [[[[[1, 2, 3], [1, 2, 3]], [[1, 2, 3], [1, 2, 3]]]]],
            dtype=pl.List(pl.List(pl.List(pl.List(pl.UInt16)))),
        ),
        pl.Series(
            "date_ns", [datetime(2010, 1, 1, 0, 0)], dtype=pl.Datetime(time_unit="ns")
        ).dt.replace_time_zone("Australia/Lord_Howe"),
        pl.Series(
            "date_us",
            [datetime(2010, 1, 1, 0, 0)],
            dtype=pl.Datetime(time_unit="us"),
        ),
        pl.Series(
            "list_date",
            [
                [
                    datetime(2010, 1, 1, 0, 0),
                    datetime(2010, 1, 2, 0, 0),
                ]
            ],
            dtype=pl.List(pl.Datetime(time_unit="ns")),
        ),
        pl.Series(
            "list_date_us",
            [
                [
                    datetime(2010, 1, 1, 0, 0),
                    datetime(2010, 1, 2, 0, 0),
                ]
            ],
            dtype=pl.List(pl.Datetime(time_unit="ms")),
        ),
        pl.Series(
            "nested_list_date",
            [
                [
                    [
                        datetime(2010, 1, 1, 0, 0),
                        datetime(2010, 1, 2, 0, 0),
                    ]
                ]
            ],
            dtype=pl.List(pl.List(pl.Datetime(time_unit="ns"))),
        ),
        pl.Series(
            "struct_with_list",
            [
                {
                    "date_range": [
                        datetime(2010, 1, 1, 0, 0),
                        datetime(2010, 1, 2, 0, 0),
                    ],
                    "date_us": [
                        datetime(2010, 1, 1, 0, 0),
                        datetime(2010, 1, 2, 0, 0),
                    ],
                    "date_range_nested": [
                        [
                            datetime(2010, 1, 1, 0, 0),
                            datetime(2010, 1, 2, 0, 0),
                        ]
                    ],
                    "string": "test",
                    "int": 1,
                }
            ],
            dtype=pl.Struct(
                [
                    pl.Field(
                        "date_range",
                        pl.List(pl.Datetime(time_unit="ms", time_zone="UTC")),
                    ),
                    pl.Field(
                        "date_us", pl.List(pl.Datetime(time_unit="ms", time_zone=None))
                    ),
                    pl.Field(
                        "date_range_nested",
                        pl.List(pl.List(pl.Datetime(time_unit="ms", time_zone=None))),
                    ),
                    pl.Field("string", pl.String),
                    pl.Field("int", pl.UInt32),
                ]
            ),
        ),
        pl.Series(
            "list_with_struct_with_list",
            [
                [
                    {
                        "date_range": [
                            datetime(2010, 1, 1, 0, 0),
                            datetime(2010, 1, 2, 0, 0),
                        ],
                        "date_ns": [
                            datetime(2010, 1, 1, 0, 0),
                            datetime(2010, 1, 2, 0, 0),
                        ],
                        "date_range_nested": [
                            [
                                datetime(2010, 1, 1, 0, 0),
                                datetime(2010, 1, 2, 0, 0),
                            ]
                        ],
                        "string": "test",
                        "int": 1,
                    }
                ]
            ],
            dtype=pl.List(
                pl.Struct(
                    [
                        pl.Field(
                            "date_range",
                            pl.List(pl.Datetime(time_unit="ns", time_zone=None)),
                        ),
                        pl.Field(
                            "date_ns",
                            pl.List(pl.Datetime(time_unit="ns", time_zone=None)),
                        ),
                        pl.Field(
                            "date_range_nested",
                            pl.List(
                                pl.List(pl.Datetime(time_unit="ns", time_zone=None))
                            ),
                        ),
                        pl.Field("string", pl.String),
                        pl.Field("int", pl.UInt32),
                    ]
                )
            ),
        ),
    ],
)
def test_write_delta_w_compatible_schema(series: pl.Series, tmp_path: Path) -> None:
    df = series.to_frame()

    # Create table
    df.write_delta(tmp_path, mode="append")

    # Write to table again, should pass with reconstructed schema
    df.write_delta(tmp_path, mode="append")

    tbl = DeltaTable(tmp_path)
    assert tbl.version() == 1


@pytest.mark.write_disk
def test_write_delta_with_schema_10540(tmp_path: Path) -> None:
    df = pl.DataFrame({"a": [1, 2, 3]})

    pa_schema = pa.schema([("a", pa.int64())])
    df.write_delta(tmp_path, delta_write_options={"schema": pa_schema})


@pytest.mark.write_disk
@pytest.mark.parametrize(
    "expr",
    [
        pl.datetime(2010, 1, 1, time_unit="us", time_zone="UTC"),
        pl.datetime(2010, 1, 1, time_unit="ns", time_zone="EST"),
        pl.datetime(2010, 1, 1, time_unit="ms", time_zone="Europe/Amsterdam"),
    ],
)
def test_write_delta_with_tz_in_df(expr: pl.Expr, tmp_path: Path) -> None:
    df = pl.select(expr)

    expected_dtype = pl.Datetime("us", "UTC")
    expected = pl.select(expr.cast(expected_dtype))

    df.write_delta(tmp_path, mode="append")
    # write second time because delta-rs also casts timestamp with tz to timestamp no tz
    df.write_delta(tmp_path, mode="append")

    # Check schema of DeltaTable object
    tbl = DeltaTable(tmp_path)
    assert tbl.schema().to_pyarrow() == expected.to_arrow().schema

    # Check result
    result = pl.read_delta(str(tmp_path), version=0)
    assert_frame_equal(result, expected)


def test_write_delta_with_merge_and_no_table(tmp_path: Path) -> None:
    df = pl.DataFrame({"a": [1, 2, 3]})

    with pytest.raises(TableNotFoundError):
        df.write_delta(
            tmp_path, mode="merge", delta_merge_options={"predicate": "a = a"}
        )


@pytest.mark.write_disk
def test_write_delta_with_merge(tmp_path: Path) -> None:
    df = pl.DataFrame({"a": [1, 2, 3]})

    df.write_delta(tmp_path)

    merger = df.write_delta(
        tmp_path,
        mode="merge",
        delta_merge_options={
            "predicate": "s.a = t.a",
            "source_alias": "s",
            "target_alias": "t",
        },
    )

    assert isinstance(merger, TableMerger)
    assert merger._builder.source_alias == "s"
    assert merger._builder.target_alias == "t"

    merger.when_matched_delete(predicate="t.a > 2").execute()

    result = pl.read_delta(str(tmp_path))

    expected = df.filter(pl.col("a") <= 2)
    assert_frame_equal(result, expected, check_row_order=False)


@pytest.mark.write_disk
def test_unsupported_dtypes(tmp_path: Path) -> None:
    df = pl.DataFrame({"a": [None]}, schema={"a": pl.Null})
    with pytest.raises(TypeError, match="unsupported data type"):
        df.write_delta(tmp_path / "null")

    df = pl.DataFrame({"a": [123]}, schema={"a": pl.Time})
    with pytest.raises(TypeError, match="unsupported data type"):
        df.write_delta(tmp_path / "time")


@pytest.mark.skip(
    reason="upstream bug in delta-rs causing categorical to be written as categorical in parquet"
)
@pytest.mark.write_disk
def test_categorical_becomes_string(tmp_path: Path) -> None:
    df = pl.DataFrame({"a": ["A", "B", "A"]}, schema={"a": pl.Categorical})
    df.write_delta(tmp_path)
    df2 = pl.read_delta(str(tmp_path))
<<<<<<< HEAD
    assert_frame_equal(df2, pl.DataFrame({"a": ["A", "B", "A"]}, schema={"a": pl.Utf8}))
=======
    assert_frame_equal(df2, pl.DataFrame({"a": ["A", "B", "A"]}, schema={"a": pl.Utf8}))


@pytest.mark.write_disk
@pytest.mark.parametrize("rechunk_and_expected_chunks", [(True, 1), (False, 3)])
def test_read_parquet_respects_rechunk_16982(
    rechunk_and_expected_chunks: tuple[bool, int], tmp_path: Path
) -> None:
    # Create a delta lake table with 3 chunks:
    df = pl.DataFrame({"a": [1]})
    df.write_delta(str(tmp_path))
    df.write_delta(str(tmp_path), mode="append")
    df.write_delta(str(tmp_path), mode="append")

    rechunk, expected_chunks = rechunk_and_expected_chunks
    result = pl.read_delta(str(tmp_path), rechunk=rechunk)
    assert result.n_chunks() == expected_chunks


def test_scan_delta_DT_input(delta_table_path: Path) -> None:
    DT = DeltaTable(str(delta_table_path), version=0)
    ldf = pl.scan_delta(DT)

    expected = pl.DataFrame({"name": ["Joey", "Ivan"], "age": [14, 32]})
    assert_frame_equal(expected, ldf.collect(), check_dtypes=False)
>>>>>>> 1eb2fcca
<|MERGE_RESOLUTION|>--- conflicted
+++ resolved
@@ -478,32 +478,11 @@
     df = pl.DataFrame({"a": ["A", "B", "A"]}, schema={"a": pl.Categorical})
     df.write_delta(tmp_path)
     df2 = pl.read_delta(str(tmp_path))
-<<<<<<< HEAD
     assert_frame_equal(df2, pl.DataFrame({"a": ["A", "B", "A"]}, schema={"a": pl.Utf8}))
-=======
-    assert_frame_equal(df2, pl.DataFrame({"a": ["A", "B", "A"]}, schema={"a": pl.Utf8}))
-
-
-@pytest.mark.write_disk
-@pytest.mark.parametrize("rechunk_and_expected_chunks", [(True, 1), (False, 3)])
-def test_read_parquet_respects_rechunk_16982(
-    rechunk_and_expected_chunks: tuple[bool, int], tmp_path: Path
-) -> None:
-    # Create a delta lake table with 3 chunks:
-    df = pl.DataFrame({"a": [1]})
-    df.write_delta(str(tmp_path))
-    df.write_delta(str(tmp_path), mode="append")
-    df.write_delta(str(tmp_path), mode="append")
-
-    rechunk, expected_chunks = rechunk_and_expected_chunks
-    result = pl.read_delta(str(tmp_path), rechunk=rechunk)
-    assert result.n_chunks() == expected_chunks
-
 
 def test_scan_delta_DT_input(delta_table_path: Path) -> None:
     DT = DeltaTable(str(delta_table_path), version=0)
     ldf = pl.scan_delta(DT)
 
     expected = pl.DataFrame({"name": ["Joey", "Ivan"], "age": [14, 32]})
-    assert_frame_equal(expected, ldf.collect(), check_dtypes=False)
->>>>>>> 1eb2fcca
+    assert_frame_equal(expected, ldf.collect(), check_dtypes=False)