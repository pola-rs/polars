from __future__ import annotations

import gzip
import io
import sys
import textwrap
import zlib
from datetime import date, datetime, time, timedelta, timezone
from decimal import Decimal as D
from pathlib import Path
from tempfile import NamedTemporaryFile
from typing import TYPE_CHECKING, TypedDict

import numpy as np
import pyarrow as pa
import pytest
import zstandard

import polars as pl
from polars._utils.various import normalize_filepath
from polars.exceptions import ComputeError, InvalidOperationError, NoDataError
from polars.io.csv import BatchedCsvReader
from polars.testing import assert_frame_equal, assert_series_equal

if TYPE_CHECKING:
    from polars._typing import TimeUnit
    from tests.unit.conftest import MemoryUsage


@pytest.fixture
def foods_file_path(io_files_path: Path) -> Path:
    return io_files_path / "foods1.csv"


def test_quoted_date() -> None:
    csv = textwrap.dedent(
        """\
        a,b
        "2022-01-01",1
        "2022-01-02",2
        """
    )
    result = pl.read_csv(csv.encode(), try_parse_dates=True)
    expected = pl.DataFrame({"a": [date(2022, 1, 1), date(2022, 1, 2)], "b": [1, 2]})
    assert_frame_equal(result, expected)


# Issue: https://github.com/pola-rs/polars/issues/10826
def test_date_pattern_with_datetime_override_10826() -> None:
    result = pl.read_csv(
        source=io.StringIO("col\n2023-01-01\n2023-02-01\n2023-03-01"),
        schema_overrides={"col": pl.Datetime},
    )
    expected = pl.Series(
        "col", [datetime(2023, 1, 1), datetime(2023, 2, 1), datetime(2023, 3, 1)]
    ).to_frame()
    assert_frame_equal(result, expected)

    result = pl.read_csv(
        source=io.StringIO("col\n2023-01-01T01:02:03\n2023-02-01\n2023-03-01"),
        schema_overrides={"col": pl.Datetime},
    )
    expected = pl.Series(
        "col",
        [datetime(2023, 1, 1, 1, 2, 3), datetime(2023, 2, 1), datetime(2023, 3, 1)],
    ).to_frame()
    assert_frame_equal(result, expected)


def test_to_from_buffer(df_no_lists: pl.DataFrame) -> None:
    df = df_no_lists
    buf = io.BytesIO()
    df.write_csv(buf)
    buf.seek(0)

    read_df = pl.read_csv(buf, try_parse_dates=True)
    read_df = read_df.with_columns(
        pl.col("cat").cast(pl.Categorical),
        pl.col("enum").cast(pl.Enum(["foo", "ham", "bar"])),
        pl.col("time").cast(pl.Time),
    )
    assert_frame_equal(df, read_df, categorical_as_str=True)
    with pytest.raises(AssertionError):
        assert_frame_equal(df.select("time", "cat"), read_df, categorical_as_str=True)


@pytest.mark.write_disk
def test_to_from_file(df_no_lists: pl.DataFrame, tmp_path: Path) -> None:
    tmp_path.mkdir(exist_ok=True)

    df = df_no_lists.drop("strings_nulls")

    file_path = tmp_path / "small.csv"
    df.write_csv(file_path)
    read_df = pl.read_csv(file_path, try_parse_dates=True)

    read_df = read_df.with_columns(
        pl.col("cat").cast(pl.Categorical),
        pl.col("enum").cast(pl.Enum(["foo", "ham", "bar"])),
        pl.col("time").cast(pl.Time),
    )
    assert_frame_equal(df, read_df, categorical_as_str=True)


def test_normalize_filepath(io_files_path: Path) -> None:
    with pytest.raises(IsADirectoryError):
        normalize_filepath(io_files_path)

    assert normalize_filepath(str(io_files_path), check_not_directory=False) == str(
        io_files_path
    )


def test_infer_schema_false() -> None:
    csv = textwrap.dedent(
        """\
        a,b,c
        1,2,3
        1,2,3
        """
    )
    f = io.StringIO(csv)
    df = pl.read_csv(f, infer_schema=False)
    assert df.dtypes == [pl.String, pl.String, pl.String]


def test_csv_null_values() -> None:
    csv = textwrap.dedent(
        """\
        a,b,c
        na,b,c
        a,na,c
        """
    )
    f = io.StringIO(csv)
    df = pl.read_csv(f, null_values="na")
    assert df.rows() == [(None, "b", "c"), ("a", None, "c")]

    # note: after reading, the buffer position in StringIO will have been
    # advanced; reading again will raise NoDataError, so we provide a hint
    # in the error string about this, suggesting "seek(0)" as a possible fix...
    with pytest.raises(
        NoDataError, match=r"empty data .* position = 20; try seek\(0\)"
    ):
        pl.read_csv(f)

    # ... unless we explicitly tell read_csv not to raise an
    # exception, in which case we expect an empty dataframe
    assert_frame_equal(pl.read_csv(f, raise_if_empty=False), pl.DataFrame())

    out = io.BytesIO()
    df.write_csv(out, null_value="na")
    assert csv == out.getvalue().decode("ascii")

    csv = textwrap.dedent(
        """\
        a,b,c
        na,b,c
        a,n/a,c
        """
    )
    f = io.StringIO(csv)
    df = pl.read_csv(f, null_values=["na", "n/a"])
    assert df.rows() == [(None, "b", "c"), ("a", None, "c")]

    csv = textwrap.dedent(
        r"""
        a,b,c
        na,b,c
        a,\N,c
        ,b,
        """
    )
    f = io.StringIO(csv)
    df = pl.read_csv(f, null_values={"a": "na", "b": r"\N"})
    assert df.rows() == [(None, "b", "c"), ("a", None, "c"), (None, "b", None)]


def test_csv_missing_utf8_is_empty_string() -> None:
    # validate 'missing_utf8_is_empty_string' for missing fields that are...
    # >> ...leading
    # >> ...trailing (both EOL & EOF)
    # >> ...in lines that have missing fields
    # >> ...in cols containing no other strings
    # >> ...interacting with other user-supplied null values

    csv = textwrap.dedent(
        r"""
        a,b,c
        na,b,c
        a,\N,c
        ,b,
        """
    )
    f = io.StringIO(csv)
    df = pl.read_csv(
        f,
        null_values={"a": "na", "b": r"\N"},
        missing_utf8_is_empty_string=True,
    )
    # ┌──────┬──────┬─────┐
    # │ a    ┆ b    ┆ c   │
    # ╞══════╪══════╪═════╡
    # │ null ┆ b    ┆ c   │
    # │ a    ┆ null ┆ c   │
    # │      ┆ b    ┆     │
    # └──────┴──────┴─────┘
    assert df.rows() == [(None, "b", "c"), ("a", None, "c"), ("", "b", "")]

    csv = textwrap.dedent(
        r"""
        a,b,c,d,e,f,g
        na,,,,\N,,
        a,\N,c,,,,g
        ,,,
        ,,,na,,,
        """
    )
    f = io.StringIO(csv)
    df = pl.read_csv(f, null_values=["na", r"\N"])
    # ┌──────┬──────┬──────┬──────┬──────┬──────┬──────┐
    # │ a    ┆ b    ┆ c    ┆ d    ┆ e    ┆ f    ┆ g    │
    # ╞══════╪══════╪══════╪══════╪══════╪══════╪══════╡
    # │ null ┆ null ┆ null ┆ null ┆ null ┆ null ┆ null │
    # │ a    ┆ null ┆ c    ┆ null ┆ null ┆ null ┆ g    │
    # │ null ┆ null ┆ null ┆ null ┆ null ┆ null ┆ null │
    # │ null ┆ null ┆ null ┆ null ┆ null ┆ null ┆ null │
    # └──────┴──────┴──────┴──────┴──────┴──────┴──────┘
    assert df.rows() == [
        (None, None, None, None, None, None, None),
        ("a", None, "c", None, None, None, "g"),
        (None, None, None, None, None, None, None),
        (None, None, None, None, None, None, None),
    ]

    f.seek(0)
    df = pl.read_csv(
        f,
        null_values=["na", r"\N"],
        missing_utf8_is_empty_string=True,
    )
    # ┌──────┬──────┬─────┬──────┬──────┬──────┬─────┐
    # │ a    ┆ b    ┆ c   ┆ d    ┆ e    ┆ f    ┆ g   │
    # ╞══════╪══════╪═════╪══════╪══════╪══════╪═════╡
    # │ null ┆      ┆     ┆      ┆ null ┆      ┆     │
    # │ a    ┆ null ┆ c   ┆      ┆      ┆      ┆ g   │
    # │      ┆      ┆     ┆      ┆      ┆      ┆     │
    # │      ┆      ┆     ┆ null ┆      ┆      ┆     │
    # └──────┴──────┴─────┴──────┴──────┴──────┴─────┘
    assert df.rows() == [
        (None, "", "", "", None, "", ""),
        ("a", None, "c", "", "", "", "g"),
        ("", "", "", "", "", "", ""),
        ("", "", "", None, "", "", ""),
    ]


def test_csv_int_types() -> None:
    f = io.StringIO(
        "u8,i8,u16,i16,u32,i32,u64,i64\n"
        "0,0,0,0,0,0,0,0\n"
        "0,-128,0,-32768,0,-2147483648,0,-9223372036854775808\n"
        "255,127,65535,32767,4294967295,2147483647,18446744073709551615,9223372036854775807\n"
        "01,01,01,01,01,01,01,01\n"
        "01,-01,01,-01,01,-01,01,-01\n"
    )
    df = pl.read_csv(
        f,
        schema={
            "u8": pl.UInt8,
            "i8": pl.Int8,
            "u16": pl.UInt16,
            "i16": pl.Int16,
            "u32": pl.UInt32,
            "i32": pl.Int32,
            "u64": pl.UInt64,
            "i64": pl.Int64,
        },
    )

    assert_frame_equal(
        df,
        pl.DataFrame(
            {
                "u8": pl.Series([0, 0, 255, 1, 1], dtype=pl.UInt8),
                "i8": pl.Series([0, -128, 127, 1, -1], dtype=pl.Int8),
                "u16": pl.Series([0, 0, 65535, 1, 1], dtype=pl.UInt16),
                "i16": pl.Series([0, -32768, 32767, 1, -1], dtype=pl.Int16),
                "u32": pl.Series([0, 0, 4294967295, 1, 1], dtype=pl.UInt32),
                "i32": pl.Series([0, -2147483648, 2147483647, 1, -1], dtype=pl.Int32),
                "u64": pl.Series([0, 0, 18446744073709551615, 1, 1], dtype=pl.UInt64),
                "i64": pl.Series(
                    [0, -9223372036854775808, 9223372036854775807, 1, -1],
                    dtype=pl.Int64,
                ),
            }
        ),
    )


def test_csv_float_parsing() -> None:
    lines_with_floats = [
        "123.86,+123.86,-123.86\n",
        ".987,+.987,-.987\n",
        "5.,+5.,-5.\n",
        "inf,+inf,-inf\n",
        "NaN,+NaN,-NaN\n",
    ]

    for line_with_floats in lines_with_floats:
        f = io.StringIO(line_with_floats)
        df = pl.read_csv(f, has_header=False, new_columns=["a", "b", "c"])
        assert df.dtypes == [pl.Float64, pl.Float64, pl.Float64]

    lines_with_scientific_numbers = [
        "1e27,1E65,1e-28,1E-9\n",
        "+1e27,+1E65,+1e-28,+1E-9\n",
        "1e+27,1E+65,1e-28,1E-9\n",
        "+1e+27,+1E+65,+1e-28,+1E-9\n",
        "-1e+27,-1E+65,-1e-28,-1E-9\n",
        #        "e27,E65,e-28,E-9\n",
        #        "+e27,+E65,+e-28,+E-9\n",
        #        "-e27,-E65,-e-28,-E-9\n",
    ]

    for line_with_scientific_numbers in lines_with_scientific_numbers:
        f = io.StringIO(line_with_scientific_numbers)
        df = pl.read_csv(f, has_header=False, new_columns=["a", "b", "c", "d"])
        assert df.dtypes == [pl.Float64, pl.Float64, pl.Float64, pl.Float64]


def test_datetime_parsing() -> None:
    csv = textwrap.dedent(
        """\
        timestamp,open,high
        2021-01-01 00:00:00,0.00305500,0.00306000
        2021-01-01 00:15:00,0.00298800,0.00300400
        2021-01-01 00:30:00,0.00298300,0.00300100
        2021-01-01 00:45:00,0.00299400,0.00304000
        """
    )

    f = io.StringIO(csv)
    df = pl.read_csv(f, try_parse_dates=True)
    assert df.dtypes == [pl.Datetime, pl.Float64, pl.Float64]


def test_datetime_parsing_default_formats() -> None:
    csv = textwrap.dedent(
        """\
        ts_dmy,ts_dmy_f,ts_dmy_p
        01/01/2021 00:00:00,31-01-2021T00:00:00.123,31-01-2021 11:00
        01/01/2021 00:15:00,31-01-2021T00:15:00.123,31-01-2021 01:00
        01/01/2021 00:30:00,31-01-2021T00:30:00.123,31-01-2021 01:15
        01/01/2021 00:45:00,31-01-2021T00:45:00.123,31-01-2021 01:30
        """
    )

    f = io.StringIO(csv)
    df = pl.read_csv(f, try_parse_dates=True)
    assert df.dtypes == [pl.Datetime, pl.Datetime, pl.Datetime]


def test_partial_dtype_overwrite() -> None:
    csv = textwrap.dedent(
        """\
        a,b,c
        1,2,3
        1,2,3
        """
    )
    f = io.StringIO(csv)
    df = pl.read_csv(f, schema_overrides=[pl.String])
    assert df.dtypes == [pl.String, pl.Int64, pl.Int64]


def test_dtype_overwrite_with_column_name_selection() -> None:
    csv = textwrap.dedent(
        """\
        a,b,c,d
        1,2,3,4
        1,2,3,4
        """
    )
    f = io.StringIO(csv)
    df = pl.read_csv(f, columns=["c", "b", "d"], schema_overrides=[pl.Int32, pl.String])
    assert df.dtypes == [pl.String, pl.Int32, pl.Int64]


def test_dtype_overwrite_with_column_idx_selection() -> None:
    csv = textwrap.dedent(
        """\
        a,b,c,d
        1,2,3,4
        1,2,3,4
        """
    )
    f = io.StringIO(csv)
    df = pl.read_csv(f, columns=[2, 1, 3], schema_overrides=[pl.Int32, pl.String])
    # Columns without an explicit dtype set will get pl.String if dtypes is a list
    # if the column selection is done with column indices instead of column names.
    assert df.dtypes == [pl.String, pl.Int32, pl.String]
    # Projections are sorted.
    assert df.columns == ["b", "c", "d"]


def test_partial_column_rename() -> None:
    csv = textwrap.dedent(
        """\
        a,b,c
        1,2,3
        1,2,3
        """
    )
    f = io.StringIO(csv)
    for use in [True, False]:
        f.seek(0)
        df = pl.read_csv(f, new_columns=["foo"], use_pyarrow=use)
        assert df.columns == ["foo", "b", "c"]


@pytest.mark.parametrize(
    ("col_input", "col_out"),
    [([0, 1], ["a", "b"]), ([0, 2], ["a", "c"]), (["b"], ["b"])],
)
def test_read_csv_columns_argument(
    col_input: list[int] | list[str], col_out: list[str]
) -> None:
    csv = textwrap.dedent(
        """\
        a,b,c
        1,2,3
        1,2,3
        """
    )
    f = io.StringIO(csv)
    df = pl.read_csv(f, columns=col_input)
    assert df.shape[0] == 2
    assert df.columns == col_out


def test_read_csv_buffer_ownership() -> None:
    bts = b"\xf0\x9f\x98\x80,5.55,333\n\xf0\x9f\x98\x86,-5.0,666"
    buf = io.BytesIO(bts)
    df = pl.read_csv(
        buf,
        has_header=False,
        new_columns=["emoji", "flt", "int"],
    )
    # confirm that read_csv succeeded, and didn't close the input buffer (#2696)
    assert df.shape == (2, 3)
    assert df.rows() == [("😀", 5.55, 333), ("😆", -5.0, 666)]
    assert not buf.closed
    assert buf.read() == bts


@pytest.mark.write_disk
def test_read_csv_encoding(tmp_path: Path) -> None:
    tmp_path.mkdir(exist_ok=True)

    bts = (
        b"Value1,Value2,Value3,Value4,Region\n"
        b"-30,7.5,2578,1,\xa5x\xa5_\n-32,7.97,3006,1,\xa5x\xa4\xa4\n"
        b"-31,8,3242,2,\xb7s\xa6\xcb\n-33,7.97,3300,3,\xb0\xaa\xb6\xaf\n"
        b"-20,7.91,3384,4,\xac\xfc\xb0\xea\n"
    )

    file_path = tmp_path / "encoding.csv"
    file_path.write_bytes(bts)

    file_str = str(file_path)
    bytesio = io.BytesIO(bts)

    for use_pyarrow in (False, True):
        bytesio.seek(0)
        for file in [file_path, file_str, bts, bytesio]:
            assert_series_equal(
                pl.read_csv(
                    file,  # type: ignore[arg-type]
                    encoding="big5",
                    use_pyarrow=use_pyarrow,
                ).get_column("Region"),
                pl.Series("Region", ["台北", "台中", "新竹", "高雄", "美國"]),
            )


def test_column_rename_and_dtype_overwrite() -> None:
    csv = textwrap.dedent(
        """\
        a,b,c
        1,2,3
        1,2,3
        """
    )
    f = io.StringIO(csv)
    df = pl.read_csv(
        f,
        new_columns=["A", "B", "C"],
        schema_overrides={"A": pl.String, "B": pl.Int64, "C": pl.Float32},
    )
    assert df.dtypes == [pl.String, pl.Int64, pl.Float32]

    f = io.StringIO(csv)
    df = pl.read_csv(
        f,
        columns=["a", "c"],
        new_columns=["A", "C"],
        schema_overrides={"A": pl.String, "C": pl.Float32},
    )
    assert df.dtypes == [pl.String, pl.Float32]

    csv = textwrap.dedent(
        """\
        1,2,3
        1,2,3
        """
    )
    f = io.StringIO(csv)
    df = pl.read_csv(
        f,
        new_columns=["A", "B", "C"],
        schema_overrides={"A": pl.String, "C": pl.Float32},
        has_header=False,
    )
    assert df.dtypes == [pl.String, pl.Int64, pl.Float32]


def test_compressed_csv(io_files_path: Path, monkeypatch: pytest.MonkeyPatch) -> None:
    monkeypatch.setenv("POLARS_FORCE_ASYNC", "0")

    # gzip compression
    csv = textwrap.dedent(
        """\
        a,b,c
        1,a,1.0
        2,b,2.0
        3,c,3.0
        """
    )
    fout = io.BytesIO()
    with gzip.GzipFile(fileobj=fout, mode="w") as f:
        f.write(csv.encode())

    csv_bytes = fout.getvalue()
    out = pl.read_csv(csv_bytes)
    expected = pl.DataFrame(
        {"a": [1, 2, 3], "b": ["a", "b", "c"], "c": [1.0, 2.0, 3.0]}
    )
    assert_frame_equal(out, expected)

    # now from disk
    csv_file = io_files_path / "gzipped.csv.gz"
    out = pl.read_csv(str(csv_file), truncate_ragged_lines=True)
    assert_frame_equal(out, expected)

    # now with schema defined
    schema = {"a": pl.Int64, "b": pl.Utf8, "c": pl.Float64}
    out = pl.read_csv(str(csv_file), schema=schema, truncate_ragged_lines=True)
    assert_frame_equal(out, expected)

    # now with column projection
    out = pl.read_csv(csv_bytes, columns=["a", "b"])
    expected = pl.DataFrame({"a": [1, 2, 3], "b": ["a", "b", "c"]})
    assert_frame_equal(out, expected)

    # zlib compression
    csv_bytes = zlib.compress(csv.encode())
    out = pl.read_csv(csv_bytes)
    expected = pl.DataFrame(
        {"a": [1, 2, 3], "b": ["a", "b", "c"], "c": [1.0, 2.0, 3.0]}
    )
    assert_frame_equal(out, expected)

    # zstd compression
    csv_bytes = zstandard.compress(csv.encode())
    out = pl.read_csv(csv_bytes)
    assert_frame_equal(out, expected)

    # zstd compressed file
    csv_file = io_files_path / "zstd_compressed.csv.zst"
    out = pl.scan_csv(csv_file, truncate_ragged_lines=True).collect()
    assert_frame_equal(out, expected)
    out = pl.read_csv(str(csv_file), truncate_ragged_lines=True)
    assert_frame_equal(out, expected)

    # no compression
    f2 = io.BytesIO(b"a,b\n1,2\n")
    out2 = pl.read_csv(f2)
    expected = pl.DataFrame({"a": [1], "b": [2]})
    assert_frame_equal(out2, expected)


def test_partial_decompression(foods_file_path: Path) -> None:
    f_out = io.BytesIO()
    with gzip.GzipFile(fileobj=f_out, mode="w") as f:
        f.write(foods_file_path.read_bytes())

    csv_bytes = f_out.getvalue()
    for n_rows in [1, 5, 26]:
        out = pl.read_csv(csv_bytes, n_rows=n_rows)
        assert out.shape == (n_rows, 4)

    # zstd compression
    csv_bytes = zstandard.compress(foods_file_path.read_bytes())
    for n_rows in [1, 5, 26]:
        out = pl.read_csv(csv_bytes, n_rows=n_rows)
        assert out.shape == (n_rows, 4)


def test_empty_bytes() -> None:
    b = b""
    with pytest.raises(NoDataError):
        pl.read_csv(b)

    df = pl.read_csv(b, raise_if_empty=False)
    assert_frame_equal(df, pl.DataFrame())


def test_empty_line_with_single_column() -> None:
    df = pl.read_csv(
        b"a\n\nb\n",
        new_columns=["A"],
        has_header=False,
        comment_prefix="#",
        use_pyarrow=False,
    )
    expected = pl.DataFrame({"A": ["a", None, "b"]})
    assert_frame_equal(df, expected)


def test_empty_line_with_multiple_columns() -> None:
    df = pl.read_csv(
        b"a,b\n\nc,d\n",
        new_columns=["A", "B"],
        has_header=False,
        comment_prefix="#",
        use_pyarrow=False,
    )
    expected = pl.DataFrame({"A": ["a", None, "c"], "B": ["b", None, "d"]})
    assert_frame_equal(df, expected)


def test_preserve_whitespace_at_line_start() -> None:
    df = pl.read_csv(
        b"   a\n  b  \n    c\nd",
        new_columns=["A"],
        has_header=False,
        use_pyarrow=False,
    )
    expected = pl.DataFrame({"A": ["   a", "  b  ", "    c", "d"]})
    assert_frame_equal(df, expected)


def test_csv_multi_char_comment() -> None:
    csv = textwrap.dedent(
        """\
        #a,b
        ##c,d
        """
    )
    f = io.StringIO(csv)
    df = pl.read_csv(
        f,
        new_columns=["A", "B"],
        has_header=False,
        comment_prefix="##",
        use_pyarrow=False,
    )
    expected = pl.DataFrame({"A": ["#a"], "B": ["b"]})
    assert_frame_equal(df, expected)

    # check comment interaction with headers/skip_rows
    for skip_rows, b in (
        (1, io.BytesIO(b"<filemeta>\n#!skip\n#!skip\nCol1\tCol2\n")),
        (0, io.BytesIO(b"\n#!skip\n#!skip\nCol1\tCol2")),
        (0, io.BytesIO(b"#!skip\nCol1\tCol2\n#!skip\n")),
        (0, io.BytesIO(b"#!skip\nCol1\tCol2")),
    ):
        df = pl.read_csv(b, separator="\t", comment_prefix="#!", skip_rows=skip_rows)
        assert_frame_equal(df, pl.DataFrame(schema=["Col1", "Col2"]).cast(pl.Utf8))


def test_csv_quote_char() -> None:
    expected = pl.DataFrame(
        [
            pl.Series("linenum", [1, 2, 3, 4, 5, 6, 7, 8, 9]),
            pl.Series(
                "last_name",
                [
                    "Jagger",
                    'O"Brian',
                    "Richards",
                    'L"Etoile',
                    "Watts",
                    "Smith",
                    '"Wyman"',
                    "Woods",
                    'J"o"ne"s',
                ],
            ),
            pl.Series(
                "first_name",
                [
                    "Mick",
                    '"Mary"',
                    "Keith",
                    "Bennet",
                    "Charlie",
                    'D"Shawn',
                    "Bill",
                    "Ron",
                    "Brian",
                ],
            ),
        ]
    )
    rolling_stones = textwrap.dedent(
        """\
        linenum,last_name,first_name
        1,Jagger,Mick
        2,O"Brian,"Mary"
        3,Richards,Keith
        4,L"Etoile,Bennet
        5,Watts,Charlie
        6,Smith,D"Shawn
        7,"Wyman",Bill
        8,Woods,Ron
        9,J"o"ne"s,Brian
        """
    )
    for use_pyarrow in (False, True):
        out = pl.read_csv(
            rolling_stones.encode(), quote_char=None, use_pyarrow=use_pyarrow
        )
        assert out.shape == (9, 3)
        assert_frame_equal(out, expected)

    # non-standard quote char
    df = pl.DataFrame({"x": ["", "0*0", "xyz"]})
    csv_data = df.write_csv(quote_char="*")

    assert csv_data == "x\n**\n*0**0*\nxyz\n"
    assert_frame_equal(df, pl.read_csv(io.StringIO(csv_data), quote_char="*"))


def test_csv_empty_quotes_char_1622() -> None:
    pl.read_csv(b"a,b,c,d\nA1,B1,C1,1\nA2,B2,C2,2\n", quote_char="")


def test_ignore_try_parse_dates() -> None:
    csv = textwrap.dedent(
        """\
        a,b,c
        1,i,16200126
        2,j,16250130
        3,k,17220012
        4,l,17290009
        """
    ).encode()

    headers = ["a", "b", "c"]
    dtypes: dict[str, type[pl.DataType]] = dict.fromkeys(
        headers, pl.String
    )  # Forces String type for every column
    df = pl.read_csv(csv, columns=headers, schema_overrides=dtypes)
    assert df.dtypes == [pl.String, pl.String, pl.String]


def test_csv_date_handling() -> None:
    csv = textwrap.dedent(
        """\
        date
        1745-04-02
        1742-03-21
        1743-06-16
        1730-07-22

        1739-03-16
        """
    )
    expected = pl.DataFrame(
        {
            "date": [
                date(1745, 4, 2),
                date(1742, 3, 21),
                date(1743, 6, 16),
                date(1730, 7, 22),
                None,
                date(1739, 3, 16),
            ]
        }
    )
    out = pl.read_csv(csv.encode(), try_parse_dates=True)
    assert_frame_equal(out, expected)
    dtypes = {"date": pl.Date}
    out = pl.read_csv(csv.encode(), schema_overrides=dtypes)
    assert_frame_equal(out, expected)


def test_csv_no_date_dtype_because_string() -> None:
    csv = textwrap.dedent(
        """\
        date
        2024-01-01
        2024-01-02
        hello
        """
    )
    out = pl.read_csv(csv.encode(), try_parse_dates=True)
    assert out.dtypes == [pl.String]


def test_csv_infer_date_dtype() -> None:
    csv = textwrap.dedent(
        """\
        date
        2024-01-01
        "2024-01-02"

        2024-01-04
        """
    )
    out = pl.read_csv(csv.encode(), try_parse_dates=True)
    expected = pl.DataFrame(
        {
            "date": [
                date(2024, 1, 1),
                date(2024, 1, 2),
                None,
                date(2024, 1, 4),
            ]
        }
    )
    assert_frame_equal(out, expected)


def test_csv_date_dtype_ignore_errors() -> None:
    csv = textwrap.dedent(
        """\
        date
        hello
        2024-01-02
        world
        !!
        """
    )
    out = pl.read_csv(
        csv.encode(), ignore_errors=True, schema_overrides={"date": pl.Date}
    )
    expected = pl.DataFrame(
        {
            "date": [
                None,
                date(2024, 1, 2),
                None,
                None,
            ]
        }
    )
    assert_frame_equal(out, expected)


def test_csv_globbing(io_files_path: Path) -> None:
    path = io_files_path / "foods*.csv"
    df = pl.read_csv(path)
    assert df.shape == (135, 4)

    with pytest.MonkeyPatch.context() as mp:
        mp.setenv("POLARS_FORCE_ASYNC", "0")

        with pytest.raises(ValueError):
            _ = pl.read_csv(path, columns=[0, 1])

    df = pl.read_csv(path, columns=["category", "sugars_g"])
    assert df.shape == (135, 2)
    assert df.row(-1) == ("seafood", 1)
    assert df.row(0) == ("vegetables", 2)

    with pytest.MonkeyPatch.context() as mp:
        mp.setenv("POLARS_FORCE_ASYNC", "0")

        with pytest.raises(ValueError):
            _ = pl.read_csv(
                path, schema_overrides=[pl.String, pl.Int64, pl.Int64, pl.Int64]
            )

    dtypes = {
        "category": pl.String,
        "calories": pl.Int32,
        "fats_g": pl.Float32,
        "sugars_g": pl.Int32,
    }

    df = pl.read_csv(path, schema_overrides=dtypes)
    assert df.dtypes == list(dtypes.values())


def test_csv_schema_offset(foods_file_path: Path) -> None:
    csv = textwrap.dedent(
        """\
        metadata
        line
        col1,col2,col3
        alpha,beta,gamma
        1,2.0,"A"
        3,4.0,"B"
        5,6.0,"C"
        """
    ).encode()

    df = pl.read_csv(csv, skip_rows=3)
    assert df.columns == ["alpha", "beta", "gamma"]
    assert df.shape == (3, 3)
    assert df.dtypes == [pl.Int64, pl.Float64, pl.String]

    df = pl.read_csv(csv, skip_rows=2, skip_rows_after_header=1)
    assert df.columns == ["col1", "col2", "col3"]
    assert df.shape == (3, 3)
    assert df.dtypes == [pl.Int64, pl.Float64, pl.String]

    df = pl.scan_csv(foods_file_path, skip_rows=4).collect()
    assert df.columns == ["fruit", "60", "0", "11"]
    assert df.shape == (23, 4)
    assert df.dtypes == [pl.String, pl.Int64, pl.Float64, pl.Int64]

    df = pl.scan_csv(foods_file_path, skip_rows_after_header=24).collect()
    assert df.columns == ["category", "calories", "fats_g", "sugars_g"]
    assert df.shape == (3, 4)
    assert df.dtypes == [pl.String, pl.Int64, pl.Int64, pl.Int64]

    df = pl.scan_csv(
        foods_file_path, skip_rows_after_header=24, infer_schema_length=1
    ).collect()
    assert df.columns == ["category", "calories", "fats_g", "sugars_g"]
    assert df.shape == (3, 4)
    assert df.dtypes == [pl.String, pl.Int64, pl.Int64, pl.Int64]


def test_empty_string_missing_round_trip() -> None:
    df = pl.DataFrame({"varA": ["A", "", None], "varB": ["B", "", None]})
    for null in (None, "NA", "NULL", r"\N"):
        f = io.BytesIO()
        df.write_csv(f, null_value=null)
        f.seek(0)
        df_read = pl.read_csv(f, null_values=null)
        assert_frame_equal(df, df_read)


def test_write_csv_separator() -> None:
    df = pl.DataFrame({"a": [1, 2, 3], "b": [1, 2, 3]})
    f = io.BytesIO()
    df.write_csv(f, separator="\t")
    f.seek(0)
    assert f.read() == b"a\tb\n1\t1\n2\t2\n3\t3\n"
    f.seek(0)
    assert_frame_equal(df, pl.read_csv(f, separator="\t"))


def test_write_csv_line_terminator() -> None:
    df = pl.DataFrame({"a": [1, 2, 3], "b": [1, 2, 3]})
    f = io.BytesIO()
    df.write_csv(f, line_terminator="\r\n")
    f.seek(0)
    assert f.read() == b"a,b\r\n1,1\r\n2,2\r\n3,3\r\n"
    f.seek(0)
    assert_frame_equal(df, pl.read_csv(f, eol_char="\n"))


def test_escaped_null_values() -> None:
    csv = textwrap.dedent(
        """\
        "a","b","c"
        "a","n/a","NA"
        "None","2","3.0"
        """
    )
    f = io.StringIO(csv)
    df = pl.read_csv(
        f,
        null_values={"a": "None", "b": "n/a", "c": "NA"},
        schema_overrides={"a": pl.String, "b": pl.Int64, "c": pl.Float64},
    )
    assert df[1, "a"] is None
    assert df[0, "b"] is None
    assert df[0, "c"] is None


def test_quoting_round_trip() -> None:
    f = io.BytesIO()
    df = pl.DataFrame(
        {
            "a": [
                "tab,separated,field",
                "newline\nseparated\nfield",
                'quote"separated"field',
            ]
        }
    )
    df.write_csv(f)
    f.seek(0)
    read_df = pl.read_csv(f)
    assert_frame_equal(read_df, df)


def test_csv_field_schema_inference_with_whitespace() -> None:
    csv = """\
bool,bool-,-bool,float,float-,-float,int,int-,-int
true,true , true,1.2,1.2 , 1.2,1,1 , 1
"""
    df = pl.read_csv(io.StringIO(csv), has_header=True)
    expected = pl.DataFrame(
        {
            "bool": [True],
            "bool-": ["true "],
            "-bool": [" true"],
            "float": [1.2],
            "float-": ["1.2 "],
            "-float": [" 1.2"],
            "int": [1],
            "int-": ["1 "],
            "-int": [" 1"],
        }
    )
    assert_frame_equal(df, expected)


def test_fallback_chrono_parser() -> None:
    data = textwrap.dedent(
        """\
    date_1,date_2
    2021-01-01,2021-1-1
    2021-02-02,2021-2-2
    2021-10-10,2021-10-10
    """
    )
    df = pl.read_csv(data.encode(), try_parse_dates=True)
    assert df.null_count().row(0) == (0, 0)


def test_tz_aware_try_parse_dates() -> None:
    data = (
        "a,b,c,d\n"
        "2020-01-01T02:00:00+01:00,2021-04-28T00:00:00+02:00,2021-03-28T00:00:00+01:00,2\n"
        "2020-01-01T03:00:00+01:00,2021-04-29T00:00:00+02:00,2021-03-29T00:00:00+02:00,3\n"
    )
    result = pl.read_csv(io.StringIO(data), try_parse_dates=True)
    expected = pl.DataFrame(
        {
            "a": [
                datetime(2020, 1, 1, 1, tzinfo=timezone.utc),
                datetime(2020, 1, 1, 2, tzinfo=timezone.utc),
            ],
            "b": [
                datetime(2021, 4, 27, 22, tzinfo=timezone.utc),
                datetime(2021, 4, 28, 22, tzinfo=timezone.utc),
            ],
            "c": [
                datetime(2021, 3, 27, 23, tzinfo=timezone.utc),
                datetime(2021, 3, 28, 22, tzinfo=timezone.utc),
            ],
            "d": [2, 3],
        }
    )
    assert_frame_equal(result, expected)


@pytest.mark.parametrize("try_parse_dates", [True, False])
@pytest.mark.parametrize("time_unit", ["ms", "us", "ns"])
def test_csv_overwrite_datetime_dtype(
    try_parse_dates: bool, time_unit: TimeUnit
) -> None:
    data = """\
a
2020-1-1T00:00:00.123456789
2020-1-2T00:00:00.987654321
2020-1-3T00:00:00.132547698
"""
    result = pl.read_csv(
        io.StringIO(data),
        try_parse_dates=try_parse_dates,
        schema_overrides={"a": pl.Datetime(time_unit)},
    )
    expected = pl.DataFrame(
        {
            "a": pl.Series(
                [
                    "2020-01-01T00:00:00.123456789",
                    "2020-01-02T00:00:00.987654321",
                    "2020-01-03T00:00:00.132547698",
                ]
            ).str.to_datetime(time_unit=time_unit)
        }
    )
    assert_frame_equal(result, expected)


def test_csv_string_escaping() -> None:
    df = pl.DataFrame({"a": ["Free trip to A,B", '''Special rate "1.79"''']})
    f = io.BytesIO()
    df.write_csv(f)
    f.seek(0)
    df_read = pl.read_csv(f)
    assert_frame_equal(df_read, df)


@pytest.mark.write_disk
def test_glob_csv(df_no_lists: pl.DataFrame, tmp_path: Path) -> None:
    tmp_path.mkdir(exist_ok=True)

    df = df_no_lists.drop("strings_nulls")
    file_path = tmp_path / "small.csv"
    df.write_csv(file_path)

    path_glob = tmp_path / "small*.csv"
    assert pl.scan_csv(path_glob).collect().shape == (3, 12)
    assert pl.read_csv(path_glob).shape == (3, 12)


def test_csv_whitespace_separator_at_start_do_not_skip() -> None:
    csv = "\t\t\t\t0\t1"
    result = pl.read_csv(csv.encode(), separator="\t", has_header=False)
    expected = {
        "column_1": [None],
        "column_2": [None],
        "column_3": [None],
        "column_4": [None],
        "column_5": [0],
        "column_6": [1],
    }
    assert result.to_dict(as_series=False) == expected


def test_csv_whitespace_separator_at_end_do_not_skip() -> None:
    csv = "0\t1\t\t\t\t"
    result = pl.read_csv(csv.encode(), separator="\t", has_header=False)
    expected = {
        "column_1": [0],
        "column_2": [1],
        "column_3": [None],
        "column_4": [None],
        "column_5": [None],
        "column_6": [None],
    }
    assert result.to_dict(as_series=False) == expected


def test_csv_multiple_null_values() -> None:
    df = pl.DataFrame(
        {
            "a": [1, 2, None, 4],
            "b": ["2022-01-01", "__NA__", "", "NA"],
        }
    )
    f = io.BytesIO()
    df.write_csv(f)
    f.seek(0)

    df2 = pl.read_csv(f, null_values=["__NA__", "NA"])
    expected = pl.DataFrame(
        {
            "a": [1, 2, None, 4],
            "b": ["2022-01-01", None, "", None],
        }
    )
    assert_frame_equal(df2, expected)


def test_different_eol_char() -> None:
    csv = "a,1,10;b,2,20;c,3,30"
    expected = pl.DataFrame(
        {"column_1": ["a", "b", "c"], "column_2": [1, 2, 3], "column_3": [10, 20, 30]}
    )
    assert_frame_equal(
        pl.read_csv(csv.encode(), eol_char=";", has_header=False), expected
    )


def test_csv_write_escape_headers() -> None:
    df0 = pl.DataFrame({"col,1": ["data,1"], 'col"2': ['data"2'], "col:3": ["data:3"]})
    out = io.BytesIO()
    df0.write_csv(out)
    assert out.getvalue() == b'"col,1","col""2",col:3\n"data,1","data""2",data:3\n'

    df1 = pl.DataFrame({"c,o,l,u,m,n": [123]})
    out = io.BytesIO()
    df1.write_csv(out)

    out.seek(0)
    df2 = pl.read_csv(out)
    assert_frame_equal(df1, df2)
    assert df2.schema == {"c,o,l,u,m,n": pl.Int64}


def test_csv_write_escape_newlines() -> None:
    df = pl.DataFrame({"escape": ["n\nn"]})
    f = io.BytesIO()
    df.write_csv(f)
    f.seek(0)
    read_df = pl.read_csv(f)
    assert_frame_equal(df, read_df)


def test_skip_new_line_embedded_lines() -> None:
    csv = r"""a,b,c,d,e\n
1,2,3,"\n Test",\n
4,5,6,"Test A",\n
7,8,,"Test B \n",\n"""

    for empty_string, missing_value in ((True, ""), (False, None)):
        df = pl.read_csv(
            csv.encode(),
            skip_rows_after_header=1,
            infer_schema_length=0,
            missing_utf8_is_empty_string=empty_string,
        )
        assert df.to_dict(as_series=False) == {
            "a": ["4", "7"],
            "b": ["5", "8"],
            "c": ["6", missing_value],
            "d": ["Test A", "Test B \\n"],
            "e\\n": ["\\n", "\\n"],
        }


def test_csv_dtype_overwrite_bool() -> None:
    csv = "a, b\n" + ",false\n" + ",false\n" + ",false"
    df = pl.read_csv(
        csv.encode(),
        schema_overrides={"a": pl.Boolean, "b": pl.Boolean},
    )
    assert df.dtypes == [pl.Boolean, pl.Boolean]


@pytest.mark.parametrize(
    ("fmt", "expected"),
    [
        (None, "dt\n2022-01-02T00:00:00.000000\n"),
        ("%F %T%.3f", "dt\n2022-01-02 00:00:00.000\n"),
        ("%Y", "dt\n2022\n"),
        ("%m", "dt\n01\n"),
        ("%m$%d", "dt\n01$02\n"),
        ("%R", "dt\n00:00\n"),
    ],
)
def test_datetime_format(fmt: str, expected: str) -> None:
    df = pl.DataFrame({"dt": [datetime(2022, 1, 2)]})
    csv = df.write_csv(datetime_format=fmt)
    assert csv == expected


def test_invalid_datetime_format() -> None:
    tz_naive = pl.Series(["2020-01-01T00:00:00"]).str.strptime(pl.Datetime)
    tz_aware = tz_naive.dt.replace_time_zone("UTC")
    with pytest.raises(
        ComputeError, match="cannot format NaiveDateTime with format '%q'"
    ):
        tz_naive.to_frame().write_csv(datetime_format="%q")
    with pytest.raises(ComputeError, match="cannot format DateTime with format '%q'"):
        tz_aware.to_frame().write_csv(datetime_format="%q")


@pytest.mark.parametrize(
    ("fmt", "expected"),
    [
        (None, "dt\n2022-01-02T00:00:00.000000+0000\n"),
        ("%F %T%.3f%z", "dt\n2022-01-02 00:00:00.000+0000\n"),
        ("%Y%z", "dt\n2022+0000\n"),
        ("%m%z", "dt\n01+0000\n"),
        ("%m$%d%z", "dt\n01$02+0000\n"),
        ("%R%z", "dt\n00:00+0000\n"),
    ],
)
@pytest.mark.parametrize("tzinfo", [timezone.utc, timezone(timedelta(hours=0))])
def test_datetime_format_tz_aware(fmt: str, expected: str, tzinfo: timezone) -> None:
    df = pl.DataFrame({"dt": [datetime(2022, 1, 2, tzinfo=tzinfo)]})
    csv = df.write_csv(datetime_format=fmt)
    assert csv == expected


@pytest.mark.parametrize(
    ("tu1", "tu2", "expected"),
    [
        (
            "ns",
            "ns",
            "x,y\n2022-09-04T10:30:45.123000000,2022-09-04T10:30:45.123000000\n",
        ),
        (
            "ns",
            "us",
            "x,y\n2022-09-04T10:30:45.123000000,2022-09-04T10:30:45.123000\n",
        ),
        (
            "ns",
            "ms",
            "x,y\n2022-09-04T10:30:45.123000000,2022-09-04T10:30:45.123\n",
        ),
        ("us", "us", "x,y\n2022-09-04T10:30:45.123000,2022-09-04T10:30:45.123000\n"),
        ("us", "ms", "x,y\n2022-09-04T10:30:45.123000,2022-09-04T10:30:45.123\n"),
        ("ms", "us", "x,y\n2022-09-04T10:30:45.123,2022-09-04T10:30:45.123000\n"),
        ("ms", "ms", "x,y\n2022-09-04T10:30:45.123,2022-09-04T10:30:45.123\n"),
    ],
)
def test_datetime_format_inferred_precision(
    tu1: TimeUnit, tu2: TimeUnit, expected: str
) -> None:
    df = pl.DataFrame(
        data={
            "x": [datetime(2022, 9, 4, 10, 30, 45, 123000)],
            "y": [datetime(2022, 9, 4, 10, 30, 45, 123000)],
        },
        schema=[
            ("x", pl.Datetime(tu1)),
            ("y", pl.Datetime(tu2)),
        ],
    )
    assert expected == df.write_csv()


def test_inferred_datetime_format_mixed() -> None:
    ts = pl.datetime_range(datetime(2000, 1, 1), datetime(2000, 1, 2), eager=True)
    df = pl.DataFrame({"naive": ts, "aware": ts.dt.replace_time_zone("UTC")})
    result = df.write_csv()
    expected = (
        "naive,aware\n"
        "2000-01-01T00:00:00.000000,2000-01-01T00:00:00.000000+0000\n"
        "2000-01-02T00:00:00.000000,2000-01-02T00:00:00.000000+0000\n"
    )
    assert result == expected


@pytest.mark.parametrize(
    ("fmt", "expected"),
    [
        (None, "dt\n2022-01-02\n"),
        ("%Y", "dt\n2022\n"),
        ("%m", "dt\n01\n"),
        ("%m$%d", "dt\n01$02\n"),
    ],
)
def test_date_format(fmt: str, expected: str) -> None:
    df = pl.DataFrame({"dt": [date(2022, 1, 2)]})
    csv = df.write_csv(date_format=fmt)
    assert csv == expected


@pytest.mark.parametrize(
    ("fmt", "expected"),
    [
        (None, "dt\n16:15:30.000000000\n"),
        ("%R", "dt\n16:15\n"),
    ],
)
def test_time_format(fmt: str, expected: str) -> None:
    df = pl.DataFrame({"dt": [time(16, 15, 30)]})
    csv = df.write_csv(time_format=fmt)
    assert csv == expected


@pytest.mark.parametrize("dtype", [pl.Float32, pl.Float64])
def test_float_precision(dtype: pl.Float32 | pl.Float64) -> None:
    df = pl.Series("col", [1.0, 2.2, 3.33], dtype=dtype).to_frame()

    assert df.write_csv(float_precision=None) == "col\n1.0\n2.2\n3.33\n"
    assert df.write_csv(float_precision=0) == "col\n1\n2\n3\n"
    assert df.write_csv(float_precision=1) == "col\n1.0\n2.2\n3.3\n"
    assert df.write_csv(float_precision=2) == "col\n1.00\n2.20\n3.33\n"
    assert df.write_csv(float_precision=3) == "col\n1.000\n2.200\n3.330\n"


def test_float_scientific() -> None:
    df = (
        pl.Series(
            "colf64",
            [3.141592653589793 * mult for mult in (1e-8, 1e-3, 1e3, 1e17)],
            dtype=pl.Float64,
        )
        .to_frame()
        .with_columns(pl.col("colf64").cast(pl.Float32).alias("colf32"))
    )

    assert (
        df.write_csv(float_precision=None, float_scientific=False)
        == "colf64,colf32\n0.00000003141592653589793,0.00000003141592586075603\n0.0031415926535897933,0.0031415927223861217\n3141.592653589793,3141.5927734375\n314159265358979300,314159265516355600\n"
    )
    assert (
        df.write_csv(float_precision=0, float_scientific=False)
        == "colf64,colf32\n0,0\n0,0\n3142,3142\n314159265358979328,314159265516355584\n"
    )
    assert (
        df.write_csv(float_precision=1, float_scientific=False)
        == "colf64,colf32\n0.0,0.0\n0.0,0.0\n3141.6,3141.6\n314159265358979328.0,314159265516355584.0\n"
    )
    assert (
        df.write_csv(float_precision=3, float_scientific=False)
        == "colf64,colf32\n0.000,0.000\n0.003,0.003\n3141.593,3141.593\n314159265358979328.000,314159265516355584.000\n"
    )

    assert (
        df.write_csv(float_precision=None, float_scientific=True)
        == "colf64,colf32\n3.141592653589793e-8,3.1415926e-8\n3.1415926535897933e-3,3.1415927e-3\n3.141592653589793e3,3.1415928e3\n3.141592653589793e17,3.1415927e17\n"
    )
    assert (
        df.write_csv(float_precision=0, float_scientific=True)
        == "colf64,colf32\n3e-8,3e-8\n3e-3,3e-3\n3e3,3e3\n3e17,3e17\n"
    )
    assert (
        df.write_csv(float_precision=1, float_scientific=True)
        == "colf64,colf32\n3.1e-8,3.1e-8\n3.1e-3,3.1e-3\n3.1e3,3.1e3\n3.1e17,3.1e17\n"
    )
    assert (
        df.write_csv(float_precision=3, float_scientific=True)
        == "colf64,colf32\n3.142e-8,3.142e-8\n3.142e-3,3.142e-3\n3.142e3,3.142e3\n3.142e17,3.142e17\n"
    )


def test_skip_rows_different_field_len() -> None:
    csv = io.StringIO(
        textwrap.dedent(
            """\
        a,b
        1,A
        2,
        3,B
        4,
        """
        )
    )
    for empty_string, missing_value in ((True, ""), (False, None)):
        csv.seek(0)
        assert pl.read_csv(
            csv, skip_rows_after_header=2, missing_utf8_is_empty_string=empty_string
        ).to_dict(as_series=False) == {
            "a": [3, 4],
            "b": ["B", missing_value],
        }


def test_duplicated_columns() -> None:
    csv = textwrap.dedent(
        """a,a
    1,2
    """
    )
    assert pl.read_csv(csv.encode()).columns == ["a", "a_duplicated_0"]
    new = ["c", "d"]
    assert pl.read_csv(csv.encode(), new_columns=new).columns == new


def test_error_message() -> None:
    data = io.StringIO("target,wind,energy,miso\n1,2,3,4\n1,2,1e5,1\n")
    with pytest.raises(
        ComputeError,
        match=r"could not parse `1e5` as dtype `i64` at column 'energy' \(column number 3\)",
    ):
        pl.read_csv(data, infer_schema_length=1)


def test_csv_categorical_lifetime() -> None:
    # escaped strings do some heap allocates in the builder
    # this tests of the lifetimes remains valid
    csv = textwrap.dedent(
        r"""
    a,b
    "needs_escape",b
    "" ""needs" escape" foo"",b
    "" ""needs" escape" foo"",
    """
    )

    df = pl.read_csv(
        csv.encode(), schema_overrides={"a": pl.Categorical, "b": pl.Categorical}
    )
    assert df.dtypes == [pl.Categorical, pl.Categorical]
    assert df.to_dict(as_series=False) == {
        "a": ["needs_escape", ' "needs escape foo', ' "needs escape foo'],
        "b": ["b", "b", None],
    }

    assert (df["a"] == df["b"]).to_list() == [False, False, None]


def test_csv_categorical_categorical_merge() -> None:
    N = 50
    f = io.BytesIO()
    pl.DataFrame({"x": ["A"] * N + ["B"] * N}).write_csv(f)
    f.seek(0)
    assert pl.read_csv(
        f, schema_overrides={"x": pl.Categorical}, sample_size=10
    ).unique(maintain_order=True)["x"].to_list() == ["A", "B"]


def test_batched_csv_reader(foods_file_path: Path) -> None:
    reader = pl.read_csv_batched(foods_file_path, batch_size=4)
    assert isinstance(reader, BatchedCsvReader)

    batches = reader.next_batches(5)
    assert batches is not None
    out = pl.concat(batches)
    assert_frame_equal(out, pl.read_csv(foods_file_path).head(out.height))

    # the final batch of the low-memory variant is different
    reader = pl.read_csv_batched(foods_file_path, batch_size=4, low_memory=True)
    batches = reader.next_batches(10)
    assert batches is not None

    assert_frame_equal(pl.concat(batches), pl.read_csv(foods_file_path))

    reader = pl.read_csv_batched(foods_file_path, batch_size=4, low_memory=True)
    batches = reader.next_batches(10)
    assert_frame_equal(pl.concat(batches), pl.read_csv(foods_file_path))  # type: ignore[arg-type]

    # ragged lines
    with NamedTemporaryFile() as tmp:
        data = b"A\nB,ragged\nC"
        tmp.write(data)
        tmp.seek(0)

        expected = pl.DataFrame({"column_1": ["A", "B", "C"]})
        batches = pl.read_csv_batched(
            tmp.name,
            has_header=False,
            truncate_ragged_lines=True,
        ).next_batches(1)

        assert batches is not None
        assert_frame_equal(pl.concat(batches), expected)


def test_batched_csv_reader_empty(io_files_path: Path) -> None:
    empty_csv = io_files_path / "empty.csv"
    with pytest.raises(NoDataError, match="empty CSV"):
        pl.read_csv_batched(source=empty_csv)

    reader = pl.read_csv_batched(source=empty_csv, raise_if_empty=False)
    assert reader.next_batches(1) is None


def test_batched_csv_reader_all_batches(foods_file_path: Path) -> None:
    for new_columns in [None, ["Category", "Calories", "Fats_g", "Sugars_g"]]:
        out = pl.read_csv(foods_file_path, new_columns=new_columns)
        reader = pl.read_csv_batched(
            foods_file_path, new_columns=new_columns, batch_size=4
        )
        batches = reader.next_batches(5)
        batched_dfs = []

        while batches:
            batched_dfs.extend(batches)
            batches = reader.next_batches(5)

        assert all(x.height > 0 for x in batched_dfs)

        batched_concat_df = pl.concat(batched_dfs, rechunk=True)
        assert_frame_equal(out, batched_concat_df)


def test_batched_csv_reader_no_batches(foods_file_path: Path) -> None:
    reader = pl.read_csv_batched(foods_file_path, batch_size=4)
    batches = reader.next_batches(0)

    assert batches is None


def test_read_csv_batched_invalid_source() -> None:
    with pytest.raises(TypeError):
        pl.read_csv_batched(source=5)  # type: ignore[arg-type]


def test_csv_single_categorical_null() -> None:
    f = io.BytesIO()
    pl.DataFrame(
        {
            "x": ["A"],
            "y": [None],
            "z": ["A"],
        }
    ).write_csv(f)
    f.seek(0)

    df = pl.read_csv(
        f,
        schema_overrides={"y": pl.Categorical},
    )

    assert df.dtypes == [pl.String, pl.Categorical, pl.String]
    assert df.to_dict(as_series=False) == {"x": ["A"], "y": [None], "z": ["A"]}


def test_csv_quoted_missing() -> None:
    csv = (
        '"col1"|"col2"|"col3"|"col4"\n'
        '"0"|"Free text with a line\nbreak"|"123"|"456"\n'
        '"1"|"Free text without a linebreak"|""|"789"\n'
        '"0"|"Free text with \ntwo \nlinebreaks"|"101112"|"131415"'
    )
    result = pl.read_csv(
        csv.encode(), separator="|", schema_overrides={"col3": pl.Int32}
    )
    expected = pl.DataFrame(
        {
            "col1": [0, 1, 0],
            "col2": [
                "Free text with a line\nbreak",
                "Free text without a linebreak",
                "Free text with \ntwo \nlinebreaks",
            ],
            "col3": [123, None, 101112],
            "col4": [456, 789, 131415],
        },
        schema_overrides={"col3": pl.Int32},
    )
    assert_frame_equal(result, expected)


def test_csv_write_tz_aware() -> None:
    df = pl.DataFrame({"times": datetime(2021, 1, 1)}).with_columns(
        pl.col("times")
        .dt.replace_time_zone("UTC")
        .dt.convert_time_zone("Europe/Zurich")
    )
    assert df.write_csv() == "times\n2021-01-01T01:00:00.000000+0100\n"


def test_csv_statistics_offset() -> None:
    # this would fail if the statistics sample did not also sample
    # from the end of the file
    # the lines at the end have larger rows as the numbers increase
    N = 5_000
    csv = "\n".join(str(x) for x in range(N))
    assert pl.read_csv(io.StringIO(csv), n_rows=N).height == 4999


@pytest.mark.write_disk
def test_csv_scan_categorical(tmp_path: Path) -> None:
    tmp_path.mkdir(exist_ok=True)

    N = 5_000
    df = pl.DataFrame({"x": ["A"] * N})

    file_path = tmp_path / "test_csv_scan_categorical.csv"
    df.write_csv(file_path)
    result = pl.scan_csv(file_path, schema_overrides={"x": pl.Categorical}).collect()

    assert result["x"].dtype == pl.Categorical


@pytest.mark.write_disk
def test_csv_scan_new_columns_less_than_original_columns(tmp_path: Path) -> None:
    tmp_path.mkdir(exist_ok=True)

    df = pl.DataFrame({"x": ["A"], "y": ["A"], "z": "A"})

    file_path = tmp_path / "test_csv_scan_new_columns.csv"
    df.write_csv(file_path)
    result = pl.scan_csv(file_path, new_columns=["x_new", "y_new"]).collect()

    assert result.columns == ["x_new", "y_new", "z"]


def test_read_csv_chunked() -> None:
    """Check that row count is properly functioning."""
    N = 10_000
    csv = "1\n" * N
    df = pl.read_csv(io.StringIO(csv), row_index_name="count")

    # The next value should always be higher if monotonically increasing.
    assert df.filter(pl.col("count") < pl.col("count").shift(1)).is_empty()


def test_read_empty_csv(io_files_path: Path) -> None:
    with pytest.raises(NoDataError) as err:
        pl.read_csv(io_files_path / "empty.csv")
    assert "empty CSV" in str(err.value)

    df = pl.read_csv(io_files_path / "empty.csv", raise_if_empty=False)
    assert_frame_equal(df, pl.DataFrame())

    with pytest.raises(pa.ArrowInvalid) as err:
        pl.read_csv(io_files_path / "empty.csv", use_pyarrow=True)
    assert "Empty CSV" in str(err.value)

    df = pl.read_csv(
        io_files_path / "empty.csv", raise_if_empty=False, use_pyarrow=True
    )
    assert_frame_equal(df, pl.DataFrame())


@pytest.mark.slow
def test_read_web_file() -> None:
    url = "https://raw.githubusercontent.com/pola-rs/polars/main/examples/datasets/foods1.csv"
    df = pl.read_csv(url)
    assert df.shape == (27, 4)


@pytest.mark.slow
def test_csv_multiline_splits() -> None:
    # create a very unlikely csv file with many multilines in a
    # single field (e.g. 5000). polars must reject multi-threading here
    # as it cannot find proper file chunks without sequentially parsing.

    np.random.seed(0)
    f = io.BytesIO()

    def some_multiline_str(n: int) -> str:
        strs = []
        strs.append('"')
        # sample between 0-5 so it is likely the multiline field also gets 3 separators.
        strs.extend(f"{'xx,' * length}" for length in np.random.randint(0, 5, n))

        strs.append('"')
        return "\n".join(strs)

    for _ in range(4):
        f.write(f"field1,field2,{some_multiline_str(5000)}\n".encode())

    f.seek(0)
    assert pl.read_csv(f, has_header=False).shape == (4, 3)


def test_read_csv_n_rows_outside_heuristic() -> None:
    # create a fringe case csv file that breaks the heuristic determining how much of
    # the file to read, and ensure n_rows is still adhered to

    f = io.StringIO()

    f.write(",,,?????????\n" * 1000)
    f.write("?????????????????????????????????????????????????,,,\n")
    f.write(",,,?????????\n" * 1048)

    f.seek(0)
    assert pl.read_csv(f, n_rows=2048, has_header=False).shape == (2048, 4)


def test_read_csv_comments_on_top_with_schema_11667() -> None:
    csv = """
# This is a comment
A,B
1,Hello
2,World
""".strip()

    schema = {
        "A": pl.Int32(),
        "B": pl.Utf8(),
    }

    df = pl.read_csv(io.StringIO(csv), comment_prefix="#", schema=schema)
    assert len(df) == 2
    assert df.schema == schema


def test_write_csv_stdout_stderr(capsys: pytest.CaptureFixture[str]) -> None:
    df = pl.DataFrame(
        {
            "numbers": [1, 2, 3],
            "strings": ["test", "csv", "stdout"],
            "dates": [date(2023, 1, 1), date(2023, 1, 2), date(2023, 1, 3)],
        }
    )
    df.write_csv(sys.stdout)
    captured = capsys.readouterr()
    assert captured.out == (
        "numbers,strings,dates\n"
        "1,test,2023-01-01\n"
        "2,csv,2023-01-02\n"
        "3,stdout,2023-01-03\n"
    )

    df.write_csv(sys.stderr)
    captured = capsys.readouterr()
    assert captured.err == (
        "numbers,strings,dates\n"
        "1,test,2023-01-01\n"
        "2,csv,2023-01-02\n"
        "3,stdout,2023-01-03\n"
    )


def test_csv_9929() -> None:
    df = pl.DataFrame({"nrs": [1, 2, 3]})
    f = io.BytesIO()
    df.write_csv(f)
    f.seek(0)
    with pytest.raises(NoDataError):
        pl.read_csv(f, skip_rows=10**6)


def test_csv_quote_styles() -> None:
    class TemporalFormats(TypedDict):
        datetime_format: str
        time_format: str

    temporal_formats: TemporalFormats = {
        "datetime_format": "%Y-%m-%dT%H:%M:%S",
        "time_format": "%H:%M:%S",
    }

    dtm = datetime(2077, 7, 5, 3, 1, 0)
    dt = dtm.date()
    tm = dtm.time()

    df = pl.DataFrame(
        {
            "float": [1.0, 2.0, None],
            "string": ["a", "a,bc", '"hello'],
            "int": [1, 2, 3],
            "bool": [True, False, None],
            "date": [dt, None, dt],
            "datetime": [None, dtm, dtm],
            "time": [tm, tm, None],
            "decimal": [D("1.0"), D("2.0"), None],
        }
    )

    assert df.write_csv(quote_style="always", **temporal_formats) == (
        '"float","string","int","bool","date","datetime","time","decimal"\n'
        '"1.0","a","1","true","2077-07-05","","03:01:00","1.0"\n'
        '"2.0","a,bc","2","false","","2077-07-05T03:01:00","03:01:00","2.0"\n'
        '"","""hello","3","","2077-07-05","2077-07-05T03:01:00","",""\n'
    )
    assert df.write_csv(quote_style="necessary", **temporal_formats) == (
        "float,string,int,bool,date,datetime,time,decimal\n"
        "1.0,a,1,true,2077-07-05,,03:01:00,1.0\n"
        '2.0,"a,bc",2,false,,2077-07-05T03:01:00,03:01:00,2.0\n'
        ',"""hello",3,,2077-07-05,2077-07-05T03:01:00,,\n'
    )
    assert df.write_csv(quote_style="never", **temporal_formats) == (
        "float,string,int,bool,date,datetime,time,decimal\n"
        "1.0,a,1,true,2077-07-05,,03:01:00,1.0\n"
        "2.0,a,bc,2,false,,2077-07-05T03:01:00,03:01:00,2.0\n"
        ',"hello,3,,2077-07-05,2077-07-05T03:01:00,,\n'
    )
    assert df.write_csv(
        quote_style="non_numeric", quote_char="8", **temporal_formats
    ) == (
        "8float8,8string8,8int8,8bool8,8date8,8datetime8,8time8,8decimal8\n"
        "1.0,8a8,1,8true8,82077-07-058,,803:01:008,1.0\n"
        "2.0,8a,bc8,2,8false8,,82077-07-05T03:01:008,803:01:008,2.0\n"
        ',8"hello8,3,,82077-07-058,82077-07-05T03:01:008,,\n'
    )


def test_ignore_errors_casting_dtypes() -> None:
    csv = """inventory
10

400
90
"""

    assert pl.read_csv(
        source=io.StringIO(csv),
        schema_overrides={"inventory": pl.Int8},
        ignore_errors=True,
    ).to_dict(as_series=False) == {"inventory": [10, None, None, 90]}

    with pytest.raises(ComputeError):
        pl.read_csv(
            source=io.StringIO(csv),
            schema_overrides={"inventory": pl.Int8},
            ignore_errors=False,
        )


def test_ignore_errors_date_parser() -> None:
    data_invalid_date = "int,float,date\n3,3.4,X"
    with pytest.raises(ComputeError):
        pl.read_csv(
            source=io.StringIO(data_invalid_date),
            schema_overrides={"date": pl.Date},
            ignore_errors=False,
        )


def test_csv_ragged_lines() -> None:
    expected = {"column_1": ["A", "B", "C"]}
    assert (
        pl.read_csv(
            io.StringIO("A\nB,ragged\nC"), has_header=False, truncate_ragged_lines=True
        ).to_dict(as_series=False)
        == expected
    )
    assert (
        pl.read_csv(
            io.StringIO("A\nB\nC,ragged"), has_header=False, truncate_ragged_lines=True
        ).to_dict(as_series=False)
        == expected
    )

    for s in ["A\nB,ragged\nC", "A\nB\nC,ragged"]:
        with pytest.raises(ComputeError, match=r"found more fields than defined"):
            pl.read_csv(io.StringIO(s), has_header=False, truncate_ragged_lines=False)
        with pytest.raises(ComputeError, match=r"found more fields than defined"):
            pl.read_csv(io.StringIO(s), has_header=False, truncate_ragged_lines=False)


def test_provide_schema() -> None:
    # can be used to overload schema with ragged csv files
    assert pl.read_csv(
        io.StringIO("A\nB,ragged\nC"),
        has_header=False,
        schema={"A": pl.String, "B": pl.String, "C": pl.String},
    ).to_dict(as_series=False) == {
        "A": ["A", "B", "C"],
        "B": [None, "ragged", None],
        "C": [None, None, None],
    }


def test_custom_writable_object() -> None:
    df = pl.DataFrame({"a": [10, 20, 30], "b": ["x", "y", "z"]})

    class CustomBuffer:
        writes: list[bytes]

        def __init__(self) -> None:
            self.writes = []

        def write(self, data: bytes) -> int:
            self.writes.append(data)
            return len(data)

    buf = CustomBuffer()
    df.write_csv(buf)  # type: ignore[call-overload]

    assert b"".join(buf.writes) == b"a,b\n10,x\n20,y\n30,z\n"


@pytest.mark.parametrize(
    ("csv", "expected"),
    [
        (b"a,b\n1,2\n1,2\n", pl.DataFrame({"a": [1, 1], "b": [2, 2]})),
        (b"a,b\n1,2\n1,2", pl.DataFrame({"a": [1, 1], "b": [2, 2]})),
        (b"a\n1\n1\n", pl.DataFrame({"a": [1, 1]})),
        (b"a\n1\n1", pl.DataFrame({"a": [1, 1]})),
    ],
    ids=[
        "multiple columns, ends with LF",
        "multiple columns, ends with non-LF",
        "single column, ends with LF",
        "single column, ends with non-LF",
    ],
)
def test_read_filelike_object_12266(csv: bytes, expected: pl.DataFrame) -> None:
    buf = io.BufferedReader(io.BytesIO(csv))  # type: ignore[arg-type]
    df = pl.read_csv(buf)
    assert_frame_equal(df, expected)


def test_read_filelike_object_12404() -> None:
    expected = pl.DataFrame({"a": [1, 1], "b": [2, 2]})
    csv = expected.write_csv(line_terminator=";").encode()
    buf = io.BufferedReader(io.BytesIO(csv))  # type: ignore[arg-type]
    df = pl.read_csv(buf, eol_char=";")
    assert_frame_equal(df, expected)


def test_write_csv_bom() -> None:
    df = pl.DataFrame({"a": [1, 2, 3], "b": [1, 2, 3]})
    f = io.BytesIO()
    df.write_csv(f, include_bom=True)
    f.seek(0)
    assert f.read() == b"\xef\xbb\xbfa,b\n1,1\n2,2\n3,3\n"


def test_write_csv_batch_size_zero() -> None:
    df = pl.DataFrame({"a": [1, 2, 3], "b": [1, 2, 3]})
    f = io.BytesIO()
    with pytest.raises(ValueError, match="invalid zero value"):
        df.write_csv(f, batch_size=0)


def test_empty_csv_no_raise() -> None:
    assert pl.read_csv(io.StringIO(), raise_if_empty=False, has_header=False).shape == (
        0,
        0,
    )


def test_csv_no_new_line_last() -> None:
    csv = io.StringIO("a b\n1 1\n2 2\n3 2.1")
    assert pl.read_csv(csv, separator=" ").to_dict(as_series=False) == {
        "a": [1, 2, 3],
        "b": [1.0, 2.0, 2.1],
    }


def test_invalid_csv_raise() -> None:
    with pytest.raises(ComputeError):
        pl.read_csv(
            b"""
    "WellCompletionCWI","FacilityID","ProductionMonth","ReportedHoursProdInj","ProdAccountingProductType","ReportedVolume","VolumetricActivityType"
    "SK0000608V001","SK BT B1H3780","202001","","GAS","1.700","PROD"
    "SK0127960V000","SK BT 0018977","202001","","GAS","45.500","PROD"
    "SK0127960V000","SK BT 0018977","
    """.strip()
        )


@pytest.mark.write_disk
def test_partial_read_compressed_file(
    tmp_path: Path, monkeypatch: pytest.MonkeyPatch
) -> None:
    monkeypatch.setenv("POLARS_FORCE_ASYNC", "0")

    df = pl.DataFrame(
        {"idx": range(1_000), "dt": date(2025, 12, 31), "txt": "hello world"}
    )
    tmp_path.mkdir(exist_ok=True)
    file_path = tmp_path / "large.csv.gz"
    bytes_io = io.BytesIO()
    df.write_csv(bytes_io)
    bytes_io.seek(0)
    with gzip.open(file_path, mode="wb") as f:
        f.write(bytes_io.getvalue())
    df = pl.read_csv(
        file_path, skip_rows=40, has_header=False, skip_rows_after_header=20, n_rows=30
    )
    assert df.shape == (30, 3)


def test_read_csv_invalid_dtypes() -> None:
    csv = textwrap.dedent(
        """\
        a,b
        1,foo
        2,bar
        3,baz
        """
    )
    f = io.StringIO(csv)
    with pytest.raises(
        TypeError, match="`schema_overrides` should be of type list or dict"
    ):
        pl.read_csv(f, schema_overrides={pl.Int64, pl.String})  # type: ignore[arg-type]


@pytest.mark.parametrize("columns", [["b"], "b"])
def test_read_csv_single_column(columns: list[str] | str) -> None:
    csv = textwrap.dedent(
        """\
        a,b,c
        1,2,3
        4,5,6
        """
    )
    f = io.StringIO(csv)
    df = pl.read_csv(f, columns=columns)
    expected = pl.DataFrame({"b": [2, 5]})
    assert_frame_equal(df, expected)


def test_csv_invalid_escape_utf8_14960() -> None:
    with pytest.raises(ComputeError, match=r"Field .* is not properly escaped"):
        pl.read_csv('col1\n""•'.encode())


def test_csv_invalid_escape() -> None:
    with pytest.raises(ComputeError):
        pl.read_csv(b'col1,col2\n"a,b')


@pytest.mark.slow
@pytest.mark.write_disk
def test_read_csv_only_loads_selected_columns(
    memory_usage_without_pyarrow: MemoryUsage,
    tmp_path: Path,
) -> None:
    """Only requested columns are loaded by ``read_csv()``."""
    tmp_path.mkdir(exist_ok=True)

    # Each column will be about 8MB of RAM
    series = pl.arange(0, 1_000_000, dtype=pl.Int64, eager=True)

    file_path = tmp_path / "multicolumn.csv"
    df = pl.DataFrame(
        {
            "a": series,
            "b": series,
        }
    )
    df.write_csv(file_path)
    del df, series

    memory_usage_without_pyarrow.reset_tracking()

    # Only load one column:
    df = pl.read_csv(str(file_path), columns=["b"], rechunk=False)
    del df
    # Only one column's worth of memory should be used; 2 columns would be
    # 16_000_000 at least, but there's some overhead.
    assert 8_000_000 < memory_usage_without_pyarrow.get_peak() < 13_000_000

    # Globs use a different code path for reading
    memory_usage_without_pyarrow.reset_tracking()
    df = pl.read_csv(str(tmp_path / "*.csv"), columns=["b"], rechunk=False)
    del df
    # Only one column's worth of memory should be used; 2 columns would be
    # 16_000_000 at least, but there's some overhead.
    assert 8_000_000 < memory_usage_without_pyarrow.get_peak() < 13_000_000

    # read_csv_batched() test:
    memory_usage_without_pyarrow.reset_tracking()
    result: list[pl.DataFrame] = []
    batched = pl.read_csv_batched(
        str(file_path),
        columns=["b"],
        rechunk=False,
        n_threads=1,
        low_memory=True,
        batch_size=10_000,
    )
    while sum(df.height for df in result) < 1_000_000:
        next_batch = batched.next_batches(1)
        if next_batch is None:
            break
        result += next_batch
    del result
    assert 8_000_000 < memory_usage_without_pyarrow.get_peak() < 20_000_000


def test_csv_escape_cf_15349() -> None:
    f = io.BytesIO()
    df = pl.DataFrame({"test": ["normal", "with\rcr"]})
    df.write_csv(f)
    f.seek(0)
    assert f.read() == b'test\nnormal\n"with\rcr"\n'


@pytest.mark.write_disk
@pytest.mark.parametrize("streaming", [True, False])
def test_skip_rows_after_header(tmp_path: Path, streaming: bool) -> None:
    tmp_path.mkdir(exist_ok=True)
    path = tmp_path / "data.csv"

    df = pl.Series("a", [1, 2, 3, 4, 5], dtype=pl.Int64).to_frame()
    df.write_csv(path)

    skip = 2
    expect = df.slice(skip)
    out = pl.scan_csv(path, skip_rows_after_header=skip).collect(streaming=streaming)

    assert_frame_equal(out, expect)


@pytest.mark.parametrize("use_pyarrow", [True, False])
def test_skip_rows_after_header_pyarrow(use_pyarrow: bool) -> None:
    csv = textwrap.dedent(
        """\
        foo,bar
        1,2
        3,4
        5,6
        """
    )
    f = io.StringIO(csv)
    df = pl.read_csv(f, skip_rows_after_header=1, use_pyarrow=use_pyarrow)
    expected = pl.DataFrame({"foo": [3, 5], "bar": [4, 6]})
    assert_frame_equal(df, expected)


def test_csv_float_decimal() -> None:
    floats = b"a;b\n12,239;1,233\n13,908;87,32"
    read = pl.read_csv(floats, decimal_comma=True, separator=";")
    assert read.dtypes == [pl.Float64] * 2
    assert read.to_dict(as_series=False) == {"a": [12.239, 13.908], "b": [1.233, 87.32]}

    floats = b"a;b\n12,239;1,233\n13,908;87,32"
    with pytest.raises(
        InvalidOperationError, match=r"'decimal_comma' argument cannot be combined"
    ):
        pl.read_csv(floats, decimal_comma=True)


def test_fsspec_not_available() -> None:
    with pytest.MonkeyPatch.context() as mp:
        mp.setenv("POLARS_FORCE_ASYNC", "0")
        mp.setattr("polars.io._utils._FSSPEC_AVAILABLE", False)

        with pytest.raises(
            ImportError, match=r"`fsspec` is required for `storage_options` argument"
        ):
            pl.read_csv(
                "s3://foods/cabbage.csv",
                storage_options={"key": "key", "secret": "secret"},
            )


def test_read_csv_dtypes_deprecated() -> None:
    csv = textwrap.dedent(
        """\
        a,b,c
        1,2,3
        4,5,6
        """
    )
    f = io.StringIO(csv)

    with pytest.deprecated_call():
        df = pl.read_csv(f, dtypes=[pl.Int8, pl.Int8, pl.Int8])  # type: ignore[call-arg]

    expected = pl.DataFrame(
        {"a": [1, 4], "b": [2, 5], "c": [3, 6]},
        schema={"a": pl.Int8, "b": pl.Int8, "c": pl.Int8},
    )
    assert_frame_equal(df, expected)


def test_projection_applied_on_file_with_no_rows_16606(tmp_path: Path) -> None:
    tmp_path.mkdir(exist_ok=True)

    path = tmp_path / "data.csv"

    data = """\
a,b,c,d
"""

    with path.open("w") as f:
        f.write(data)

    columns = ["a", "b"]

    out = pl.read_csv(path, columns=columns).columns
    assert out == columns

    out = pl.scan_csv(path).select(columns).collect().columns
    assert out == columns


@pytest.mark.write_disk
def test_write_csv_to_dangling_file_17328(
    df_no_lists: pl.DataFrame, tmp_path: Path
) -> None:
    tmp_path.mkdir(exist_ok=True)
    df_no_lists.write_csv((tmp_path / "dangling.csv").open("w"))


def test_write_csv_raise_on_non_utf8_17328(
    df_no_lists: pl.DataFrame, tmp_path: Path
) -> None:
    tmp_path.mkdir(exist_ok=True)
    with pytest.raises(InvalidOperationError, match="file encoding is not UTF-8"):
        df_no_lists.write_csv((tmp_path / "dangling.csv").open("w", encoding="gbk"))


@pytest.mark.write_disk
def test_write_csv_appending_17543(tmp_path: Path) -> None:
    tmp_path.mkdir(exist_ok=True)
    df = pl.DataFrame({"col": ["value"]})
    with (tmp_path / "append.csv").open("w") as f:
        f.write("# test\n")
        df.write_csv(f)
    with (tmp_path / "append.csv").open("r") as f:
        assert f.readline() == "# test\n"
        assert pl.read_csv(f).equals(df)


def test_write_csv_passing_params_18825() -> None:
    df = pl.DataFrame({"c1": [1, 2], "c2": [3, 4]})
    buffer = io.StringIO()
    df.write_csv(buffer, separator="\t", include_header=False)

    result_str = buffer.getvalue()
    expected_str = "1\t3\n2\t4\n"

    assert result_str == expected_str


@pytest.mark.parametrize(
    ("dtype", "df"),
    [
        (pl.Decimal(scale=2), pl.DataFrame({"x": ["0.1"]}).cast(pl.Decimal(scale=2))),
        (pl.Categorical, pl.DataFrame({"x": ["A"]})),
        (
            pl.Time,
            pl.DataFrame({"x": ["12:15:00"]}).with_columns(
                pl.col("x").str.strptime(pl.Time)
            ),
        ),
    ],
)
def test_read_csv_cast_unparsable_later(
    dtype: pl.Decimal | pl.Categorical | pl.Time, df: pl.DataFrame
) -> None:
    f = io.BytesIO()
    df.write_csv(f)
    f.seek(0)
    assert df.equals(pl.read_csv(f, schema={"x": dtype}))


<<<<<<< HEAD
@pytest.mark.write_disk
@pytest.mark.parametrize(("number_of_files"), [1, 2])
def test_read_csv_include_file_name(tmp_path: Path, number_of_files: int) -> None:
    tmp_path.mkdir(exist_ok=True)
    dfs: list[pl.DataFrame] = []

    for x in ["1", "2"][:number_of_files]:
        path = Path(f"{tmp_path}/{x}.csv").absolute()
        dfs.append(pl.DataFrame({"x": 10 * [x]}).with_columns(path=pl.lit(str(path))))
        dfs[-1].drop("path").write_csv(path)

    expected = pl.concat(dfs)
    assert expected.columns == ["x", "path"]

    if number_of_files == 1:
        read_csv_path = f"{tmp_path}/1.csv"
    else:
        read_csv_path = f"{tmp_path}/*.csv"

    with pytest.raises(
        pl.exceptions.DuplicateError,
        match=r'column name for file paths "x" conflicts with column name from file',
    ):
        pl.read_csv(read_csv_path, include_file_paths="x")

    res = pl.read_csv(
        read_csv_path, include_file_paths="path", schema=expected.drop("path").schema
    )
    assert_frame_equal(res, expected)
=======
def test_csv_double_new_line() -> None:
    assert pl.read_csv(b"a,b,c\n\n", has_header=False).to_dict(as_series=False) == {
        "column_1": ["a", None],
        "column_2": ["b", None],
        "column_3": ["c", None],
    }


def test_csv_quoted_newlines_skip_rows_19535() -> None:
    assert_frame_equal(
        pl.read_csv(
            b"""\
"a\nb"
0
""",
            has_header=False,
            skip_rows=1,
            new_columns=["x"],
        ),
        pl.DataFrame({"x": 0}),
    )


@pytest.mark.write_disk
def test_csv_read_time_dtype(tmp_path: Path) -> None:
    tmp_path.mkdir(exist_ok=True)
    path = tmp_path / "1"
    path.write_bytes(b"""\
time
00:00:00.000000000
""")

    df = pl.Series("time", [0]).cast(pl.Time()).to_frame()

    assert_frame_equal(pl.read_csv(path, try_parse_dates=True), df)
    assert_frame_equal(pl.read_csv(path, schema_overrides={"time": pl.Time}), df)
    assert_frame_equal(pl.scan_csv(path, try_parse_dates=True).collect(), df)
    assert_frame_equal(pl.scan_csv(path, schema={"time": pl.Time}).collect(), df)
    assert_frame_equal(
        pl.scan_csv(path, schema={"time": pl.Time}).collect(streaming=True), df
    )


def test_csv_read_time_dtype_overwrite(tmp_path: Path) -> None:
    df = pl.Series("time", [0]).cast(pl.Time()).to_frame()

    assert_frame_equal(
        pl.read_csv(
            b"""\
time
00:00:00.000000000
""",
            schema_overrides=[pl.Time],
        ),
        df,
    )
>>>>>>> e276eb80
<|MERGE_RESOLUTION|>--- conflicted
+++ resolved
@@ -2289,7 +2289,6 @@
     assert df.equals(pl.read_csv(f, schema={"x": dtype}))
 
 
-<<<<<<< HEAD
 @pytest.mark.write_disk
 @pytest.mark.parametrize(("number_of_files"), [1, 2])
 def test_read_csv_include_file_name(tmp_path: Path, number_of_files: int) -> None:
@@ -2319,7 +2318,8 @@
         read_csv_path, include_file_paths="path", schema=expected.drop("path").schema
     )
     assert_frame_equal(res, expected)
-=======
+
+
 def test_csv_double_new_line() -> None:
     assert pl.read_csv(b"a,b,c\n\n", has_header=False).to_dict(as_series=False) == {
         "column_1": ["a", None],
@@ -2347,10 +2347,12 @@
 def test_csv_read_time_dtype(tmp_path: Path) -> None:
     tmp_path.mkdir(exist_ok=True)
     path = tmp_path / "1"
-    path.write_bytes(b"""\
+    path.write_bytes(
+        b"""\
 time
 00:00:00.000000000
-""")
+"""
+    )
 
     df = pl.Series("time", [0]).cast(pl.Time()).to_frame()
 
@@ -2375,5 +2377,4 @@
             schema_overrides=[pl.Time],
         ),
         df,
-    )
->>>>>>> e276eb80
+    )