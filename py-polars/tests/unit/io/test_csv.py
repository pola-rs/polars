from __future__ import annotations

import gzip
import io
import sys
import textwrap
import zlib
from datetime import date, datetime, time, timedelta, timezone
from typing import TYPE_CHECKING, TypedDict

import numpy as np
import pyarrow as pa
import pytest
import zstandard

import polars as pl
from polars._utils.various import normalize_filepath
from polars.exceptions import ComputeError, NoDataError
from polars.io.csv import BatchedCsvReader
from polars.testing import assert_frame_equal, assert_series_equal

if TYPE_CHECKING:
    from pathlib import Path

    from polars.type_aliases import TimeUnit
    from tests.unit.conftest import MemoryUsage


@pytest.fixture()
def foods_file_path(io_files_path: Path) -> Path:
    return io_files_path / "foods1.csv"


def test_quoted_date() -> None:
    csv = textwrap.dedent(
        """\
        a,b
        "2022-01-01",1
        "2022-01-02",2
        """
    )
    result = pl.read_csv(csv.encode(), try_parse_dates=True)
    expected = pl.DataFrame({"a": [date(2022, 1, 1), date(2022, 1, 2)], "b": [1, 2]})
    assert_frame_equal(result, expected)


# Issue: https://github.com/pola-rs/polars/issues/10826
def test_date_pattern_with_datetime_override_10826() -> None:
    result = pl.read_csv(
        source=io.StringIO("col\n2023-01-01\n2023-02-01\n2023-03-01"),
        dtypes={"col": pl.Datetime},
    )
    expected = pl.Series(
        "col", [datetime(2023, 1, 1), datetime(2023, 2, 1), datetime(2023, 3, 1)]
    ).to_frame()
    assert_frame_equal(result, expected)

    result = pl.read_csv(
        source=io.StringIO("col\n2023-01-01T01:02:03\n2023-02-01\n2023-03-01"),
        dtypes={"col": pl.Datetime},
    )
    expected = pl.Series(
        "col",
        [datetime(2023, 1, 1, 1, 2, 3), datetime(2023, 2, 1), datetime(2023, 3, 1)],
    ).to_frame()
    assert_frame_equal(result, expected)


def test_to_from_buffer(df_no_lists: pl.DataFrame) -> None:
    df = df_no_lists
    buf = io.BytesIO()
    df.write_csv(buf)
    buf.seek(0)

    read_df = pl.read_csv(buf, try_parse_dates=True)
    read_df = read_df.with_columns(
        [
            pl.col("cat").cast(pl.Categorical),
            pl.col("enum").cast(pl.Enum(["foo", "ham", "bar"])),
            pl.col("time").cast(pl.Time),
        ]
    )
    assert_frame_equal(df, read_df, categorical_as_str=True)
    with pytest.raises(AssertionError):
        assert_frame_equal(df.select("time", "cat"), read_df, categorical_as_str=True)


@pytest.mark.write_disk()
def test_to_from_file(df_no_lists: pl.DataFrame, tmp_path: Path) -> None:
    tmp_path.mkdir(exist_ok=True)

    df = df_no_lists.drop("strings_nulls")

    file_path = tmp_path / "small.csv"
    df.write_csv(file_path)
    read_df = pl.read_csv(file_path, try_parse_dates=True)

    read_df = read_df.with_columns(
        [
            pl.col("cat").cast(pl.Categorical),
            pl.col("enum").cast(pl.Enum(["foo", "ham", "bar"])),
            pl.col("time").cast(pl.Time),
        ]
    )
    assert_frame_equal(df, read_df, categorical_as_str=True)


def test_normalize_filepath(io_files_path: Path) -> None:
    with pytest.raises(IsADirectoryError):
        normalize_filepath(io_files_path)

    assert normalize_filepath(str(io_files_path), check_not_directory=False) == str(
        io_files_path
    )


def test_csv_null_values() -> None:
    csv = textwrap.dedent(
        """\
        a,b,c
        na,b,c
        a,na,c
        """
    )
    f = io.StringIO(csv)
    df = pl.read_csv(f, null_values="na")
    assert df.rows() == [(None, "b", "c"), ("a", None, "c")]

    # note: after reading, the buffer position in StringIO will have been
    # advanced; reading again will raise NoDataError, so we provide a hint
    # in the error string about this, suggesting "seek(0)" as a possible fix...
    with pytest.raises(
        NoDataError, match=r"empty CSV data .* position = 20; try seek\(0\)"
    ):
        pl.read_csv(f)

    # ... unless we explicitly tell read_csv not to raise an
    # exception, in which case we expect an empty dataframe
    assert_frame_equal(pl.read_csv(f, raise_if_empty=False), pl.DataFrame())

    out = io.BytesIO()
    df.write_csv(out, null_value="na")
    assert csv == out.getvalue().decode("ascii")

    csv = textwrap.dedent(
        """\
        a,b,c
        na,b,c
        a,n/a,c
        """
    )
    f = io.StringIO(csv)
    df = pl.read_csv(f, null_values=["na", "n/a"])
    assert df.rows() == [(None, "b", "c"), ("a", None, "c")]

    csv = textwrap.dedent(
        r"""
        a,b,c
        na,b,c
        a,\N,c
        ,b,
        """
    )
    f = io.StringIO(csv)
    df = pl.read_csv(f, null_values={"a": "na", "b": r"\N"})
    assert df.rows() == [(None, "b", "c"), ("a", None, "c"), (None, "b", None)]


def test_csv_missing_utf8_is_empty_string() -> None:
    # validate 'missing_utf8_is_empty_string' for missing fields that are...
    # >> ...leading
    # >> ...trailing (both EOL & EOF)
    # >> ...in lines that have missing fields
    # >> ...in cols containing no other strings
    # >> ...interacting with other user-supplied null values

    csv = textwrap.dedent(
        r"""
        a,b,c
        na,b,c
        a,\N,c
        ,b,
        """
    )
    f = io.StringIO(csv)
    df = pl.read_csv(
        f,
        null_values={"a": "na", "b": r"\N"},
        missing_utf8_is_empty_string=True,
    )
    # ┌──────┬──────┬─────┐
    # │ a    ┆ b    ┆ c   │
    # ╞══════╪══════╪═════╡
    # │ null ┆ b    ┆ c   │
    # │ a    ┆ null ┆ c   │
    # │      ┆ b    ┆     │
    # └──────┴──────┴─────┘
    assert df.rows() == [(None, "b", "c"), ("a", None, "c"), ("", "b", "")]

    csv = textwrap.dedent(
        r"""
        a,b,c,d,e,f,g
        na,,,,\N,,
        a,\N,c,,,,g
        ,,,
        ,,,na,,,
        """
    )
    f = io.StringIO(csv)
    df = pl.read_csv(f, null_values=["na", r"\N"])
    # ┌──────┬──────┬──────┬──────┬──────┬──────┬──────┐
    # │ a    ┆ b    ┆ c    ┆ d    ┆ e    ┆ f    ┆ g    │
    # ╞══════╪══════╪══════╪══════╪══════╪══════╪══════╡
    # │ null ┆ null ┆ null ┆ null ┆ null ┆ null ┆ null │
    # │ a    ┆ null ┆ c    ┆ null ┆ null ┆ null ┆ g    │
    # │ null ┆ null ┆ null ┆ null ┆ null ┆ null ┆ null │
    # │ null ┆ null ┆ null ┆ null ┆ null ┆ null ┆ null │
    # └──────┴──────┴──────┴──────┴──────┴──────┴──────┘
    assert df.rows() == [
        (None, None, None, None, None, None, None),
        ("a", None, "c", None, None, None, "g"),
        (None, None, None, None, None, None, None),
        (None, None, None, None, None, None, None),
    ]

    f.seek(0)
    df = pl.read_csv(
        f,
        null_values=["na", r"\N"],
        missing_utf8_is_empty_string=True,
    )
    # ┌──────┬──────┬─────┬──────┬──────┬──────┬─────┐
    # │ a    ┆ b    ┆ c   ┆ d    ┆ e    ┆ f    ┆ g   │
    # ╞══════╪══════╪═════╪══════╪══════╪══════╪═════╡
    # │ null ┆      ┆     ┆      ┆ null ┆      ┆     │
    # │ a    ┆ null ┆ c   ┆      ┆      ┆      ┆ g   │
    # │      ┆      ┆     ┆      ┆      ┆      ┆     │
    # │      ┆      ┆     ┆ null ┆      ┆      ┆     │
    # └──────┴──────┴─────┴──────┴──────┴──────┴─────┘
    assert df.rows() == [
        (None, "", "", "", None, "", ""),
        ("a", None, "c", "", "", "", "g"),
        ("", "", "", "", "", "", ""),
        ("", "", "", None, "", "", ""),
    ]


def test_csv_int_types() -> None:
    f = io.StringIO(
        "u8,i8,u16,i16,u32,i32,u64,i64\n"
        "0,0,0,0,0,0,0,0\n"
        "0,-128,0,-32768,0,-2147483648,0,-9223372036854775808\n"
        "255,127,65535,32767,4294967295,2147483647,18446744073709551615,9223372036854775807\n"
        "01,01,01,01,01,01,01,01\n"
        "01,-01,01,-01,01,-01,01,-01\n"
    )
    df = pl.read_csv(
        f,
        schema={
            "u8": pl.UInt8,
            "i8": pl.Int8,
            "u16": pl.UInt16,
            "i16": pl.Int16,
            "u32": pl.UInt32,
            "i32": pl.Int32,
            "u64": pl.UInt64,
            "i64": pl.Int64,
        },
    )

    assert_frame_equal(
        df,
        pl.DataFrame(
            {
                "u8": pl.Series([0, 0, 255, 1, 1], dtype=pl.UInt8),
                "i8": pl.Series([0, -128, 127, 1, -1], dtype=pl.Int8),
                "u16": pl.Series([0, 0, 65535, 1, 1], dtype=pl.UInt16),
                "i16": pl.Series([0, -32768, 32767, 1, -1], dtype=pl.Int16),
                "u32": pl.Series([0, 0, 4294967295, 1, 1], dtype=pl.UInt32),
                "i32": pl.Series([0, -2147483648, 2147483647, 1, -1], dtype=pl.Int32),
                "u64": pl.Series([0, 0, 18446744073709551615, 1, 1], dtype=pl.UInt64),
                "i64": pl.Series(
                    [0, -9223372036854775808, 9223372036854775807, 1, -1],
                    dtype=pl.Int64,
                ),
            }
        ),
    )


def test_csv_float_parsing() -> None:
    lines_with_floats = [
        "123.86,+123.86,-123.86\n",
        ".987,+.987,-.987\n",
        "5.,+5.,-5.\n",
        "inf,+inf,-inf\n",
        "NaN,+NaN,-NaN\n",
    ]

    for line_with_floats in lines_with_floats:
        f = io.StringIO(line_with_floats)
        df = pl.read_csv(f, has_header=False, new_columns=["a", "b", "c"])
        assert df.dtypes == [pl.Float64, pl.Float64, pl.Float64]

    lines_with_scientific_numbers = [
        "1e27,1E65,1e-28,1E-9\n",
        "+1e27,+1E65,+1e-28,+1E-9\n",
        "1e+27,1E+65,1e-28,1E-9\n",
        "+1e+27,+1E+65,+1e-28,+1E-9\n",
        "-1e+27,-1E+65,-1e-28,-1E-9\n",
        #        "e27,E65,e-28,E-9\n",
        #        "+e27,+E65,+e-28,+E-9\n",
        #        "-e27,-E65,-e-28,-E-9\n",
    ]

    for line_with_scientific_numbers in lines_with_scientific_numbers:
        f = io.StringIO(line_with_scientific_numbers)
        df = pl.read_csv(f, has_header=False, new_columns=["a", "b", "c", "d"])
        assert df.dtypes == [pl.Float64, pl.Float64, pl.Float64, pl.Float64]


def test_datetime_parsing() -> None:
    csv = textwrap.dedent(
        """\
        timestamp,open,high
        2021-01-01 00:00:00,0.00305500,0.00306000
        2021-01-01 00:15:00,0.00298800,0.00300400
        2021-01-01 00:30:00,0.00298300,0.00300100
        2021-01-01 00:45:00,0.00299400,0.00304000
        """
    )

    f = io.StringIO(csv)
    df = pl.read_csv(f, try_parse_dates=True)
    assert df.dtypes == [pl.Datetime, pl.Float64, pl.Float64]


def test_datetime_parsing_default_formats() -> None:
    csv = textwrap.dedent(
        """\
        ts_dmy,ts_dmy_f,ts_dmy_p
        01/01/21 00:00:00,31-01-2021T00:00:00.123,31-01-2021 11:00
        01/01/21 00:15:00,31-01-2021T00:15:00.123,31-01-2021 01:00
        01/01/21 00:30:00,31-01-2021T00:30:00.123,31-01-2021 01:15
        01/01/21 00:45:00,31-01-2021T00:45:00.123,31-01-2021 01:30
        """
    )

    f = io.StringIO(csv)
    df = pl.read_csv(f, try_parse_dates=True)
    assert df.dtypes == [pl.Datetime, pl.Datetime, pl.Datetime]


def test_partial_dtype_overwrite() -> None:
    csv = textwrap.dedent(
        """\
        a,b,c
        1,2,3
        1,2,3
        """
    )
    f = io.StringIO(csv)
    df = pl.read_csv(f, dtypes=[pl.String])
    assert df.dtypes == [pl.String, pl.Int64, pl.Int64]


def test_dtype_overwrite_with_column_name_selection() -> None:
    csv = textwrap.dedent(
        """\
        a,b,c,d
        1,2,3,4
        1,2,3,4
        """
    )
    f = io.StringIO(csv)
    df = pl.read_csv(f, columns=["c", "b", "d"], dtypes=[pl.Int32, pl.String])
    assert df.dtypes == [pl.String, pl.Int32, pl.Int64]


def test_dtype_overwrite_with_column_idx_selection() -> None:
    csv = textwrap.dedent(
        """\
        a,b,c,d
        1,2,3,4
        1,2,3,4
        """
    )
    f = io.StringIO(csv)
    df = pl.read_csv(f, columns=[2, 1, 3], dtypes=[pl.Int32, pl.String])
    # Columns without an explicit dtype set will get pl.String if dtypes is a list
    # if the column selection is done with column indices instead of column names.
    assert df.dtypes == [pl.String, pl.Int32, pl.String]
    # Projections are sorted.
    assert df.columns == ["b", "c", "d"]


def test_partial_column_rename() -> None:
    csv = textwrap.dedent(
        """\
        a,b,c
        1,2,3
        1,2,3
        """
    )
    f = io.StringIO(csv)
    for use in [True, False]:
        f.seek(0)
        df = pl.read_csv(f, new_columns=["foo"], use_pyarrow=use)
        assert df.columns == ["foo", "b", "c"]


@pytest.mark.parametrize(
    ("col_input", "col_out"),
    [([0, 1], ["a", "b"]), ([0, 2], ["a", "c"]), (["b"], ["b"])],
)
def test_read_csv_columns_argument(
    col_input: list[int] | list[str], col_out: list[str]
) -> None:
    csv = textwrap.dedent(
        """\
        a,b,c
        1,2,3
        1,2,3
        """
    )
    f = io.StringIO(csv)
    df = pl.read_csv(f, columns=col_input)
    assert df.shape[0] == 2
    assert df.columns == col_out


def test_read_csv_buffer_ownership() -> None:
    bts = b"\xf0\x9f\x98\x80,5.55,333\n\xf0\x9f\x98\x86,-5.0,666"
    buf = io.BytesIO(bts)
    df = pl.read_csv(
        buf,
        has_header=False,
        new_columns=["emoji", "flt", "int"],
    )
    # confirm that read_csv succeeded, and didn't close the input buffer (#2696)
    assert df.shape == (2, 3)
    assert df.rows() == [("😀", 5.55, 333), ("😆", -5.0, 666)]
    assert not buf.closed
    assert buf.read() == bts


@pytest.mark.write_disk()
def test_read_csv_encoding(tmp_path: Path) -> None:
    tmp_path.mkdir(exist_ok=True)

    bts = (
        b"Value1,Value2,Value3,Value4,Region\n"
        b"-30,7.5,2578,1,\xa5x\xa5_\n-32,7.97,3006,1,\xa5x\xa4\xa4\n"
        b"-31,8,3242,2,\xb7s\xa6\xcb\n-33,7.97,3300,3,\xb0\xaa\xb6\xaf\n"
        b"-20,7.91,3384,4,\xac\xfc\xb0\xea\n"
    )

    file_path = tmp_path / "encoding.csv"
    file_path.write_bytes(bts)

    file_str = str(file_path)
    bytesio = io.BytesIO(bts)

    for use_pyarrow in (False, True):
        bytesio.seek(0)
        for file in [file_path, file_str, bts, bytesio]:
            assert_series_equal(
                pl.read_csv(
                    file,  # type: ignore[arg-type]
                    encoding="big5",
                    use_pyarrow=use_pyarrow,
                ).get_column("Region"),
                pl.Series("Region", ["台北", "台中", "新竹", "高雄", "美國"]),
            )


def test_column_rename_and_dtype_overwrite() -> None:
    csv = textwrap.dedent(
        """\
        a,b,c
        1,2,3
        1,2,3
        """
    )
    f = io.StringIO(csv)
    df = pl.read_csv(
        f,
        new_columns=["A", "B", "C"],
        dtypes={"A": pl.String, "B": pl.Int64, "C": pl.Float32},
    )
    assert df.dtypes == [pl.String, pl.Int64, pl.Float32]

    f = io.StringIO(csv)
    df = pl.read_csv(
        f,
        columns=["a", "c"],
        new_columns=["A", "C"],
        dtypes={"A": pl.String, "C": pl.Float32},
    )
    assert df.dtypes == [pl.String, pl.Float32]

    csv = textwrap.dedent(
        """\
        1,2,3
        1,2,3
        """
    )
    f = io.StringIO(csv)
    df = pl.read_csv(
        f,
        new_columns=["A", "B", "C"],
        dtypes={"A": pl.String, "C": pl.Float32},
        has_header=False,
    )
    assert df.dtypes == [pl.String, pl.Int64, pl.Float32]


def test_compressed_csv(io_files_path: Path) -> None:
    # gzip compression
    csv = textwrap.dedent(
        """\
        a,b,c
        1,a,1.0
        2,b,2.0
        3,c,3.0
        """
    )
    fout = io.BytesIO()
    with gzip.GzipFile(fileobj=fout, mode="w") as f:
        f.write(csv.encode())

    csv_bytes = fout.getvalue()
    out = pl.read_csv(csv_bytes)
    expected = pl.DataFrame(
        {"a": [1, 2, 3], "b": ["a", "b", "c"], "c": [1.0, 2.0, 3.0]}
    )
    assert_frame_equal(out, expected)

    # now from disk
    csv_file = io_files_path / "gzipped.csv.gz"
    out = pl.read_csv(str(csv_file), truncate_ragged_lines=True)
    assert_frame_equal(out, expected)

    # now with column projection
    out = pl.read_csv(csv_bytes, columns=["a", "b"])
    expected = pl.DataFrame({"a": [1, 2, 3], "b": ["a", "b", "c"]})
    assert_frame_equal(out, expected)

    # zlib compression
    csv_bytes = zlib.compress(csv.encode())
    out = pl.read_csv(csv_bytes)
    expected = pl.DataFrame(
        {"a": [1, 2, 3], "b": ["a", "b", "c"], "c": [1.0, 2.0, 3.0]}
    )
    assert_frame_equal(out, expected)

    # zstd compression
    csv_bytes = zstandard.compress(csv.encode())
    out = pl.read_csv(csv_bytes)
    assert_frame_equal(out, expected)

    # zstd compressed file
    csv_file = io_files_path / "zstd_compressed.csv.zst"
    with pytest.raises(
        ComputeError,
        match="cannot scan compressed csv; use `read_csv` for compressed data",
    ):
        pl.scan_csv(csv_file)
    out = pl.read_csv(str(csv_file), truncate_ragged_lines=True)
    assert_frame_equal(out, expected)

    # no compression
    f2 = io.BytesIO(b"a,b\n1,2\n")
    out2 = pl.read_csv(f2)
    expected = pl.DataFrame({"a": [1], "b": [2]})
    assert_frame_equal(out2, expected)


def test_partial_decompression(foods_file_path: Path) -> None:
    f_out = io.BytesIO()
    with gzip.GzipFile(fileobj=f_out, mode="w") as f:
        f.write(foods_file_path.read_bytes())

    csv_bytes = f_out.getvalue()
    for n_rows in [1, 5, 26]:
        out = pl.read_csv(csv_bytes, n_rows=n_rows)
        assert out.shape == (n_rows, 4)

    # zstd compression
    csv_bytes = zstandard.compress(foods_file_path.read_bytes())
    for n_rows in [1, 5, 26]:
        out = pl.read_csv(csv_bytes, n_rows=n_rows)
        assert out.shape == (n_rows, 4)


def test_empty_bytes() -> None:
    b = b""
    with pytest.raises(NoDataError):
        pl.read_csv(b)

    df = pl.read_csv(b, raise_if_empty=False)
    assert_frame_equal(df, pl.DataFrame())


def test_empty_line_with_single_column() -> None:
    df = pl.read_csv(
        b"a\n\nb\n",
        new_columns=["A"],
        has_header=False,
        comment_prefix="#",
        use_pyarrow=False,
    )
    expected = pl.DataFrame({"A": ["a", None, "b"]})
    assert_frame_equal(df, expected)


def test_empty_line_with_multiple_columns() -> None:
    df = pl.read_csv(
        b"a,b\n\nc,d\n",
        new_columns=["A", "B"],
        has_header=False,
        comment_prefix="#",
        use_pyarrow=False,
    )
    expected = pl.DataFrame({"A": ["a", None, "c"], "B": ["b", None, "d"]})
    assert_frame_equal(df, expected)


def test_preserve_whitespace_at_line_start() -> None:
    df = pl.read_csv(
        b"a\n  b  \n    c\nd",
        new_columns=["A"],
        has_header=False,
        use_pyarrow=False,
    )
    expected = pl.DataFrame({"A": ["a", "  b  ", "    c", "d"]})
    assert_frame_equal(df, expected)


def test_csv_multi_char_comment() -> None:
    csv = textwrap.dedent(
        """\
        #a,b
        ##c,d
        """
    )
    f = io.StringIO(csv)
    df = pl.read_csv(
        f,
        new_columns=["A", "B"],
        has_header=False,
        comment_prefix="##",
        use_pyarrow=False,
    )
    expected = pl.DataFrame({"A": ["#a"], "B": ["b"]})
    assert_frame_equal(df, expected)

    # check comment interaction with headers/skip_rows
    for skip_rows, b in (
        (1, io.BytesIO(b"<filemeta>\n#!skip\n#!skip\nCol1\tCol2\n")),
        (0, io.BytesIO(b"\n#!skip\n#!skip\nCol1\tCol2")),
        (0, io.BytesIO(b"#!skip\nCol1\tCol2\n#!skip\n")),
        (0, io.BytesIO(b"#!skip\nCol1\tCol2")),
    ):
        df = pl.read_csv(b, separator="\t", comment_prefix="#!", skip_rows=skip_rows)
        assert_frame_equal(df, pl.DataFrame(schema=["Col1", "Col2"]).cast(pl.Utf8))


def test_csv_quote_char() -> None:
    expected = pl.DataFrame(
        [
            pl.Series("linenum", [1, 2, 3, 4, 5, 6, 7, 8, 9]),
            pl.Series(
                "last_name",
                [
                    "Jagger",
                    'O"Brian',
                    "Richards",
                    'L"Etoile',
                    "Watts",
                    "Smith",
                    '"Wyman"',
                    "Woods",
                    'J"o"ne"s',
                ],
            ),
            pl.Series(
                "first_name",
                [
                    "Mick",
                    '"Mary"',
                    "Keith",
                    "Bennet",
                    "Charlie",
                    'D"Shawn',
                    "Bill",
                    "Ron",
                    "Brian",
                ],
            ),
        ]
    )
    rolling_stones = textwrap.dedent(
        """\
        linenum,last_name,first_name
        1,Jagger,Mick
        2,O"Brian,"Mary"
        3,Richards,Keith
        4,L"Etoile,Bennet
        5,Watts,Charlie
        6,Smith,D"Shawn
        7,"Wyman",Bill
        8,Woods,Ron
        9,J"o"ne"s,Brian
        """
    )
    for use_pyarrow in (False, True):
        out = pl.read_csv(
            rolling_stones.encode(), quote_char=None, use_pyarrow=use_pyarrow
        )
        assert out.shape == (9, 3)
        assert_frame_equal(out, expected)

    # non-standard quote char
    df = pl.DataFrame({"x": ["", "0*0", "xyz"]})
    csv_data = df.write_csv(quote_char="*")

    assert csv_data == "x\n**\n*0**0*\nxyz\n"
    assert_frame_equal(df, pl.read_csv(io.StringIO(csv_data), quote_char="*"))


def test_csv_empty_quotes_char_1622() -> None:
    pl.read_csv(b"a,b,c,d\nA1,B1,C1,1\nA2,B2,C2,2\n", quote_char="")


def test_ignore_try_parse_dates() -> None:
    csv = textwrap.dedent(
        """\
        a,b,c
        1,i,16200126
        2,j,16250130
        3,k,17220012
        4,l,17290009
        """
    ).encode()

    headers = ["a", "b", "c"]
    dtypes: dict[str, type[pl.DataType]] = {
        k: pl.String for k in headers
    }  # Forces String type for every column
    df = pl.read_csv(csv, columns=headers, dtypes=dtypes)
    assert df.dtypes == [pl.String, pl.String, pl.String]


def test_csv_date_handling() -> None:
    csv = textwrap.dedent(
        """\
        date
        1745-04-02
        1742-03-21
        1743-06-16
        1730-07-22

        1739-03-16
        """
    )
    expected = pl.DataFrame(
        {
            "date": [
                date(1745, 4, 2),
                date(1742, 3, 21),
                date(1743, 6, 16),
                date(1730, 7, 22),
                None,
                date(1739, 3, 16),
            ]
        }
    )
    out = pl.read_csv(csv.encode(), try_parse_dates=True)
    assert_frame_equal(out, expected)
    dtypes = {"date": pl.Date}
    out = pl.read_csv(csv.encode(), dtypes=dtypes)
    assert_frame_equal(out, expected)


def test_csv_no_date_dtype_because_string() -> None:
    csv = textwrap.dedent(
        """\
        date
        2024-01-01
        2024-01-02
        hello
        """
    )
    out = pl.read_csv(csv.encode(), try_parse_dates=True)
    assert out.dtypes == [pl.String]


def test_csv_infer_date_dtype() -> None:
    csv = textwrap.dedent(
        """\
        date
        2024-01-01
        "2024-01-02"

        2024-01-04
        """
    )
    out = pl.read_csv(csv.encode(), try_parse_dates=True)
    expected = pl.DataFrame(
        {
            "date": [
                date(2024, 1, 1),
                date(2024, 1, 2),
                None,
                date(2024, 1, 4),
            ]
        }
    )
    assert_frame_equal(out, expected)


def test_csv_date_dtype_ignore_errors() -> None:
    csv = textwrap.dedent(
        """\
        date
        hello
        2024-01-02
        world
        !!
        """
    )
    out = pl.read_csv(csv.encode(), ignore_errors=True, dtypes={"date": pl.Date})
    expected = pl.DataFrame(
        {
            "date": [
                None,
                date(2024, 1, 2),
                None,
                None,
            ]
        }
    )
    assert_frame_equal(out, expected)


def test_csv_globbing(io_files_path: Path) -> None:
    path = io_files_path / "foods*.csv"
    df = pl.read_csv(path)
    assert df.shape == (135, 4)

    with pytest.raises(ValueError):
        _ = pl.read_csv(path, columns=[0, 1])

    df = pl.read_csv(path, columns=["category", "sugars_g"])
    assert df.shape == (135, 2)
    assert df.row(-1) == ("seafood", 1)
    assert df.row(0) == ("vegetables", 2)

    with pytest.raises(ValueError):
        _ = pl.read_csv(path, dtypes=[pl.String, pl.Int64, pl.Int64, pl.Int64])

    dtypes = {
        "category": pl.String,
        "calories": pl.Int32,
        "fats_g": pl.Float32,
        "sugars_g": pl.Int32,
    }

    df = pl.read_csv(path, dtypes=dtypes)
    assert df.dtypes == list(dtypes.values())


def test_csv_schema_offset(foods_file_path: Path) -> None:
    csv = textwrap.dedent(
        """\
        metadata
        line
        col1,col2,col3
        alpha,beta,gamma
        1,2.0,"A"
        3,4.0,"B"
        5,6.0,"C"
        """
    ).encode()

    df = pl.read_csv(csv, skip_rows=3)
    assert df.columns == ["alpha", "beta", "gamma"]
    assert df.shape == (3, 3)
    assert df.dtypes == [pl.Int64, pl.Float64, pl.String]

    df = pl.read_csv(csv, skip_rows=2, skip_rows_after_header=1)
    assert df.columns == ["col1", "col2", "col3"]
    assert df.shape == (3, 3)
    assert df.dtypes == [pl.Int64, pl.Float64, pl.String]

    df = pl.scan_csv(foods_file_path, skip_rows=4).collect()
    assert df.columns == ["fruit", "60", "0", "11"]
    assert df.shape == (23, 4)
    assert df.dtypes == [pl.String, pl.Int64, pl.Float64, pl.Int64]

    df = pl.scan_csv(foods_file_path, skip_rows_after_header=24).collect()
    assert df.columns == ["category", "calories", "fats_g", "sugars_g"]
    assert df.shape == (3, 4)
    assert df.dtypes == [pl.String, pl.Int64, pl.Int64, pl.Int64]

    df = pl.scan_csv(
        foods_file_path, skip_rows_after_header=24, infer_schema_length=1
    ).collect()
    assert df.columns == ["category", "calories", "fats_g", "sugars_g"]
    assert df.shape == (3, 4)
    assert df.dtypes == [pl.String, pl.Int64, pl.Int64, pl.Int64]


def test_empty_string_missing_round_trip() -> None:
    df = pl.DataFrame({"varA": ["A", "", None], "varB": ["B", "", None]})
    for null in (None, "NA", "NULL", r"\N"):
        f = io.BytesIO()
        df.write_csv(f, null_value=null)
        f.seek(0)
        df_read = pl.read_csv(f, null_values=null)
        assert_frame_equal(df, df_read)


def test_write_csv_separator() -> None:
    df = pl.DataFrame({"a": [1, 2, 3], "b": [1, 2, 3]})
    f = io.BytesIO()
    df.write_csv(f, separator="\t")
    f.seek(0)
    assert f.read() == b"a\tb\n1\t1\n2\t2\n3\t3\n"
    assert_frame_equal(df, pl.read_csv(f, separator="\t"))


def test_write_csv_line_terminator() -> None:
    df = pl.DataFrame({"a": [1, 2, 3], "b": [1, 2, 3]})
    f = io.BytesIO()
    df.write_csv(f, line_terminator="\r\n")
    f.seek(0)
    assert f.read() == b"a,b\r\n1,1\r\n2,2\r\n3,3\r\n"
    assert_frame_equal(df, pl.read_csv(f, eol_char="\n"))


def test_escaped_null_values() -> None:
    csv = textwrap.dedent(
        """\
        "a","b","c"
        "a","n/a","NA"
        "None","2","3.0"
        """
    )
    f = io.StringIO(csv)
    df = pl.read_csv(
        f,
        null_values={"a": "None", "b": "n/a", "c": "NA"},
        dtypes={"a": pl.String, "b": pl.Int64, "c": pl.Float64},
    )
    assert df[1, "a"] is None
    assert df[0, "b"] is None
    assert df[0, "c"] is None


def test_quoting_round_trip() -> None:
    f = io.BytesIO()
    df = pl.DataFrame(
        {
            "a": [
                "tab,separated,field",
                "newline\nseparated\nfield",
                'quote"separated"field',
            ]
        }
    )
    df.write_csv(f)
    read_df = pl.read_csv(f)
    assert_frame_equal(read_df, df)


def test_csv_field_schema_inference_with_whitespace() -> None:
    csv = """\
bool,bool-,-bool,float,float-,-float,int,int-,-int
true,true , true,1.2,1.2 , 1.2,1,1 , 1
"""
    df = pl.read_csv(io.StringIO(csv), has_header=True)
    expected = pl.DataFrame(
        {
            "bool": [True],
            "bool-": ["true "],
            "-bool": [" true"],
            "float": [1.2],
            "float-": ["1.2 "],
            "-float": [" 1.2"],
            "int": [1],
            "int-": ["1 "],
            "-int": [" 1"],
        }
    )
    assert_frame_equal(df, expected)


def test_fallback_chrono_parser() -> None:
    data = textwrap.dedent(
        """\
    date_1,date_2
    2021-01-01,2021-1-1
    2021-02-02,2021-2-2
    2021-10-10,2021-10-10
    """
    )
    df = pl.read_csv(data.encode(), try_parse_dates=True)
    assert df.null_count().row(0) == (0, 0)


def test_tz_aware_try_parse_dates() -> None:
    data = (
        "a,b,c,d\n"
        "2020-01-01T02:00:00+01:00,2021-04-28T00:00:00+02:00,2021-03-28T00:00:00+01:00,2\n"
        "2020-01-01T03:00:00+01:00,2021-04-29T00:00:00+02:00,2021-03-29T00:00:00+02:00,3\n"
    )
    result = pl.read_csv(io.StringIO(data), try_parse_dates=True)
    expected = pl.DataFrame(
        {
            "a": [
                datetime(2020, 1, 1, 1, tzinfo=timezone.utc),
                datetime(2020, 1, 1, 2, tzinfo=timezone.utc),
            ],
            "b": [
                datetime(2021, 4, 27, 22, tzinfo=timezone.utc),
                datetime(2021, 4, 28, 22, tzinfo=timezone.utc),
            ],
            "c": [
                datetime(2021, 3, 27, 23, tzinfo=timezone.utc),
                datetime(2021, 3, 28, 22, tzinfo=timezone.utc),
            ],
            "d": [2, 3],
        }
    )
    assert_frame_equal(result, expected)


@pytest.mark.parametrize("try_parse_dates", [True, False])
@pytest.mark.parametrize("time_unit", ["ms", "us", "ns"])
def test_csv_overwrite_datetime_dtype(
    try_parse_dates: bool, time_unit: TimeUnit
) -> None:
    data = """\
a
2020-1-1T00:00:00.123456789
2020-1-2T00:00:00.987654321
2020-1-3T00:00:00.132547698
"""
    result = pl.read_csv(
        io.StringIO(data),
        try_parse_dates=try_parse_dates,
        dtypes={"a": pl.Datetime(time_unit)},
    )
    expected = pl.DataFrame(
        {
            "a": pl.Series(
                [
                    "2020-01-01T00:00:00.123456789",
                    "2020-01-02T00:00:00.987654321",
                    "2020-01-03T00:00:00.132547698",
                ]
            ).str.to_datetime(time_unit=time_unit)
        }
    )
    assert_frame_equal(result, expected)


def test_csv_string_escaping() -> None:
    df = pl.DataFrame({"a": ["Free trip to A,B", '''Special rate "1.79"''']})
    f = io.BytesIO()
    df.write_csv(f)
    f.seek(0)
    df_read = pl.read_csv(f)
    assert_frame_equal(df_read, df)


@pytest.mark.write_disk()
def test_glob_csv(df_no_lists: pl.DataFrame, tmp_path: Path) -> None:
    tmp_path.mkdir(exist_ok=True)

    df = df_no_lists.drop("strings_nulls")
    file_path = tmp_path / "small.csv"
    df.write_csv(file_path)

    path_glob = tmp_path / "small*.csv"
    assert pl.scan_csv(path_glob).collect().shape == (3, 12)
    assert pl.read_csv(path_glob).shape == (3, 12)


def test_csv_whitespace_separator_at_start_do_not_skip() -> None:
    csv = "\t\t\t\t0\t1"
    result = pl.read_csv(csv.encode(), separator="\t", has_header=False)
    expected = {
        "column_1": [None],
        "column_2": [None],
        "column_3": [None],
        "column_4": [None],
        "column_5": [0],
        "column_6": [1],
    }
    assert result.to_dict(as_series=False) == expected


def test_csv_whitespace_separator_at_end_do_not_skip() -> None:
    csv = "0\t1\t\t\t\t"
    result = pl.read_csv(csv.encode(), separator="\t", has_header=False)
    expected = {
        "column_1": [0],
        "column_2": [1],
        "column_3": [None],
        "column_4": [None],
        "column_5": [None],
        "column_6": [None],
    }
    assert result.to_dict(as_series=False) == expected


def test_csv_multiple_null_values() -> None:
    df = pl.DataFrame(
        {
            "a": [1, 2, None, 4],
            "b": ["2022-01-01", "__NA__", "", "NA"],
        }
    )
    f = io.BytesIO()
    df.write_csv(f)
    f.seek(0)

    df2 = pl.read_csv(f, null_values=["__NA__", "NA"])
    expected = pl.DataFrame(
        {
            "a": [1, 2, None, 4],
            "b": ["2022-01-01", None, "", None],
        }
    )
    assert_frame_equal(df2, expected)


def test_different_eol_char() -> None:
    csv = "a,1,10;b,2,20;c,3,30"
    expected = pl.DataFrame(
        {"column_1": ["a", "b", "c"], "column_2": [1, 2, 3], "column_3": [10, 20, 30]}
    )
    assert_frame_equal(
        pl.read_csv(csv.encode(), eol_char=";", has_header=False), expected
    )


def test_csv_write_escape_headers() -> None:
    df0 = pl.DataFrame({"col,1": ["data,1"], 'col"2': ['data"2'], "col:3": ["data:3"]})
    out = io.BytesIO()
    df0.write_csv(out)
    assert out.getvalue() == b'"col,1","col""2",col:3\n"data,1","data""2",data:3\n'

    df1 = pl.DataFrame({"c,o,l,u,m,n": [123]})
    out = io.BytesIO()
    df1.write_csv(out)

    df2 = pl.read_csv(out)
    assert_frame_equal(df1, df2)
    assert df2.schema == {"c,o,l,u,m,n": pl.Int64}


def test_csv_write_escape_newlines() -> None:
    df = pl.DataFrame({"escape": ["n\nn"]})
    f = io.BytesIO()
    df.write_csv(f)
    f.seek(0)
    read_df = pl.read_csv(f)
    assert_frame_equal(df, read_df)


def test_skip_new_line_embedded_lines() -> None:
    csv = r"""a,b,c,d,e\n
1,2,3,"\n Test",\n
4,5,6,"Test A",\n
7,8,,"Test B \n",\n"""

    for empty_string, missing_value in ((True, ""), (False, None)):
        df = pl.read_csv(
            csv.encode(),
            skip_rows_after_header=1,
            infer_schema_length=0,
            missing_utf8_is_empty_string=empty_string,
        )
        assert df.to_dict(as_series=False) == {
            "a": ["4", "7"],
            "b": ["5", "8"],
            "c": ["6", missing_value],
            "d": ["Test A", "Test B \\n"],
            "e\\n": ["\\n", "\\n"],
        }


def test_csv_dtype_overwrite_bool() -> None:
    csv = "a, b\n" + ",false\n" + ",false\n" + ",false"
    df = pl.read_csv(
        csv.encode(),
        dtypes={"a": pl.Boolean, "b": pl.Boolean},
    )
    assert df.dtypes == [pl.Boolean, pl.Boolean]


@pytest.mark.parametrize(
    ("fmt", "expected"),
    [
        (None, "dt\n2022-01-02T00:00:00.000000\n"),
        ("%F %T%.3f", "dt\n2022-01-02 00:00:00.000\n"),
        ("%Y", "dt\n2022\n"),
        ("%m", "dt\n01\n"),
        ("%m$%d", "dt\n01$02\n"),
        ("%R", "dt\n00:00\n"),
    ],
)
def test_datetime_format(fmt: str, expected: str) -> None:
    df = pl.DataFrame({"dt": [datetime(2022, 1, 2)]})
    csv = df.write_csv(datetime_format=fmt)
    assert csv == expected


def test_invalid_datetime_format() -> None:
    tz_naive = pl.Series(["2020-01-01T00:00:00"]).str.strptime(pl.Datetime)
    tz_aware = tz_naive.dt.replace_time_zone("UTC")
    with pytest.raises(
        ComputeError, match="cannot format NaiveDateTime with format '%q'"
    ):
        tz_naive.to_frame().write_csv(datetime_format="%q")
    with pytest.raises(ComputeError, match="cannot format DateTime with format '%q'"):
        tz_aware.to_frame().write_csv(datetime_format="%q")


@pytest.mark.parametrize(
    ("fmt", "expected"),
    [
        (None, "dt\n2022-01-02T00:00:00.000000+0000\n"),
        ("%F %T%.3f%z", "dt\n2022-01-02 00:00:00.000+0000\n"),
        ("%Y%z", "dt\n2022+0000\n"),
        ("%m%z", "dt\n01+0000\n"),
        ("%m$%d%z", "dt\n01$02+0000\n"),
        ("%R%z", "dt\n00:00+0000\n"),
    ],
)
@pytest.mark.parametrize("tzinfo", [timezone.utc, timezone(timedelta(hours=0))])
def test_datetime_format_tz_aware(fmt: str, expected: str, tzinfo: timezone) -> None:
    df = pl.DataFrame({"dt": [datetime(2022, 1, 2, tzinfo=tzinfo)]})
    csv = df.write_csv(datetime_format=fmt)
    assert csv == expected


@pytest.mark.parametrize(
    ("tu1", "tu2", "expected"),
    [
        (
            "ns",
            "ns",
            "x,y\n2022-09-04T10:30:45.123000000,2022-09-04T10:30:45.123000000\n",
        ),
        (
            "ns",
            "us",
            "x,y\n2022-09-04T10:30:45.123000000,2022-09-04T10:30:45.123000\n",
        ),
        (
            "ns",
            "ms",
            "x,y\n2022-09-04T10:30:45.123000000,2022-09-04T10:30:45.123\n",
        ),
        ("us", "us", "x,y\n2022-09-04T10:30:45.123000,2022-09-04T10:30:45.123000\n"),
        ("us", "ms", "x,y\n2022-09-04T10:30:45.123000,2022-09-04T10:30:45.123\n"),
        ("ms", "us", "x,y\n2022-09-04T10:30:45.123,2022-09-04T10:30:45.123000\n"),
        ("ms", "ms", "x,y\n2022-09-04T10:30:45.123,2022-09-04T10:30:45.123\n"),
    ],
)
def test_datetime_format_inferred_precision(
    tu1: TimeUnit, tu2: TimeUnit, expected: str
) -> None:
    df = pl.DataFrame(
        data={
            "x": [datetime(2022, 9, 4, 10, 30, 45, 123000)],
            "y": [datetime(2022, 9, 4, 10, 30, 45, 123000)],
        },
        schema=[
            ("x", pl.Datetime(tu1)),
            ("y", pl.Datetime(tu2)),
        ],
    )
    assert expected == df.write_csv()


def test_inferred_datetime_format_mixed() -> None:
    ts = pl.datetime_range(datetime(2000, 1, 1), datetime(2000, 1, 2), eager=True)
    df = pl.DataFrame({"naive": ts, "aware": ts.dt.replace_time_zone("UTC")})
    result = df.write_csv()
    expected = (
        "naive,aware\n"
        "2000-01-01T00:00:00.000000,2000-01-01T00:00:00.000000+0000\n"
        "2000-01-02T00:00:00.000000,2000-01-02T00:00:00.000000+0000\n"
    )
    assert result == expected


@pytest.mark.parametrize(
    ("fmt", "expected"),
    [
        (None, "dt\n2022-01-02\n"),
        ("%Y", "dt\n2022\n"),
        ("%m", "dt\n01\n"),
        ("%m$%d", "dt\n01$02\n"),
    ],
)
def test_date_format(fmt: str, expected: str) -> None:
    df = pl.DataFrame({"dt": [date(2022, 1, 2)]})
    csv = df.write_csv(date_format=fmt)
    assert csv == expected


@pytest.mark.parametrize(
    ("fmt", "expected"),
    [
        (None, "dt\n16:15:30.000000000\n"),
        ("%R", "dt\n16:15\n"),
    ],
)
def test_time_format(fmt: str, expected: str) -> None:
    df = pl.DataFrame({"dt": [time(16, 15, 30)]})
    csv = df.write_csv(time_format=fmt)
    assert csv == expected


@pytest.mark.parametrize("dtype", [pl.Float32, pl.Float64])
def test_float_precision(dtype: pl.Float32 | pl.Float64) -> None:
    df = pl.Series("col", [1.0, 2.2, 3.33], dtype=dtype).to_frame()

    assert df.write_csv(float_precision=None) == "col\n1.0\n2.2\n3.33\n"
    assert df.write_csv(float_precision=0) == "col\n1\n2\n3\n"
    assert df.write_csv(float_precision=1) == "col\n1.0\n2.2\n3.3\n"
    assert df.write_csv(float_precision=2) == "col\n1.00\n2.20\n3.33\n"
    assert df.write_csv(float_precision=3) == "col\n1.000\n2.200\n3.330\n"


def test_skip_rows_different_field_len() -> None:
    csv = io.StringIO(
        textwrap.dedent(
            """\
        a,b
        1,A
        2,
        3,B
        4,
        """
        )
    )
    for empty_string, missing_value in ((True, ""), (False, None)):
        csv.seek(0)
        assert pl.read_csv(
            csv, skip_rows_after_header=2, missing_utf8_is_empty_string=empty_string
        ).to_dict(as_series=False) == {
            "a": [3, 4],
            "b": ["B", missing_value],
        }


def test_duplicated_columns() -> None:
    csv = textwrap.dedent(
        """a,a
    1,2
    """
    )
    assert pl.read_csv(csv.encode()).columns == ["a", "a_duplicated_0"]
    new = ["c", "d"]
    assert pl.read_csv(csv.encode(), new_columns=new).columns == new


def test_error_message() -> None:
    data = io.StringIO("target,wind,energy,miso\n" "1,2,3,4\n" "1,2,1e5,1\n")
    with pytest.raises(
        ComputeError,
        match=r"could not parse `1e5` as dtype `i64` at column 'energy' \(column number 3\)",
    ):
        pl.read_csv(data, infer_schema_length=1)


def test_csv_categorical_lifetime() -> None:
    # escaped strings do some heap allocates in the builder
    # this tests of the lifetimes remains valid
    csv = textwrap.dedent(
        r"""
    a,b
    "needs_escape",b
    "" ""needs" escape" foo"",b
    "" ""needs" escape" foo"",
    """
    )

    df = pl.read_csv(csv.encode(), dtypes={"a": pl.Categorical, "b": pl.Categorical})
    assert df.dtypes == [pl.Categorical, pl.Categorical]
    assert df.to_dict(as_series=False) == {
        "a": ["needs_escape", ' "needs escape foo', ' "needs escape foo'],
        "b": ["b", "b", None],
    }

    assert (df["a"] == df["b"]).to_list() == [False, False, None]


def test_csv_categorical_categorical_merge() -> None:
    N = 50
    f = io.BytesIO()
    pl.DataFrame({"x": ["A"] * N + ["B"] * N}).write_csv(f)
    f.seek(0)
    assert pl.read_csv(f, dtypes={"x": pl.Categorical}, sample_size=10).unique(
        maintain_order=True
    )["x"].to_list() == ["A", "B"]


def test_batched_csv_reader(foods_file_path: Path) -> None:
    reader = pl.read_csv_batched(foods_file_path, batch_size=4)
    assert isinstance(reader, BatchedCsvReader)

    batches = reader.next_batches(5)
    assert batches is not None
    assert len(batches) == 5
    assert batches[0].to_dict(as_series=False) == {
        "category": ["vegetables", "seafood", "meat", "fruit", "seafood", "meat"],
        "calories": [45, 150, 100, 60, 140, 120],
        "fats_g": [0.5, 5.0, 5.0, 0.0, 5.0, 10.0],
        "sugars_g": [2, 0, 0, 11, 1, 1],
    }
    assert batches[-1].to_dict(as_series=False) == {
        "category": ["fruit", "meat", "vegetables", "fruit"],
        "calories": [130, 100, 30, 50],
        "fats_g": [0.0, 7.0, 0.0, 0.0],
        "sugars_g": [25, 0, 5, 11],
    }
    assert_frame_equal(pl.concat(batches), pl.read_csv(foods_file_path))

    # the final batch of the low-memory variant is different
    reader = pl.read_csv_batched(foods_file_path, batch_size=4, low_memory=True)
    batches = reader.next_batches(5)
    assert len(batches) == 5  # type: ignore[arg-type]

    batches += reader.next_batches(5)  # type: ignore[operator]
    assert_frame_equal(pl.concat(batches), pl.read_csv(foods_file_path))

    reader = pl.read_csv_batched(foods_file_path, batch_size=4, low_memory=True)
    batches = reader.next_batches(10)
    assert_frame_equal(pl.concat(batches), pl.read_csv(foods_file_path))  # type: ignore[arg-type]


def test_batched_csv_reader_empty(io_files_path: Path) -> None:
    empty_csv = io_files_path / "empty.csv"
    with pytest.raises(NoDataError, match="empty CSV"):
        pl.read_csv_batched(source=empty_csv)

    reader = pl.read_csv_batched(source=empty_csv, raise_if_empty=False)
    assert reader.next_batches(1) is None


def test_batched_csv_reader_all_batches(foods_file_path: Path) -> None:
    for new_columns in [None, ["Category", "Calories", "Fats_g", "Sugars_g"]]:
        out = pl.read_csv(foods_file_path, new_columns=new_columns)
        reader = pl.read_csv_batched(
            foods_file_path, new_columns=new_columns, batch_size=4
        )
        batches = reader.next_batches(5)
        batched_dfs = []

        while batches:
            batched_dfs.extend(batches)
            batches = reader.next_batches(5)

        batched_concat_df = pl.concat(batched_dfs, rechunk=True)
        assert_frame_equal(out, batched_concat_df)


def test_batched_csv_reader_no_batches(foods_file_path: Path) -> None:
    reader = pl.read_csv_batched(foods_file_path, batch_size=4)
    batches = reader.next_batches(0)

    assert batches is None


def test_read_csv_batched_invalid_source() -> None:
    with pytest.raises(TypeError):
        pl.read_csv_batched(source=5)  # type: ignore[arg-type]


def test_csv_single_categorical_null() -> None:
    f = io.BytesIO()
    pl.DataFrame(
        {
            "x": ["A"],
            "y": [None],
            "z": ["A"],
        }
    ).write_csv(f)
    f.seek(0)

    df = pl.read_csv(
        f,
        dtypes={"y": pl.Categorical},
    )

    assert df.dtypes == [pl.String, pl.Categorical, pl.String]
    assert df.to_dict(as_series=False) == {"x": ["A"], "y": [None], "z": ["A"]}


def test_csv_quoted_missing() -> None:
    csv = (
        '"col1"|"col2"|"col3"|"col4"\n'
        '"0"|"Free text with a line\nbreak"|"123"|"456"\n'
        '"1"|"Free text without a linebreak"|""|"789"\n'
        '"0"|"Free text with \ntwo \nlinebreaks"|"101112"|"131415"'
    )
    result = pl.read_csv(csv.encode(), separator="|", dtypes={"col3": pl.Int32})
    expected = pl.DataFrame(
        {
            "col1": [0, 1, 0],
            "col2": [
                "Free text with a line\nbreak",
                "Free text without a linebreak",
                "Free text with \ntwo \nlinebreaks",
            ],
            "col3": [123, None, 101112],
            "col4": [456, 789, 131415],
        },
        schema_overrides={"col3": pl.Int32},
    )
    assert_frame_equal(result, expected)


def test_csv_write_tz_aware() -> None:
    df = pl.DataFrame({"times": datetime(2021, 1, 1)}).with_columns(
        pl.col("times")
        .dt.replace_time_zone("UTC")
        .dt.convert_time_zone("Europe/Zurich")
    )
    assert df.write_csv() == "times\n2021-01-01T01:00:00.000000+0100\n"


def test_csv_statistics_offset() -> None:
    # this would fail if the statistics sample did not also sample
    # from the end of the file
    # the lines at the end have larger rows as the numbers increase
    N = 5_000
    csv = "\n".join(str(x) for x in range(N))
    assert pl.read_csv(io.StringIO(csv), n_rows=N).height == 4999


@pytest.mark.write_disk()
def test_csv_scan_categorical(tmp_path: Path) -> None:
    tmp_path.mkdir(exist_ok=True)

    N = 5_000
    df = pl.DataFrame({"x": ["A"] * N})

    file_path = tmp_path / "test_csv_scan_categorical.csv"
    df.write_csv(file_path)
    result = pl.scan_csv(file_path, dtypes={"x": pl.Categorical}).collect()

    assert result["x"].dtype == pl.Categorical


@pytest.mark.write_disk()
def test_csv_scan_new_columns_less_than_original_columns(tmp_path: Path) -> None:
    tmp_path.mkdir(exist_ok=True)

    df = pl.DataFrame({"x": ["A"], "y": ["A"], "z": "A"})

    file_path = tmp_path / "test_csv_scan_new_columns.csv"
    df.write_csv(file_path)
    result = pl.scan_csv(file_path, new_columns=["x_new", "y_new"]).collect()

    assert result.columns == ["x_new", "y_new", "z"]


def test_read_csv_chunked() -> None:
    """Check that row count is properly functioning."""
    N = 10_000
    csv = "1\n" * N
    df = pl.read_csv(io.StringIO(csv), row_index_name="count")

    # The next value should always be higher if monotonically increasing.
    assert df.filter(pl.col("count") < pl.col("count").shift(1)).is_empty()


def test_read_empty_csv(io_files_path: Path) -> None:
    with pytest.raises(NoDataError) as err:
        pl.read_csv(io_files_path / "empty.csv")
    assert "empty CSV" in str(err.value)

    df = pl.read_csv(io_files_path / "empty.csv", raise_if_empty=False)
    assert_frame_equal(df, pl.DataFrame())

    with pytest.raises(pa.ArrowInvalid) as err:
        pl.read_csv(io_files_path / "empty.csv", use_pyarrow=True)
    assert "Empty CSV" in str(err.value)

    df = pl.read_csv(
        io_files_path / "empty.csv", raise_if_empty=False, use_pyarrow=True
    )
    assert_frame_equal(df, pl.DataFrame())


@pytest.mark.slow()
def test_read_web_file() -> None:
    url = "https://raw.githubusercontent.com/pola-rs/polars/main/examples/datasets/foods1.csv"
    df = pl.read_csv(url)
    assert df.shape == (27, 4)


@pytest.mark.slow()
def test_csv_multiline_splits() -> None:
    # create a very unlikely csv file with many multilines in a
    # single field (e.g. 5000). polars must reject multi-threading here
    # as it cannot find proper file chunks without sequentially parsing.

    np.random.seed(0)
    f = io.BytesIO()

    def some_multiline_str(n: int) -> str:
        strs = []
        strs.append('"')
        # sample between 0 and 5 so that it is likely
        # the multiline field also go 3 separators.
        for length in np.random.randint(0, 5, n):
            strs.append(f"{'xx,' * length}")

        strs.append('"')
        return "\n".join(strs)

    for _ in range(4):
        f.write(f"field1,field2,{some_multiline_str(5000)}\n".encode())

    f.seek(0)
    assert pl.read_csv(f, has_header=False).shape == (4, 3)


def test_read_csv_n_rows_outside_heuristic() -> None:
    # create a fringe case csv file that breaks the heuristic determining how much of
    # the file to read, and ensure n_rows is still adhered to

    f = io.StringIO()

    f.write(",,,?????????\n" * 1000)
    f.write("?????????????????????????????????????????????????,,,\n")
    f.write(",,,?????????\n" * 1048)

    f.seek(0)
    assert pl.read_csv(f, n_rows=2048, has_header=False).shape == (2048, 4)


def test_read_csv_comments_on_top_with_schema_11667() -> None:
    csv = """
# This is a comment
A,B
1,Hello
2,World
""".strip()

    schema = {
        "A": pl.Int32(),
        "B": pl.Utf8(),
    }

    df = pl.read_csv(io.StringIO(csv), comment_prefix="#", schema=schema)
    assert len(df) == 2
    assert df.schema == schema


def test_write_csv_stdout_stderr(capsys: pytest.CaptureFixture[str]) -> None:
    # The capsys fixture allows pytest to access stdout/stderr. See
    # https://docs.pytest.org/en/7.1.x/how-to/capture-stdout-stderr.html
    df = pl.DataFrame(
        {
            "numbers": [1, 2, 3],
            "strings": ["test", "csv", "stdout"],
            "dates": [date(2023, 1, 1), date(2023, 1, 2), date(2023, 1, 3)],
        }
    )

    # pytest hijacks sys.stdout and changes its type, which causes mypy failure
    df.write_csv(sys.stdout)
    captured = capsys.readouterr()
    assert captured.out == (
        "numbers,strings,dates\n"
        "1,test,2023-01-01\n"
        "2,csv,2023-01-02\n"
        "3,stdout,2023-01-03\n"
    )

    df.write_csv(sys.stderr)
    captured = capsys.readouterr()
    assert captured.err == (
        "numbers,strings,dates\n"
        "1,test,2023-01-01\n"
        "2,csv,2023-01-02\n"
        "3,stdout,2023-01-03\n"
    )


def test_csv_9929() -> None:
    df = pl.DataFrame({"nrs": [1, 2, 3]})
    f = io.BytesIO()
    df.write_csv(f)
    f.seek(0)
    with pytest.raises(pl.NoDataError):
        pl.read_csv(f, skip_rows=10**6)


def test_csv_quote_styles() -> None:
    class TemporalFormats(TypedDict):
        datetime_format: str
        time_format: str

    temporal_formats: TemporalFormats = {
        "datetime_format": "%Y-%m-%dT%H:%M:%S",
        "time_format": "%H:%M:%S",
    }

    dtm = datetime(2077, 7, 5, 3, 1, 0)
    dt = dtm.date()
    tm = dtm.time()

    df = pl.DataFrame(
        {
            "float": [1.0, 2.0, None],
            "string": ["a", "a,bc", '"hello'],
            "int": [1, 2, 3],
            "bool": [True, False, None],
            "date": [dt, None, dt],
            "datetime": [None, dtm, dtm],
            "time": [tm, tm, None],
        }
    )

    assert df.write_csv(quote_style="always", **temporal_formats) == (
        '"float","string","int","bool","date","datetime","time"\n'
        '"1.0","a","1","true","2077-07-05","","03:01:00"\n'
        '"2.0","a,bc","2","false","","2077-07-05T03:01:00","03:01:00"\n'
        '"","""hello","3","","2077-07-05","2077-07-05T03:01:00",""\n'
    )
    assert df.write_csv(quote_style="necessary", **temporal_formats) == (
        "float,string,int,bool,date,datetime,time\n"
        "1.0,a,1,true,2077-07-05,,03:01:00\n"
        '2.0,"a,bc",2,false,,2077-07-05T03:01:00,03:01:00\n'
        ',"""hello",3,,2077-07-05,2077-07-05T03:01:00,\n'
    )
    assert df.write_csv(quote_style="never", **temporal_formats) == (
        "float,string,int,bool,date,datetime,time\n"
        "1.0,a,1,true,2077-07-05,,03:01:00\n"
        "2.0,a,bc,2,false,,2077-07-05T03:01:00,03:01:00\n"
        ',"hello,3,,2077-07-05,2077-07-05T03:01:00,\n'
    )
    assert df.write_csv(
        quote_style="non_numeric", quote_char="8", **temporal_formats
    ) == (
        "8float8,8string8,8int8,8bool8,8date8,8datetime8,8time8\n"
        "1.0,8a8,1,8true8,82077-07-058,,803:01:008\n"
        "2.0,8a,bc8,2,8false8,,82077-07-05T03:01:008,803:01:008\n"
        ',8"hello8,3,,82077-07-058,82077-07-05T03:01:008,\n'
    )


def test_ignore_errors_casting_dtypes() -> None:
    csv = """inventory
10

400
90
"""

    assert pl.read_csv(
        source=io.StringIO(csv),
        dtypes={"inventory": pl.Int8},
        ignore_errors=True,
    ).to_dict(as_series=False) == {"inventory": [10, None, None, 90]}

    with pytest.raises(pl.ComputeError):
        pl.read_csv(
            source=io.StringIO(csv),
            dtypes={"inventory": pl.Int8},
            ignore_errors=False,
        )


def test_ignore_errors_date_parser() -> None:
    data_invalid_date = "int,float,date\n3,3.4,X"
    with pytest.raises(pl.ComputeError):
        pl.read_csv(
            source=io.StringIO(data_invalid_date),
            dtypes={"date": pl.Date},
            ignore_errors=False,
        )


def test_csv_ragged_lines() -> None:
    expected = {"column_1": ["A", "B", "C"]}
    assert (
        pl.read_csv(
            io.StringIO("A\nB,ragged\nC"), has_header=False, truncate_ragged_lines=True
        ).to_dict(as_series=False)
        == expected
    )
    assert (
        pl.read_csv(
            io.StringIO("A\nB\nC,ragged"), has_header=False, truncate_ragged_lines=True
        ).to_dict(as_series=False)
        == expected
    )

    for s in ["A\nB,ragged\nC", "A\nB\nC,ragged"]:
        with pytest.raises(pl.ComputeError, match=r"found more fields than defined"):
            pl.read_csv(io.StringIO(s), has_header=False, truncate_ragged_lines=False)
        with pytest.raises(pl.ComputeError, match=r"found more fields than defined"):
            pl.read_csv(io.StringIO(s), has_header=False, truncate_ragged_lines=False)


def test_provide_schema() -> None:
    # can be used to overload schema with ragged csv files
    assert pl.read_csv(
        io.StringIO("A\nB,ragged\nC"),
        has_header=False,
        schema={"A": pl.String, "B": pl.String, "C": pl.String},
    ).to_dict(as_series=False) == {
        "A": ["A", "B", "C"],
        "B": [None, "ragged", None],
        "C": [None, None, None],
    }


def test_custom_writable_object() -> None:
    df = pl.DataFrame({"a": [10, 20, 30], "b": ["x", "y", "z"]})

    class CustomBuffer:
        writes: list[bytes]

        def __init__(self) -> None:
            self.writes = []

        def write(self, data: bytes) -> int:
            self.writes.append(data)
            return len(data)

    buf = CustomBuffer()
    df.write_csv(buf)  # type: ignore[call-overload]

    assert b"".join(buf.writes) == b"a,b\n10,x\n20,y\n30,z\n"


@pytest.mark.parametrize(
    ("csv", "expected"),
    [
        (b"a,b\n1,2\n1,2\n", pl.DataFrame({"a": [1, 1], "b": [2, 2]})),
        (b"a,b\n1,2\n1,2", pl.DataFrame({"a": [1, 1], "b": [2, 2]})),
        (b"a\n1\n1\n", pl.DataFrame({"a": [1, 1]})),
        (b"a\n1\n1", pl.DataFrame({"a": [1, 1]})),
    ],
    ids=[
        "multiple columns, ends with LF",
        "multiple columns, ends with non-LF",
        "single column, ends with LF",
        "single column, ends with non-LF",
    ],
)
def test_read_filelike_object_12266(csv: bytes, expected: pl.DataFrame) -> None:
    buf = io.BufferedReader(io.BytesIO(csv))  # type: ignore[arg-type]
    df = pl.read_csv(buf)
    assert_frame_equal(df, expected)


def test_read_filelike_object_12404() -> None:
    expected = pl.DataFrame({"a": [1, 1], "b": [2, 2]})
    csv = expected.write_csv(line_terminator=";").encode()
    buf = io.BufferedReader(io.BytesIO(csv))  # type: ignore[arg-type]
    df = pl.read_csv(buf, eol_char=";")
    assert_frame_equal(df, expected)


def test_write_csv_bom() -> None:
    df = pl.DataFrame({"a": [1, 2, 3], "b": [1, 2, 3]})
    f = io.BytesIO()
    df.write_csv(f, include_bom=True)
    f.seek(0)
    assert f.read() == b"\xef\xbb\xbfa,b\n1,1\n2,2\n3,3\n"


def test_write_csv_batch_size_zero() -> None:
    df = pl.DataFrame({"a": [1, 2, 3], "b": [1, 2, 3]})
    f = io.BytesIO()
    with pytest.raises(ValueError, match="invalid zero value"):
        df.write_csv(f, batch_size=0)


def test_empty_csv_no_raise() -> None:
    assert pl.read_csv(io.StringIO(), raise_if_empty=False, has_header=False).shape == (
        0,
        0,
    )


def test_csv_no_new_line_last() -> None:
    csv = io.StringIO("a b\n" "1 1\n" "2 2\n" "3 2.1")
    assert pl.read_csv(csv, separator=" ").to_dict(as_series=False) == {
        "a": [1, 2, 3],
        "b": [1.0, 2.0, 2.1],
    }


def test_invalid_csv_raise() -> None:
    with pytest.raises(pl.ComputeError):
        pl.read_csv(
            b"""
    "WellCompletionCWI","FacilityID","ProductionMonth","ReportedHoursProdInj","ProdAccountingProductType","ReportedVolume","VolumetricActivityType"
    "SK0000608V001","SK BT B1H3780","202001","","GAS","1.700","PROD"
    "SK0127960V000","SK BT 0018977","202001","","GAS","45.500","PROD"
    "SK0127960V000","SK BT 0018977","
    """.strip()
        )


@pytest.mark.write_disk()
def test_partial_read_compressed_file(tmp_path: Path) -> None:
    df = pl.DataFrame(
        {"idx": range(1_000), "dt": date(2025, 12, 31), "txt": "hello world"}
    )
    tmp_path.mkdir(exist_ok=True)
    file_path = tmp_path / "large.csv.gz"
    bytes_io = io.BytesIO()
    df.write_csv(bytes_io)
    bytes_io.seek(0)
    with gzip.open(file_path, mode="wb") as f:
        f.write(bytes_io.getvalue())
    df = pl.read_csv(
        file_path, skip_rows=40, has_header=False, skip_rows_after_header=20, n_rows=30
    )
    assert df.shape == (30, 3)


def test_read_csv_invalid_dtypes() -> None:
    csv = textwrap.dedent(
        """\
        a,b
        1,foo
        2,bar
        3,baz
        """
    )
    f = io.StringIO(csv)
    with pytest.raises(TypeError, match="`dtypes` should be of type list or dict"):
        pl.read_csv(f, dtypes={pl.Int64, pl.String})  # type: ignore[arg-type]


@pytest.mark.parametrize("columns", [["b"], "b"])
def test_read_csv_single_column(columns: list[str] | str) -> None:
    csv = textwrap.dedent(
        """\
        a,b,c
        1,2,3
        4,5,6
        """
    )
    f = io.StringIO(csv)
    df = pl.read_csv(f, columns=columns)
    expected = pl.DataFrame({"b": [2, 5]})
    assert_frame_equal(df, expected)


def test_csv_invalid_escape_utf8_14960() -> None:
    with pytest.raises(pl.ComputeError, match=r"field is not properly escaped"):
        pl.read_csv('col1\n""•'.encode())


<<<<<<< HEAD
@pytest.mark.slow()
@pytest.mark.write_disk()
def test_read_csv_only_loads_selected_columns(
    memory_usage_without_pyarrow: MemoryUsage,
    tmp_path: Path,
) -> None:
    """Only requested columns are loaded by ``read_csv()``."""
    tmp_path.mkdir(exist_ok=True)

    # Each column will be about 8MB of RAM
    series = pl.arange(0, 1_000_000, dtype=pl.Int64, eager=True)

    file_path = tmp_path / "multicolumn.csv"
    df = pl.DataFrame(
        {
            "a": series,
            "b": series,
        }
    )
    df.write_csv(file_path)
    del df, series

    memory_usage_without_pyarrow.reset_tracking()

    # Only load one column:
    df = pl.read_csv(str(file_path), columns=["b"], rechunk=False)
    del df
    # Only one column's worth of memory should be used; 2 columns would be
    # 16_000_000 at least, but there's some overhead.
    assert 8_000_000 < memory_usage_without_pyarrow.get_peak() < 13_000_000

    # Globs use a different code path for reading
    memory_usage_without_pyarrow.reset_tracking()
    df = pl.read_csv(str(tmp_path / "*.csv"), columns=["b"], rechunk=False)
    del df
    # Only one column's worth of memory should be used; 2 columns would be
    # 16_000_000 at least, but there's some overhead.
    assert 8_000_000 < memory_usage_without_pyarrow.get_peak() < 13_000_000

    # read_csv_batched() test:
    memory_usage_without_pyarrow.reset_tracking()
    result: list[pl.DataFrame] = []
    batched = pl.read_csv_batched(
        str(file_path),
        columns=["b"],
        rechunk=False,
        n_threads=1,
        low_memory=True,
        batch_size=10_000,
    )
    while sum(df.height for df in result) < 1_000_000:
        next_batch = batched.next_batches(1)
        if next_batch is None:
            break
        result += next_batch
    del result
    assert 8_000_000 < memory_usage_without_pyarrow.get_peak() < 13_000_000
=======
def test_csv_escape_cf_15349() -> None:
    f = io.BytesIO()
    df = pl.DataFrame({"test": ["normal", "with\rcr"]})
    df.write_csv(f)
    f.seek(0)
    assert f.read() == b'test\nnormal\n"with\rcr"\n'
>>>>>>> b0ece1e9
<|MERGE_RESOLUTION|>--- conflicted
+++ resolved
@@ -1972,7 +1972,6 @@
         pl.read_csv('col1\n""•'.encode())
 
 
-<<<<<<< HEAD
 @pytest.mark.slow()
 @pytest.mark.write_disk()
 def test_read_csv_only_loads_selected_columns(
@@ -2030,11 +2029,11 @@
         result += next_batch
     del result
     assert 8_000_000 < memory_usage_without_pyarrow.get_peak() < 13_000_000
-=======
+
+
 def test_csv_escape_cf_15349() -> None:
     f = io.BytesIO()
     df = pl.DataFrame({"test": ["normal", "with\rcr"]})
     df.write_csv(f)
     f.seek(0)
-    assert f.read() == b'test\nnormal\n"with\rcr"\n'
->>>>>>> b0ece1e9
+    assert f.read() == b'test\nnormal\n"with\rcr"\n'