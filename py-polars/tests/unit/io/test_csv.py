--- conflicted
+++ resolved
@@ -1670,17 +1670,16 @@
     assert_frame_equal(df, expected)
 
 
-<<<<<<< HEAD
 def test_write_csv_bom() -> None:
     df = pl.DataFrame({"a": [1, 2, 3], "b": [1, 2, 3]})
     f = io.BytesIO()
     df.write_csv(f, include_bom=True)
     f.seek(0)
     assert f.read() == b"\xef\xbb\xbfa,b\n1,1\n2,2\n3,3\n"
-=======
+
+
 def test_empty_csv_no_raise() -> None:
     assert pl.read_csv(io.StringIO(), raise_if_empty=False, has_header=False).shape == (
         0,
         0,
-    )
->>>>>>> f617d801
+    )