from __future__ import annotations

import gzip
import io
import json
import typing
import zlib
from collections import OrderedDict
from decimal import Decimal as D
from io import BytesIO
from typing import TYPE_CHECKING

import zstandard

if TYPE_CHECKING:
    from pathlib import Path

import pytest

import polars as pl
from polars.testing import assert_frame_equal


def test_write_json() -> None:
    df = pl.DataFrame({"a": [1, 2, 3], "b": ["a", "b", None]})
    out = df.write_json()
    assert out == '[{"a":1,"b":"a"},{"a":2,"b":"b"},{"a":3,"b":null}]'

    # Test round trip
    f = io.BytesIO()
    f.write(out.encode())
    f.seek(0)
    result = pl.read_json(f)
    assert_frame_equal(result, df)


def test_write_json_categoricals() -> None:
    data = {"column": ["test1", "test2", "test3", "test4"]}
    df = pl.DataFrame(data).with_columns(pl.col("column").cast(pl.Categorical))
    expected = (
        '[{"column":"test1"},{"column":"test2"},{"column":"test3"},{"column":"test4"}]'
    )
    assert df.write_json() == expected


def test_write_json_duration() -> None:
    df = pl.DataFrame(
        {
            "a": pl.Series(
                [91762939, 91762890, 6020836], dtype=pl.Duration(time_unit="ms")
            )
        }
    )

    # we don't guarantee a format, just round-circling
    value = df.write_json()
    expected = '[{"a":"PT91762.939S"},{"a":"PT91762.89S"},{"a":"PT6020.836S"}]'
    assert value == expected


def test_write_json_decimal() -> None:
    df = pl.DataFrame({"a": pl.Series([D("1.00"), D("2.00"), None])})

    # we don't guarantee a format, just round-circling
    value = df.write_json()
    assert value == """[{"a":"1.00"},{"a":"2.00"},{"a":null}]"""


def test_json_infer_schema_length_11148() -> None:
    response = [{"col1": 1}] * 2 + [{"col1": 1, "col2": 2}] * 1
    result = pl.read_json(json.dumps(response).encode(), infer_schema_length=2)
    with pytest.raises(AssertionError):
        assert set(result.columns) == {"col1", "col2"}

    response = [{"col1": 1}] * 2 + [{"col1": 1, "col2": 2}] * 1
    result = pl.read_json(json.dumps(response).encode(), infer_schema_length=3)
    assert set(result.columns) == {"col1", "col2"}


def test_to_from_buffer_arraywise_schema() -> None:
    buf = io.StringIO(
        """
    [
        {"a": 5, "b": "foo", "c": null},
        {"a": 11.4, "b": null, "c": true, "d": 8},
        {"a": -25.8, "b": "bar", "c": false}
    ]"""
    )

    read_df = pl.read_json(buf, schema={"b": pl.String, "e": pl.Int16})

    assert_frame_equal(
        read_df,
        pl.DataFrame(
            {
                "b": pl.Series(["foo", None, "bar"], dtype=pl.String),
                "e": pl.Series([None, None, None], dtype=pl.Int16),
            }
        ),
    )


def test_to_from_buffer_arraywise_schema_override() -> None:
    buf = io.StringIO(
        """
    [
        {"a": 5, "b": "foo", "c": null},
        {"a": 11.4, "b": null, "c": true, "d": 8},
        {"a": -25.8, "b": "bar", "c": false}
    ]"""
    )

    read_df = pl.read_json(buf, schema_overrides={"c": pl.Int64, "d": pl.Float64})

    assert_frame_equal(
        read_df,
        pl.DataFrame(
            {
                "a": pl.Series([5, 11.4, -25.8], dtype=pl.Float64),
                "b": pl.Series(["foo", None, "bar"], dtype=pl.String),
                "c": pl.Series([None, 1, 0], dtype=pl.Int64),
                "d": pl.Series([None, 8, None], dtype=pl.Float64),
            }
        ),
        check_column_order=False,
    )


def test_write_ndjson() -> None:
    df = pl.DataFrame({"a": [1, 2, 3], "b": ["a", "b", None]})
    out = df.write_ndjson()
    assert out == '{"a":1,"b":"a"}\n{"a":2,"b":"b"}\n{"a":3,"b":null}\n'

    # Test round trip
    f = io.BytesIO()
    f.write(out.encode())
    f.seek(0)
    result = pl.read_ndjson(f)
    assert_frame_equal(result, df)


def test_write_ndjson_with_trailing_newline() -> None:
    input = """{"Column1":"Value1"}\n"""
    df = pl.read_ndjson(io.StringIO(input))

    expected = pl.DataFrame({"Column1": ["Value1"]})
    assert_frame_equal(df, expected)


def test_read_ndjson_empty_array() -> None:
    assert pl.read_ndjson(io.StringIO("""{"foo": {"bar": []}}""")).to_dict(
        as_series=False
    ) == {"foo": [{"bar": []}]}


def test_ndjson_nested_null() -> None:
    json_payload = """{"foo":{"bar":[{}]}}"""
    df = pl.read_ndjson(io.StringIO(json_payload))

    # 'bar' represents an empty list of structs; check the schema is correct (eg: picks
    # up that it IS a list of structs), but confirm that list is empty (ref: #11301)
    # We don't support empty structs yet. So Null is closest.
    assert df.schema == {
        "foo": pl.Struct([pl.Field("bar", pl.List(pl.Struct({"": pl.Null})))])
    }
    assert df.to_dict(as_series=False) == {"foo": [{"bar": []}]}


def test_ndjson_nested_string_int() -> None:
    ndjson = """{"Accumulables":[{"Value":32395888},{"Value":"539454"}]}"""
    assert pl.read_ndjson(io.StringIO(ndjson)).to_dict(as_series=False) == {
        "Accumulables": [[{"Value": "32395888"}, {"Value": "539454"}]]
    }


def test_json_supertype_infer() -> None:
    json_string = """[
{"c":[{"b": [], "a": "1"}]},
{"c":[{"b":[]}]},
{"c":[{"b":["1"], "a": "1"}]}]
"""
    python_infer = pl.from_records(json.loads(json_string))
    polars_infer = pl.read_json(io.StringIO(json_string))
    assert_frame_equal(python_infer, polars_infer)


def test_ndjson_sliced_list_serialization() -> None:
    data = {"col1": [0, 2], "col2": [[3, 4, 5], [6, 7, 8]]}
    df = pl.DataFrame(data)
    f = io.BytesIO()
    sliced_df = df[1, :]
    sliced_df.write_ndjson(f)
    assert f.getvalue() == b'{"col1":2,"col2":[6,7,8]}\n'


def test_json_deserialize_9687() -> None:
    response = {
        "volume": [0.0, 0.0, 0.0],
        "open": [1263.0, 1263.0, 1263.0],
        "close": [1263.0, 1263.0, 1263.0],
        "high": [1263.0, 1263.0, 1263.0],
        "low": [1263.0, 1263.0, 1263.0],
    }

    result = pl.read_json(json.dumps(response).encode())

    assert result.to_dict(as_series=False) == {k: [v] for k, v in response.items()}


def test_ndjson_ignore_errors() -> None:
    # this schema is inconsistent as "value" is string and object
    jsonl = r"""{"Type":"insert","Key":[1],"SeqNo":1,"Timestamp":1,"Fields":[{"Name":"added_id","Value":2},{"Name":"body","Value":{"a": 1}}]}
    {"Type":"insert","Key":[1],"SeqNo":1,"Timestamp":1,"Fields":[{"Name":"added_id","Value":2},{"Name":"body","Value":{"a": 1}}]}"""

    buf = io.BytesIO(jsonl.encode())

    # check if we can replace with nulls
    assert pl.read_ndjson(buf, ignore_errors=True).to_dict(as_series=False) == {
        "Type": ["insert", "insert"],
        "Key": [[1], [1]],
        "SeqNo": [1, 1],
        "Timestamp": [1, 1],
        "Fields": [
            [{"Name": "added_id", "Value": "2"}, {"Name": "body", "Value": None}],
            [{"Name": "added_id", "Value": "2"}, {"Name": "body", "Value": None}],
        ],
    }

    schema = {
        "Fields": pl.List(
            pl.Struct([pl.Field("Name", pl.String), pl.Field("Value", pl.Int64)])
        )
    }
    # schema argument only parses Fields
    assert pl.read_ndjson(buf, schema=schema, ignore_errors=True).to_dict(
        as_series=False
    ) == {
        "Fields": [
            [{"Name": "added_id", "Value": 2}, {"Name": "body", "Value": None}],
            [{"Name": "added_id", "Value": 2}, {"Name": "body", "Value": None}],
        ]
    }

    # schema_overrides argument does schema inference, but overrides Fields
    result = pl.read_ndjson(buf, schema_overrides=schema, ignore_errors=True)
    expected = {
        "Type": ["insert", "insert"],
        "Key": [[1], [1]],
        "SeqNo": [1, 1],
        "Timestamp": [1, 1],
        "Fields": [
            [{"Name": "added_id", "Value": 2}, {"Name": "body", "Value": None}],
            [{"Name": "added_id", "Value": 2}, {"Name": "body", "Value": None}],
        ],
    }
    assert result.to_dict(as_series=False) == expected


def test_json_null_infer() -> None:
    json = BytesIO(
        bytes(
            """
    [
      {
        "a": 1,
        "b": null
      }
    ]
    """,
            "UTF-8",
        )
    )

    assert pl.read_json(json).schema == OrderedDict({"a": pl.Int64, "b": pl.Null})


def test_ndjson_null_buffer() -> None:
    data = io.BytesIO(
        b"""\
    {"id": 1, "zero_column": 0, "empty_array_column": [], "empty_object_column": {}, "null_column": null}
    {"id": 2, "zero_column": 0, "empty_array_column": [], "empty_object_column": {}, "null_column": null}
    {"id": 3, "zero_column": 0, "empty_array_column": [], "empty_object_column": {}, "null_column": null}
    {"id": 4, "zero_column": 0, "empty_array_column": [], "empty_object_column": {}, "null_column": null}
    """
    )

    assert pl.read_ndjson(data).schema == OrderedDict(
        [
            ("id", pl.Int64),
            ("zero_column", pl.Int64),
            ("empty_array_column", pl.List(pl.Null)),
            ("empty_object_column", pl.Struct([pl.Field("", pl.Null)])),
            ("null_column", pl.Null),
        ]
    )


def test_ndjson_null_inference_13183() -> None:
    assert pl.read_ndjson(
        b"""
    {"map": "a", "start_time": 0.795, "end_time": 1.495}
    {"map": "a", "start_time": 1.6239999999999999, "end_time": 2.0540000000000003}
    {"map": "c", "start_time": 2.184, "end_time": 2.645}
    {"map": "a", "start_time": null, "end_time": null}
    """.strip()
    ).to_dict(as_series=False) == {
        "map": ["a", "a", "c", "a"],
        "start_time": [0.795, 1.6239999999999999, 2.184, None],
        "end_time": [1.495, 2.0540000000000003, 2.645, None],
    }


@pytest.mark.write_disk
@typing.no_type_check
def test_json_wrong_input_handle_textio(tmp_path: Path) -> None:
    # this shouldn't be passed, but still we test if we can handle it gracefully
    df = pl.DataFrame(
        {
            "x": [1, 2, 3],
            "y": ["a", "b", "c"],
        }
    )
    file_path = tmp_path / "test.ndjson"
    df.write_ndjson(file_path)
    with open(file_path) as f:  # noqa: PTH123
        assert_frame_equal(pl.read_ndjson(f), df)


def test_json_normalize() -> None:
    data = [
        {"id": 1, "name": {"first": "Coleen", "last": "Volk"}},
        {"name": {"given": "Mark", "family": "Regner"}},
        {"id": 2, "name": "Faye Raker"},
    ]

    assert pl.json_normalize(data, max_level=0).to_dict(as_series=False) == {
        "id": [1, None, 2],
        "name": [
            '{"first": "Coleen", "last": "Volk"}',
            '{"given": "Mark", "family": "Regner"}',
            "Faye Raker",
        ],
    }

    assert pl.json_normalize(data, max_level=1).to_dict(as_series=False) == {
        "id": [1, None, 2],
        "name.first": ["Coleen", None, None],
        "name.last": ["Volk", None, None],
        "name.given": [None, "Mark", None],
        "name.family": [None, "Regner", None],
        "name": [None, None, "Faye Raker"],
    }

    data = [
        {
            "id": 1,
            "name": "Cole Volk",
            "fitness": {"height": 130, "weight": 60},
        },
        {"name": "Mark Reg", "fitness": {"height": 130, "weight": 60}},
        {
            "id": 2,
            "name": "Faye Raker",
            "fitness": {"height": 130, "weight": 60},
        },
    ]
    assert pl.json_normalize(data, max_level=0).to_dict(as_series=False) == {
        "id": [1, None, 2],
        "name": ["Cole Volk", "Mark Reg", "Faye Raker"],
        "fitness": [
            '{"height": 130, "weight": 60}',
            '{"height": 130, "weight": 60}',
            '{"height": 130, "weight": 60}',
        ],
    }
    assert pl.json_normalize(data, max_level=1).to_dict(as_series=False) == {
        "id": [1, None, 2],
        "name": ["Cole Volk", "Mark Reg", "Faye Raker"],
        "fitness.height": [130, 130, 130],
        "fitness.weight": [60, 60, 60],
    }


def test_empty_json() -> None:
    df = pl.read_json(io.StringIO("{}"))
    assert df.shape == (0, 0)
    assert isinstance(df, pl.DataFrame)

    df = pl.read_json(b'{"j":{}}')
    assert df.dtypes == [pl.Struct([])]
    assert df.shape == (0, 1)


def test_empty_list_json() -> None:
    df = pl.read_json(io.StringIO("[]"))
    assert df.shape == (0, 0)
    assert isinstance(df, pl.DataFrame)

    df = pl.read_json(b"[]")
    assert df.shape == (0, 0)
<<<<<<< HEAD
    assert isinstance(df, pl.DataFrame)


def test_compressed_json() -> None:
    # shared setup
    json_obj = [
        {"id": 1, "name": "Alice", "trusted": True},
        {"id": 2, "name": "Bob", "trusted": True},
        {"id": 3, "name": "Carol", "trusted": False},
    ]
    expected = pl.DataFrame(json_obj, orient="row")
    json_bytes = json.dumps(json_obj).encode()

    # gzip
    compressed_bytes = gzip.compress(json_bytes)
    out = pl.read_json(compressed_bytes)
    assert_frame_equal(out, expected)

    # zlib
    compressed_bytes = zlib.compress(json_bytes)
    out = pl.read_json(compressed_bytes)
    assert_frame_equal(out, expected)

    # zstd
    compressed_bytes = zstandard.compress(json_bytes)
    out = pl.read_json(compressed_bytes)
    assert_frame_equal(out, expected)

    # no compression
    uncompressed = io.BytesIO(json_bytes)
    out = pl.read_json(uncompressed)
    assert_frame_equal(out, expected)
=======
    assert isinstance(df, pl.DataFrame)
>>>>>>> ba1240b0
<|MERGE_RESOLUTION|>--- conflicted
+++ resolved
@@ -398,7 +398,10 @@
 
     df = pl.read_json(b"[]")
     assert df.shape == (0, 0)
-<<<<<<< HEAD
+    assert isinstance(df, pl.DataFrame)
+
+    df = pl.read_json(b"[]")
+    assert df.shape == (0, 0)
     assert isinstance(df, pl.DataFrame)
 
 
@@ -430,7 +433,4 @@
     # no compression
     uncompressed = io.BytesIO(json_bytes)
     out = pl.read_json(uncompressed)
-    assert_frame_equal(out, expected)
-=======
-    assert isinstance(df, pl.DataFrame)
->>>>>>> ba1240b0
+    assert_frame_equal(out, expected)