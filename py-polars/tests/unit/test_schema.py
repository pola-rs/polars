--- conflicted
+++ resolved
@@ -643,7 +643,6 @@
     assert lf.schema == OrderedDict([("a", pl.UInt32)])
 
 
-<<<<<<< HEAD
 @pytest.mark.parametrize(
     ("in_dtype", "out_dtype"),
     [
@@ -669,7 +668,8 @@
     )
 
     assert lf.schema == OrderedDict([("a", out_dtype)])
-=======
+
+
 def test_struct_alias_prune_15401() -> None:
     df = pl.DataFrame({"a": []}, schema={"a": pl.Struct({"b": pl.Int8})})
     assert df.select(pl.col("a").alias("c").struct.field("b")).columns == ["b"]
@@ -709,5 +709,4 @@
     left = 0
     right = 1000
     in_x = (left < center.struct.field("x")) & (center.struct.field("x") <= right)
-    assert df.lazy().filter(in_x).collect().shape == (1, 2)
->>>>>>> dcee934b
+    assert df.lazy().filter(in_x).collect().shape == (1, 2)