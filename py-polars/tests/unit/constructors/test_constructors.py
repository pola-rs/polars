from __future__ import annotations

from collections import OrderedDict, namedtuple
from datetime import date, datetime, time, timedelta, timezone
from decimal import Decimal
from random import shuffle
from typing import TYPE_CHECKING, Any, List, Literal, NamedTuple

import numpy as np
import pandas as pd
import pyarrow as pa
import pytest
from packaging.version import parse as parse_version
from pydantic import BaseModel, Field, TypeAdapter

import polars as pl
from polars._utils.construction.utils import try_get_type_hints
from polars.datatypes import numpy_char_code_to_dtype
from polars.dependencies import dataclasses, pydantic
from polars.exceptions import ShapeError
from polars.testing import assert_frame_equal, assert_series_equal

if TYPE_CHECKING:
    from collections.abc import Callable

    from zoneinfo import ZoneInfo

    from polars._typing import PolarsDataType

else:
    from polars._utils.convert import string_to_zoneinfo as ZoneInfo


# -----------------------------------------------------------------------------------
# nested dataclasses, models, namedtuple classes (can't be defined inside test func)
# -----------------------------------------------------------------------------------
@dataclasses.dataclass
class _TestBazDC:
    d: datetime
    e: float
    f: str


@dataclasses.dataclass
class _TestBarDC:
    a: str
    b: int
    c: _TestBazDC


@dataclasses.dataclass
class _TestFooDC:
    x: int
    y: _TestBarDC


class _TestBazPD(pydantic.BaseModel):
    d: datetime
    e: float
    f: str


class _TestBarPD(pydantic.BaseModel):
    a: str
    b: int
    c: _TestBazPD


class _TestFooPD(pydantic.BaseModel):
    x: int
    y: _TestBarPD


class _TestBazNT(NamedTuple):
    d: datetime
    e: float
    f: str


class _TestBarNT(NamedTuple):
    a: str
    b: int
    c: _TestBazNT


class _TestFooNT(NamedTuple):
    x: int
    y: _TestBarNT


# --------------------------------------------------------------------------------


def test_init_dict() -> None:
    # Empty dictionary
    df = pl.DataFrame({})
    assert df.shape == (0, 0)

    # Empty dictionary/values
    df = pl.DataFrame({"a": [], "b": []})
    assert df.shape == (0, 2)
    assert df.schema == {"a": pl.Null, "b": pl.Null}

    for df in (
        pl.DataFrame({}, schema={"a": pl.Date, "b": pl.String}),
        pl.DataFrame({"a": [], "b": []}, schema={"a": pl.Date, "b": pl.String}),
    ):
        assert df.shape == (0, 2)
        assert df.schema == {"a": pl.Date, "b": pl.String}

    # List of empty list
    df = pl.DataFrame({"a": [[]], "b": [[]]})
    expected = {"a": pl.List(pl.Null), "b": pl.List(pl.Null)}
    assert df.schema == expected
    assert df.rows() == [([], [])]

    # Mixed dtypes
    df = pl.DataFrame({"a": [1, 2, 3], "b": [1.0, 2.0, 3.0]})
    assert df.shape == (3, 2)
    assert df.columns == ["a", "b"]
    assert df.dtypes == [pl.Int64, pl.Float64]

    df = pl.DataFrame(
        data={"a": [1, 2, 3], "b": [1.0, 2.0, 3.0]},
        schema=[("a", pl.Int8), ("b", pl.Float32)],
    )
    assert df.schema == {"a": pl.Int8, "b": pl.Float32}

    # Values contained in tuples
    df = pl.DataFrame({"a": (1, 2, 3), "b": [1.0, 2.0, 3.0]})
    assert df.shape == (3, 2)

    # Datetime/Date types (from both python and integer values)
    py_datetimes = (
        datetime(2022, 12, 31, 23, 59, 59),
        datetime(2022, 12, 31, 23, 59, 59),
    )
    py_dates = (date(2022, 12, 31), date(2022, 12, 31))
    int_datetimes = [1672531199000000, 1672531199000000]
    int_dates = [19357, 19357]

    for dates, datetimes, coldefs in (
        # test inferred and explicit (given both py/polars dtypes)
        (py_dates, py_datetimes, None),
        (py_dates, py_datetimes, [("dt", date), ("dtm", datetime)]),
        (py_dates, py_datetimes, [("dt", pl.Date), ("dtm", pl.Datetime)]),
        (int_dates, int_datetimes, [("dt", date), ("dtm", datetime)]),
        (int_dates, int_datetimes, [("dt", pl.Date), ("dtm", pl.Datetime)]),
    ):
        df = pl.DataFrame(
            data={"dt": dates, "dtm": datetimes},
            schema=coldefs,
        )
        assert df.schema == {"dt": pl.Date, "dtm": pl.Datetime}
        assert df.rows() == list(zip(py_dates, py_datetimes))

    # Overriding dict column names/types
    df = pl.DataFrame({"a": [1, 2, 3], "b": [4, 5, 6]}, schema=["c", "d"])
    assert df.columns == ["c", "d"]

    df = pl.DataFrame(
        {"a": [1, 2, 3], "b": [4, 5, 6]},
        schema=["c", ("d", pl.Int8)],
    )  # partial type info (allowed, but mypy doesn't like it ;p)
    assert df.schema == {"c": pl.Int64, "d": pl.Int8}

    df = pl.DataFrame(
        {"a": [1, 2, 3], "b": [4, 5, 6]}, schema=[("c", pl.Int8), ("d", pl.Int16)]
    )
    assert df.schema == {"c": pl.Int8, "d": pl.Int16}

    # empty nested objects
    for empty_val in [None, "", {}, []]:  # type: ignore[var-annotated]
        test = [{"field": {"sub_field": empty_val, "sub_field_2": 2}}]
        df = pl.DataFrame(test, schema={"field": pl.Object})
        assert df["field"][0] == test[0]["field"]


def test_error_string_dtypes() -> None:
    with pytest.raises(TypeError, match="cannot parse input"):
        pl.DataFrame(
            data={"x": [1, 2], "y": [3, 4], "z": [5, 6]},
            schema={"x": "i16", "y": "i32", "z": "f32"},  # type: ignore[dict-item]
        )

    with pytest.raises(TypeError, match="cannot parse input"):
        pl.Series("n", [1, 2, 3], dtype="f32")  # type: ignore[arg-type]


def test_init_structured_objects() -> None:
    # validate init from dataclass, namedtuple, and pydantic model objects
    @dataclasses.dataclass
    class TradeDC:
        timestamp: datetime
        ticker: str
        price: Decimal
        size: int | None = None

    class TradePD(pydantic.BaseModel):
        timestamp: datetime
        ticker: str
        price: Decimal
        size: int

    class TradeNT(NamedTuple):
        timestamp: datetime
        ticker: str
        price: Decimal
        size: int | None = None

    raw_data = [
        (datetime(2022, 9, 8, 14, 30, 45), "AAPL", Decimal("157.5"), 125),
        (datetime(2022, 9, 9, 10, 15, 12), "FLSY", Decimal("10.0"), 1500),
        (datetime(2022, 9, 7, 15, 30), "MU", Decimal("55.5"), 400),
    ]
    columns = ["timestamp", "ticker", "price", "size"]

    for TradeClass in (TradeDC, TradeNT, TradePD):
        trades = [TradeClass(**dict(zip(columns, values))) for values in raw_data]

        for DF in (pl.DataFrame, pl.from_records):
            df = DF(data=trades)  # type: ignore[operator]
            assert df.schema == {
                "timestamp": pl.Datetime("us"),
                "ticker": pl.String,
                "price": pl.Decimal(scale=1),
                "size": pl.Int64,
            }
            assert df.rows() == raw_data

            # partial dtypes override
            df = DF(  # type: ignore[operator]
                data=trades,
                schema_overrides={"timestamp": pl.Datetime("ms"), "size": pl.Int32},
            )
            assert df.schema == {
                "timestamp": pl.Datetime("ms"),
                "ticker": pl.String,
                "price": pl.Decimal(scale=1),
                "size": pl.Int32,
            }

        # in conjunction with full 'columns' override (rename/downcast)
        df = pl.DataFrame(
            data=trades,
            schema=[
                ("ts", pl.Datetime("ms")),
                ("tk", pl.Categorical),
                ("pc", pl.Decimal(scale=1)),
                ("sz", pl.UInt16),
            ],
        )
        assert df.schema == {
            "ts": pl.Datetime("ms"),
            "tk": pl.Categorical,
            "pc": pl.Decimal(scale=1),
            "sz": pl.UInt16,
        }
        assert df.rows() == raw_data

        # cover a miscellaneous edge-case when detecting the annotations
        assert try_get_type_hints(obj=type(None)) == {}


def test_init_pydantic_2x() -> None:
    class PageView(BaseModel):
        user_id: str
        ts: datetime = Field(alias=["ts", "$date"])  # type: ignore[literal-required, arg-type]
        path: str = Field("?", alias=["url", "path"])  # type: ignore[literal-required, arg-type]
        referer: str = Field("?", alias="referer")
        event: Literal["leave", "enter"] = Field("enter")
        time_on_page: int = Field(0, serialization_alias="top")

    data_json = """
    [{
        "user_id": "x",
        "ts": {"$date": "2021-01-01T00:00:00.000Z"},
        "url": "/latest/foobar",
        "referer": "https://google.com",
        "event": "enter",
        "top": 123
    }]
    """
    adapter: TypeAdapter[Any] = TypeAdapter(List[PageView])
    models = adapter.validate_json(data_json)

    result = pl.DataFrame(models)

    expected = pl.DataFrame(
        {
            "user_id": ["x"],
            "ts": [datetime(2021, 1, 1, 0, 0)],
            "path": ["?"],
            "referer": ["https://google.com"],
            "event": ["enter"],
            "time_on_page": [0],
        }
    )
    assert_frame_equal(result, expected)


def test_init_structured_objects_unhashable() -> None:
    # cover an edge-case with namedtuple fields that aren't hashable

    class Test(NamedTuple):
        dt: datetime
        info: dict[str, int]

    test_data = [
        Test(datetime(2017, 1, 1), {"a": 1, "b": 2}),
        Test(datetime(2017, 1, 2), {"a": 2, "b": 2}),
    ]
    df = pl.DataFrame(test_data)
    # shape: (2, 2)
    # ┌─────────────────────┬───────────┐
    # │ dt                  ┆ info      │
    # │ ---                 ┆ ---       │
    # │ datetime[μs]        ┆ struct[2] │
    # ╞═════════════════════╪═══════════╡
    # │ 2017-01-01 00:00:00 ┆ {1,2}     │
    # │ 2017-01-02 00:00:00 ┆ {2,2}     │
    # └─────────────────────┴───────────┘
    assert df.schema == {
        "dt": pl.Datetime(time_unit="us", time_zone=None),
        "info": pl.Struct([pl.Field("a", pl.Int64), pl.Field("b", pl.Int64)]),
    }
    assert df.rows() == test_data


@pytest.mark.parametrize(
    ("foo", "bar", "baz"),
    [
        (_TestFooDC, _TestBarDC, _TestBazDC),
        (_TestFooPD, _TestBarPD, _TestBazPD),
        (_TestFooNT, _TestBarNT, _TestBazNT),
    ],
)
def test_init_structured_objects_nested(foo: Any, bar: Any, baz: Any) -> None:
    data = [
        foo(
            x=100,
            y=bar(
                a="hello",
                b=800,
                c=baz(d=datetime(2023, 4, 12, 10, 30), e=-10.5, f="world"),
            ),
        )
    ]
    df = pl.DataFrame(data)
    # shape: (1, 2)
    # ┌─────┬───────────────────────────────────┐
    # │ x   ┆ y                                 │
    # │ --- ┆ ---                               │
    # │ i64 ┆ struct[3]                         │
    # ╞═════╪═══════════════════════════════════╡
    # │ 100 ┆ {"hello",800,{2023-04-12 10:30:0… │
    # └─────┴───────────────────────────────────┘

    assert df.schema == {
        "x": pl.Int64,
        "y": pl.Struct(
            [
                pl.Field("a", pl.String),
                pl.Field("b", pl.Int64),
                pl.Field(
                    "c",
                    pl.Struct(
                        [
                            pl.Field("d", pl.Datetime("us")),
                            pl.Field("e", pl.Float64),
                            pl.Field("f", pl.String),
                        ]
                    ),
                ),
            ]
        ),
    }
    assert df.row(0) == (
        100,
        {
            "a": "hello",
            "b": 800,
            "c": {
                "d": datetime(2023, 4, 12, 10, 30),
                "e": -10.5,
                "f": "world",
            },
        },
    )

    # validate nested schema override
    override_struct_schema: dict[str, PolarsDataType] = {
        "x": pl.Int16,
        "y": pl.Struct(
            [
                pl.Field("a", pl.String),
                pl.Field("b", pl.Int32),
                pl.Field(
                    name="c",
                    dtype=pl.Struct(
                        [
                            pl.Field("d", pl.Datetime("ms")),
                            pl.Field("e", pl.Float32),
                            pl.Field("f", pl.String),
                        ]
                    ),
                ),
            ]
        ),
    }
    for schema, schema_overrides in (
        (None, override_struct_schema),
        (override_struct_schema, None),
    ):
        df = (
            pl.DataFrame(data, schema=schema, schema_overrides=schema_overrides)
            .unnest("y")
            .unnest("c")
        )
        # shape: (1, 6)
        # ┌─────┬───────┬─────┬─────────────────────┬───────┬───────┐
        # │ x   ┆ a     ┆ b   ┆ d                   ┆ e     ┆ f     │
        # │ --- ┆ ---   ┆ --- ┆ ---                 ┆ ---   ┆ ---   │
        # │ i16 ┆ str   ┆ i32 ┆ datetime[ms]        ┆ f32   ┆ str   │
        # ╞═════╪═══════╪═════╪═════════════════════╪═══════╪═══════╡
        # │ 100 ┆ hello ┆ 800 ┆ 2023-04-12 10:30:00 ┆ -10.5 ┆ world │
        # └─────┴───────┴─────┴─────────────────────┴───────┴───────┘
        assert df.schema == {
            "x": pl.Int16,
            "a": pl.String,
            "b": pl.Int32,
            "d": pl.Datetime("ms"),
            "e": pl.Float32,
            "f": pl.String,
        }
        assert df.row(0) == (
            100,
            "hello",
            800,
            datetime(2023, 4, 12, 10, 30),
            -10.5,
            "world",
        )


def test_dataclasses_initvar_typing() -> None:
    @dataclasses.dataclass
    class ABC:
        x: date
        y: float
        z: dataclasses.InitVar[list[str]] = None

    # should be able to parse the initvar typing...
    abc = ABC(x=date(1999, 12, 31), y=100.0)
    df = pl.DataFrame([abc])

    # ...but should not load the initvar field into the DataFrame
    assert dataclasses.asdict(abc) == df.rows(named=True)[0]


def test_collections_namedtuple() -> None:
    TestData = namedtuple("TestData", ["id", "info"])
    nt_data = [TestData(1, "a"), TestData(2, "b"), TestData(3, "c")]

    result = pl.DataFrame(nt_data)
    expected = pl.DataFrame({"id": [1, 2, 3], "info": ["a", "b", "c"]})
    assert_frame_equal(result, expected)

    result = pl.DataFrame({"data": nt_data, "misc": ["x", "y", "z"]})
    expected = pl.DataFrame(
        {
            "data": [
                {"id": 1, "info": "a"},
                {"id": 2, "info": "b"},
                {"id": 3, "info": "c"},
            ],
            "misc": ["x", "y", "z"],
        }
    )
    assert_frame_equal(result, expected)


def test_init_ndarray() -> None:
    # Empty array
    df = pl.DataFrame(np.array([]))
    assert_frame_equal(df, pl.DataFrame())

    # 1D array
    df = pl.DataFrame(np.array([1, 2, 3], dtype=np.int64), schema=["a"])
    expected = pl.DataFrame({"a": [1, 2, 3]})
    assert_frame_equal(df, expected)

    df = pl.DataFrame(np.array([1, 2, 3]), schema=[("a", pl.Int32)])
    expected = pl.DataFrame({"a": [1, 2, 3]}).with_columns(pl.col("a").cast(pl.Int32))
    assert_frame_equal(df, expected)

    # 2D array (or 2x 1D array) - should default to column orientation (if C-contiguous)
    for data in (
        np.array([[1, 2], [3, 4]], dtype=np.int64),
        [np.array([1, 2], dtype=np.int64), np.array([3, 4], dtype=np.int64)],
    ):
        df = pl.DataFrame(data, orient="col")
        expected = pl.DataFrame({"column_0": [1, 2], "column_1": [3, 4]})
        assert_frame_equal(df, expected)

    df = pl.DataFrame([[1, 2.0, "a"], [None, None, None]], orient="row")
    expected = pl.DataFrame(
        {"column_0": [1, None], "column_1": [2.0, None], "column_2": ["a", None]}
    )
    assert_frame_equal(df, expected)

    df = pl.DataFrame(
        data=[[1, 2.0, "a"], [None, None, None]],
        schema=[("x", pl.Boolean), ("y", pl.Int32), "z"],
        orient="row",
    )
    assert df.rows() == [(True, 2, "a"), (None, None, None)]
    assert df.schema == {"x": pl.Boolean, "y": pl.Int32, "z": pl.String}

    # 2D array - default to column orientation
    df = pl.DataFrame(np.array([[1, 2], [3, 4]], dtype=np.int64))
    expected = pl.DataFrame({"column_0": [1, 3], "column_1": [2, 4]})
    assert_frame_equal(df, expected)

    # no orientation, numpy convention
    df = pl.DataFrame(np.ones((3, 1), dtype=np.int64))
    assert df.shape == (3, 1)

    # 2D array - row orientation inferred
    df = pl.DataFrame(
        np.array([[1, 2, 3], [4, 5, 6]], dtype=np.int64), schema=["a", "b", "c"]
    )
    expected = pl.DataFrame({"a": [1, 4], "b": [2, 5], "c": [3, 6]})
    assert_frame_equal(df, expected)

    # 2D array - column orientation inferred
    df = pl.DataFrame(
        np.array([[1, 2, 3], [4, 5, 6]], dtype=np.int64), schema=["a", "b"]
    )
    expected = pl.DataFrame({"a": [1, 2, 3], "b": [4, 5, 6]})
    assert_frame_equal(df, expected)

    # List column from 2D array with single-column schema
    df = pl.DataFrame(np.arange(4).reshape(-1, 1).astype(np.int64), schema=["a"])
    assert_frame_equal(df, pl.DataFrame({"a": [0, 1, 2, 3]}))
    assert np.array_equal(df.to_numpy(), np.arange(4).reshape(-1, 1).astype(np.int64))

    df = pl.DataFrame(np.arange(4).reshape(-1, 2).astype(np.int64), schema=["a"])
    assert_frame_equal(
        df,
        pl.DataFrame(
            {"a": [[0, 1], [2, 3]]}, schema={"a": pl.Array(pl.Int64, shape=2)}
        ),
    )

    # 2D numpy arrays
    df = pl.DataFrame({"a": np.arange(5, dtype=np.int64).reshape(1, -1)})
    assert df.dtypes == [pl.Array(pl.Int64, shape=5)]
    assert df.shape == (1, 1)

    df = pl.DataFrame({"a": np.arange(10, dtype=np.int64).reshape(2, -1)})
    assert df.dtypes == [pl.Array(pl.Int64, shape=5)]
    assert df.shape == (2, 1)
    assert df.rows() == [([0, 1, 2, 3, 4],), ([5, 6, 7, 8, 9],)]

    test_rows = [(1, 2), (3, 4)]
    df = pl.DataFrame([np.array(test_rows[0]), np.array(test_rows[1])], orient="row")
    expected = pl.DataFrame(test_rows, orient="row")
    assert_frame_equal(df, expected)

    # round trip export/init
    for shape in ((4, 4), (4, 8), (8, 4)):
        np_ones = np.ones(shape=shape, dtype=np.float64)
        names = [f"c{i}" for i in range(shape[1])]

        df = pl.DataFrame(np_ones, schema=names)
        assert_frame_equal(df, pl.DataFrame(np.asarray(df), schema=names))


def test_init_ndarray_errors() -> None:
    # 2D array: orientation conflicts with columns
    with pytest.raises(ValueError):
        pl.DataFrame(np.array([[1, 2, 3], [4, 5, 6]]), schema=["a", "b"], orient="row")

    with pytest.raises(ValueError):
        pl.DataFrame(
            np.array([[1, 2, 3], [4, 5, 6]]),
            schema=[("a", pl.UInt32), ("b", pl.UInt32)],
            orient="row",
        )

    # Invalid orient value
    with pytest.raises(ValueError):
        pl.DataFrame(
            np.array([[1, 2, 3], [4, 5, 6]]),
            orient="wrong",  # type: ignore[arg-type]
        )

    # Dimensions mismatch
    with pytest.raises(ValueError):
        _ = pl.DataFrame(np.array([1, 2, 3]), schema=[])

    # Cannot init with 3D array
    with pytest.raises(ValueError):
        _ = pl.DataFrame(np.random.randn(2, 2, 2))


def test_init_ndarray_nan() -> None:
    # numpy arrays containing NaN
    df0 = pl.DataFrame(
        data={"x": [1.0, 2.5, float("nan")], "y": [4.0, float("nan"), 6.5]},
    )
    df1 = pl.DataFrame(
        data={"x": np.array([1.0, 2.5, np.nan]), "y": np.array([4.0, np.nan, 6.5])},
    )
    df2 = pl.DataFrame(
        data={"x": np.array([1.0, 2.5, np.nan]), "y": np.array([4.0, np.nan, 6.5])},
        nan_to_null=True,
    )
    assert_frame_equal(df0, df1)
    assert df2.rows() == [(1.0, 4.0), (2.5, None), (None, 6.5)]

    s0 = pl.Series("n", [1.0, 2.5, float("nan")])
    s1 = pl.Series("n", np.array([1.0, 2.5, float("nan")]))
    s2 = pl.Series("n", np.array([1.0, 2.5, float("nan")]), nan_to_null=True)

    assert_series_equal(s0, s1)
    assert s2.to_list() == [1.0, 2.5, None]


def test_init_ndarray_square() -> None:
    # 2D square array; ensure that we maintain convention
    # (first axis = rows) with/without an explicit schema
    arr = np.arange(4).reshape(2, 2)
    assert (
        [(0, 1), (2, 3)]
        == pl.DataFrame(arr).rows()
        == pl.DataFrame(arr, schema=["a", "b"]).rows()
    )
    # check that we tie-break square arrays using fortran vs c-contiguous row/col major
    df_c = pl.DataFrame(
        data=np.array([[1, 2], [3, 4]], dtype=np.int64, order="C"),
        schema=["x", "y"],
    )
    assert_frame_equal(df_c, pl.DataFrame({"x": [1, 3], "y": [2, 4]}))

    df_f = pl.DataFrame(
        data=np.array([[1, 2], [3, 4]], dtype=np.int64, order="F"),
        schema=["x", "y"],
    )
    assert_frame_equal(df_f, pl.DataFrame({"x": [1, 2], "y": [3, 4]}))


def test_init_numpy_unavailable(monkeypatch: Any) -> None:
    monkeypatch.setattr(pl.dataframe.frame, "_check_for_numpy", lambda x: False)
    with pytest.raises(TypeError):
        pl.DataFrame(np.array([1, 2, 3]), schema=["a"])


def test_init_numpy_scalars() -> None:
    df = pl.DataFrame(
        {
            "bool": [np.bool_(True), np.bool_(False)],
            "i8": [np.int8(16), np.int8(64)],
            "u32": [np.uint32(1234), np.uint32(9876)],
        }
    )
    df_expected = pl.from_records(
        data=[(True, 16, 1234), (False, 64, 9876)],
        schema=OrderedDict([("bool", pl.Boolean), ("i8", pl.Int8), ("u32", pl.UInt32)]),
        orient="row",
    )
    assert_frame_equal(df, df_expected)


def test_null_array_print_format() -> None:
    pa_tbl_null = pa.table({"a": [None, None]})
    df_null = pl.from_arrow(pa_tbl_null)
    assert df_null.shape == (2, 1)
    assert df_null.dtypes == [pl.Null]  # type: ignore[union-attr]
    assert df_null.rows() == [(None,), (None,)]  # type: ignore[union-attr]

    assert (
        str(df_null) == "shape: (2, 1)\n"
        "┌──────┐\n"
        "│ a    │\n"
        "│ ---  │\n"
        "│ null │\n"
        "╞══════╡\n"
        "│ null │\n"
        "│ null │\n"
        "└──────┘"
    )


def test_init_arrow() -> None:
    # Handle unnamed column
    df = pl.DataFrame(pa.table({"a": [1, 2], None: [3, 4]}))
    expected = pl.DataFrame({"a": [1, 2], "None": [3, 4]})
    assert_frame_equal(df, expected)

    # Rename columns
    df = pl.DataFrame(pa.table({"a": [1, 2], "b": [3, 4]}), schema=["c", "d"])
    expected = pl.DataFrame({"c": [1, 2], "d": [3, 4]})
    assert_frame_equal(df, expected)

    df = pl.DataFrame(
        pa.table({"a": [1, 2], None: [3, 4]}),
        schema=[("c", pl.Int32), ("d", pl.Float32)],
    )
    assert df.schema == {"c": pl.Int32, "d": pl.Float32}
    assert df.rows() == [(1, 3.0), (2, 4.0)]

    # Bad columns argument
    with pytest.raises(ValueError):
        pl.DataFrame(pa.table({"a": [1, 2, 3], "b": [4, 5, 6]}), schema=["c", "d", "e"])


def test_init_from_frame() -> None:
    df1 = pl.DataFrame({"id": [0, 1], "misc": ["a", "b"], "val": [-10, 10]})
    assert_frame_equal(df1, pl.DataFrame(df1))

    df2 = pl.DataFrame(df1, schema=["a", "b", "c"])
    assert_frame_equal(df2, pl.DataFrame(df2))

    df3 = pl.DataFrame(df1, schema=["a", "b", "c"], schema_overrides={"val": pl.Int8})
    assert_frame_equal(df3, pl.DataFrame(df3))

    assert df1.schema == {"id": pl.Int64, "misc": pl.String, "val": pl.Int64}
    assert df2.schema == {"a": pl.Int64, "b": pl.String, "c": pl.Int64}
    assert df3.schema == {"a": pl.Int64, "b": pl.String, "c": pl.Int8}
    assert df1.rows() == df2.rows() == df3.rows()

    s1 = pl.Series("s", df3)
    s2 = pl.Series(df3)

    assert s1.name == "s"
    assert s2.name == ""


def test_init_series() -> None:
    # List of Series
    df = pl.DataFrame([pl.Series("a", [1, 2, 3]), pl.Series("b", [4, 5, 6])])
    expected = pl.DataFrame({"a": [1, 2, 3], "b": [4, 5, 6]})
    assert_frame_equal(df, expected)

    # Tuple of Series
    df = pl.DataFrame((pl.Series("a", (1, 2, 3)), pl.Series("b", (4, 5, 6))))
    assert_frame_equal(df, expected)

    df = pl.DataFrame(
        (pl.Series("a", (1, 2, 3)), pl.Series("b", (4, 5, 6))),
        schema=[("x", pl.Float64), ("y", pl.Float64)],
    )
    assert df.schema == {"x": pl.Float64, "y": pl.Float64}
    assert df.rows() == [(1.0, 4.0), (2.0, 5.0), (3.0, 6.0)]

    # List of unnamed Series
    df = pl.DataFrame([pl.Series([1, 2, 3]), pl.Series([4, 5, 6])])
    col0 = pl.Series("column_0", [1, 2, 3])
    col1 = pl.Series("column_1", [4, 5, 6])
    expected = pl.DataFrame([col0, col1])
    assert_frame_equal(df, expected)

    df = pl.DataFrame([pl.Series([0.0]), pl.Series([1.0])])
    assert df.schema == {"column_0": pl.Float64, "column_1": pl.Float64}
    assert df.rows() == [(0.0, 1.0)]

    df = pl.DataFrame(
        [pl.Series([None]), pl.Series([1.0])],
        schema=[("x", pl.Date), ("y", pl.Boolean)],
    )
    assert df.schema == {"x": pl.Date, "y": pl.Boolean}
    assert df.rows() == [(None, True)]

    # Single Series
    df = pl.DataFrame(pl.Series("a", [1, 2, 3]))
    expected = pl.DataFrame({"a": [1, 2, 3]})
    assert df.schema == {"a": pl.Int64}
    assert_frame_equal(df, expected)

    df = pl.DataFrame(pl.Series("a", [1, 2, 3]), schema=[("a", pl.UInt32)])
    assert df.rows() == [(1,), (2,), (3,)]
    assert df.schema == {"a": pl.UInt32}

    # nested list, with/without explicit dtype
    s1 = pl.Series([[[2, 2]]])
    assert s1.dtype == pl.List(pl.List(pl.Int64))

    s2 = pl.Series([[[2, 2]]], dtype=pl.List(pl.List(pl.UInt8)))
    assert s2.dtype == pl.List(pl.List(pl.UInt8))

    nested_dtype = pl.List(pl.List(pl.UInt8))
    s3 = pl.Series("x", dtype=nested_dtype)
    s4 = pl.Series(s3)
    for s in (s3, s4):
        assert s.dtype == nested_dtype
        assert s.to_list() == []
        assert s.name == "x"

    s5 = pl.Series("", df, dtype=pl.Int8)
    assert_series_equal(s5, pl.Series("", [1, 2, 3], dtype=pl.Int8))


@pytest.mark.parametrize(
    ("dtype", "expected_dtype"),
    [
        (int, pl.Int64),
        (bytes, pl.Binary),
        (float, pl.Float64),
        (str, pl.String),
        (date, pl.Date),
        (time, pl.Time),
        (datetime, pl.Datetime("us")),
        (timedelta, pl.Duration("us")),
        (Decimal, pl.Decimal(precision=None, scale=0)),
    ],
)
def test_init_py_dtype(dtype: Any, expected_dtype: PolarsDataType) -> None:
    for s in (
        pl.Series("s", [None], dtype=dtype),
        pl.Series("s", [], dtype=dtype),
    ):
        assert s.dtype == expected_dtype

    for df in (
        pl.DataFrame({"col": [None]}, schema={"col": dtype}),
        pl.DataFrame({"col": []}, schema={"col": dtype}),
    ):
        assert df.schema == {"col": expected_dtype}


def test_init_py_dtype_misc_float() -> None:
    assert pl.Series([100], dtype=float).dtype == pl.Float64  # type: ignore[arg-type]

    df = pl.DataFrame(
        {"x": [100.0], "y": [200], "z": [None]},
        schema={"x": float, "y": float, "z": float},
    )
    assert df.schema == {"x": pl.Float64, "y": pl.Float64, "z": pl.Float64}
    assert df.rows() == [(100.0, 200.0, None)]


def test_init_seq_of_seq() -> None:
    # List of lists
    df = pl.DataFrame([[1, 2, 3], [4, 5, 6]], schema=["a", "b", "c"], orient="row")
    expected = pl.DataFrame({"a": [1, 4], "b": [2, 5], "c": [3, 6]})
    assert_frame_equal(df, expected)

    df = pl.DataFrame(
        [[1, 2, 3], [4, 5, 6]],
        schema=[("a", pl.Int8), ("b", pl.Int16), ("c", pl.Int32)],
        orient="row",
    )
    assert df.schema == {"a": pl.Int8, "b": pl.Int16, "c": pl.Int32}
    assert df.rows() == [(1, 2, 3), (4, 5, 6)]

    # Tuple of tuples, default to column orientation
    df = pl.DataFrame(((1, 2, 3), (4, 5, 6)))
    expected = pl.DataFrame({"column_0": [1, 2, 3], "column_1": [4, 5, 6]})
    assert_frame_equal(df, expected)

    # Row orientation
    df = pl.DataFrame(((1, 2), (3, 4)), schema=("a", "b"), orient="row")
    expected = pl.DataFrame({"a": [1, 3], "b": [2, 4]})
    assert_frame_equal(df, expected)

    df = pl.DataFrame(
        ((1, 2), (3, 4)), schema=(("a", pl.Float32), ("b", pl.Float32)), orient="row"
    )
    assert df.schema == {"a": pl.Float32, "b": pl.Float32}
    assert df.rows() == [(1.0, 2.0), (3.0, 4.0)]

    # Wrong orient value
    with pytest.raises(ValueError):
        df = pl.DataFrame(((1, 2), (3, 4)), orient="wrong")  # type: ignore[arg-type]


def test_init_1d_sequence() -> None:
    # Empty list
    df = pl.DataFrame([])
    assert_frame_equal(df, pl.DataFrame())

    # List/array of strings
    data = ["a", "b", "c"]
    for a in (data, np.array(data)):
        df = pl.DataFrame(a, schema=["s"])
        expected = pl.DataFrame({"s": data})
        assert_frame_equal(df, expected)

    df = pl.DataFrame([None, True, False], schema=[("xx", pl.Int8)])
    assert df.schema == {"xx": pl.Int8}
    assert df.rows() == [(None,), (1,), (0,)]

    # String sequence
    result = pl.DataFrame("abc", schema=["s"])
    expected = pl.DataFrame({"s": ["a", "b", "c"]})
    assert_frame_equal(result, expected)

    # datetimes sequence
    df = pl.DataFrame([datetime(2020, 1, 1)], schema={"ts": pl.Datetime("ms")})
    assert df.schema == {"ts": pl.Datetime("ms")}
    df = pl.DataFrame(
        [datetime(2020, 1, 1, tzinfo=timezone.utc)], schema={"ts": pl.Datetime("ms")}
    )
    assert df.schema == {"ts": pl.Datetime("ms", "UTC")}
    df = pl.DataFrame(
        [datetime(2020, 1, 1, tzinfo=timezone(timedelta(hours=1)))],
        schema={"ts": pl.Datetime("ms")},
    )
    assert df.schema == {"ts": pl.Datetime("ms", "UTC")}
    df = pl.DataFrame(
        [datetime(2020, 1, 1, tzinfo=ZoneInfo("Asia/Kathmandu"))],
        schema={"ts": pl.Datetime("ms")},
    )
    assert df.schema == {"ts": pl.Datetime("ms", "UTC")}


def test_init_pandas(monkeypatch: Any) -> None:
    pandas_df = pd.DataFrame([[1, 2], [3, 4]], columns=[1, 2])

    # integer column names
    df = pl.DataFrame(pandas_df)
    expected = pl.DataFrame({"1": [1, 3], "2": [2, 4]})
    assert_frame_equal(df, expected)
    assert df.schema == {"1": pl.Int64, "2": pl.Int64}

    # override column names, types
    df = pl.DataFrame(pandas_df, schema=[("x", pl.Float64), ("y", pl.Float64)])
    assert df.schema == {"x": pl.Float64, "y": pl.Float64}
    assert df.rows() == [(1.0, 2.0), (3.0, 4.0)]

    # subclassed pandas object, with/without data & overrides
    class XSeries(pd.Series):  # type: ignore[type-arg]
        @property
        def _constructor(self) -> type:
            return XSeries

    df = pl.DataFrame(
        data=[
            XSeries(name="x", data=[], dtype=np.dtype("<M8[ns]")),
            XSeries(name="y", data=[], dtype=np.dtype("f8")),
            XSeries(name="z", data=[], dtype=np.dtype("?")),
        ],
    )
    assert df.schema == {"x": pl.Datetime("ns"), "y": pl.Float64, "z": pl.Boolean}
    assert df.rows() == []

    df = pl.DataFrame(
        data=[
            XSeries(
                name="x",
                data=[datetime(2022, 10, 31, 10, 30, 45, 123456)],
                dtype=np.dtype("<M8[ns]"),
            )
        ],
        schema={"colx": pl.Datetime("us")},
    )
    assert df.schema == {"colx": pl.Datetime("us")}
    assert df.rows() == [(datetime(2022, 10, 31, 10, 30, 45, 123456),)]

    # pandas is not available
    monkeypatch.setattr(pl.dataframe.frame, "_check_for_pandas", lambda x: False)

    # pandas 2.2 and higher implement the Arrow PyCapsule Interface, so the constructor
    # will still work even without using pandas APIs
    if parse_version(pd.__version__) >= parse_version("2.2.0"):
        df = pl.DataFrame(pandas_df)
        assert_frame_equal(df, expected)

    else:
        with pytest.raises(TypeError):
            pl.DataFrame(pandas_df)


def test_init_errors() -> None:
    # Length mismatch
    with pytest.raises(ShapeError):
        pl.DataFrame({"a": [1, 2, 3], "b": [1.0, 2.0, 3.0, 4.0]})

    # Columns don't match data dimensions
    with pytest.raises(ShapeError):
        pl.DataFrame([[1, 2], [3, 4]], schema=["a", "b", "c"])

    # Unmatched input
    with pytest.raises(TypeError):
        pl.DataFrame(0)


def test_init_records() -> None:
    dicts = [
        {"a": 1, "b": 2},
        {"b": 1, "a": 2},
        {"a": 1, "b": 2},
    ]
    df = pl.DataFrame(dicts)
    expected = pl.DataFrame({"a": [1, 2, 1], "b": [2, 1, 2]})
    assert_frame_equal(df, expected)
    assert df.to_dicts() == dicts

    df_cd = pl.DataFrame(dicts, schema=["a", "c", "d"])
    expected_values = {
        "a": [1, 2, 1],
        "c": [None, None, None],
        "d": [None, None, None],
    }
    assert df_cd.to_dict(as_series=False) == expected_values

    data = {"a": 1, "b": 2, "c": 3}

    df1 = pl.from_dicts([data])
    assert df1.columns == ["a", "b", "c"]

    df1.columns = ["x", "y", "z"]
    assert df1.columns == ["x", "y", "z"]

    df2 = pl.from_dicts([data], schema=["c", "b", "a"])
    assert df2.columns == ["c", "b", "a"]

    for colname in ("c", "b", "a"):
        result = pl.from_dicts([data], schema=[colname])
        expected_values = {colname: [data[colname]]}
        assert result.to_dict(as_series=False) == expected_values


def test_init_records_schema_order() -> None:
    cols: list[str] = ["a", "b", "c", "d"]
    data: list[dict[str, int]] = [
        {"c": 3, "b": 2, "a": 1},
        {"b": 2, "d": 4},
        {},
        {"a": 1, "b": 2, "c": 3},
        {"d": 4, "b": 2, "a": 1},
        {"c": 3, "b": 2},
    ]
    lookup = {"a": 1, "b": 2, "c": 3, "d": 4, "e": None}

    for constructor in (pl.from_dicts, pl.DataFrame):
        # ensure field values are loaded according to the declared schema order
        for _ in range(8):
            shuffle(data)
            shuffle(cols)

            df = constructor(data, schema=cols)  # type: ignore[operator]
            for col in df.columns:
                assert all(value in (None, lookup[col]) for value in df[col].to_list())

        # have schema override inferred types, omit some columns, add a new one
        schema = {"a": pl.Int8, "c": pl.Int16, "e": pl.Int32}
        df = constructor(data, schema=schema)  # type: ignore[operator]

        assert df.schema == schema
        for col in df.columns:
            assert all(value in (None, lookup[col]) for value in df[col].to_list())


def test_init_only_columns() -> None:
    df = pl.DataFrame(schema=["a", "b", "c"])
    expected = pl.DataFrame({"a": [], "b": [], "c": []})
    assert_frame_equal(df, expected)

    # Validate construction with various flavours of no/empty data
    no_data: Any
    for no_data in (None, {}, []):
        df = pl.DataFrame(
            data=no_data,
            schema=[
                ("a", pl.Date),
                ("b", pl.UInt64),
                ("c", pl.Int8),
                ("d", pl.List(pl.UInt8)),
            ],
        )
        expected = pl.DataFrame({"a": [], "b": [], "c": []}).with_columns(
            pl.col("a").cast(pl.Date),
            pl.col("b").cast(pl.UInt64),
            pl.col("c").cast(pl.Int8),
        )
        expected.insert_column(3, pl.Series("d", [], pl.List(pl.UInt8)))

        assert df.shape == (0, 4)
        assert_frame_equal(df, expected)
        assert df.dtypes == [pl.Date, pl.UInt64, pl.Int8, pl.List]
        assert pl.List(pl.UInt8).is_(df.schema["d"])

        dfe = df.clear()
        assert len(dfe) == 0
        assert df.schema == dfe.schema
        assert dfe.shape == df.shape


def test_from_dicts_list_without_dtype() -> None:
    result = pl.from_dicts(
        [{"id": 1, "hint": ["some_text_here"]}, {"id": 2, "hint": [None]}]
    )
    expected = pl.DataFrame({"id": [1, 2], "hint": [["some_text_here"], [None]]})
    assert_frame_equal(result, expected)


def test_from_dicts_list_struct_without_inner_dtype() -> None:
    df = pl.DataFrame(
        {
            "users": [
                [{"category": "A"}, {"category": "B"}],
                [{"category": None}, {"category": None}],
            ],
            "days_of_week": [1, 2],
        }
    )
    expected = {
        "users": [
            [{"category": "A"}, {"category": "B"}],
            [{"category": None}, {"category": None}],
        ],
        "days_of_week": [1, 2],
    }
    assert df.to_dict(as_series=False) == expected


def test_from_dicts_list_struct_without_inner_dtype_5611() -> None:
    result = pl.from_dicts(
        [
            {"a": []},
            {"a": [{"b": 1}]},
        ]
    )
    expected = pl.DataFrame({"a": [[], [{"b": 1}]]})
    assert_frame_equal(result, expected)


def test_from_dict_upcast_primitive() -> None:
    df = pl.from_dict({"a": [1, 2.1, 3], "b": [4, 5, 6.4]}, strict=False)
    assert df.dtypes == [pl.Float64, pl.Float64]


def test_u64_lit_5031() -> None:
    df = pl.DataFrame({"foo": [1, 2, 3]}).with_columns(pl.col("foo").cast(pl.UInt64))
    assert df.filter(pl.col("foo") < (1 << 64) - 20).shape == (3, 1)
    assert df["foo"].to_list() == [1, 2, 3]


def test_from_dicts_missing_columns() -> None:
    # missing columns from some of the data dicts
    data = [{"a": 1}, {"b": 2}]
    result = pl.from_dicts(data)
    expected = pl.DataFrame({"a": [1, None], "b": [None, 2]})
    assert_frame_equal(result, expected)

    # partial schema with some columns missing; only load the declared keys
    data = [{"a": 1, "b": 2}]
    result = pl.from_dicts(data, schema=["a"])
    expected = pl.DataFrame({"a": [1]})
    assert_frame_equal(result, expected)


def test_from_dicts_schema_columns_do_not_match() -> None:
    data = [{"a": 1, "b": 2}]
    result = pl.from_dicts(data, schema=["x"])
    expected = pl.DataFrame({"x": [None]})
    assert_frame_equal(result, expected)


def test_from_rows_dtype() -> None:
    # 50 is the default inference length
    # 5182
    df = pl.DataFrame(
        data=[(None, None)] * 50 + [("1.23", None)],
        schema=[("foo", pl.String), ("bar", pl.String)],
        orient="row",
    )
    assert df.dtypes == [pl.String, pl.String]
    assert df.null_count().row(0) == (50, 51)

    type1 = [{"c1": 206, "c2": "type1", "c3": {"x1": "abcd", "x2": "jkl;"}}]
    type2 = [
        {"c1": 208, "c2": "type2", "c3": {"a1": "abcd", "a2": "jkl;", "a3": "qwerty"}}
    ]

    df = pl.DataFrame(
        data=type1 * 50 + type2,
        schema=[("c1", pl.Int32), ("c2", pl.Object), ("c3", pl.Object)],
    )
    assert df.dtypes == [pl.Int32, pl.Object, pl.Object]

    # 50 is the default inference length
    # 5266
    type1 = [{"c1": 206, "c2": "type1", "c3": {"x1": "abcd", "x2": "jkl;"}}]
    type2 = [
        {"c1": 208, "c2": "type2", "c3": {"a1": "abcd", "a2": "jkl;", "a3": "qwerty"}}
    ]

    df = pl.DataFrame(
        data=type1 * 50 + type2,
        schema=[("c1", pl.Int32), ("c2", pl.Object), ("c3", pl.Object)],
    )
    assert df.dtypes == [pl.Int32, pl.Object, pl.Object]
    assert df.null_count().row(0) == (0, 0, 0)

    dc = _TestBazDC(d=datetime(2020, 2, 22), e=42.0, f="xyz")
    df = pl.DataFrame([[dc]], schema={"d": pl.Object})
    assert df.schema == {"d": pl.Object}
    assert df.item() == dc


def test_from_dicts_schema() -> None:
    data = [{"a": 1, "b": 4}, {"a": 2, "b": 5}, {"a": 3, "b": 6}]

    # let polars infer the dtypes, but inform it about a 3rd column.
    for schema, overrides in (
        ({"a": pl.Unknown, "b": pl.Unknown, "c": pl.Int32}, None),
        ({"a": None, "b": None, "c": None}, {"c": pl.Int32}),
        (["a", "b", ("c", pl.Int32)], None),
    ):
        df = pl.from_dicts(
            data,
            schema=schema,  # type: ignore[arg-type]
            schema_overrides=overrides,
        )
        assert df.dtypes == [pl.Int64, pl.Int64, pl.Int32]
        assert df.to_dict(as_series=False) == {
            "a": [1, 2, 3],
            "b": [4, 5, 6],
            "c": [None, None, None],
        }

    # provide data that resolves to an empty frame (ref: scalar
    # expansion shortcut), with schema/override hints
    schema = {"colx": pl.String, "coly": pl.Int32}

    for param in ("schema", "schema_overrides"):
        df = pl.DataFrame({"colx": [], "coly": 0}, **{param: schema})  # type: ignore[arg-type]
        assert df.schema == schema


def test_nested_read_dicts_4143() -> None:
    result = pl.from_dicts(
        [
            {
                "id": 1,
                "hint": [
                    {"some_text_here": "text", "list_": [1, 2, 4]},
                    {"some_text_here": "text", "list_": [1, 2, 4]},
                ],
            },
            {
                "id": 2,
                "hint": [
                    {"some_text_here": None, "list_": [1]},
                    {"some_text_here": None, "list_": [2]},
                ],
            },
        ]
    )
    expected = {
        "hint": [
            [
                {"some_text_here": "text", "list_": [1, 2, 4]},
                {"some_text_here": "text", "list_": [1, 2, 4]},
            ],
            [
                {"some_text_here": None, "list_": [1]},
                {"some_text_here": None, "list_": [2]},
            ],
        ],
        "id": [1, 2],
    }
    assert result.to_dict(as_series=False) == expected


def test_nested_read_dicts_4143_2() -> None:
    result = pl.from_dicts(
        [
            {
                "id": 1,
                "hint": [
                    {"some_text_here": "text", "list_": [1, 2, 4]},
                    {"some_text_here": "text", "list_": [1, 2, 4]},
                ],
            },
            {
                "id": 2,
                "hint": [
                    {"some_text_here": "text", "list_": []},
                    {"some_text_here": "text", "list_": []},
                ],
            },
        ]
    )

    assert result.dtypes == [
        pl.Int64,
        pl.List(pl.Struct({"some_text_here": pl.String, "list_": pl.List(pl.Int64)})),
    ]
    expected = {
        "id": [1, 2],
        "hint": [
            [
                {"some_text_here": "text", "list_": [1, 2, 4]},
                {"some_text_here": "text", "list_": [1, 2, 4]},
            ],
            [
                {"some_text_here": "text", "list_": []},
                {"some_text_here": "text", "list_": []},
            ],
        ],
    }
    assert result.to_dict(as_series=False) == expected


def test_from_records_nullable_structs() -> None:
    records = [
        {"id": 1, "items": [{"item_id": 100, "description": None}]},
        {"id": 1, "items": [{"item_id": 100, "description": "hi"}]},
    ]

    schema: list[tuple[str, PolarsDataType]] = [
        ("id", pl.UInt16),
        (
            "items",
            pl.List(
                pl.Struct(
                    [pl.Field("item_id", pl.UInt32), pl.Field("description", pl.String)]
                )
            ),
        ),
    ]

    schema_options: list[list[tuple[str, PolarsDataType]] | None] = [schema, None]
    for s in schema_options:
        result = pl.DataFrame(records, schema=s, orient="row")
        expected = {
            "id": [1, 1],
            "items": [
                [{"item_id": 100, "description": None}],
                [{"item_id": 100, "description": "hi"}],
            ],
        }
        assert result.to_dict(as_series=False) == expected

    # check initialisation without any records
    df = pl.DataFrame(schema=schema)
    dict_schema = dict(schema)
    assert df.to_dict(as_series=False) == {"id": [], "items": []}
    assert df.schema == dict_schema

    dtype: PolarsDataType = dict_schema["items"]
    series = pl.Series("items", dtype=dtype)
    assert series.to_frame().to_dict(as_series=False) == {"items": []}
    assert series.dtype == dict_schema["items"]
    assert series.to_list() == []


def test_from_categorical_in_struct_defined_by_schema() -> None:
    df = pl.DataFrame(
        {
            "a": [
                {"value": "foo", "counts": 1},
                {"value": "bar", "counts": 2},
            ]
        },
        schema={"a": pl.Struct({"value": pl.Categorical, "counts": pl.UInt32})},
    )

    result = df.unnest("a")

    expected = pl.DataFrame(
        {"value": ["foo", "bar"], "counts": [1, 2]},
        schema={"value": pl.Categorical, "counts": pl.UInt32},
    )
    assert_frame_equal(result, expected, categorical_as_str=True)


def test_nested_schema_construction() -> None:
    schema = {
        "node_groups": pl.List(
            pl.Struct(
                [
                    pl.Field("parent_node_group_id", pl.UInt8),
                    pl.Field(
                        "nodes",
                        pl.List(
                            pl.Struct(
                                [
                                    pl.Field("name", pl.String),
                                    pl.Field(
                                        "sub_nodes",
                                        pl.List(
                                            pl.Struct(
                                                [
                                                    pl.Field("internal_id", pl.UInt64),
                                                    pl.Field("value", pl.UInt32),
                                                ]
                                            )
                                        ),
                                    ),
                                ]
                            )
                        ),
                    ),
                ]
            )
        )
    }
    df = pl.DataFrame(
        {
            "node_groups": [
                [{"nodes": []}, {"nodes": [{"name": "", "sub_nodes": []}]}],
            ]
        },
        schema=schema,
    )

    assert df.schema == schema
    assert df.to_dict(as_series=False) == {
        "node_groups": [
            [
                {"parent_node_group_id": None, "nodes": []},
                {
                    "parent_node_group_id": None,
                    "nodes": [{"name": "", "sub_nodes": []}],
                },
            ]
        ]
    }


def test_nested_schema_construction2() -> None:
    schema = {
        "node_groups": pl.List(
            pl.Struct(
                [
                    pl.Field(
                        "nodes",
                        pl.List(
                            pl.Struct(
                                [
                                    pl.Field("name", pl.String),
                                    pl.Field("time", pl.UInt32),
                                ]
                            )
                        ),
                    )
                ]
            )
        )
    }
    df = pl.DataFrame(
        [
            {"node_groups": [{"nodes": [{"name": "a", "time": 0}]}]},
            {"node_groups": [{"nodes": []}]},
        ],
        schema=schema,
    )
    assert df.schema == schema
    assert df.to_dict(as_series=False) == {
        "node_groups": [[{"nodes": [{"name": "a", "time": 0}]}], [{"nodes": []}]]
    }


def test_arrow_to_pyseries_with_one_chunk_does_not_copy_data() -> None:
    from polars._utils.construction import arrow_to_pyseries

    original_array = pa.chunked_array([[1, 2, 3]], type=pa.int64())
    pyseries = arrow_to_pyseries("", original_array)
    assert (
        pyseries.get_chunks()[0]._get_buffer_info()[0]
        == original_array.chunks[0].buffers()[1].address
    )


def test_init_with_explicit_binary_schema() -> None:
    df = pl.DataFrame({"a": [b"hello", b"world"]}, schema={"a": pl.Binary})
    assert df.schema == {"a": pl.Binary}
    assert df["a"].to_list() == [b"hello", b"world"]

    s = pl.Series("a", [b"hello", b"world"], dtype=pl.Binary)
    assert s.dtype == pl.Binary
    assert s.to_list() == [b"hello", b"world"]


def test_nested_categorical() -> None:
    s = pl.Series([["a"]], dtype=pl.List(pl.Categorical))
    assert s.to_list() == [["a"]]
    assert s.dtype == pl.List(pl.Categorical)


def test_datetime_date_subclasses() -> None:
    class FakeDate(date): ...

    class FakeDateChild(FakeDate): ...

    class FakeDatetime(FakeDate, datetime): ...

    result = pl.Series([FakeDate(2020, 1, 1)])
    expected = pl.Series([date(2020, 1, 1)])
    assert_series_equal(result, expected)

    result = pl.Series([FakeDateChild(2020, 1, 1)])
    expected = pl.Series([date(2020, 1, 1)])
    assert_series_equal(result, expected)

    result = pl.Series([FakeDatetime(2020, 1, 1, 3)])
    expected = pl.Series([datetime(2020, 1, 1, 3)])
    assert_series_equal(result, expected)


def test_list_null_constructor() -> None:
    s = pl.Series("a", [[None], [None]], dtype=pl.List(pl.Null))
    assert s.dtype == pl.List(pl.Null)
    assert s.to_list() == [[None], [None]]

    # nested
    dtype = pl.List(pl.List(pl.Int8))
    values = [
        [],
        [[], []],
        [[33, 112]],
    ]
    s = pl.Series(
        name="colx",
        values=values,
        dtype=dtype,
    )
    assert s.dtype == dtype
    assert s.to_list() == values

    # nested
    # small order change has influence
    dtype = pl.List(pl.List(pl.Int8))
    values = [
        [[], []],
        [],
        [[33, 112]],
    ]
    s = pl.Series(
        name="colx",
        values=values,
        dtype=dtype,
    )
    assert s.dtype == dtype
    assert s.to_list() == values


def test_numpy_float_construction_av() -> None:
    np_dict = {"a": np.float64(1)}
    assert_frame_equal(pl.DataFrame(np_dict), pl.DataFrame({"a": 1.0}))


def test_df_init_dict_raise_on_expression_input() -> None:
    with pytest.raises(
        TypeError,
        match="passing Expr objects to the DataFrame constructor is not supported",
    ):
        pl.DataFrame({"a": pl.int_range(0, 3)})
    with pytest.raises(TypeError):
        pl.DataFrame({"a": pl.int_range(0, 3), "b": [3, 4, 5]})

    # Passing a list of expressions is allowed
    df = pl.DataFrame({"a": [pl.int_range(0, 3)]})
    assert df.get_column("a").dtype == pl.Object


def test_df_schema_sequences() -> None:
    schema = [
        ["address", pl.String],
        ["key", pl.Int64],
        ["value", pl.Float32],
    ]
    df = pl.DataFrame(schema=schema)  # type: ignore[arg-type]
    assert df.schema == {"address": pl.String, "key": pl.Int64, "value": pl.Float32}


def test_df_schema_sequences_incorrect_length() -> None:
    schema = [
        ["address", pl.String, pl.Int8],
        ["key", pl.Int64],
        ["value", pl.Float32],
    ]
    with pytest.raises(ValueError):
        pl.DataFrame(schema=schema)  # type: ignore[arg-type]


@pytest.mark.parametrize(
    ("input", "infer_func", "expected_dtype"),
    [
        ("f8", numpy_char_code_to_dtype, pl.Float64),
        ("f4", numpy_char_code_to_dtype, pl.Float32),
        ("i4", numpy_char_code_to_dtype, pl.Int32),
        ("u1", numpy_char_code_to_dtype, pl.UInt8),
        ("?", numpy_char_code_to_dtype, pl.Boolean),
        ("m8", numpy_char_code_to_dtype, pl.Duration("us")),
        ("M8", numpy_char_code_to_dtype, pl.Datetime("us")),
    ],
)
def test_numpy_inference(
    input: Any,
    infer_func: Callable[[Any], PolarsDataType],
    expected_dtype: PolarsDataType,
) -> None:
    result = infer_func(input)
    assert result == expected_dtype


def test_array_construction() -> None:
    payload = [[1, 2, 3], None, [4, 2, 3]]

    dtype = pl.Array(pl.Int64, 3)
    s = pl.Series(payload, dtype=dtype)
    assert s.dtype == dtype
    assert s.to_list() == payload

    # inner type
    dtype = pl.Array(pl.UInt8, 2)
    payload = [[1, 2], None, [3, 4]]
    s = pl.Series(payload, dtype=dtype)
    assert s.dtype == dtype
    assert s.to_list() == payload

    # create using schema
    df = pl.DataFrame(
        schema={
            "a": pl.Array(pl.Float32, 3),
            "b": pl.Array(pl.Datetime("ms"), 5),
        }
    )
    assert df.dtypes == [
        pl.Array(pl.Float32, 3),
        pl.Array(pl.Datetime("ms"), 5),
    ]
    assert df.rows() == []

    # from dicts
    rows = [
        {"row_id": "a", "data": [1, 2, 3]},
        {"row_id": "b", "data": [2, 3, 4]},
    ]
    schema = {"row_id": pl.String(), "data": pl.Array(inner=pl.Int64, shape=3)}
    df = pl.from_dicts(rows, schema=schema)
    assert df.schema == schema
    assert df.rows() == [("a", [1, 2, 3]), ("b", [2, 3, 4])]


<<<<<<< HEAD
class PyCapsuleStreamHolder:
    """
    Hold the Arrow C Stream pycapsule.

    A class that exposes _only_ the Arrow C Stream interface via Arrow PyCapsules. This
    ensures that the consumer is seeing _only_ the `__arrow_c_stream__` dunder, and that
    nothing else (e.g. the dataframe or array interface) is actually being used.
    """

    arrow_obj: Any

    def __init__(self, arrow_obj: object) -> None:
        self.arrow_obj = arrow_obj

    def __arrow_c_stream__(self, requested_schema: object = None) -> object:
        return self.arrow_obj.__arrow_c_stream__(requested_schema)


class PyCapsuleArrayHolder:
    """
    Hold the Arrow C Array pycapsule.

    A class that exposes _only_ the Arrow C Array interface via Arrow PyCapsules. This
    ensures that the consumer is seeing _only_ the `__arrow_c_array__` dunder, and that
    nothing else (e.g. the dataframe or array interface) is actually being used.
    """

    arrow_obj: Any

    def __init__(self, arrow_obj: object) -> None:
        self.arrow_obj = arrow_obj

    def __arrow_c_array__(self, requested_schema: object = None) -> object:
        return self.arrow_obj.__arrow_c_array__(requested_schema)


def test_pycapsule_interface(df: pl.DataFrame) -> None:
    pyarrow_table = df.to_arrow()

    # Array via C data interface
    pyarrow_array = pyarrow_table["bools"].chunk(0)
    round_trip_series = pl.Series(PyCapsuleArrayHolder(pyarrow_array))
    assert df["bools"].equals(round_trip_series, check_dtypes=True, check_names=False)

    # empty Array via C data interface
    empty_pyarrow_array = pa.array([], type=pyarrow_array.type)
    round_trip_series = pl.Series(PyCapsuleArrayHolder(empty_pyarrow_array))
    assert df["bools"].dtype == round_trip_series.dtype

    # RecordBatch via C array interface
    pyarrow_record_batch = pyarrow_table.to_batches()[0]
    round_trip_df = pl.DataFrame(PyCapsuleArrayHolder(pyarrow_record_batch))
    assert df.equals(round_trip_df)

    # ChunkedArray via C stream interface
    pyarrow_chunked_array = pyarrow_table["bools"]
    round_trip_series = pl.Series(PyCapsuleStreamHolder(pyarrow_chunked_array))
    assert df["bools"].equals(round_trip_series, check_dtypes=True, check_names=False)

    # empty ChunkedArray via C stream interface
    empty_chunked_array = pa.chunked_array([], type=pyarrow_chunked_array.type)
    round_trip_series = pl.Series(PyCapsuleStreamHolder(empty_chunked_array))
    assert df["bools"].dtype == round_trip_series.dtype

    # Table via C stream interface
    round_trip_df = pl.DataFrame(PyCapsuleStreamHolder(pyarrow_table))
    assert df.equals(round_trip_df)

    # empty Table via C stream interface
    empty_df = df[:0].to_arrow()
    round_trip_df = pl.DataFrame(PyCapsuleStreamHolder(empty_df))
    orig_schema = df.schema
    round_trip_schema = round_trip_df.schema

    # The "enum" schema is not preserved because categories are lost via C data
    # interface
    orig_schema.pop("enum")
    round_trip_schema.pop("enum")

    assert orig_schema == round_trip_schema

    # RecordBatchReader via C stream interface
    pyarrow_reader = pa.RecordBatchReader.from_batches(
        pyarrow_table.schema, pyarrow_table.to_batches()
    )
    round_trip_df = pl.DataFrame(PyCapsuleStreamHolder(pyarrow_reader))
    assert df.equals(round_trip_df)
=======
@pytest.mark.parametrize(
    "tz",
    [
        None,
        ZoneInfo("Asia/Tokyo"),
        ZoneInfo("Europe/Amsterdam"),
        ZoneInfo("UTC"),
        timezone.utc,
    ],
)
def test_init_list_of_dicts_with_timezone(tz: Any) -> None:
    dt = datetime(2023, 1, 1, 0, 0, 0, 0, tzinfo=tz)

    df = pl.DataFrame([{"dt": dt}, {"dt": dt}])
    expected = pl.DataFrame({"dt": [dt, dt]})
    assert_frame_equal(df, expected)

    assert df.schema == {"dt": pl.Datetime("us", time_zone=tz and "UTC")}
>>>>>>> 9978d88b
<|MERGE_RESOLUTION|>--- conflicted
+++ resolved
@@ -1640,7 +1640,6 @@
     assert df.rows() == [("a", [1, 2, 3]), ("b", [2, 3, 4])]
 
 
-<<<<<<< HEAD
 class PyCapsuleStreamHolder:
     """
     Hold the Arrow C Stream pycapsule.
@@ -1728,7 +1727,8 @@
     )
     round_trip_df = pl.DataFrame(PyCapsuleStreamHolder(pyarrow_reader))
     assert df.equals(round_trip_df)
-=======
+
+
 @pytest.mark.parametrize(
     "tz",
     [
@@ -1746,5 +1746,4 @@
     expected = pl.DataFrame({"dt": [dt, dt]})
     assert_frame_equal(df, expected)
 
-    assert df.schema == {"dt": pl.Datetime("us", time_zone=tz and "UTC")}
->>>>>>> 9978d88b
+    assert df.schema == {"dt": pl.Datetime("us", time_zone=tz and "UTC")}