from __future__ import annotations

from datetime import date
from pathlib import Path
from typing import TYPE_CHECKING, Any

import pytest

import polars as pl
from polars.exceptions import ColumnNotFoundError, SQLInterfaceError, SQLSyntaxError
from polars.testing import assert_frame_equal
from tests.unit.utils.pycapsule_utils import PyCapsuleStreamHolder

if TYPE_CHECKING:
    from polars.datatypes import DataType


@pytest.fixture
def foods_ipc_path() -> Path:
    return Path(__file__).parent.parent / "io" / "files" / "foods1.ipc"


def test_any_all() -> None:
    df = pl.DataFrame(  # noqa: F841
        {
            "x": [-1, 0, 1, 2, 3, 4],
            "y": [1, 0, 0, 1, 2, 3],
        }
    )
    res = pl.sql(
        """
        SELECT
          x >= ALL(df.y) AS "All Geq",
          x  > ALL(df.y) AS "All G",
          x  < ALL(df.y) AS "All L",
          x <= ALL(df.y) AS "All Leq",
          x >= ANY(df.y) AS "Any Geq",
          x  > ANY(df.y) AS "Any G",
          x  < ANY(df.y) AS "Any L",
          x <= ANY(df.y) AS "Any Leq",
          x == ANY(df.y) AS "Any eq",
          x != ANY(df.y) AS "Any Neq",
        FROM df
        """,
    ).collect()

    assert res.to_dict(as_series=False) == {
        "All Geq": [0, 0, 0, 0, 1, 1],
        "All G": [0, 0, 0, 0, 0, 1],
        "All L": [1, 0, 0, 0, 0, 0],
        "All Leq": [1, 1, 0, 0, 0, 0],
        "Any Geq": [0, 1, 1, 1, 1, 1],
        "Any G": [0, 0, 1, 1, 1, 1],
        "Any L": [1, 1, 1, 1, 0, 0],
        "Any Leq": [1, 1, 1, 1, 1, 0],
        "Any eq": [0, 1, 1, 1, 1, 0],
        "Any Neq": [1, 0, 0, 0, 0, 1],
    }


@pytest.mark.parametrize(
    ("data", "schema"),
    [
        ({"x": [1, 2, 3, 4]}, None),
        ({"x": [9, 8, 7, 6]}, {"x": pl.Int8}),
        ({"x": ["aa", "bb"]}, {"x": pl.Struct}),
        ({"x": [None, None], "y": [None, None]}, {"x": pl.Date, "y": pl.Float64}),
    ],
)
def test_boolean_where_clauses(
    data: dict[str, Any], schema: dict[str, DataType] | None
) -> None:
    df = pl.DataFrame(data=data, schema=schema)
    empty_df = df.clear()

    for true in ("TRUE", "1=1", "2 == 2", "'xx' = 'xx'", "TRUE AND 1=1"):
        assert_frame_equal(df, df.sql(f"SELECT * FROM self WHERE {true}"))

    for false in ("false", "1!=1", "2 != 2", "'xx' != 'xx'", "FALSE OR 1!=1"):
        assert_frame_equal(empty_df, df.sql(f"SELECT * FROM self WHERE {false}"))


def test_count() -> None:
    df = pl.DataFrame(
        {
            "a": [1, 2, 3, 4, 5],
            "b": [1, 1, 22, 22, 333],
            "c": [1, 1, None, None, 2],
        }
    )
    res = df.sql(
        """
        SELECT
          -- count
          COUNT(a) AS count_a,
          COUNT(b) AS count_b,
          COUNT(c) AS count_c,
          COUNT(*) AS count_star,
          COUNT(NULL) AS count_null,
          -- count distinct
          COUNT(DISTINCT a) AS count_unique_a,
          COUNT(DISTINCT b) AS count_unique_b,
          COUNT(DISTINCT c) AS count_unique_c,
          COUNT(DISTINCT NULL) AS count_unique_null,
        FROM self
        """,
    )
    assert res.to_dict(as_series=False) == {
        "count_a": [5],
        "count_b": [5],
        "count_c": [3],
        "count_star": [5],
        "count_null": [0],
        "count_unique_a": [5],
        "count_unique_b": [3],
        "count_unique_c": [2],
        "count_unique_null": [0],
    }

    df = pl.DataFrame({"x": [None, None, None]})
    res = df.sql(
        """
        SELECT
          COUNT(x) AS count_x,
          COUNT(*) AS count_star,
          COUNT(DISTINCT x) AS count_unique_x
        FROM self
        """
    )
    assert res.to_dict(as_series=False) == {
        "count_x": [0],
        "count_star": [3],
        "count_unique_x": [0],
    }


def test_distinct() -> None:
    df = pl.DataFrame(
        {
            "a": [1, 1, 1, 2, 2, 3],
            "b": [1, 2, 3, 4, 5, 6],
        }
    )
    ctx = pl.SQLContext(register_globals=True, eager=True)
    res1 = ctx.execute("SELECT DISTINCT a FROM df ORDER BY a DESC")
    assert_frame_equal(
        left=df.select("a").unique().sort(by="a", descending=True),
        right=res1,
    )

    res2 = ctx.execute(
        """
        SELECT DISTINCT
          a * 2 AS two_a,
          b / 2 AS half_b
        FROM df
        ORDER BY two_a ASC, half_b DESC
        """,
    )
    assert res2.to_dict(as_series=False) == {
        "two_a": [2, 2, 4, 6],
        "half_b": [1, 0, 2, 3],
    }

    # test unregistration
    ctx.unregister("df")
    with pytest.raises(SQLInterfaceError, match="relation 'df' was not found"):
        ctx.execute("SELECT * FROM df")


def test_frame_sql_globals_error() -> None:
    df1 = pl.DataFrame({"a": [1, 2, 3], "b": [4, 5, 6]})
    df2 = pl.DataFrame({"a": [2, 3, 4], "b": [7, 6, 5]})  # noqa: F841

    query = """
        SELECT df1.a, df2.b
        FROM df2 JOIN df1 ON df1.a = df2.a
        ORDER BY b DESC
    """
    with pytest.raises(SQLInterfaceError, match="relation.*not found.*"):
        df1.sql(query=query)

    res = pl.sql(query=query, eager=True)
    assert res.to_dict(as_series=False) == {"a": [2, 3], "b": [7, 6]}


def test_in_no_ops_11946() -> None:
    lf = pl.LazyFrame(
        [
            {"i1": 1},
            {"i1": 2},
            {"i1": 3},
        ]
    )
    out = lf.sql(
        query="SELECT * FROM frame_data WHERE i1 in (1, 3)",
        table_name="frame_data",
    ).collect()
    assert out.to_dict(as_series=False) == {"i1": [1, 3]}


def test_limit_offset() -> None:
    n_values = 11
    lf = pl.LazyFrame({"a": range(n_values), "b": reversed(range(n_values))})
    ctx = pl.SQLContext(tbl=lf)

    assert ctx.execute("SELECT * FROM tbl LIMIT 3 OFFSET 4", eager=True).rows() == [
        (4, 6),
        (5, 5),
        (6, 4),
    ]
    for offset, limit in [(0, 3), (1, n_values), (2, 3), (5, 3), (8, 5), (n_values, 1)]:
        out = ctx.execute(
            f"SELECT * FROM tbl LIMIT {limit} OFFSET {offset}", eager=True
        )
        assert_frame_equal(out, lf.slice(offset, limit).collect())
        assert len(out) == min(limit, n_values - offset)


def test_register_context() -> None:
    # use as context manager unregisters tables created within each scope
    # on exit from that scope; arbitrary levels of nesting are supported.
    with pl.SQLContext() as ctx:
        _lf1 = pl.LazyFrame({"a": [1, 2, 3], "b": ["m", "n", "o"]})
        _lf2 = pl.LazyFrame({"a": [2, 3, 4], "c": ["p", "q", "r"]})
        ctx.register_globals()
        assert ctx.tables() == ["_lf1", "_lf2"]

        with ctx:
            _lf3 = pl.LazyFrame({"a": [3, 4, 5], "b": ["s", "t", "u"]})
            _lf4 = pl.LazyFrame({"a": [4, 5, 6], "c": ["v", "w", "x"]})
            ctx.register_globals(n=2)
            assert ctx.tables() == ["_lf1", "_lf2", "_lf3", "_lf4"]

        assert ctx.tables() == ["_lf1", "_lf2"]

    assert ctx.tables() == []


def test_sql_on_compatible_frame_types() -> None:
    df = pl.DataFrame({"a": [1, 2, 3], "b": [4, 5, 6]})

    # create various different frame types
    dfp = df.to_pandas()
    dfa = df.to_arrow()
    dfb = dfa.to_batches()[0]  # noqa: F841
    dfo = PyCapsuleStreamHolder(df)  # noqa: F841

    # run polars sql query against all frame types
    for dfs in (  # noqa: B007
        (df["a"] * 2).rename("c"),  # polars series
        (dfp["a"] * 2).rename("c"),  # pandas series
    ):
        res = pl.sql(
            """
            SELECT a, b, SUM(c) AS cc FROM (
              SELECT * FROM df               -- polars frame
                UNION ALL SELECT * FROM dfp  -- pandas frame
                UNION ALL SELECT * FROM dfa  -- pyarrow table
                UNION ALL SELECT * FROM dfb  -- pyarrow record batch
                UNION ALL SELECT * FROM dfo  -- arbitrary pycapsule object
            ) tbl
            INNER JOIN dfs ON dfs.c == tbl.b -- join on pandas/polars series
            GROUP BY "a", "b"
            ORDER BY "a", "b"
            """
        ).collect()

        expected = pl.DataFrame({"a": [1, 3], "b": [4, 6], "cc": [20, 30]})
        assert_frame_equal(left=expected, right=res)

    # register and operate on non-polars frames
    for obj in (dfa, dfp):
        with pl.SQLContext(obj=obj) as ctx:
            res = ctx.execute("SELECT * FROM obj", eager=True)
            assert_frame_equal(df, res)

    # don't register all compatible objects
    with pytest.raises(SQLInterfaceError, match="relation 'dfp' was not found"):
        pl.SQLContext(register_globals=True).execute("SELECT * FROM dfp")


def test_nested_cte_column_aliasing() -> None:
    # trace through nested CTEs with multiple levels of column & table aliasing
    df = pl.sql(
        """
        WITH
          x AS (SELECT w.* FROM (VALUES(1,2), (3,4)) AS w(a, b)),
          y (m, n) AS (
            WITH z(c, d) AS (SELECT a, b FROM x)
              SELECT d*2 AS d2, c*3 AS c3 FROM z
        )
        SELECT n, m FROM y
        """,
        eager=True,
    )
    assert df.to_dict(as_series=False) == {
        "n": [3, 9],
        "m": [4, 8],
    }


def test_invalid_derived_table_column_aliases() -> None:
    values_query = "SELECT * FROM (VALUES (1,2), (3,4))"

    with pytest.raises(
        SQLSyntaxError,
        match=r"columns \(5\) in alias 'tbl' does not match .* the table/query \(2\)",
    ):
        pl.sql(f"{values_query} AS tbl(a, b, c, d, e)")

    assert pl.sql(f"{values_query} tbl", eager=True).rows() == [(1, 2), (3, 4)]


def test_values_clause_table_registration() -> None:
    with pl.SQLContext(frames=None, eager=True) as ctx:
        # initially no tables are registered
        assert ctx.tables() == []

        # confirm that VALUES clause derived table is registered, post-query
        res1 = ctx.execute("SELECT * FROM (VALUES (-1,1)) AS tbl(x, y)")
        assert ctx.tables() == ["tbl"]

        # and confirm that we can select from it by the registered name
        res2 = ctx.execute("SELECT x, y FROM tbl")
        for res in (res1, res2):
            assert res.to_dict(as_series=False) == {"x": [-1], "y": [1]}


def test_read_csv(tmp_path: Path) -> None:
    # check empty string vs null, parsing of dates, etc
    df = pl.DataFrame(
        {
            "label": ["lorem", None, "", "ipsum"],
            "num": [-1, None, 0, 1],
            "dt": [
                date(1969, 7, 5),
                date(1999, 12, 31),
                date(2077, 10, 10),
                None,
            ],
        }
    )
    csv_target = tmp_path / "test_sql_read.csv"
    df.write_csv(csv_target)

    res = pl.sql(f"SELECT * FROM read_csv('{csv_target}')").collect()
    assert_frame_equal(df, res)

    with pytest.raises(
        SQLSyntaxError,
        match="`read_csv` expects a single file path; found 3 arguments",
    ):
        pl.sql("SELECT * FROM read_csv('a','b','c')")


def test_global_variable_inference_17398() -> None:
    users = pl.DataFrame({"id": "1"})

    res = pl.sql(
        query="""
          WITH user_by_email AS (SELECT id FROM users)
          SELECT * FROM user_by_email
        """,
        eager=True,
    )
    assert_frame_equal(res, users)


@pytest.mark.parametrize(
    "query",
    [
        "SELECT invalid_column FROM self",
        "SELECT key, invalid_column FROM self",
        "SELECT invalid_column * 2 FROM self",
        "SELECT * FROM self ORDER BY invalid_column",
        "SELECT * FROM self WHERE invalid_column = 200",
        "SELECT * FROM self WHERE invalid_column = '200'",
        "SELECT key, SUM(n) AS sum_n FROM self GROUP BY invalid_column",
    ],
)
def test_invalid_cols(query: str) -> None:
    df = pl.DataFrame(
        {
            "key": ["xx", "xx", "yy"],
            "n": ["100", "200", "300"],
        }
    )
    with pytest.raises(ColumnNotFoundError, match="invalid_column"):
        df.sql(query)


@pytest.mark.parametrize("filter_expr", ["", "WHERE 1 = 1", "WHERE a == 1 OR a != 1"])
@pytest.mark.parametrize("order_expr", ["", "ORDER BY 1", "ORDER BY a"])
def test_select_output_heights_20058_21084(filter_expr: str, order_expr: str) -> None:
    df = pl.DataFrame({"a": [1, 2, 3]})

    # Queries that maintain original height

    assert_frame_equal(
        df.sql(f"SELECT 1 as a FROM self {filter_expr} {order_expr}").cast(pl.Int64),
        pl.select(a=pl.Series([1, 1, 1])),
    )

    assert_frame_equal(
        df.sql(f"SELECT 1 + 1 as a, 1 as b FROM self {filter_expr} {order_expr}").cast(
            pl.Int64
        ),
        pl.DataFrame({"a": [2, 2, 2], "b": [1, 1, 1]}),
    )

    # Queries that aggregate to unit height

    assert_frame_equal(
        df.sql(f"SELECT COUNT(*) as a FROM self {filter_expr} {order_expr}").cast(
            pl.Int64
        ),
        pl.DataFrame({"a": 3}),
    )

    assert_frame_equal(
        df.sql(
            f"SELECT COUNT(*) as a, 1 as b FROM self {filter_expr} {order_expr}"
        ).cast(pl.Int64),
        pl.DataFrame({"a": 3, "b": 1}),
    )

    assert_frame_equal(
        df.sql(
            f"SELECT FIRST(a) as a, 1 as b FROM self {filter_expr} {order_expr}"
        ).cast(pl.Int64),
        pl.DataFrame({"a": 1, "b": 1}),
    )

    assert_frame_equal(
        df.sql(f"SELECT SUM(a) as a, 1 as b FROM self {filter_expr} {order_expr}").cast(
            pl.Int64
        ),
        pl.DataFrame({"a": 6, "b": 1}),
    )

    assert_frame_equal(
        df.sql(
            f"SELECT FIRST(1) as a, 1 as b FROM self {filter_expr} {order_expr}"
        ).cast(pl.Int64),
        pl.DataFrame({"a": 1, "b": 1}),
    )

    assert_frame_equal(
        df.sql(
            f"SELECT FIRST(1) + 1 as a, 1 as b FROM self {filter_expr} {order_expr}"
        ).cast(pl.Int64),
        pl.DataFrame({"a": 2, "b": 1}),
    )

    assert_frame_equal(
        df.sql(
            f"SELECT FIRST(1 + 1) as a, 1 as b FROM self {filter_expr} {order_expr}"
        ).cast(pl.Int64),
        pl.DataFrame({"a": 2, "b": 1}),
    )


def test_select_explode_height_filter_order_by() -> None:
    # Note: `unnest()` from SQL equates to `pl.Dataframe.explode()
    # The ordering is applied after the explosion/unnest.
    # `
    df = pl.DataFrame(
        {
            "list_long": [[1, 2, 3], [4, 5, 6]],
            "sort_key": [2, 1],
            "filter_mask": [False, True],
            "filter_mask_all_true": True,
        }
    )

    # Unnest/explode is applied at the dataframe level, sort is applied afterward
    assert_frame_equal(
        df.sql("SELECT UNNEST(list_long) as list FROM self ORDER BY sort_key"),
<<<<<<< HEAD
        pl.Series("list", [4, 5, 6, 1, 2, 3]).to_frame(),
=======
        pl.Series("list", [2, 1, 3, 4, 5, 6]).to_frame(),
        check_row_order=False,  # this is wrong at the moment
>>>>>>> a4522d71
    )

    # No NULLS: since order is applied after explode on the dataframe level
    assert_frame_equal(
        df.sql(
            "SELECT UNNEST(list_long) as list FROM self ORDER BY sort_key NULLS FIRST"
        ),
<<<<<<< HEAD
        pl.Series("list", [4, 5, 6, 1, 2, 3]).to_frame(),
=======
        pl.Series("list", [3, 4, 5, 6, 2, 1]).to_frame(),
        check_row_order=False,  # this is wrong at the moment
>>>>>>> a4522d71
    )

    # Literals are broadcasted to output height of UNNEST:
    assert_frame_equal(
        df.sql("SELECT UNNEST(list_long) as list, 1 as x FROM self ORDER BY sort_key"),
<<<<<<< HEAD
        pl.select(pl.Series("list", [4, 5, 6, 1, 2, 3]), x=1),
=======
        pl.select(pl.Series("list", [2, 1, 3, 4, 5, 6]), x=1),
        check_row_order=False,  # this is wrong at the moment
>>>>>>> a4522d71
    )

    # Note: Filter applies before projections in SQL
    assert_frame_equal(
        df.sql(
            "SELECT UNNEST(list_long) as list FROM self WHERE filter_mask ORDER BY sort_key"
        ),
        pl.Series("list", [4, 5, 6]).to_frame(),
        check_row_order=False,  # this is wrong at the moment
    )

    assert_frame_equal(
        df.sql(
            "SELECT UNNEST(list_long) as list FROM self WHERE filter_mask_all_true ORDER BY sort_key"
        ),
<<<<<<< HEAD
        pl.Series("list", [4, 5, 6, 1, 2, 3]).to_frame(),
    )
=======
        pl.Series("list", [2, 1, 3, 4, 5, 6]).to_frame(),
        check_row_order=False,  # this is wrong at the moment
    )


@pytest.mark.parametrize(
    ("query", "result"),
    [
        (
            """SELECT a, COUNT(*) OVER (PARTITION BY a) AS b FROM self""",
            [3, 3, 3, 1, 3, 3, 3],
        ),
        (
            """SELECT a, COUNT() OVER (PARTITION BY a) AS b FROM self""",
            [3, 3, 3, 1, 3, 3, 3],
        ),
        (
            """SELECT a, COUNT(i) OVER (PARTITION BY a) AS b FROM self""",
            [3, 3, 3, 1, 1, 1, 1],
        ),
        (
            """SELECT a, COUNT(DISTINCT i) OVER (PARTITION BY a) AS b FROM self""",
            [2, 2, 2, 1, 1, 1, 1],
        ),
    ],
)
def test_count_partition_22665(query: str, result: list[Any]) -> None:
    df = pl.DataFrame(
        {
            "a": [1, 1, 1, 2, 3, 3, 3],
            "i": [0, 0, 1, 2, 3, None, None],
        }
    )
    out = df.sql(query).select("b")
    expected = pl.DataFrame({"b": result}).cast({"b": pl.UInt32})
    assert_frame_equal(out, expected)
>>>>>>> a4522d71
<|MERGE_RESOLUTION|>--- conflicted
+++ resolved
@@ -477,12 +477,7 @@
     # Unnest/explode is applied at the dataframe level, sort is applied afterward
     assert_frame_equal(
         df.sql("SELECT UNNEST(list_long) as list FROM self ORDER BY sort_key"),
-<<<<<<< HEAD
         pl.Series("list", [4, 5, 6, 1, 2, 3]).to_frame(),
-=======
-        pl.Series("list", [2, 1, 3, 4, 5, 6]).to_frame(),
-        check_row_order=False,  # this is wrong at the moment
->>>>>>> a4522d71
     )
 
     # No NULLS: since order is applied after explode on the dataframe level
@@ -490,23 +485,13 @@
         df.sql(
             "SELECT UNNEST(list_long) as list FROM self ORDER BY sort_key NULLS FIRST"
         ),
-<<<<<<< HEAD
         pl.Series("list", [4, 5, 6, 1, 2, 3]).to_frame(),
-=======
-        pl.Series("list", [3, 4, 5, 6, 2, 1]).to_frame(),
-        check_row_order=False,  # this is wrong at the moment
->>>>>>> a4522d71
     )
 
     # Literals are broadcasted to output height of UNNEST:
     assert_frame_equal(
         df.sql("SELECT UNNEST(list_long) as list, 1 as x FROM self ORDER BY sort_key"),
-<<<<<<< HEAD
         pl.select(pl.Series("list", [4, 5, 6, 1, 2, 3]), x=1),
-=======
-        pl.select(pl.Series("list", [2, 1, 3, 4, 5, 6]), x=1),
-        check_row_order=False,  # this is wrong at the moment
->>>>>>> a4522d71
     )
 
     # Note: Filter applies before projections in SQL
@@ -522,12 +507,7 @@
         df.sql(
             "SELECT UNNEST(list_long) as list FROM self WHERE filter_mask_all_true ORDER BY sort_key"
         ),
-<<<<<<< HEAD
         pl.Series("list", [4, 5, 6, 1, 2, 3]).to_frame(),
-    )
-=======
-        pl.Series("list", [2, 1, 3, 4, 5, 6]).to_frame(),
-        check_row_order=False,  # this is wrong at the moment
     )
 
 
@@ -561,5 +541,4 @@
     )
     out = df.sql(query).select("b")
     expected = pl.DataFrame({"b": result}).cast({"b": pl.UInt32})
-    assert_frame_equal(out, expected)
->>>>>>> a4522d71
+    assert_frame_equal(out, expected)