--- conflicted
+++ resolved
@@ -139,9 +139,6 @@
 @pytest.mark.write_disk()
 def test_schema_row_index_cse() -> None:
     csv_a = NamedTemporaryFile()
-<<<<<<< HEAD
-    csv_a.write(b"A,B\nGr1,A\nGr1,B\n".strip())
-=======
     csv_a.write(
         b"""
 A,B
@@ -149,7 +146,6 @@
 Gr1,B
     """.strip()
     )
->>>>>>> b1f315ab
     csv_a.seek(0)
 
     df_a = pl.scan_csv(csv_a.name).with_row_index("Idx")
