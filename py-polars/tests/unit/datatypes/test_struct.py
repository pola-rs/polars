from __future__ import annotations

import io
from dataclasses import dataclass
from datetime import datetime, time
from typing import TYPE_CHECKING, Any, Callable

import pandas as pd
import pyarrow as pa
import pytest

import polars as pl
import polars.selectors as cs
from polars.exceptions import InvalidOperationError
from polars.testing import assert_frame_equal, assert_series_equal

if TYPE_CHECKING:
    from polars._typing import PolarsDataType


def test_struct_to_list() -> None:
    assert pl.DataFrame(
        {"int": [1, 2], "str": ["a", "b"], "bool": [True, None], "list": [[1, 2], [3]]}
    ).select([pl.struct(pl.all()).alias("my_struct")]).to_series().to_list() == [
        {"int": 1, "str": "a", "bool": True, "list": [1, 2]},
        {"int": 2, "str": "b", "bool": None, "list": [3]},
    ]


def test_apply_unnest() -> None:
    df = (
        pl.Series([None, 2, 3, 4])
        .map_elements(
            lambda x: {"a": x, "b": x * 2, "c": True, "d": [1, 2], "e": "foo"}
        )
        .struct.unnest()
    )

    expected = pl.DataFrame(
        {
            "a": [None, 2, 3, 4],
            "b": [None, 4, 6, 8],
            "c": [None, True, True, True],
            "d": [None, [1, 2], [1, 2], [1, 2]],
            "e": [None, "foo", "foo", "foo"],
        }
    )

    assert_frame_equal(df, expected)


def test_struct_equality() -> None:
    # equal struct dimensions, equal values
    s1 = pl.Series("misc", [{"x": "a", "y": 0}, {"x": "b", "y": 0}])
    s2 = pl.Series("misc", [{"x": "a", "y": 0}, {"x": "b", "y": 0}])
    assert (s1 == s2).all()
    assert (~(s1 != s2)).all()

    # equal struct dimensions, unequal values
    s3 = pl.Series("misc", [{"x": "a", "y": 0}, {"x": "c", "y": 2}])
    s4 = pl.Series("misc", [{"x": "b", "y": 1}, {"x": "d", "y": 3}])
    assert (s3 != s4).all()
    assert (~(s3 == s4)).all()

    # unequal struct dimensions, equal values (where fields overlap)
    s5 = pl.Series("misc", [{"x": "a", "y": 0}, {"x": "b", "y": 0}])
    s6 = pl.Series("misc", [{"x": "a", "y": 0, "z": 0}, {"x": "b", "y": 0, "z": 0}])
    assert (s5 != s6).all()
    assert (~(s5 == s6)).all()


def test_struct_equality_strict() -> None:
    s1 = pl.Struct(
        [
            pl.Field("a", pl.Int64),
            pl.Field("b", pl.Boolean),
            pl.Field("c", pl.List(pl.Int32)),
        ]
    )
    s2 = pl.Struct(
        [pl.Field("a", pl.Int64), pl.Field("b", pl.Boolean), pl.Field("c", pl.List)]
    )

    # strict
    assert s1.is_(s2) is False

    # permissive (default)
    assert s1 == s2
    assert s1 == s2


def test_struct_hashes() -> None:
    dtypes = (
        pl.Struct,
        pl.Struct([pl.Field("a", pl.Int64)]),
        pl.Struct([pl.Field("a", pl.Int64), pl.Field("b", pl.List(pl.Int64))]),
    )
    assert len({hash(tp) for tp in (dtypes)}) == 3


def test_struct_unnesting() -> None:
    df_base = pl.DataFrame({"a": [1, 2]})
    df = df_base.select(
        pl.all().alias("a_original"),
        pl.col("a")
        .map_elements(lambda x: {"a": x, "b": x * 2, "c": x % 2 == 0})
        .struct.rename_fields(["a", "a_squared", "mod2eq0"])
        .alias("foo"),
    )
    expected = pl.DataFrame(
        {
            "a_original": [1, 2],
            "a": [1, 2],
            "a_squared": [2, 4],
            "mod2eq0": [False, True],
        }
    )
    for cols in ("foo", cs.ends_with("oo")):
        out_eager = df.unnest(cols)
        assert_frame_equal(out_eager, expected)

        out_lazy = df.lazy().unnest(cols)
        assert_frame_equal(out_lazy, expected.lazy())

    out = (
        df_base.lazy()
        .select(
            pl.all().alias("a_original"),
            pl.col("a")
            .map_elements(lambda x: {"a": x, "b": x * 2, "c": x % 2 == 0})
            .struct.rename_fields(["a", "a_squared", "mod2eq0"])
            .alias("foo"),
        )
        .unnest("foo")
        .collect()
    )
    assert_frame_equal(out, expected)


def test_struct_unnest_multiple() -> None:
    df = pl.DataFrame({"a": [1, 2], "b": [3, 4], "c": [1.0, 2.0], "d": ["a", "b"]})
    df_structs = df.select(s1=pl.struct(["a", "b"]), s2=pl.struct(["c", "d"]))

    # List input
    result = df_structs.unnest(["s1", "s2"])
    assert_frame_equal(result, df)
    assert all(tp.is_nested() for tp in df_structs.dtypes)

    # Positional input
    result = df_structs.unnest("s1", "s2")
    assert_frame_equal(result, df)


def test_struct_function_expansion() -> None:
    df = pl.DataFrame(
        {"a": [1, 2, 3, 4], "b": ["one", "two", "three", "four"], "c": [9, 8, 7, 6]}
    )
    struct_schema = {"a": pl.UInt32, "b": pl.String}
    dfs = df.with_columns(pl.struct(pl.col(["a", "b"]), schema=struct_schema))
    s = dfs["a"]

    assert isinstance(s, pl.Series)
    assert s.struct.fields == ["a", "b"]
    assert pl.Struct(struct_schema) == s.to_frame().schema["a"]

    assert_series_equal(s, pl.Series(dfs.select("a")))
    assert_frame_equal(dfs, pl.DataFrame(dfs))


def test_nested_struct() -> None:
    df = pl.DataFrame({"d": [1, 2, 3], "e": ["foo", "bar", "biz"]})
    # Nest the dataframe
    nest_l1 = df.to_struct("c").to_frame()
    # Add another column on the same level
    nest_l1 = nest_l1.with_columns(pl.col("c").is_null().alias("b"))
    # Nest the dataframe again
    nest_l2 = nest_l1.to_struct("a").to_frame()

    assert isinstance(nest_l2.dtypes[0], pl.datatypes.Struct)
    assert [f.dtype for f in nest_l2.dtypes[0].fields] == nest_l1.dtypes
    assert isinstance(nest_l1.dtypes[0], pl.datatypes.Struct)


def test_struct_to_pandas() -> None:
    pdf = pd.DataFrame([{"a": {"b": {"c": 2}}}])
    df = pl.from_pandas(pdf)

    assert isinstance(df.dtypes[0], pl.datatypes.Struct)
    assert df.to_pandas().equals(pdf)


def test_struct_logical_types_to_pandas() -> None:
    timestamp = datetime(2022, 1, 1)
    df = pd.DataFrame([{"struct": {"timestamp": timestamp}}])
    assert pl.from_pandas(df).dtypes == [pl.Struct]


def test_struct_cols() -> None:
    """Test that struct columns can be imported and work as expected."""

    def build_struct_df(data: list[dict[str, object]]) -> pl.DataFrame:
        """
        Build Polars df from list of dicts.

        Can't import directly because of issue #3145.
        """
        arrow_df = pa.Table.from_pylist(data)
        polars_df = pl.from_arrow(arrow_df)
        assert isinstance(polars_df, pl.DataFrame)
        return polars_df

    # struct column
    df = build_struct_df([{"struct_col": {"inner": 1}}])
    assert df.columns == ["struct_col"]
    assert df.schema == {"struct_col": pl.Struct({"inner": pl.Int64})}
    assert df["struct_col"].struct.field("inner").to_list() == [1]

    # struct in struct
    df = build_struct_df([{"nested_struct_col": {"struct_col": {"inner": 1}}}])
    assert df["nested_struct_col"].struct.field("struct_col").struct.field(
        "inner"
    ).to_list() == [1]

    # struct in list
    df = build_struct_df([{"list_of_struct_col": [{"inner": 1}]}])
    assert df["list_of_struct_col"][0].struct.field("inner").to_list() == [1]

    # struct in list in struct
    df = build_struct_df(
        [{"struct_list_struct_col": {"list_struct_col": [{"inner": 1}]}}]
    )
    assert df["struct_list_struct_col"].struct.field("list_struct_col")[0].struct.field(
        "inner"
    ).to_list() == [1]


def test_struct_with_validity() -> None:
    data = [{"a": {"b": 1}}, {"a": None}]
    tbl = pa.Table.from_pylist(data)
    df = pl.from_arrow(tbl)
    assert isinstance(df, pl.DataFrame)
    assert df["a"].to_list() == [{"b": 1}, None]


def test_from_dicts_struct() -> None:
    assert pl.from_dicts([{"a": 1, "b": {"a": 1, "b": 2}}]).to_series(1).to_list() == [
        {"a": 1, "b": 2}
    ]

    assert pl.from_dicts(
        [{"a": 1, "b": {"a_deep": 1, "b_deep": {"a_deeper": [1, 2, 4]}}}]
    ).to_series(1).to_list() == [{"a_deep": 1, "b_deep": {"a_deeper": [1, 2, 4]}}]

    data = [
        {"a": [{"b": 0, "c": 1}]},
        {"a": [{"b": 1, "c": 2}]},
    ]

    assert pl.from_dicts(data).to_series().to_list() == [
        [{"b": 0, "c": 1}],
        [{"b": 1, "c": 2}],
    ]


@pytest.mark.may_fail_auto_streaming
def test_list_to_struct() -> None:
    df = pl.DataFrame({"a": [[1, 2, 3], [1, 2]]})
    assert df.to_series().list.to_struct().to_list() == [
        {"field_0": 1, "field_1": 2, "field_2": 3},
        {"field_0": 1, "field_1": 2, "field_2": None},
    ]

    df = pl.DataFrame({"a": [[1, 2], [1, 2, 3]]})
    assert df.to_series().list.to_struct(
        fields=lambda idx: f"col_name_{idx}"
    ).to_list() == [
        {"col_name_0": 1, "col_name_1": 2},
        {"col_name_0": 1, "col_name_1": 2},
    ]

    df = pl.DataFrame({"a": [[1, 2], [1, 2, 3]]})
    assert df.to_series().list.to_struct(n_field_strategy="max_width").to_list() == [
        {"field_0": 1, "field_1": 2, "field_2": None},
        {"field_0": 1, "field_1": 2, "field_2": 3},
    ]

    # set upper bound
    df = pl.DataFrame({"lists": [[1, 1, 1], [0, 1, 0], [1, 0, 0]]})
    assert df.lazy().select(
        pl.col("lists").list.to_struct(upper_bound=3, _eager=True)
    ).unnest("lists").sum().collect().columns == ["field_0", "field_1", "field_2"]


def test_sort_df_with_list_struct() -> None:
    assert pl.DataFrame([{"a": 1, "b": [{"c": 1}]}]).sort("a").to_dict(
        as_series=False
    ) == {
        "a": [1],
        "b": [[{"c": 1}]],
    }


def test_struct_list_head_tail() -> None:
    assert pl.DataFrame(
        {
            "list_of_struct": [
                [{"a": 1, "b": 4}, {"a": 3, "b": 6}],
                [{"a": 10, "b": 40}, {"a": 20, "b": 50}, {"a": 30, "b": 60}],
            ]
        }
    ).with_columns(
        pl.col("list_of_struct").list.head(1).alias("head"),
        pl.col("list_of_struct").list.tail(1).alias("tail"),
    ).to_dict(as_series=False) == {
        "list_of_struct": [
            [{"a": 1, "b": 4}, {"a": 3, "b": 6}],
            [{"a": 10, "b": 40}, {"a": 20, "b": 50}, {"a": 30, "b": 60}],
        ],
        "head": [[{"a": 1, "b": 4}], [{"a": 10, "b": 40}]],
        "tail": [[{"a": 3, "b": 6}], [{"a": 30, "b": 60}]],
    }


def test_struct_agg_all() -> None:
    df = pl.DataFrame(
        {
            "group": ["a", "a", "b", "b", "b"],
            "col1": [
                {"x": 1, "y": 100},
                {"x": 2, "y": 200},
                {"x": 3, "y": 300},
                {"x": 4, "y": 400},
                {"x": 5, "y": 500},
            ],
        }
    )

    assert df.group_by("group", maintain_order=True).all().to_dict(as_series=False) == {
        "group": ["a", "b"],
        "col1": [
            [{"x": 1, "y": 100}, {"x": 2, "y": 200}],
            [{"x": 3, "y": 300}, {"x": 4, "y": 400}, {"x": 5, "y": 500}],
        ],
    }


def test_struct_empty_list_creation() -> None:
    payload = [[], [{"a": 1, "b": 2}, {"a": 3, "b": 4}, {"a": 5, "b": 6}], []]

    assert pl.DataFrame({"list_struct": payload}).to_dict(as_series=False) == {
        "list_struct": [[], [{"a": 1, "b": 2}, {"a": 3, "b": 4}, {"a": 5, "b": 6}], []]
    }

    # pop first
    payload = payload[1:]
    assert pl.DataFrame({"list_struct": payload}).to_dict(as_series=False) == {
        "list_struct": [[{"a": 1, "b": 2}, {"a": 3, "b": 4}, {"a": 5, "b": 6}], []]
    }


def test_struct_arr_methods() -> None:
    df = pl.DataFrame(
        {
            "list_struct": [
                [{"a": 1, "b": 2}, {"a": 3, "b": 4}, {"a": 5, "b": 6}],
                [{"a": 1, "b": 2}, {"a": 3, "b": 4}],
                [{"a": 1, "b": 2}],
            ],
        }
    )
    assert df.select([pl.col("list_struct").list.first()]).to_dict(as_series=False) == {
        "list_struct": [{"a": 1, "b": 2}, {"a": 1, "b": 2}, {"a": 1, "b": 2}]
    }
    assert df.select([pl.col("list_struct").list.last()]).to_dict(as_series=False) == {
        "list_struct": [{"a": 5, "b": 6}, {"a": 3, "b": 4}, {"a": 1, "b": 2}]
    }
    assert df.select([pl.col("list_struct").list.get(0)]).to_dict(as_series=False) == {
        "list_struct": [{"a": 1, "b": 2}, {"a": 1, "b": 2}, {"a": 1, "b": 2}]
    }


def test_struct_concat_list() -> None:
    assert pl.DataFrame(
        {
            "list_struct1": [
                [{"a": 1, "b": 2}, {"a": 3, "b": 4}],
                [{"a": 1, "b": 2}],
            ],
            "list_struct2": [
                [{"a": 6, "b": 7}, {"a": 8, "b": 9}],
                [{"a": 6, "b": 7}],
            ],
        }
    ).with_columns(pl.col("list_struct1").list.concat("list_struct2").alias("result"))[
        "result"
    ].to_list() == [
        [{"a": 1, "b": 2}, {"a": 3, "b": 4}, {"a": 6, "b": 7}, {"a": 8, "b": 9}],
        [{"a": 1, "b": 2}, {"a": 6, "b": 7}],
    ]


def test_struct_arr_reverse() -> None:
    assert pl.DataFrame(
        {
            "list_struct": [
                [{"a": 1, "b": 2}, {"a": 3, "b": 4}, {"a": 5, "b": 6}],
                [{"a": 30, "b": 40}, {"a": 10, "b": 20}, {"a": 50, "b": 60}],
            ],
        }
    ).with_columns([pl.col("list_struct").list.reverse()]).to_dict(as_series=False) == {
        "list_struct": [
            [{"a": 5, "b": 6}, {"a": 3, "b": 4}, {"a": 1, "b": 2}],
            [{"a": 50, "b": 60}, {"a": 10, "b": 20}, {"a": 30, "b": 40}],
        ]
    }


def test_struct_comparison() -> None:
    df = pl.DataFrame(
        {
            "col1": [{"a": 1, "b": 2}, {"a": 3, "b": 4}],
            "col2": [{"a": 1, "b": 2}, {"a": 3, "b": 4}],
        }
    )
    assert df.filter(pl.col("col1") == pl.col("col2")).rows() == [
        ({"a": 1, "b": 2}, {"a": 1, "b": 2}),
        ({"a": 3, "b": 4}, {"a": 3, "b": 4}),
    ]
    # floats w/ ints
    df = pl.DataFrame(
        {
            "col1": [{"a": 1, "b": 2}, {"a": 3, "b": 4}],
            "col2": [{"a": 1.0, "b": 2}, {"a": 3.0, "b": 4}],
        }
    )
    assert df.filter(pl.col("col1") == pl.col("col2")).rows() == [
        ({"a": 1, "b": 2}, {"a": 1.0, "b": 2}),
        ({"a": 3, "b": 4}, {"a": 3.0, "b": 4}),
    ]

    df = pl.DataFrame(
        {
            "col1": [{"a": 1, "b": 2}, {"a": 3, "b": 4}],
            "col2": [{"a": 2, "b": 2}, {"a": 3, "b": 4}],
        }
    )
    assert df.filter(pl.col("col1") == pl.col("col2")).to_dict(as_series=False) == {
        "col1": [{"a": 3, "b": 4}],
        "col2": [{"a": 3, "b": 4}],
    }


def test_struct_order() -> None:
    df = pl.DataFrame({"col1": [{"a": 1, "b": 2}, {"b": 4, "a": 3}]})
    expected = {"col1": [{"a": 1, "b": 2}, {"a": 3, "b": 4}]}
    assert df.to_dict(as_series=False) == expected

    # null values should not trigger this
    assert (
        pl.Series(
            values=[
                {"a": 1, "b": None},
                {"a": 2, "b": 20},
            ],
        ).to_list()
    ) == [{"a": 1, "b": None}, {"a": 2, "b": 20}]

    assert (
        pl.Series(
            values=[
                {"a": 1, "b": 10},
                {"a": 2, "b": None},
            ],
        ).to_list()
    ) == [{"a": 1, "b": 10}, {"a": 2, "b": None}]


def test_struct_arr_eval() -> None:
    df = pl.DataFrame(
        {"col_struct": [[{"a": 1, "b": 11}, {"a": 2, "b": 12}, {"a": 1, "b": 11}]]}
    )
    assert df.with_columns(
        pl.col("col_struct").list.eval(pl.element().first()).alias("first")
    ).to_dict(as_series=False) == {
        "col_struct": [[{"a": 1, "b": 11}, {"a": 2, "b": 12}, {"a": 1, "b": 11}]],
        "first": [[{"a": 1, "b": 11}]],
    }


def test_list_of_struct_unique() -> None:
    df = pl.DataFrame(
        {"col_struct": [[{"a": 1, "b": 11}, {"a": 2, "b": 12}, {"a": 1, "b": 11}]]}
    )
    # the order is unpredictable
    unique = df.with_columns(pl.col("col_struct").list.unique().alias("unique"))[
        "unique"
    ].to_list()
    assert len(unique) == 1
    unique_el = unique[0]
    assert len(unique_el) == 2
    assert {"a": 2, "b": 12} in unique_el
    assert {"a": 1, "b": 11} in unique_el


def test_nested_explode_4026() -> None:
    df = pl.DataFrame(
        {
            "data": [
                [
                    {"account_id": 10, "values": [1, 2]},
                    {"account_id": 11, "values": [10, 20]},
                ]
            ],
            "day": ["monday"],
        }
    )

    assert df.explode("data").to_dict(as_series=False) == {
        "data": [
            {"account_id": 10, "values": [1, 2]},
            {"account_id": 11, "values": [10, 20]},
        ],
        "day": ["monday", "monday"],
    }


def test_nested_struct_sliced_append() -> None:
    s = pl.Series(
        [
            {
                "_experience": {
                    "aaid": {
                        "id": "A",
                        "namespace": {"code": "alpha"},
                    }
                }
            },
            {
                "_experience": {
                    "aaid": {
                        "id": "B",
                        "namespace": {"code": "bravo"},
                    },
                }
            },
            {
                "_experience": {
                    "aaid": {
                        "id": "D",
                        "namespace": {"code": "delta"},
                    }
                }
            },
        ]
    )
    s2 = s[1:]
    s.append(s2)

    assert s.to_list() == [
        {"_experience": {"aaid": {"id": "A", "namespace": {"code": "alpha"}}}},
        {"_experience": {"aaid": {"id": "B", "namespace": {"code": "bravo"}}}},
        {"_experience": {"aaid": {"id": "D", "namespace": {"code": "delta"}}}},
        {"_experience": {"aaid": {"id": "B", "namespace": {"code": "bravo"}}}},
        {"_experience": {"aaid": {"id": "D", "namespace": {"code": "delta"}}}},
    ]


def test_struct_group_by_field_agg_4216() -> None:
    df = pl.DataFrame([{"a": {"b": 1}, "c": 0}])

    result = df.group_by("c").agg(pl.col("a").struct.field("b").count())
    expected = {"c": [0], "b": [1]}
    assert result.to_dict(as_series=False) == expected


def test_struct_getitem() -> None:
    assert pl.Series([{"a": 1, "b": 2}]).struct["b"].name == "b"
    assert pl.Series([{"a": 1, "b": 2}]).struct[0].name == "a"
    assert pl.Series([{"a": 1, "b": 2}]).struct[1].name == "b"
    assert pl.Series([{"a": 1, "b": 2}]).struct[-1].name == "b"
    assert pl.Series([{"a": 1, "b": 2}]).to_frame().select(
        pl.col("").struct[0]
    ).to_dict(as_series=False) == {"a": [1]}


def test_struct_supertype() -> None:
    assert pl.from_dicts(
        [{"vehicle": {"auto": "car"}}, {"vehicle": {"auto": None}}]
    ).to_dict(as_series=False) == {"vehicle": [{"auto": "car"}, {"auto": None}]}


def test_struct_any_value_get_after_append() -> None:
    schema = {"a": pl.Int8, "b": pl.Int32}
    struct_def = pl.Struct(schema)

    a = pl.Series("s", [{"a": 1, "b": 2}], dtype=struct_def)
    b = pl.Series("s", [{"a": 2, "b": 3}], dtype=struct_def)
    a = a.append(b)

    assert a[0] == {"a": 1, "b": 2}
    assert a[1] == {"a": 2, "b": 3}
    assert schema == a.to_frame().unnest("s").schema


def test_struct_categorical_5843() -> None:
    df = pl.DataFrame({"foo": ["a", "b", "c", "a"]}).with_columns(
        pl.col("foo").cast(pl.Categorical)
    )
    result = df.select(pl.col("foo").value_counts(sort=True))
    assert result.to_dict(as_series=False) == {
        "foo": [
            {"foo": "a", "count": 2},
            {"foo": "b", "count": 1},
            {"foo": "c", "count": 1},
        ]
    }


def test_empty_struct() -> None:
    # List<struct>
    df = pl.DataFrame({"a": [[{}]]})
    assert df.to_dict(as_series=False) == {"a": [[{}]]}

    # Struct one not empty
    df = pl.DataFrame({"a": [[{}, {"a": 10}]]})
    assert df.to_dict(as_series=False) == {"a": [[{"a": None}, {"a": 10}]]}

    # Empty struct
    df = pl.DataFrame({"a": [{}]})
    assert df.to_dict(as_series=False) == {"a": [{}]}


@pytest.mark.parametrize(
    "dtype",
    [
        pl.List,
        pl.List(pl.Null),
        pl.List(pl.String),
        pl.Array(pl.Null, 32),
        pl.Array(pl.UInt8, 16),
        pl.Struct([pl.Field("", pl.Null)]),
        pl.Struct([pl.Field("x", pl.UInt32), pl.Field("y", pl.Float64)]),
    ],
)
def test_empty_series_nested_dtype(dtype: PolarsDataType) -> None:
    # various flavours of empty nested dtype
    s = pl.Series("nested", dtype=dtype)
    assert s.dtype.base_type() == dtype.base_type()
    assert s.to_list() == []


@pytest.mark.parametrize(
    "data",
    [
        [{}, {}],
        [{}, None],
        [None, {}],
        [None, None],
    ],
)
def test_empty_with_schema_struct(data: list[dict[str, object] | None]) -> None:
    # Empty structs, with schema
    struct_schema = {"a": pl.Date, "b": pl.Boolean, "c": pl.Float64}
    frame_schema = {"x": pl.Int8, "y": pl.Struct(struct_schema)}

    @dataclass
    class TestData:
        x: int
        y: dict[str, object] | None

    # test init from rows, dicts, and dataclasses
    dict_data = {"x": [10, 20], "y": data}
    dataclass_data = [
        TestData(10, data[0]),
        TestData(20, data[1]),
    ]
    for frame_data in (dict_data, dataclass_data):
        df = pl.DataFrame(
            data=frame_data,
            schema=frame_schema,  # type: ignore[arg-type]
        )
        assert df.schema == frame_schema
        assert df.unnest("y").columns == ["x", "a", "b", "c"]
        assert df.rows() == [
            (
                10,
                {"a": None, "b": None, "c": None} if data[0] is not None else None,
            ),
            (
                20,
                {"a": None, "b": None, "c": None} if data[1] is not None else None,
            ),
        ]


def test_struct_null_cast() -> None:
    dtype = pl.Struct(
        [
            pl.Field("a", pl.Int64),
            pl.Field("b", pl.String),
            pl.Field("c", pl.List(pl.Float64)),
        ]
    )
    assert (
        pl.DataFrame()
        .lazy()
        .select([pl.lit(None, dtype=pl.Null).cast(dtype, strict=True)])
        .collect()
    ).to_dict(as_series=False) == {"literal": [None]}


def test_nested_struct_in_lists_cast() -> None:
    assert pl.DataFrame(
        {
            "node_groups": [
                [{"nodes": [{"id": 1, "is_started": True}]}],
                [{"nodes": []}],
            ]
        }
    ).to_dict(as_series=False) == {
        "node_groups": [[{"nodes": [{"id": 1, "is_started": True}]}], [{"nodes": []}]]
    }


def test_struct_concat_self_no_rechunk() -> None:
    df = pl.DataFrame([{"A": {"a": 1}}])
    out = pl.concat([df, df], rechunk=False)
    assert out.dtypes == [pl.Struct([pl.Field("a", pl.Int64)])]
    assert out.to_dict(as_series=False) == {"A": [{"a": 1}, {"a": 1}]}


def test_sort_structs() -> None:
    df = pl.DataFrame(
        {
            "sex": ["m", "f", "f", "f", "m", "m", "f"],
            "age": [22, 38, 26, 24, 21, 46, 22],
        },
    )
    df_sorted_as_struct = df.select(pl.struct(["sex", "age"]).sort()).unnest("sex")
    df_expected = df.sort(by=["sex", "age"])

    assert_frame_equal(df_expected, df_sorted_as_struct)
    assert df_sorted_as_struct.to_dict(as_series=False) == {
        "sex": ["f", "f", "f", "f", "m", "m", "m"],
        "age": [22, 24, 26, 38, 21, 22, 46],
    }


def test_struct_applies_as_map() -> None:
    df = pl.DataFrame({"id": [1, 1, 2], "x": ["a", "b", "c"], "y": ["d", "e", "f"]})

    # the window function doesn't really make sense
    # but it runs the test: #7286
    assert df.select(
        pl.struct([pl.col("x"), pl.col("y") + pl.col("y")]).over("id")
    ).to_dict(as_series=False) == {
        "x": [{"x": "a", "y": "dd"}, {"x": "b", "y": "ee"}, {"x": "c", "y": "ff"}]
    }


def test_struct_is_in() -> None:
    # The dtype casts below test that struct is_in upcasts dtypes.
    s1 = (
        pl.DataFrame({"x": [4, 3, 4, 9], "y": [0, 4, 6, 2]})
        .select(pl.struct(schema={"x": pl.Int8, "y": pl.Float32}))
        .to_series()
    )
    s2 = (
        pl.DataFrame({"x": [4, 3, 5, 9], "y": [0, 7, 6, 2]})
        .select(pl.struct(["x", "y"]))
        .to_series()
    )
    assert s1.is_in(s2).to_list() == [True, False, False, True]


def test_nested_struct_logicals() -> None:
    # single nested
    payload1 = [[{"a": time(10)}], [{"a": time(10)}]]
    assert pl.Series(payload1).to_list() == payload1
    # double nested
    payload2 = [[[{"a": time(10)}]], [[{"a": time(10)}]]]
    assert pl.Series(payload2).to_list() == payload2


def test_struct_name_passed_in_agg_apply() -> None:
    struct_expr = pl.struct(
        [
            pl.col("A").min(),
            pl.col("B").search_sorted(pl.Series([3, 4])),
        ]
    ).alias("index")

    assert pl.DataFrame({"A": [1, 2, 3], "B": [4, 5, 6], "C": [1, 2, 2]}).group_by(
        "C"
    ).agg(struct_expr).sort("C", descending=True).to_dict(as_series=False) == {
        "C": [2, 1],
        "index": [
            [{"A": 2, "B": 0}, {"A": 2, "B": 0}],
            [{"A": 1, "B": 0}, {"A": 1, "B": 0}],
        ],
    }

    df = pl.DataFrame({"val": [-3, -2, -1, 0, 1, 2, 3], "k": [0] * 7})

    assert df.group_by("k").agg(
        pl.struct(
            pl.col("val").value_counts(sort=True).struct.field("val").alias("val"),
            pl.col("val").value_counts(sort=True).struct.field("count").alias("count"),
        )
    ).to_dict(as_series=False) == {
        "k": [0],
        "val": [
            [
                {"val": -3, "count": 1},
                {"val": -2, "count": 1},
                {"val": -1, "count": 1},
                {"val": 0, "count": 1},
                {"val": 1, "count": 1},
                {"val": 2, "count": 1},
                {"val": 3, "count": 1},
            ]
        ],
    }


def test_struct_null_count_strict_cast() -> None:
    s = pl.Series([{"a": None}]).cast(pl.Struct({"a": pl.Categorical}))
    assert s.dtype == pl.Struct([pl.Field("a", pl.Categorical)])
    assert s.to_list() == [{"a": None}]


def test_struct_get_field_by_index() -> None:
    df = pl.DataFrame({"val": [{"a": 1, "b": 2}]})
    expected = {"b": [2]}
    assert df.select(pl.all().struct[1]).to_dict(as_series=False) == expected


def test_struct_arithmetic_schema() -> None:
    q = pl.LazyFrame({"A": [1], "B": [2]})

    assert q.select(pl.struct("A") - pl.struct("B")).collect_schema()["A"] == pl.Struct(
        {"A": pl.Int64}
    )


def test_struct_field() -> None:
    df = pl.DataFrame(
        {
            "item": [
                {"name": "John", "age": 30, "car": None},
                {"name": "Alice", "age": 65, "car": "Volvo"},
            ]
        }
    )

    assert df.select(
        pl.col("item").struct.with_fields(
            pl.field("name").str.to_uppercase(), pl.field("car").fill_null("Mazda")
        )
    ).to_dict(as_series=False) == {
        "item": [
            {"name": "JOHN", "age": 30, "car": "Mazda"},
            {"name": "ALICE", "age": 65, "car": "Volvo"},
        ]
    }


def test_struct_field_recognized_as_renaming_expr_16480() -> None:
    q = pl.LazyFrame(
        {
            "foo": "bar",
            "my_struct": [{"x": 1, "y": 2}],
        }
    ).select(pl.col("my_struct").struct.field("x"))

    q = q.select("x")
    assert q.collect().to_dict(as_series=False) == {"x": [1]}


def test_struct_filter_chunked_16498() -> None:
    with pl.StringCache():
        N = 5
        df_orig1 = pl.DataFrame({"cat_a": ["remove"] * N, "cat_b": ["b"] * N})

        df_orig2 = pl.DataFrame({"cat_a": ["a"] * N, "cat_b": ["b"] * N})

        df = pl.concat([df_orig1, df_orig2], rechunk=False).cast(pl.Categorical)
        df = df.select(pl.struct(pl.all()).alias("s"))
        df = df.filter(pl.col("s").struct.field("cat_a") != pl.lit("remove"))
        assert df.shape == (5, 1)


def test_struct_field_dynint_nullable_16243() -> None:
    pl.select(pl.lit(None).fill_null(pl.struct(42)))


def test_struct_split_16536() -> None:
    df = pl.DataFrame({"struct": [{"a": {"a": {"a": 1}}}], "list": [[1]], "int": [1]})

    df = pl.concat([df, df, df, df], rechunk=False)
    assert df.filter(pl.col("int") == 1).shape == (4, 3)


def test_struct_wildcard_expansion_and_exclude() -> None:
    df = pl.DataFrame(
        {
            "id": [1, 2],
            "meta_data": [
                {"system_data": "to_remove", "user_data": "keep"},
                {"user_data": "keep_"},
            ],
        }
    )

    # ensure wildcard expansion is on input
    assert df.lazy().select(
        pl.col("meta_data").struct.with_fields("*")
    ).collect().schema["meta_data"].fields == [  # type: ignore[attr-defined]
        pl.Field("system_data", pl.String),
        pl.Field("user_data", pl.String),
        pl.Field("id", pl.Int64),
        pl.Field(
            "meta_data", pl.Struct({"system_data": pl.String, "user_data": pl.String})
        ),
    ]

    with pytest.raises(InvalidOperationError):
        df.lazy().select(
            pl.col("meta_data").struct.with_fields(pl.field("*").exclude("user_data"))
        ).collect()


def test_struct_chunked_gather_17603() -> None:
    df = pl.DataFrame(
        {
            "id": [0, 0, 1, 1],
            "a": [0, 1, 2, 3],
        }
    ).select("id", pl.struct("a"))
    df = pl.concat((df, df))

    assert df.select(pl.col("a").map_batches(lambda s: s).over("id")).to_dict(
        as_series=False
    ) == {
        "a": [
            {"a": 0},
            {"a": 1},
            {"a": 2},
            {"a": 3},
            {"a": 0},
            {"a": 1},
            {"a": 2},
            {"a": 3},
        ]
    }


def test_struct_out_nullability_from_arrow() -> None:
    df = pl.DataFrame(pd.DataFrame({"abc": [{"a": 1.0, "b": pd.NA}, pd.NA]}))
    res = df.select(a=pl.col("abc").struct.field("a"))
    assert res.to_dicts() == [{"a": 1.0}, {"a": None}]


def test_empty_struct_raise() -> None:
    with pytest.raises(ValueError):
        pl.struct()


def test_named_exprs() -> None:
    df = pl.DataFrame({"a": 1})
    schema = {"b": pl.Int64}
    res = df.select(pl.struct(schema=schema, b=pl.col("a")))
    assert res.to_dict(as_series=False) == {"b": [{"b": 1}]}
    assert res.schema["b"] == pl.Struct(schema)


def test_struct_outer_nullability_zip_18119() -> None:
    df = pl.Series("int", [0, 1, 2, 3], dtype=pl.Int64).to_frame()
    assert df.lazy().with_columns(
        result=pl.when(pl.col("int") >= 1).then(
            pl.struct(
                a=pl.when(pl.col("int") % 2 == 1).then(True),
                b=pl.when(pl.col("int") >= 2).then(False),
            )
        )
    ).collect().to_dict(as_series=False) == {
        "int": [0, 1, 2, 3],
        "result": [
            None,
            {"a": True, "b": None},
            {"a": None, "b": False},
            {"a": True, "b": False},
        ],
    }


def test_struct_group_by_shift_18107() -> None:
    df_in = pl.DataFrame(
        {
            "group": [1, 1, 1, 2, 2, 2],
            "id": [1, 2, 3, 4, 5, 6],
            "value": [
                {"lon": 20, "lat": 10},
                {"lon": 30, "lat": 20},
                {"lon": 40, "lat": 30},
                {"lon": 50, "lat": 40},
                {"lon": 60, "lat": 50},
                {"lon": 70, "lat": 60},
            ],
        }
    )

    assert df_in.group_by("group", maintain_order=True).agg(
        pl.col("value").shift(-1)
    ).to_dict(as_series=False) == {
        "group": [1, 2],
        "value": [
            [{"lon": 30, "lat": 20}, {"lon": 40, "lat": 30}, None],
            [{"lon": 60, "lat": 50}, {"lon": 70, "lat": 60}, None],
        ],
    }


def test_struct_chunked_zip_18119() -> None:
    dtype = pl.Struct({"x": pl.Null})

    a_dfs = [pl.DataFrame([pl.Series("a", [None] * i, dtype)]) for i in range(5)]
    b_dfs = [pl.DataFrame([pl.Series("b", [None] * i, dtype)]) for i in range(5)]
    mask_dfs = [
        pl.DataFrame([pl.Series("f", [None] * i, pl.Boolean)]) for i in range(5)
    ]

    a = pl.concat([a_dfs[2], a_dfs[2], a_dfs[1]])
    b = pl.concat([b_dfs[4], b_dfs[1]])
    mask = pl.concat([mask_dfs[3], mask_dfs[2]])

    df = pl.concat([a, b, mask], how="horizontal")

    assert_frame_equal(
        df.select(pl.when(pl.col.f).then(pl.col.a).otherwise(pl.col.b)),
        pl.DataFrame([pl.Series("a", [None] * 5, dtype)]),
    )


def test_struct_null_zip() -> None:
    df = pl.Series("int", [], dtype=pl.Struct({"x": pl.Int64})).to_frame()
    assert_frame_equal(
        df.select(pl.when(pl.Series([True])).then(pl.col.int).otherwise(pl.col.int)),
        pl.Series("int", [], dtype=pl.Struct({"x": pl.Int64})).to_frame(),
    )


@pytest.mark.parametrize("size", [0, 1, 2, 5, 9, 13, 42])
def test_zfs_construction(size: int) -> None:
    a = pl.Series("a", [{}] * size, pl.Struct([]))
    assert a.len() == size


@pytest.mark.parametrize("size", [0, 1, 2, 13])
def test_zfs_unnest(size: int) -> None:
    a = pl.Series("a", [{}] * size, pl.Struct([])).struct.unnest()
    assert a.height == size
    assert a.width == 0


@pytest.mark.parametrize("size", [0, 1, 2, 13])
def test_zfs_equality(size: int) -> None:
    a = pl.Series("a", [{}] * size, pl.Struct([]))
    b = pl.Series("a", [{}] * size, pl.Struct([]))

    assert_series_equal(a, b)

    assert_frame_equal(
        a.to_frame(),
        b.to_frame(),
    )


def test_zfs_nullable_when_otherwise() -> None:
    a = pl.Series("a", [{}, None, {}, {}, None], pl.Struct([]))
    b = pl.Series("b", [None, {}, None, {}, None], pl.Struct([]))

    df = pl.DataFrame([a, b])

    df = df.select(
        x=pl.when(pl.col.a.is_not_null()).then(pl.col.a).otherwise(pl.col.b),
        y=pl.when(pl.col.a.is_null()).then(pl.col.a).otherwise(pl.col.b),
    )

    assert_series_equal(df["x"], pl.Series("x", [{}, {}, {}, {}, None], pl.Struct([])))
    assert_series_equal(
        df["y"], pl.Series("y", [None, None, None, {}, None], pl.Struct([]))
    )


def test_zfs_struct_fns() -> None:
    a = pl.Series("a", [{}], pl.Struct([]))

    assert a.struct.fields == []

    # @TODO: This should really throw an error as per #19132
    assert a.struct.rename_fields(["a"]).struct.unnest().shape == (1, 0)
    assert a.struct.rename_fields([]).struct.unnest().shape == (1, 0)

    assert_series_equal(a.struct.json_encode(), pl.Series("a", ["{}"], pl.String))


@pytest.mark.parametrize("format", ["binary", "json"])
@pytest.mark.parametrize("size", [0, 1, 2, 13])
def test_zfs_serialization_roundtrip(format: pl.SerializationFormat, size: int) -> None:
    a = pl.Series("a", [{}] * size, pl.Struct([])).to_frame()

    f = io.BytesIO()
    a.serialize(f, format=format)

    f.seek(0)
    assert_frame_equal(
        a,
        pl.DataFrame.deserialize(f, format=format),
    )


@pytest.mark.parametrize("size", [0, 1, 2, 13])
def test_zfs_row_encoding(size: int) -> None:
    a = pl.Series("a", [{}] * size, pl.Struct([]))

    df = pl.DataFrame([a, pl.Series("x", list(range(size)), pl.Int8)])

    gb = df.lazy().group_by(["a", "x"]).agg(pl.all().min()).collect(streaming=True)

    # We need to ignore the order because the group_by is non-deterministic
    assert_frame_equal(gb, df, check_row_order=False)


@pytest.mark.may_fail_auto_streaming
def test_list_to_struct_19208() -> None:
    df = pl.DataFrame(
        {
            "nested": [
                [{"a": 1}],
                [],
                [{"a": 3}],
            ]
        }
    )
    assert pl.concat([df[0], df[1], df[2]]).select(
        pl.col("nested").list.to_struct(_eager=True)
    ).to_dict(as_series=False) == {
        "nested": [{"field_0": {"a": 1}}, {"field_0": None}, {"field_0": {"a": 3}}]
    }


def test_struct_reverse_outer_validity_19445() -> None:
    assert_series_equal(
        pl.Series([{"a": 1}, None]).reverse(),
        pl.Series([None, {"a": 1}]),
    )


@pytest.mark.parametrize("maybe_swap", [lambda a, b: (a, b), lambda a, b: (b, a)])
def test_struct_eq_missing_outer_validity_19156(
    maybe_swap: Callable[[pl.Series, pl.Series], tuple[pl.Series, pl.Series]],
) -> None:
    # Ensure that lit({'x': NULL}).eq_missing(lit(NULL)) => False
    l, r = maybe_swap(  # noqa: E741
        pl.Series([{"a": None, "b": None}, None]),
        pl.Series([None, {"a": None, "b": None}]),
    )

    assert_series_equal(l.eq_missing(r), pl.Series([False, False]))
    assert_series_equal(l.ne_missing(r), pl.Series([True, True]))

    l, r = maybe_swap(  # noqa: E741
        pl.Series([{"a": None, "b": None}, None]),
        pl.Series([None]),
    )

    assert_series_equal(l.eq_missing(r), pl.Series([False, True]))
    assert_series_equal(l.ne_missing(r), pl.Series([True, False]))

    l, r = maybe_swap(  # noqa: E741
        pl.Series([{"a": None, "b": None}, None]),
        pl.Series([{"a": None, "b": None}]),
    )

    assert_series_equal(l.eq_missing(r), pl.Series([True, False]))
    assert_series_equal(l.ne_missing(r), pl.Series([False, True]))


def test_struct_field_list_eval_17356() -> None:
    df = pl.DataFrame(
        {
            "items": [
                [
                    {"name": "John", "age": 30, "car": None},
                ],
                [
                    {"name": "Alice", "age": 65, "car": "Volvo"},
                ],
            ]
        }
    )

    assert df.select(
        pl.col("items").list.eval(
            pl.element().struct.with_fields(
                pl.field("name").str.to_uppercase(), pl.field("car").fill_null("Mazda")
            )
        )
    ).to_dict(as_series=False) == {
        "items": [
            [{"name": "JOHN", "age": 30, "car": "Mazda"}],
            [{"name": "ALICE", "age": 65, "car": "Mazda"}],
        ],
    }


@pytest.mark.parametrize("data", [[1], [[1]], {"a": 1}, [{"a": 1}]])
def test_leaf_list_eq_19613(data: Any) -> None:
    assert not pl.DataFrame([data]).equals(pl.DataFrame([[data]]))


def test_nested_object_raises_15237() -> None:
    obj = object()
    df = pl.DataFrame({"a": [obj]})
    with pytest.raises(InvalidOperationError, match="nested objects are not allowed"):
        df.select(pl.struct("a"))


def test_cast_to_struct_needs_field_14083() -> None:
    with pytest.raises(
        InvalidOperationError, match="must specify one field in the struct"
    ):
        pl.Series([1], dtype=pl.Int32).cast(pl.Struct)

    with pytest.raises(
        InvalidOperationError, match="must specify one field in the struct"
    ):
<<<<<<< HEAD
        df.select(pl.struct("a"))


def test_empty_struct_with_fields_21095() -> None:
    df = pl.DataFrame({"a": [{}, {}]})
    assert_frame_equal(
        df.select(pl.col("a").struct.with_fields(a=pl.lit(42, pl.Int64))),
        pl.DataFrame({"a": [{"a": 42}, {"a": 42}]}),
    )
    assert_frame_equal(
        df.select(pl.col("a").struct.with_fields(a=None)),
        pl.DataFrame({"a": [{"a": None}, {"a": None}]}),
=======
        pl.Series([1], dtype=pl.Int32).cast(pl.Struct({"a": pl.UInt8, "b": pl.UInt8}))


@pytest.mark.filterwarnings("ignore:Comparisons with None always result in null.")
def test_zip_outer_validity_infinite_recursion_21267() -> None:
    s = pl.Series("x", [None, None], pl.Struct({"f": pl.Null}))
    assert_series_equal(
        s.to_frame().select(pl.col.x.__eq__(None)).to_series(),
        pl.Series("x", [None, None], pl.Boolean),
>>>>>>> 947dc072
    )<|MERGE_RESOLUTION|>--- conflicted
+++ resolved
@@ -1227,6 +1227,18 @@
         df.select(pl.struct("a"))
 
 
+def test_empty_struct_with_fields_21095() -> None:
+    df = pl.DataFrame({"a": [{}, {}]})
+    assert_frame_equal(
+        df.select(pl.col("a").struct.with_fields(a=pl.lit(42, pl.Int64))),
+        pl.DataFrame({"a": [{"a": 42}, {"a": 42}]}),
+    )
+    assert_frame_equal(
+        df.select(pl.col("a").struct.with_fields(a=None)),
+        pl.DataFrame({"a": [{"a": None}, {"a": None}]}),
+    )
+
+
 def test_cast_to_struct_needs_field_14083() -> None:
     with pytest.raises(
         InvalidOperationError, match="must specify one field in the struct"
@@ -1236,20 +1248,6 @@
     with pytest.raises(
         InvalidOperationError, match="must specify one field in the struct"
     ):
-<<<<<<< HEAD
-        df.select(pl.struct("a"))
-
-
-def test_empty_struct_with_fields_21095() -> None:
-    df = pl.DataFrame({"a": [{}, {}]})
-    assert_frame_equal(
-        df.select(pl.col("a").struct.with_fields(a=pl.lit(42, pl.Int64))),
-        pl.DataFrame({"a": [{"a": 42}, {"a": 42}]}),
-    )
-    assert_frame_equal(
-        df.select(pl.col("a").struct.with_fields(a=None)),
-        pl.DataFrame({"a": [{"a": None}, {"a": None}]}),
-=======
         pl.Series([1], dtype=pl.Int32).cast(pl.Struct({"a": pl.UInt8, "b": pl.UInt8}))
 
 
@@ -1259,5 +1257,4 @@
     assert_series_equal(
         s.to_frame().select(pl.col.x.__eq__(None)).to_series(),
         pl.Series("x", [None, None], pl.Boolean),
->>>>>>> 947dc072
     )