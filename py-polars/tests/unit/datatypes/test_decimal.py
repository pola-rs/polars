from __future__ import annotations

import io
import itertools
import textwrap
from dataclasses import dataclass
from decimal import Decimal as D
from typing import Any, NamedTuple

import numpy as np
import pytest
from numpy.testing import assert_array_equal

import polars as pl
from polars.testing import assert_frame_equal


@pytest.fixture(scope="module")
def permutations_int_dec_none() -> list[tuple[D | int | None, ...]]:
    return list(
        itertools.permutations(
            [
                D("-0.01"),
                D("1.2345678"),
                D("500"),
                -1,
                None,
            ]
        )
    )


@pytest.mark.slow()
def test_series_from_pydecimal_and_ints(
    permutations_int_dec_none: list[tuple[D | int | None, ...]],
) -> None:
    # TODO: check what happens if there are strings, floats arrow scalars in the list
    for data in permutations_int_dec_none:
        s = pl.Series("name", data)
        assert s.dtype == pl.Decimal(scale=7)  # inferred scale = 7, precision = None
        assert s.dtype.is_decimal()
        assert s.name == "name"
        assert s.null_count() == 1
        for i, d in enumerate(data):
            assert s[i] == d
        assert s.to_list() == [D(x) if x is not None else None for x in data]


@pytest.mark.slow()
def test_frame_from_pydecimal_and_ints(
    permutations_int_dec_none: list[tuple[D | int | None, ...]], monkeypatch: Any
) -> None:
    monkeypatch.setenv("POLARS_ACTIVATE_DECIMAL", "1")

    class X(NamedTuple):
        a: int | D | None

    @dataclass
    class Y:
        a: int | D | None

    for data in permutations_int_dec_none:
        row_data = [(d,) for d in data]
        for cls in (X, Y):
            for ctor in (pl.DataFrame, pl.from_records):
                df = ctor(data=list(map(cls, data)))  # type: ignore[operator]
                assert df.schema == {
                    "a": pl.Decimal(scale=7),
                }
                assert df.rows() == row_data


@pytest.mark.parametrize(
    ("trim_zeros", "expected"),
    [
        (True, "0.01"),
        (False, "0.010000000000000000000000000"),
    ],
)
def test_to_from_pydecimal_and_format(trim_zeros: bool, expected: str) -> None:
    dec_strs = [
        "0",
        "-1",
        expected,
        "-1.123801239123981293891283123",
        "12345678901.234567890123458390192857685",
        "-99999999999.999999999999999999999999999",
    ]
    with pl.Config(trim_decimal_zeros=trim_zeros):
        formatted = (
            str(pl.Series(list(map(D, dec_strs))))
            .split("[", 1)[1]
            .split("\n", 1)[1]
            .strip()[1:-1]
            .split()
        )
        assert formatted == dec_strs


def test_init_decimal_dtype() -> None:
    s = pl.Series("a", [D("-0.01"), D("1.2345678"), D("500")], dtype=pl.Decimal)
    assert s.dtype.is_numeric()

    df = pl.DataFrame(
        {"a": [D("-0.01"), D("1.2345678"), D("500")]}, schema={"a": pl.Decimal}
    )
    assert df["a"].dtype.is_numeric()


def test_decimal_convert_to_float_by_schema() -> None:
    # Column Based
    df = pl.DataFrame(
        {"a": [D("1"), D("2.55"), D("45.000"), D("10.0")]}, schema={"a": pl.Float64}
    )
    expected = pl.DataFrame({"a": [1.0, 2.55, 45.0, 10.0]})
    assert_frame_equal(df, expected)

    # Row Based
    df = pl.DataFrame(
        [[D("1"), D("2.55"), D("45.000"), D("10.0")]], schema={"a": pl.Float64}
    )
    expected = pl.DataFrame({"a": [1.0, 2.55, 45.0, 10.0]})
    assert_frame_equal(df, expected)


def test_df_constructor_convert_decimal_to_float_9873() -> None:
    result = pl.DataFrame([[D("45.0000")], [D("45.0000")]], schema={"a": pl.Float64})
    expected = pl.DataFrame({"a": [45.0, 45.0]})
    assert_frame_equal(result, expected)


def test_decimal_cast() -> None:
    df = pl.DataFrame(
        {
            "decimals": [D("2"), D("2"), D("-1.5")],
        }
    )

    result = df.with_columns(pl.col("decimals").cast(pl.Float32).alias("b2"))
    expected = {"decimals": [D("2"), D("2"), D("-1.5")], "b2": [2.0, 2.0, -1.5]}
    assert result.to_dict(as_series=False) == expected


def test_decimal_scale_precision_roundtrip(monkeypatch: Any) -> None:
    monkeypatch.setenv("POLARS_ACTIVATE_DECIMAL", "1")
    assert pl.from_arrow(pl.Series("dec", [D("10.0")]).to_arrow()).item() == D("10.0")


def test_string_to_decimal() -> None:
    s = pl.Series(
        [
            "40.12",
            "3420.13",
            "120134.19",
            "3212.98",
            "12.90",
            "143.09",
            "143.9",
            "-62.44",
        ]
    ).str.to_decimal()
    assert s.dtype == pl.Decimal(scale=2)

    assert s.to_list() == [
        D("40.12"),
        D("3420.13"),
        D("120134.19"),
        D("3212.98"),
        D("12.90"),
        D("143.09"),
        D("143.90"),
        D("-62.44"),
    ]


def test_read_csv_decimal(monkeypatch: Any) -> None:
    monkeypatch.setenv("POLARS_ACTIVATE_DECIMAL", "1")
<<<<<<< HEAD
    csv = textwrap.dedent(
        """\
        a,b
        123.12,a
        1.1,a
        0.01,a
        """
    )
=======
    csv = """a,b
123.12,a
1.1,a
0.01,a"""

>>>>>>> b1f315ab
    df = pl.read_csv(csv.encode(), dtypes={"a": pl.Decimal(scale=2)})
    assert df.dtypes == [pl.Decimal(precision=None, scale=2), pl.String]
    assert df["a"].to_list() == [
        D("123.12"),
        D("1.10"),
        D("0.01"),
    ]


def test_decimal_arithmetic() -> None:
    df = pl.DataFrame(
        {
            "a": [D("0.1"), D("10.1"), D("100.01")],
            "b": [D("20.1"), D("10.19"), D("39.21")],
        }
    )

    out = df.select(
        out1=pl.col("a") * pl.col("b"),
        out2=pl.col("a") + pl.col("b"),
        out3=pl.col("a") / pl.col("b"),
        out4=pl.col("a") - pl.col("b"),
    )
    assert out.dtypes == [
        pl.Decimal(precision=None, scale=2),
        pl.Decimal(precision=None, scale=2),
        pl.Decimal(precision=None, scale=2),
        pl.Decimal(precision=None, scale=2),
    ]

    assert out.to_dict(as_series=False) == {
        "out1": [D("2.01"), D("102.91"), D("3921.39")],
        "out2": [D("20.20"), D("20.29"), D("139.22")],
        "out3": [D("0.00"), D("0.99"), D("2.55")],
        "out4": [D("-20.00"), D("-0.09"), D("60.80")],
    }


def test_decimal_series_value_arithmetic() -> None:
    s = pl.Series([D("0.10"), D("10.10"), D("100.01")])

    out1 = s + 10
    out2 = s + D("10")
    with pytest.raises(pl.InvalidOperationError):
        s + D("10.0001")
    out4 = s * 2 / 3
    out5 = s / D("1.5")
    out6 = s - 5

    assert out1.dtype == pl.Decimal(precision=None, scale=2)
    assert out2.dtype == pl.Decimal(precision=None, scale=2)
    assert out4.dtype == pl.Decimal(precision=None, scale=2)
    assert out5.dtype == pl.Decimal(precision=None, scale=2)
    assert out6.dtype == pl.Decimal(precision=None, scale=2)

    assert out1.to_list() == [D("10.1"), D("20.1"), D("110.01")]
    assert out2.to_list() == [D("10.1"), D("20.1"), D("110.01")]
    assert out4.to_list() == [
        D("0.06"),
        D("6.73"),
        D("66.67"),
    ]  # TODO: do we want floor instead of round?
    assert out5.to_list() == [D("0.06"), D("6.73"), D("66.67")]
    assert out6.to_list() == [D("-4.9"), D("5.1"), D("95.01")]


def test_decimal_aggregations() -> None:
    df = pl.DataFrame(
        {
            "g": [1, 1, 2, 2],
            "a": [D("0.1"), D("10.1"), D("100.01"), D("9000.12")],
        }
    )

    assert df.group_by("g", maintain_order=True).agg(
        sum=pl.sum("a"),
        min=pl.min("a"),
        max=pl.max("a"),
    ).to_dict(as_series=False) == {
        "g": [1, 2],
        "sum": [D("10.20"), D("9100.13")],
        "min": [D("0.10"), D("100.01")],
        "max": [D("10.10"), D("9000.12")],
    }

    assert df.select(
        sum=pl.sum("a"),
        min=pl.min("a"),
        max=pl.max("a"),
    ).to_dict(as_series=False) == {
        "sum": [D("9110.33")],
        "min": [D("0.10")],
        "max": [D("9000.12")],
    }


def test_decimal_in_filter() -> None:
    df = pl.DataFrame(
        {
            "foo": [1, 2, 3],
            "bar": ["6", "7", "8"],
        }
    )
    df = df.with_columns(pl.col("bar").cast(pl.Decimal))
    assert df.filter(pl.col("foo") > 1).to_dict(as_series=False) == {
        "foo": [2, 3],
        "bar": [D("7"), D("8")],
    }


def test_decimal_write_parquet_12375() -> None:
    f = io.BytesIO()
    df = pl.DataFrame(
        {"hi": [True, False, True, False], "bye": [1, 2, 3, D(47283957238957239875)]}
    )
    assert df["bye"].dtype == pl.Decimal

    df.write_parquet(f)


@pytest.mark.parametrize("use_pyarrow", [True, False])
def test_decimal_numpy_export(use_pyarrow: bool) -> None:
    decimal_data = [D("1.234"), D("2.345"), D("-3.456")]

    s = pl.Series("n", decimal_data)
    df = s.to_frame()

    assert_array_equal(
        np.array(decimal_data),
        s.to_numpy(use_pyarrow=use_pyarrow),
    )
    assert_array_equal(
        np.array(decimal_data).reshape((-1, 1)),
        df.to_numpy(use_pyarrow=use_pyarrow),
    )<|MERGE_RESOLUTION|>--- conflicted
+++ resolved
@@ -175,22 +175,11 @@
 
 def test_read_csv_decimal(monkeypatch: Any) -> None:
     monkeypatch.setenv("POLARS_ACTIVATE_DECIMAL", "1")
-<<<<<<< HEAD
-    csv = textwrap.dedent(
-        """\
-        a,b
-        123.12,a
-        1.1,a
-        0.01,a
-        """
-    )
-=======
     csv = """a,b
 123.12,a
 1.1,a
 0.01,a"""
 
->>>>>>> b1f315ab
     df = pl.read_csv(csv.encode(), dtypes={"a": pl.Decimal(scale=2)})
     assert df.dtypes == [pl.Decimal(precision=None, scale=2), pl.String]
     assert df["a"].to_list() == [
