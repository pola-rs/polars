--- conflicted
+++ resolved
@@ -2741,10 +2741,9 @@
             "value": [0, 1],
         }
     )
-<<<<<<< HEAD
-    assert df.sort("ts").with_columns(
-        pl.col("value").rolling_max("1d", by="ts", closed="right")
-    )["value"].to_list() == [1, 1]
+    assert df.sort("ts").with_columns(pl.col("value").rolling_max("1d", by="ts"))[
+        "value"
+    ].to_list() == [1, 1]
 
 
 @pytest.mark.parametrize(
@@ -2889,9 +2888,4 @@
         .alias("date_col")
     )
 
-    assert_frame_equal(result, expected)
-=======
-    assert df.sort("ts").with_columns(pl.col("value").rolling_max("1d", by="ts"))[
-        "value"
-    ].to_list() == [1, 1]
->>>>>>> c1f04d1b
+    assert_frame_equal(result, expected)