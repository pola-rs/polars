from __future__ import annotations

import contextlib
import io
from datetime import date, datetime, time, timedelta, timezone
from typing import TYPE_CHECKING, Any, cast, no_type_check

import numpy as np
import pandas as pd
import pyarrow as pa
import pytest

import polars as pl
from polars.datatypes import DATETIME_DTYPES, DTYPE_TEMPORAL_UNITS, TEMPORAL_DTYPES
from polars.exceptions import (
    ArrowError,
    ComputeError,
    PolarsPanicError,
    TimeZoneAwareConstructorWarning,
)
from polars.testing import (
    assert_frame_equal,
    assert_series_equal,
    assert_series_not_equal,
)

if TYPE_CHECKING:
    from zoneinfo import ZoneInfo

    from polars.type_aliases import PolarsTemporalType, StartBy, TimeUnit
else:
    from polars.utils.convert import get_zoneinfo as ZoneInfo


def test_fill_null() -> None:
    dtm = datetime.strptime("2021-01-01", "%Y-%m-%d")
    s = pl.Series("A", [dtm, None])

    for fill_val in (dtm, pl.lit(dtm)):
        out = s.fill_null(fill_val)

        assert out.null_count() == 0
        assert out.dt[0] == dtm
        assert out.dt[1] == dtm

    dt1 = date(2001, 1, 1)
    dt2 = date(2001, 1, 2)
    dt3 = date(2001, 1, 3)

    s = pl.Series("a", [dt1, dt2, dt3, None])
    dt_2 = date(2001, 1, 4)

    for fill_val in (dt_2, pl.lit(dt_2)):
        out = s.fill_null(fill_val)

        assert out.null_count() == 0
        assert out.dt[0] == dt1
        assert out.dt[1] == dt2
        assert out.dt[-1] == dt_2


def test_fill_null_temporal() -> None:
    # test filling nulls with temporal literals across cols that use various timeunits
    dtm = datetime.now()
    dtm_ms = dtm.replace(microsecond=(dtm.microsecond // 1000) * 1000)
    td = timedelta(days=7, seconds=45045)
    tm = dtm.time()
    dt = dtm.date()

    df = pl.DataFrame(
        [
            [dtm, dtm_ms, dtm, dtm, dt, tm, td, td, td, td],
            [None] * 10,
        ],
        schema=[
            ("a", pl.Datetime),
            ("b", pl.Datetime("ms")),
            ("c", pl.Datetime("us")),
            ("d", pl.Datetime("ns")),
            ("e", pl.Date),
            ("f", pl.Time),
            ("g", pl.Duration),
            ("h", pl.Duration("ms")),
            ("i", pl.Duration("us")),
            ("j", pl.Duration("ns")),
        ],
        orient="row",
    )

    # fill literals
    dtm_us_fill = dtm_ns_fill = datetime(2023, 12, 31, 23, 59, 59, 999999)
    dtm_ms_fill = datetime(2023, 12, 31, 23, 59, 59, 999000)
    td_us_fill = timedelta(days=7, seconds=45045, microseconds=123456)
    td_ms_fill = timedelta(days=7, seconds=45045, microseconds=123000)
    dt_fill = date(2023, 12, 31)
    tm_fill = time(23, 59, 59)

    # apply literals via fill_null
    ldf = df.lazy()
    for temporal_literal in (dtm_ns_fill, td_us_fill, dt_fill, tm_fill):
        ldf = ldf.fill_null(temporal_literal)

    # validate
    assert ldf.collect().rows() == [
        (dtm, dtm_ms, dtm, dtm, dt, tm, td, td, td, td),  # first row (no null values)
        (  # second row (was composed entirely of nulls, now filled-in with literals)
            dtm_us_fill,
            dtm_ms_fill,
            dtm_us_fill,
            dtm_ns_fill,
            dt_fill,
            tm_fill,
            td_us_fill,
            td_ms_fill,
            td_us_fill,
            td_us_fill,
        ),
    ]


def test_filter_date() -> None:
    dtcol = pl.col("date")
    df = pl.DataFrame(
        {"date": ["2020-01-02", "2020-01-03", "2020-01-04"], "index": [1, 2, 3]}
    ).with_columns(dtcol.str.strptime(pl.Date, "%Y-%m-%d"))
    assert df.rows() == [
        (date(2020, 1, 2), 1),
        (date(2020, 1, 3), 2),
        (date(2020, 1, 4), 3),
    ]

    # filter by datetime
    assert df.filter(dtcol <= pl.lit(datetime(2019, 1, 3))).is_empty()
    assert df.filter(dtcol < pl.lit(datetime(2020, 1, 4))).rows() == df.rows()[:2]
    assert df.filter(dtcol < pl.lit(datetime(2020, 1, 5))).rows() == df.rows()

    # filter by date
    assert df.filter(dtcol <= pl.lit(date(2019, 1, 3))).is_empty()
    assert df.filter(dtcol < pl.lit(date(2020, 1, 4))).rows() == df.rows()[:2]
    assert df.filter(dtcol < pl.lit(date(2020, 1, 5))).rows() == df.rows()


def test_filter_time() -> None:
    times = [time(8, 0), time(9, 0), time(10, 0)]
    df = pl.DataFrame({"t": times})

    assert df.filter(pl.col("t") <= pl.lit(time(7, 0))).is_empty()
    assert df.filter(pl.col("t") < pl.lit(time(11, 0))).rows() == [(t,) for t in times]
    assert df.filter(pl.col("t") < pl.lit(time(10, 0))).to_series().to_list() == [
        time(8, 0),
        time(9, 0),
    ]


def test_series_add_timedelta() -> None:
    dates = pl.Series(
        [datetime(2000, 1, 1), datetime(2027, 5, 19), datetime(2054, 10, 4)]
    )
    out = pl.Series(
        [datetime(2027, 5, 19), datetime(2054, 10, 4), datetime(2082, 2, 19)]
    )
    assert_series_equal((dates + timedelta(days=10_000)), out)


def test_series_add_datetime() -> None:
    deltas = pl.Series([timedelta(10_000), timedelta(20_000), timedelta(30_000)])
    out = pl.Series(
        [datetime(2027, 5, 19), datetime(2054, 10, 4), datetime(2082, 2, 19)]
    )
    assert_series_equal(deltas + pl.Series([datetime(2000, 1, 1)]), out)


def test_diff_datetime() -> None:
    df = pl.DataFrame(
        {
            "timestamp": ["2021-02-01", "2021-03-1", "2850-04-1"],
            "guild": [1, 2, 3],
            "char": ["a", "a", "b"],
        }
    )
    out = (
        df.with_columns(
            pl.col("timestamp").str.strptime(pl.Date, format="%Y-%m-%d"),
        ).with_columns(pl.col("timestamp").diff().implode().over("char"))
    )["timestamp"]
    assert (out[0] == out[1]).all()


def test_from_pydatetime() -> None:
    datetimes = [
        datetime(2021, 1, 1),
        datetime(2021, 1, 2),
        datetime(2021, 1, 3),
        datetime(2021, 1, 4, 12, 12),
        None,
    ]
    s = pl.Series("name", datetimes)
    assert s.dtype == pl.Datetime
    assert s.name == "name"
    assert s.null_count() == 1
    assert s.dt[0] == datetimes[0]

    dates = [date(2021, 1, 1), date(2021, 1, 2), date(2021, 1, 3), None]
    s = pl.Series("name", dates)
    assert s.dtype == pl.Date
    assert s.name == "name"
    assert s.null_count() == 1
    assert s.dt[0] == dates[0]


def test_int_to_python_datetime() -> None:
    df = pl.DataFrame({"a": [100_000_000, 200_000_000]}).with_columns(
        [
            pl.col("a").cast(pl.Datetime).alias("b"),
            pl.col("a").cast(pl.Datetime("ms")).alias("c"),
            pl.col("a").cast(pl.Datetime("us")).alias("d"),
            pl.col("a").cast(pl.Datetime("ns")).alias("e"),
        ]
    )
    assert df.rows() == [
        (
            100000000,
            datetime(1970, 1, 1, 0, 1, 40),
            datetime(1970, 1, 2, 3, 46, 40),
            datetime(1970, 1, 1, 0, 1, 40),
            datetime(1970, 1, 1, 0, 0, 0, 100000),
        ),
        (
            200000000,
            datetime(1970, 1, 1, 0, 3, 20),
            datetime(1970, 1, 3, 7, 33, 20),
            datetime(1970, 1, 1, 0, 3, 20),
            datetime(1970, 1, 1, 0, 0, 0, 200000),
        ),
    ]
    assert df.select(
        [pl.col(col).dt.timestamp() for col in ("c", "d", "e")]
        + [
            getattr(pl.col("b").cast(pl.Duration).dt, unit)().alias(f"u[{unit}]")
            for unit in ("milliseconds", "microseconds", "nanoseconds")
        ]
    ).rows() == [
        (100000000000, 100000000, 100000, 100000, 100000000, 100000000000),
        (200000000000, 200000000, 200000, 200000, 200000000, 200000000000),
    ]


def test_int_to_python_timedelta() -> None:
    df = pl.DataFrame({"a": [100_001, 200_002]}).with_columns(
        [
            pl.col("a").cast(pl.Duration).alias("b"),
            pl.col("a").cast(pl.Duration("ms")).alias("c"),
            pl.col("a").cast(pl.Duration("us")).alias("d"),
            pl.col("a").cast(pl.Duration("ns")).alias("e"),
        ]
    )
    assert df.rows() == [
        (
            100001,
            timedelta(microseconds=100001),
            timedelta(seconds=100, microseconds=1000),
            timedelta(microseconds=100001),
            timedelta(microseconds=100),
        ),
        (
            200002,
            timedelta(microseconds=200002),
            timedelta(seconds=200, microseconds=2000),
            timedelta(microseconds=200002),
            timedelta(microseconds=200),
        ),
    ]

    assert df.select(
        [pl.col(col).dt.timestamp() for col in ("c", "d", "e")]
    ).rows() == [(100001, 100001, 100001), (200002, 200002, 200002)]


def test_from_numpy() -> None:
    # note: numpy timeunit support is limited to those supported by polars.
    # as a result, datetime64[s] will be stored as object.
    x = np.asarray(range(100_000, 200_000, 10_000), dtype="datetime64[s]")
    s = pl.Series(x)
    assert s[0] == x[0]
    assert len(s) == 10


def test_datetime_consistency() -> None:
    dt = datetime(2022, 7, 5, 10, 30, 45, 123455)
    df = pl.DataFrame({"date": [dt]})

    assert df["date"].dt[0] == dt

    for date_literal in (
        dt,
        np.datetime64(dt, "us"),
        np.datetime64(dt, "ns"),
    ):
        assert df.select(pl.lit(date_literal))["literal"].dt[0] == dt
        assert df.filter(pl.col("date") == date_literal).rows() == [(dt,)]

    ddf = df.select(
        [
            pl.col("date"),
            pl.lit(dt).alias("dt"),
            pl.lit(dt).cast(pl.Datetime("ms")).alias("dt_ms"),
            pl.lit(dt).cast(pl.Datetime("us")).alias("dt_us"),
            pl.lit(dt).cast(pl.Datetime("ns")).alias("dt_ns"),
        ]
    )
    assert ddf.schema == {
        "date": pl.Datetime("us"),
        "dt": pl.Datetime("us"),
        "dt_ms": pl.Datetime("ms"),
        "dt_us": pl.Datetime("us"),
        "dt_ns": pl.Datetime("ns"),
    }
    assert ddf.select([pl.col(c).cast(int) for c in ddf.schema]).rows() == [
        (
            1657017045123455,
            1657017045123455,
            1657017045123,
            1657017045123455,
            1657017045123455000,
        )
    ]

    test_data = [
        datetime(2000, 1, 1, 1, 1, 1, 555555),
        datetime(2514, 5, 30, 1, 53, 4, 986754),
        datetime(3099, 12, 31, 23, 59, 59, 123456),
        datetime(9999, 12, 31, 23, 59, 59, 999999),
    ]
    ddf = pl.DataFrame({"dtm": test_data}).with_columns(
        pl.col("dtm").dt.nanosecond().alias("ns")
    )
    assert ddf.rows() == [
        (test_data[0], 555555000),
        (test_data[1], 986754000),
        (test_data[2], 123456000),
        (test_data[3], 999999000),
    ]
    # Same as above, but for tz-aware
    test_data = [
        datetime(2000, 1, 1, 1, 1, 1, 555555, tzinfo=ZoneInfo("Asia/Kathmandu")),
        datetime(2514, 5, 30, 1, 53, 4, 986754, tzinfo=ZoneInfo("Asia/Kathmandu")),
        datetime(3099, 12, 31, 23, 59, 59, 123456, tzinfo=ZoneInfo("Asia/Kathmandu")),
        datetime(9999, 12, 31, 23, 59, 59, 999999, tzinfo=ZoneInfo("Asia/Kathmandu")),
    ]
    with pytest.warns(TimeZoneAwareConstructorWarning, match=r"UTC time zone"):
        ddf = pl.DataFrame({"dtm": test_data}).with_columns(
            pl.col("dtm").dt.nanosecond().alias("ns")
        )
    assert ddf.rows() == [
        (test_data[0], 555555000),
        (test_data[1], 986754000),
        (test_data[2], 123456000),
        (test_data[3], 999999000),
    ]
    # Similar to above, but check for no error when crossing DST
    test_data = [
        datetime(2021, 11, 7, 0, 0, tzinfo=ZoneInfo("US/Central")),
        datetime(2021, 11, 7, 1, 0, tzinfo=ZoneInfo("US/Central")),
        datetime(2021, 11, 7, 1, 0, fold=1, tzinfo=ZoneInfo("US/Central")),
        datetime(2021, 11, 7, 2, 0, tzinfo=ZoneInfo("US/Central")),
    ]
    with pytest.warns(TimeZoneAwareConstructorWarning, match=r"UTC time zone"):
        ddf = pl.DataFrame({"dtm": test_data})
    assert ddf.rows() == [
        (test_data[0],),
        (test_data[1],),
        (test_data[2],),
        (test_data[3],),
    ]


def test_timezone() -> None:
    ts = pa.timestamp("s")
    data = pa.array([1000, 2000], type=ts)
    s = cast(pl.Series, pl.from_arrow(data))

    tz_ts = pa.timestamp("s", tz="America/New_York")
    tz_data = pa.array([1000, 2000], type=tz_ts)
    tz_s = cast(pl.Series, pl.from_arrow(tz_data))

    # different timezones are not considered equal
    # we check both `null_equal=True` and `null_equal=False`
    # https://github.com/pola-rs/polars/issues/5023
    assert not s.series_equal(tz_s, null_equal=False)
    assert not s.series_equal(tz_s, null_equal=True)
    assert_series_not_equal(tz_s, s)
    assert_series_equal(s.cast(int), tz_s.cast(int))


def test_to_dicts() -> None:
    now = datetime.now()
    data = {
        "a": now,
        "b": now.date(),
        "c": now.time(),
        "d": timedelta(days=1, seconds=43200),
    }
    df = pl.DataFrame(
        data, schema_overrides={"a": pl.Datetime("ns"), "d": pl.Duration("ns")}
    )
    assert len(df) == 1

    d = df.to_dicts()[0]
    for col in data:
        assert d[col] == data[col]
        assert isinstance(d[col], type(data[col]))


def test_to_list() -> None:
    s = pl.Series("date", [123543, 283478, 1243]).cast(pl.Date)

    out = s.to_list()
    assert out[0] == date(2308, 4, 2)

    s = pl.Series("datetime", [a * 1_000_000 for a in [123543, 283478, 1243]]).cast(
        pl.Datetime
    )
    out = s.to_list()
    assert out[0] == datetime(1970, 1, 2, 10, 19, 3)


def test_rows() -> None:
    s0 = pl.Series("date", [123543, 283478, 1243]).cast(pl.Date)
    s1 = (
        pl.Series("datetime", [a * 1_000_000 for a in [123543, 283478, 1243]])
        .cast(pl.Datetime)
        .dt.with_time_unit("ns")
    )
    df = pl.DataFrame([s0, s1])

    rows = df.rows()
    assert rows[0][0] == date(2308, 4, 2)
    assert rows[0][1] == datetime(1970, 1, 1, 0, 2, 3, 543000)


def test_series_to_numpy() -> None:
    s0 = pl.Series("date", [123543, 283478, 1243]).cast(pl.Date)
    s1 = pl.Series(
        "datetime", [datetime(2021, 1, 2, 3, 4, 5), datetime(2021, 2, 3, 4, 5, 6)]
    )
    s2 = pl.date_range(
        datetime(2021, 1, 1, 0),
        datetime(2021, 1, 1, 1),
        interval="1h",
        time_unit="ms",
        eager=True,
    )
    assert str(s0.to_numpy()) == "['2308-04-02' '2746-02-20' '1973-05-28']"
    assert (
        str(s1.to_numpy()[:2])
        == "['2021-01-02T03:04:05.000000' '2021-02-03T04:05:06.000000']"
    )
    assert (
        str(s2.to_numpy()[:2])
        == "['2021-01-01T00:00:00.000' '2021-01-01T01:00:00.000']"
    )
    s3 = pl.Series([timedelta(hours=1), timedelta(hours=-2)])
    out = np.array([3_600_000_000_000, -7_200_000_000_000], dtype="timedelta64[ns]")
    assert (s3.to_numpy() == out).all()

    s4 = pl.Series([time(10, 30, 45), time(23, 59, 59)])
    out = np.array([time(10, 30, 45), time(23, 59, 59)], dtype="object")
    assert (s4.to_numpy() == out).all()


def test_date_range() -> None:
    result = pl.date_range(
        date(1985, 1, 1), date(2015, 7, 1), timedelta(days=1, hours=12), eager=True
    )
    assert len(result) == 7426
    assert result.dt[0] == datetime(1985, 1, 1)
    assert result.dt[1] == datetime(1985, 1, 2, 12, 0)
    assert result.dt[2] == datetime(1985, 1, 4, 0, 0)
    assert result.dt[-1] == datetime(2015, 6, 30, 12, 0)

    for time_unit in DTYPE_TEMPORAL_UNITS:
        rng = pl.date_range(
            datetime(2020, 1, 1),
            date(2020, 1, 2),
            "2h",
            time_unit=time_unit,
            eager=True,
        )
        assert rng.time_unit == time_unit
        assert rng.shape == (13,)
        assert rng.dt[0] == datetime(2020, 1, 1)
        assert rng.dt[-1] == datetime(2020, 1, 2)

    # if low/high are both date, range is also be date _iif_ the granularity is >= 1d
    result = pl.date_range(
        date(2022, 1, 1), date(2022, 3, 1), "1mo", name="drange", eager=True
    )
    assert result.to_list() == [date(2022, 1, 1), date(2022, 2, 1), date(2022, 3, 1)]
    assert result.name == "drange"

    result = pl.date_range(date(2022, 1, 1), date(2022, 1, 2), "1h30m", eager=True)
    assert list(result) == [
        datetime(2022, 1, 1, 0, 0),
        datetime(2022, 1, 1, 1, 30),
        datetime(2022, 1, 1, 3, 0),
        datetime(2022, 1, 1, 4, 30),
        datetime(2022, 1, 1, 6, 0),
        datetime(2022, 1, 1, 7, 30),
        datetime(2022, 1, 1, 9, 0),
        datetime(2022, 1, 1, 10, 30),
        datetime(2022, 1, 1, 12, 0),
        datetime(2022, 1, 1, 13, 30),
        datetime(2022, 1, 1, 15, 0),
        datetime(2022, 1, 1, 16, 30),
        datetime(2022, 1, 1, 18, 0),
        datetime(2022, 1, 1, 19, 30),
        datetime(2022, 1, 1, 21, 0),
        datetime(2022, 1, 1, 22, 30),
        datetime(2022, 1, 2, 0, 0),
    ]

    result = pl.date_range(
        datetime(2022, 1, 1), datetime(2022, 1, 1, 0, 1), "987456321ns", eager=True
    )
    assert len(result) == 61
    assert result.dtype.time_unit == "ns"  # type: ignore[union-attr]
    assert result.dt.second()[-1] == 59
    assert result.cast(pl.Utf8)[-1] == "2022-01-01 00:00:59.247379260"


@pytest.mark.parametrize(
    ("time_unit", "expected_micros"),
    [
        ("ms", 986000),
        ("us", 986759),
        ("ns", 986759),
        (None, 986759),
    ],
)
def test_date_range_precision(time_unit: TimeUnit | None, expected_micros: int) -> None:
    micros = 986759
    start = datetime(2000, 5, 30, 1, 53, 4, micros)
    stop = datetime(2000, 5, 31, 1, 53, 4, micros)
    result = pl.date_range(start, stop, time_unit=time_unit, eager=True)
    expected_start = start.replace(microsecond=expected_micros)
    expected_stop = stop.replace(microsecond=expected_micros)
    assert result[0] == expected_start
    assert result[1] == expected_stop


def test_range_invalid_unit() -> None:
    with pytest.raises(PolarsPanicError, match="'D' not supported"):
        pl.date_range(
            start=datetime(2021, 12, 16),
            end=datetime(2021, 12, 16, 3),
            interval="1D",
            eager=True,
        )


def test_date_range_lazy_with_literals() -> None:
    df = pl.DataFrame({"misc": ["x"]}).with_columns(
        pl.date_range(
            date(2000, 1, 1),
            date(2023, 8, 31),
            interval="987d",
            eager=False,
        )
        .implode()
        .alias("dts")
    )
    assert df.rows() == [
        (
            "x",
            [
                date(2000, 1, 1),
                date(2002, 9, 14),
                date(2005, 5, 28),
                date(2008, 2, 9),
                date(2010, 10, 23),
                date(2013, 7, 6),
                date(2016, 3, 19),
                date(2018, 12, 1),
                date(2021, 8, 14),
            ],
        )
    ]
    assert (
        df.rows()[0][1]
        == pd.date_range(
            date(2000, 1, 1), date(2023, 12, 31), freq="987d"
        ).date.tolist()
    )


@pytest.mark.parametrize("low", ["start", pl.col("start")])
@pytest.mark.parametrize("high", ["stop", pl.col("stop")])
def test_date_range_lazy_with_expressions(
    low: str | pl.Expr, high: str | pl.Expr
) -> None:
    ldf = (
        pl.DataFrame({"start": [date(2015, 6, 30)], "stop": [date(2022, 12, 31)]})
        .with_columns(
            pl.date_range(low, high, interval="678d", eager=False)
            .implode()
            .alias("dts")
        )
        .lazy()
    )

    assert ldf.collect().rows() == [
        (
            date(2015, 6, 30),
            date(2022, 12, 31),
            [
                date(2015, 6, 30),
                date(2017, 5, 8),
                date(2019, 3, 17),
                date(2021, 1, 23),
                date(2022, 12, 2),
            ],
        )
    ]

    assert pl.DataFrame(
        {
            "start": [date(2000, 1, 1), date(2022, 6, 1)],
            "stop": [date(2000, 1, 2), date(2022, 6, 2)],
        }
    ).with_columns(
        pl.date_range(
            low,
            high,
            interval="1d",
            eager=True,
        ).alias("dts")
    ).to_dict(
        False
    ) == {
        "start": [date(2000, 1, 1), date(2022, 6, 1)],
        "stop": [date(2000, 1, 2), date(2022, 6, 2)],
        "dts": [
            [date(2000, 1, 1), date(2000, 1, 2)],
            [date(2022, 6, 1), date(2022, 6, 2)],
        ],
    }

    assert pl.DataFrame(
        {
            "start": [datetime(2000, 1, 1), datetime(2022, 6, 1)],
            "stop": [datetime(2000, 1, 2), datetime(2022, 6, 2)],
        }
    ).with_columns(
        pl.date_range(
            low,
            high,
            interval="1d",
            eager=True,
        ).alias("dts")
    ).to_dict(
        False
    ) == {
        "start": [datetime(2000, 1, 1, 0, 0), datetime(2022, 6, 1, 0, 0)],
        "stop": [datetime(2000, 1, 2, 0, 0), datetime(2022, 6, 2, 0, 0)],
        "dts": [
            [datetime(2000, 1, 1, 0, 0), datetime(2000, 1, 2, 0, 0)],
            [datetime(2022, 6, 1, 0, 0), datetime(2022, 6, 2, 0, 0)],
        ],
    }


def test_date_range_invalid_time_zone() -> None:
    with pytest.raises(
        ComputeError, match="unable to parse time zone: 'foo'"
    ), pytest.warns(
        DeprecationWarning,
        match="time zones other than those in `zoneinfo.available_timezones",
    ):
        pl.date_range(
            datetime(2001, 1, 1),
            datetime(2001, 1, 3),
            interval="1d",
            time_zone="foo",
            eager=True,
        )


def test_time_range_lit() -> None:
    for eager in (True, False):
        tm = pl.select(
            pl.time_range(
                start=time(1, 2, 3),
                end=time(23, 59, 59),
                interval="5h45m10s333ms",
                closed="right",
                eager=eager,
                name="tm",
            )
        )
        assert tm["tm"].to_list() == [
            time(6, 47, 13, 333000),
            time(12, 32, 23, 666000),
            time(18, 17, 33, 999000),
        ]

        # validate unset start/end
        tm = pl.select(
            pl.time_range(
                interval="5h45m10s333ms",
                eager=eager,
                name="tm",
            )
        )
        assert tm["tm"].to_list() == [
            time(0, 0),
            time(5, 45, 10, 333000),
            time(11, 30, 20, 666000),
            time(17, 15, 30, 999000),
            time(23, 0, 41, 332000),
        ]

        tm = pl.select(
            pl.time_range(
                start=pl.lit(time(23, 59, 59, 999980)),
                interval="10000ns",
                eager=eager,
                name="tm",
            )
        )
        assert tm["tm"].to_list() == [
            time(23, 59, 59, 999980),
            time(23, 59, 59, 999990),
        ]


def test_time_range_expr() -> None:
    df = pl.DataFrame(
        {
            "start": pl.time_range(interval="6h", eager=True),
            "stop": pl.time_range(start=time(2, 59), interval="5h59m", eager=True),
        }
    ).with_columns(
        intervals=pl.time_range("start", pl.col("stop"), interval="1h29m", eager=False)
    )
    # shape: (4, 3)
    # ┌──────────┬──────────┬────────────────────────────────┐
    # │ start    ┆ stop     ┆ intervals                      │
    # │ ---      ┆ ---      ┆ ---                            │
    # │ time     ┆ time     ┆ list[time]                     │
    # ╞══════════╪══════════╪════════════════════════════════╡
    # │ 00:00:00 ┆ 02:59:00 ┆ [00:00:00, 01:29:00, 02:58:00] │
    # │ 06:00:00 ┆ 08:58:00 ┆ [06:00:00, 07:29:00, 08:58:00] │
    # │ 12:00:00 ┆ 14:57:00 ┆ [12:00:00, 13:29:00]           │
    # │ 18:00:00 ┆ 20:56:00 ┆ [18:00:00, 19:29:00]           │
    # └──────────┴──────────┴────────────────────────────────┘
    assert df.rows() == [
        (time(0, 0), time(2, 59), [time(0, 0), time(1, 29), time(2, 58)]),
        (time(6, 0), time(8, 58), [time(6, 0), time(7, 29), time(8, 58)]),
        (time(12, 0), time(14, 57), [time(12, 0), time(13, 29)]),
        (time(18, 0), time(20, 56), [time(18, 0), time(19, 29)]),
    ]


@pytest.mark.parametrize(
    ("one", "two"),
    [
        (date(2001, 1, 1), date(2001, 1, 2)),
        (datetime(2001, 1, 1), datetime(2001, 1, 2)),
        (time(20, 10, 0), time(20, 10, 1)),
        # also test if the conversion stays correct with wide date ranges
        (date(201, 1, 1), date(201, 1, 2)),
        (date(5001, 1, 1), date(5001, 1, 2)),
    ],
)
def test_date_comp(one: PolarsTemporalType, two: PolarsTemporalType) -> None:
    a = pl.Series("a", [one, two])
    assert (a == one).to_list() == [True, False]
    assert (a == two).to_list() == [False, True]
    assert (a != one).to_list() == [False, True]
    assert (a > one).to_list() == [False, True]
    assert (a >= one).to_list() == [True, True]
    assert (a < one).to_list() == [False, False]
    assert (a <= one).to_list() == [True, False]


@pytest.mark.parametrize("tzinfo", [None, ZoneInfo("Asia/Kathmandu")])
def test_truncate_negative_offset(tzinfo: ZoneInfo | None) -> None:
    time_zone = tzinfo.key if tzinfo is not None else None
    df = pl.DataFrame(
        {
            "event_date": [
                datetime(2021, 4, 11),
                datetime(2021, 4, 29),
                datetime(2021, 5, 29),
            ],
            "adm1_code": [1, 2, 1],
        }
    ).set_sorted("event_date")
    df = df.with_columns(pl.col("event_date").dt.replace_time_zone(time_zone))
    out = df.groupby_dynamic(
        index_column="event_date",
        every="1mo",
        period="2mo",
        offset="-1mo",
        include_boundaries=True,
    ).agg(
        [
            pl.col("adm1_code"),
        ]
    )

    assert out["event_date"].to_list() == [
        datetime(2021, 3, 1, tzinfo=tzinfo),
        datetime(2021, 4, 1, tzinfo=tzinfo),
        datetime(2021, 5, 1, tzinfo=tzinfo),
    ]
    df = pl.DataFrame(
        {
            "event_date": [
                datetime(2021, 4, 11),
                datetime(2021, 4, 29),
                datetime(2021, 5, 29),
            ],
            "adm1_code": [1, 2, 1],
            "five_type": ["a", "b", "a"],
            "actor": ["a", "a", "a"],
            "admin": ["a", "a", "a"],
            "fatalities": [10, 20, 30],
        }
    ).set_sorted("event_date")
    df = df.with_columns(pl.col("event_date").dt.replace_time_zone(time_zone))

    out = df.groupby_dynamic(
        index_column="event_date",
        every="1mo",
        by=["admin", "five_type", "actor"],
    ).agg([pl.col("adm1_code").unique(), (pl.col("fatalities") > 0).sum()])

    assert out["event_date"].to_list() == [
        datetime(2021, 4, 1, tzinfo=tzinfo),
        datetime(2021, 5, 1, tzinfo=tzinfo),
        datetime(2021, 4, 1, tzinfo=tzinfo),
    ]

    for dt in [pl.Int32, pl.Int64]:
        df = (
            pl.DataFrame(
                {
                    "idx": np.arange(6),
                    "A": ["A", "A", "B", "B", "B", "C"],
                }
            )
            .with_columns(pl.col("idx").cast(dt))
            .set_sorted("idx")
        )

        out = df.groupby_dynamic(
            "idx", every="2i", period="3i", include_boundaries=True
        ).agg(pl.col("A"))

        assert out.shape == (3, 4)
        assert out["A"].to_list() == [["A", "A", "B"], ["B", "B", "B"], ["B", "C"]]


def test_to_arrow() -> None:
    date_series = pl.Series("dates", ["2022-01-16", "2022-01-17"]).str.strptime(
        pl.Date, "%Y-%m-%d"
    )
    arr = date_series.to_arrow()
    assert arr.type == pa.date32()


def test_explode_date() -> None:
    datetimes = [
        datetime(2021, 12, 1, 0, 0),
        datetime(2021, 12, 1, 0, 0),
        datetime(2021, 12, 1, 0, 0),
        datetime(2021, 12, 1, 0, 0),
    ]
    dates = [
        date(2021, 12, 1),
        date(2021, 12, 1),
        date(2021, 12, 1),
        date(2021, 12, 1),
    ]
    for dclass, values in ((date, dates), (datetime, datetimes)):
        df = pl.DataFrame(
            {
                "a": values,
                "b": ["a", "b", "a", "b"],
                "c": [1.0, 2.0, 1.5, 2.5],
            }
        )
        out = (
            df.groupby("b", maintain_order=True)
            .agg([pl.col("a"), pl.col("c").pct_change()])
            .explode(["a", "c"])
        )
        assert out.shape == (4, 3)
        assert out.rows() == [
            ("a", dclass(2021, 12, 1), None),
            ("a", dclass(2021, 12, 1), 0.5),
            ("b", dclass(2021, 12, 1), None),
            ("b", dclass(2021, 12, 1), 0.25),
        ]


def test_groupby_dynamic_when_conversion_crosses_dates_7274() -> None:
    df = (
        pl.DataFrame(
            data={
                "timestamp": ["1970-01-01 00:00:00+01:00", "1970-01-01 01:00:00+01:00"],
                "value": [1, 1],
            }
        )
        .with_columns(
            pl.col("timestamp")
<<<<<<< HEAD
            .str.strptime(pl.Datetime, format="%Y-%m-%d %H:%M:%S%:z", utc=True)
            .alias("timestamp_utc")
=======
            .str.strptime(pl.Datetime, format="%Y-%m-%d %H:%M:%S%:z")
            .dt.convert_time_zone("Africa/Lagos")
>>>>>>> 603a017d
            .set_sorted()
        )
        .with_columns(
            pl.col("timestamp_utc")
            .dt.convert_time_zone("Africa/Lagos")
            .alias("timestamp_lagos")
            .set_sorted()
        )
    )
    result = df.groupby_dynamic(
        index_column="timestamp_lagos", every="1d", closed="left"
    ).agg(pl.col("value").count())
    expected = pl.DataFrame(
        {
            "timestamp_lagos": [datetime(1970, 1, 1)],
            "value": [2],
        }
    )
    expected = expected.with_columns(
<<<<<<< HEAD
        pl.col("timestamp_lagos").dt.replace_time_zone("Africa/Lagos"),
=======
        pl.col("timestamp").dt.replace_time_zone("Africa/Lagos"),
>>>>>>> 603a017d
        pl.col("value").cast(pl.UInt32),
    )
    assert_frame_equal(result, expected)
    result = df.groupby_dynamic(
        index_column="timestamp_utc", every="1d", closed="left"
    ).agg(pl.col("value").count())
    expected = pl.DataFrame(
        {
            "timestamp_utc": [datetime(1969, 12, 31), datetime(1970, 1, 1)],
            "value": [1, 1],
        }
    )
    expected = expected.with_columns(
        pl.col("timestamp_utc").dt.replace_time_zone("UTC"),
        pl.col("value").cast(pl.UInt32),
    )
    assert_frame_equal(result, expected)


def test_rolling() -> None:
    dates = [
        "2020-01-01 13:45:48",
        "2020-01-01 16:42:13",
        "2020-01-01 16:45:09",
        "2020-01-02 18:12:48",
        "2020-01-03 19:45:32",
        "2020-01-08 23:16:43",
    ]

    df = (
        pl.DataFrame({"dt": dates, "a": [3, 7, 5, 9, 2, 1]})
        .with_columns(pl.col("dt").str.strptime(pl.Datetime))
        .set_sorted("dt")
    )

    period: str | timedelta
    for period in ("2d", timedelta(days=2)):  # type: ignore[assignment]
        out = df.groupby_rolling(index_column="dt", period=period).agg(
            [
                pl.sum("a").alias("sum_a"),
                pl.min("a").alias("min_a"),
                pl.max("a").alias("max_a"),
            ]
        )
        assert out["sum_a"].to_list() == [3, 10, 15, 24, 11, 1]
        assert out["max_a"].to_list() == [3, 7, 7, 9, 9, 1]
        assert out["min_a"].to_list() == [3, 3, 3, 3, 2, 1]


@pytest.mark.parametrize(
    ("time_zone", "tzinfo"),
    [
        (None, None),
        ("Europe/Warsaw", ZoneInfo("Europe/Warsaw")),
    ],
)
def test_upsample(time_zone: str | None, tzinfo: ZoneInfo | timezone | None) -> None:
    df = pl.DataFrame(
        {
            "time": [
                datetime(2021, 2, 1),
                datetime(2021, 4, 1),
                datetime(2021, 5, 1),
                datetime(2021, 6, 1),
            ],
            "admin": ["Åland", "Netherlands", "Åland", "Netherlands"],
            "test2": [0, 1, 2, 3],
        }
    ).with_columns(pl.col("time").dt.replace_time_zone(time_zone).set_sorted())

    up = df.upsample(
        time_column="time", every="1mo", by="admin", maintain_order=True
    ).select(pl.all().forward_fill())
    # this print will panic if timezones feature is not activated
    # don't remove
    print(up)

    expected = pl.DataFrame(
        {
            "time": [
                datetime(2021, 2, 1, 0, 0),
                datetime(2021, 3, 1, 0, 0),
                datetime(2021, 4, 1, 0, 0),
                datetime(2021, 5, 1, 0, 0),
                datetime(2021, 4, 1, 0, 0),
                datetime(2021, 5, 1, 0, 0),
                datetime(2021, 6, 1, 0, 0),
            ],
            "admin": [
                "Åland",
                "Åland",
                "Åland",
                "Åland",
                "Netherlands",
                "Netherlands",
                "Netherlands",
            ],
            "test2": [0, 0, 0, 2, 1, 1, 3],
        }
    ).with_columns(pl.col("time").dt.replace_time_zone(time_zone))

    assert_frame_equal(up, expected)


@pytest.mark.parametrize("time_zone", [None, "US/Central"])
@pytest.mark.parametrize(
    ("offset", "expected_time", "expected_values"),
    [
        (
            None,
            [datetime(2021, 11, 6), datetime(2021, 11, 7), datetime(2021, 11, 8)],
            [1, 2, 3],
        ),
        ("1d", [datetime(2021, 11, 7), datetime(2021, 11, 8)], [2, 3]),
    ],
)
def test_upsample_crossing_dst(
    time_zone: str | None,
    offset: str | None,
    expected_time: list[datetime],
    expected_values: list[int],
) -> None:
    df = pl.DataFrame(
        {
            "time": pl.date_range(
                datetime(2021, 11, 6),
                datetime(2021, 11, 8),
                time_zone=time_zone,
                eager=True,
            ),
            "values": [1, 2, 3],
        }
    )
    result = df.upsample(time_column="time", every="1d", offset=offset)
    expected = pl.DataFrame(
        {
            "time": expected_time,
            "values": expected_values,
        }
    ).with_columns(pl.col("time").dt.replace_time_zone(time_zone))
    assert_frame_equal(result, expected)


@pytest.mark.parametrize(
    ("time_zone", "tzinfo"),
    [
        (None, None),
        ("Pacific/Rarotonga", ZoneInfo("Pacific/Rarotonga")),
    ],
)
def test_upsample_time_zones(
    time_zone: str | None, tzinfo: timezone | ZoneInfo | None
) -> None:
    df = pl.DataFrame(
        {
            "time": pl.date_range(
                start=datetime(2021, 12, 16),
                end=datetime(2021, 12, 16, 3),
                interval="30m",
                eager=True,
            ),
            "groups": ["a", "a", "a", "b", "b", "a", "a"],
            "values": [1.0, 2.0, 3.0, 4.0, 5.0, 6.0, 7.0],
        }
    )
    expected = pl.DataFrame(
        {
            "time": [
                datetime(2021, 12, 16, 0, 0),
                datetime(2021, 12, 16, 1, 0),
                datetime(2021, 12, 16, 2, 0),
                datetime(2021, 12, 16, 3, 0),
            ],
            "groups": ["a", "a", "b", "a"],
            "values": [1.0, 3.0, 5.0, 7.0],
        }
    )
    df = df.with_columns(pl.col("time").dt.replace_time_zone(time_zone))
    expected = expected.with_columns(pl.col("time").dt.replace_time_zone(time_zone))
    result = df.upsample(time_column="time", every="60m").fill_null(strategy="forward")
    assert_frame_equal(result, expected)


def test_microseconds_accuracy() -> None:
    timestamps = [
        datetime(2600, 1, 1, 0, 0, 0, 123456),
        datetime(2800, 1, 1, 0, 0, 0, 456789),
    ]
    a = pa.Table.from_arrays(
        arrays=[timestamps, [128, 256]],
        schema=pa.schema(
            [
                ("timestamp", pa.timestamp("us")),
                ("value", pa.int16()),
            ]
        ),
    )
    df = cast(pl.DataFrame, pl.from_arrow(a))
    assert df["timestamp"].to_list() == timestamps


def test_read_utc_times_parquet() -> None:
    df = pd.DataFrame(
        data={
            "Timestamp": pd.date_range(
                "2022-01-01T00:00+00:00", "2022-01-01T10:00+00:00", freq="H"
            )
        }
    )
    f = io.BytesIO()
    df.to_parquet(f)
    f.seek(0)
    df_in = pl.read_parquet(f)
    tz = ZoneInfo("UTC")
    assert df_in["Timestamp"][0] == datetime(2022, 1, 1, 0, 0, tzinfo=tz)


@pytest.mark.parametrize("time_zone", [None, "Asia/Kathmandu"])
def test_default_negative_every_offset_dynamic_groupby(time_zone: str | None) -> None:
    # 2791
    dts = [
        datetime(2020, 1, 1),
        datetime(2020, 1, 2),
        datetime(2020, 2, 1),
        datetime(2020, 3, 1),
    ]
    df = pl.DataFrame({"dt": dts, "idx": range(len(dts))}).set_sorted("dt")
    df = df.with_columns(pl.col("dt").dt.replace_time_zone(time_zone))
    out = df.groupby_dynamic(index_column="dt", every="1mo", closed="right").agg(
        pl.col("idx")
    )

    expected = pl.DataFrame(
        {
            "dt": [
                datetime(2019, 12, 1, 0, 0),
                datetime(2020, 1, 1, 0, 0),
                datetime(2020, 2, 1, 0, 0),
            ],
            "idx": [[0], [1, 2], [3]],
        }
    )
    expected = expected.with_columns(pl.col("dt").dt.replace_time_zone(time_zone))
    assert_frame_equal(out, expected)


@pytest.mark.parametrize(
    ("rule", "offset"),
    [
        ("1h", timedelta(hours=2)),
        ("1d", timedelta(days=2)),
        ("1w", timedelta(weeks=2)),
    ],
)
def test_groupby_dynamic_crossing_dst(rule: str, offset: timedelta) -> None:
    start_dt = datetime(2021, 11, 7)
    end_dt = start_dt + offset
    date_range = pl.date_range(
        start_dt, end_dt, rule, time_zone="US/Central", eager=True
    )
    df = pl.DataFrame({"time": date_range, "value": range(len(date_range))})
    result = df.groupby_dynamic("time", every=rule).agg(pl.col("value").mean())
    expected = pl.DataFrame(
        {"time": date_range, "value": range(len(date_range))},
        schema_overrides={"value": pl.Float64},
    )
    assert_frame_equal(result, expected)


@pytest.mark.parametrize(
    ("start_by", "expected_time", "expected_value"),
    [
        (
            "monday",
            [
                datetime(2021, 11, 1),
                datetime(2021, 11, 8),
            ],
            [0.0, 4.0],
        ),
        (
            "tuesday",
            [
                datetime(2021, 11, 2),
                datetime(2021, 11, 9),
            ],
            [0.5, 4.5],
        ),
        (
            "wednesday",
            [
                datetime(2021, 11, 3),
                datetime(2021, 11, 10),
            ],
            [1.0, 5.0],
        ),
        (
            "thursday",
            [
                datetime(2021, 11, 4),
                datetime(2021, 11, 11),
            ],
            [1.5, 5.5],
        ),
        (
            "friday",
            [
                datetime(2021, 11, 5),
                datetime(2021, 11, 12),
            ],
            [2.0, 6.0],
        ),
        (
            "saturday",
            [
                datetime(2021, 11, 6),
                datetime(2021, 11, 13),
            ],
            [2.5, 6.5],
        ),
        (
            "sunday",
            [
                datetime(2021, 11, 7),
                datetime(2021, 11, 14),
            ],
            [3.0, 7.0],
        ),
    ],
)
def test_groupby_dynamic_startby_monday_crossing_dst(
    start_by: StartBy, expected_time: list[datetime], expected_value: list[float]
) -> None:
    start_dt = datetime(2021, 11, 7)
    end_dt = datetime(2021, 11, 14)
    date_range = pl.date_range(
        start_dt, end_dt, "1d", time_zone="US/Central", eager=True
    )
    df = pl.DataFrame({"time": date_range, "value": range(len(date_range))})
    result = df.groupby_dynamic("time", every="1w", start_by=start_by).agg(
        pl.col("value").mean()
    )
    expected = pl.DataFrame(
        {"time": expected_time, "value": expected_value},
    )
    expected = expected.with_columns(pl.col("time").dt.replace_time_zone("US/Central"))
    assert_frame_equal(result, expected)


def test_groupby_dynamic_startby_monday_dst_8737() -> None:
    start_dt = datetime(2021, 11, 6, 20)
    stop_dt = datetime(2021, 11, 7, 20)
    date_range = pl.date_range(
        start_dt, stop_dt, "1d", time_zone="US/Central", eager=True
    )
    df = pl.DataFrame({"time": date_range, "value": range(len(date_range))})
    result = df.groupby_dynamic("time", every="1w", start_by="monday").agg(
        pl.col("value").mean()
    )
    expected = pl.DataFrame(
        {
            "time": [
                datetime(2021, 11, 1),
            ],
            "value": [0.5],
        },
    )
    expected = expected.with_columns(pl.col("time").dt.replace_time_zone("US/Central"))
    assert_frame_equal(result, expected)


def test_groupby_dynamic_monthly_crossing_dst() -> None:
    start_dt = datetime(2021, 11, 1)
    end_dt = datetime(2021, 12, 1)
    date_range = pl.date_range(
        start_dt, end_dt, "1mo", time_zone="US/Central", eager=True
    )
    df = pl.DataFrame({"time": date_range, "value": range(len(date_range))})
    result = df.groupby_dynamic("time", every="1mo").agg(pl.col("value").mean())
    expected = pl.DataFrame(
        {"time": date_range, "value": range(len(date_range))},
        schema_overrides={"value": pl.Float64},
    )
    assert_frame_equal(result, expected)


def test_asof_join_tolerance_grouper() -> None:
    from datetime import date

    df1 = pl.DataFrame({"date": [date(2020, 1, 5), date(2020, 1, 10)], "by": [1, 1]})
    df2 = pl.DataFrame(
        {
            "date": [date(2020, 1, 5), date(2020, 1, 6)],
            "by": [1, 1],
            "values": [100, 200],
        }
    )

    out = df1.join_asof(df2, by="by", on=pl.col("date").set_sorted(), tolerance="3d")

    expected = pl.DataFrame(
        {
            "date": [date(2020, 1, 5), date(2020, 1, 10)],
            "by": [1, 1],
            "values": [100, None],
        }
    )

    assert_frame_equal(out, expected)


def test_datetime_duration_offset() -> None:
    df = pl.DataFrame(
        {
            "datetime": [
                datetime(1999, 1, 1, 7),
                datetime(2022, 1, 2, 14),
                datetime(3000, 12, 31, 21),
            ],
            "add": [1, 2, -1],
        }
    )
    out = df.select(
        [
            (pl.col("datetime") + pl.duration(weeks="add")).alias("add_weeks"),
            (pl.col("datetime") + pl.duration(days="add")).alias("add_days"),
            (pl.col("datetime") + pl.duration(hours="add")).alias("add_hours"),
            (pl.col("datetime") + pl.duration(seconds="add")).alias("add_seconds"),
            (pl.col("datetime") + pl.duration(microseconds=pl.col("add") * 1000)).alias(
                "add_usecs"
            ),
        ]
    )
    expected = pl.DataFrame(
        {
            "add_weeks": [
                datetime(1999, 1, 8, 7),
                datetime(2022, 1, 16, 14),
                datetime(3000, 12, 24, 21),
            ],
            "add_days": [
                datetime(1999, 1, 2, 7),
                datetime(2022, 1, 4, 14),
                datetime(3000, 12, 30, 21),
            ],
            "add_hours": [
                datetime(1999, 1, 1, hour=8),
                datetime(2022, 1, 2, hour=16),
                datetime(3000, 12, 31, hour=20),
            ],
            "add_seconds": [
                datetime(1999, 1, 1, 7, second=1),
                datetime(2022, 1, 2, 14, second=2),
                datetime(3000, 12, 31, 20, 59, 59),
            ],
            "add_usecs": [
                datetime(1999, 1, 1, 7, microsecond=1000),
                datetime(2022, 1, 2, 14, microsecond=2000),
                datetime(3000, 12, 31, 20, 59, 59, 999000),
            ],
        }
    )
    assert_frame_equal(out, expected)


def test_date_duration_offset() -> None:
    df = pl.DataFrame(
        {
            "date": [date(10, 1, 1), date(2000, 7, 5), date(9990, 12, 31)],
            "offset": [365, 7, -31],
        }
    )
    out = df.select(
        [
            (pl.col("date") + pl.duration(days="offset")).alias("add_days"),
            (pl.col("date") - pl.duration(days="offset")).alias("sub_days"),
            (pl.col("date") + pl.duration(weeks="offset")).alias("add_weeks"),
            (pl.col("date") - pl.duration(weeks="offset")).alias("sub_weeks"),
        ]
    )
    assert out.to_dict(False) == {
        "add_days": [date(11, 1, 1), date(2000, 7, 12), date(9990, 11, 30)],
        "sub_days": [date(9, 1, 1), date(2000, 6, 28), date(9991, 1, 31)],
        "add_weeks": [date(16, 12, 30), date(2000, 8, 23), date(9990, 5, 28)],
        "sub_weeks": [date(3, 1, 3), date(2000, 5, 17), date(9991, 8, 5)],
    }


def test_add_duration_3786() -> None:
    df = pl.DataFrame(
        {
            "datetime": [datetime(2022, 1, 1), datetime(2022, 1, 2)],
            "add": [1, 2],
        }
    )
    assert df.slice(0, 1).with_columns(
        [
            (pl.col("datetime") + pl.duration(weeks="add")).alias("add_weeks"),
            (pl.col("datetime") + pl.duration(days="add")).alias("add_days"),
            (pl.col("datetime") + pl.duration(seconds="add")).alias("add_seconds"),
            (pl.col("datetime") + pl.duration(milliseconds="add")).alias(
                "add_milliseconds"
            ),
            (pl.col("datetime") + pl.duration(hours="add")).alias("add_hours"),
        ]
    ).to_dict(False) == {
        "datetime": [datetime(2022, 1, 1, 0, 0)],
        "add": [1],
        "add_weeks": [datetime(2022, 1, 8, 0, 0)],
        "add_days": [datetime(2022, 1, 2, 0, 0)],
        "add_seconds": [datetime(2022, 1, 1, 0, 0, 1)],
        "add_milliseconds": [datetime(2022, 1, 1, 0, 0, 0, 1000)],
        "add_hours": [datetime(2022, 1, 1, 1, 0)],
    }


def test_rolling_groupby_by_argument() -> None:
    df = pl.DataFrame({"times": range(10), "groups": [1] * 4 + [2] * 6})

    out = df.groupby_rolling("times", period="5i", by=["groups"]).agg(
        pl.col("times").alias("agg_list")
    )

    expected = pl.DataFrame(
        {
            "groups": [1, 1, 1, 1, 2, 2, 2, 2, 2, 2],
            "times": [0, 1, 2, 3, 4, 5, 6, 7, 8, 9],
            "agg_list": [
                [0],
                [0, 1],
                [0, 1, 2],
                [0, 1, 2, 3],
                [4],
                [4, 5],
                [4, 5, 6],
                [4, 5, 6, 7],
                [4, 5, 6, 7, 8],
                [5, 6, 7, 8, 9],
            ],
        }
    )

    assert_frame_equal(out, expected)


def test_groupby_rolling_mean_3020() -> None:
    df = pl.DataFrame(
        {
            "Date": [
                "1998-04-12",
                "1998-04-19",
                "1998-04-26",
                "1998-05-03",
                "1998-05-10",
                "1998-05-17",
                "1998-05-24",
            ],
            "val": range(7),
        }
    ).with_columns(pl.col("Date").str.strptime(pl.Date).set_sorted())

    period: str | timedelta
    for period in ("1w", timedelta(days=7)):  # type: ignore[assignment]
        result = df.groupby_rolling(index_column="Date", period=period).agg(
            pl.col("val").mean().alias("val_mean")
        )
        expected = pl.DataFrame(
            {
                "Date": [
                    date(1998, 4, 12),
                    date(1998, 4, 19),
                    date(1998, 4, 26),
                    date(1998, 5, 3),
                    date(1998, 5, 10),
                    date(1998, 5, 17),
                    date(1998, 5, 24),
                ],
                "val_mean": [0.0, 1.0, 2.0, 3.0, 4.0, 5.0, 6.0],
            }
        )
        assert_frame_equal(result, expected)


def test_asof_join() -> None:
    format = "%F %T%.3f"
    dates = [
        "2016-05-25 13:30:00.023",
        "2016-05-25 13:30:00.023",
        "2016-05-25 13:30:00.030",
        "2016-05-25 13:30:00.041",
        "2016-05-25 13:30:00.048",
        "2016-05-25 13:30:00.049",
        "2016-05-25 13:30:00.072",
        "2016-05-25 13:30:00.075",
    ]
    ticker = [
        "GOOG",
        "MSFT",
        "MSFT",
        "MSFT",
        "GOOG",
        "AAPL",
        "GOOG",
        "MSFT",
    ]
    quotes = pl.DataFrame(
        {
            "dates": pl.Series(dates).str.strptime(pl.Datetime, format=format),
            "ticker": ticker,
            "bid": [720.5, 51.95, 51.97, 51.99, 720.50, 97.99, 720.50, 52.01],
        }
    ).set_sorted("dates")
    dates = [
        "2016-05-25 13:30:00.023",
        "2016-05-25 13:30:00.038",
        "2016-05-25 13:30:00.048",
        "2016-05-25 13:30:00.048",
        "2016-05-25 13:30:00.048",
    ]
    ticker = [
        "MSFT",
        "MSFT",
        "GOOG",
        "GOOG",
        "AAPL",
    ]
    trades = pl.DataFrame(
        {
            "dates": pl.Series(dates).str.strptime(pl.Datetime, format=format),
            "ticker": ticker,
            "bid": [51.95, 51.95, 720.77, 720.92, 98.0],
        }
    ).set_sorted("dates")
    assert trades.schema == {
        "dates": pl.Datetime("ms"),
        "ticker": pl.Utf8,
        "bid": pl.Float64,
    }
    out = trades.join_asof(quotes, on="dates", strategy="backward")

    assert out.schema == {
        "bid": pl.Float64,
        "bid_right": pl.Float64,
        "dates": pl.Datetime("ms"),
        "ticker": pl.Utf8,
        "ticker_right": pl.Utf8,
    }
    assert out.columns == ["dates", "ticker", "bid", "ticker_right", "bid_right"]
    assert (out["dates"].cast(int)).to_list() == [
        1464183000023,
        1464183000038,
        1464183000048,
        1464183000048,
        1464183000048,
    ]
    assert trades.join_asof(quotes, on="dates", strategy="forward")[
        "bid_right"
    ].to_list() == [720.5, 51.99, 720.5, 720.5, 720.5]

    out = trades.join_asof(quotes, on="dates", by="ticker")
    assert out["bid_right"].to_list() == [51.95, 51.97, 720.5, 720.5, None]

    out = quotes.join_asof(trades, on="dates", by="ticker")
    assert out["bid_right"].to_list() == [
        None,
        51.95,
        51.95,
        51.95,
        720.92,
        98.0,
        720.92,
        51.95,
    ]
    assert quotes.join_asof(trades, on="dates", strategy="backward", tolerance="5ms")[
        "bid_right"
    ].to_list() == [51.95, 51.95, None, 51.95, 98.0, 98.0, None, None]
    assert quotes.join_asof(trades, on="dates", strategy="forward", tolerance="5ms")[
        "bid_right"
    ].to_list() == [51.95, 51.95, None, None, 720.77, None, None, None]


@pytest.mark.parametrize(
    ("skip_nulls", "expected_value"),
    [
        (True, None),
        (False, datetime(2010, 9, 12)),
    ],
)
def test_temporal_dtypes_apply(
    skip_nulls: bool, expected_value: datetime | None
) -> None:
    df = pl.DataFrame(
        {"timestamp": [1284286794000, None, 1234567890000]},
        schema=[("timestamp", pl.Datetime("ms"))],
    )
    const_dtm = datetime(2010, 9, 12)

    assert_frame_equal(
        df.with_columns(
            [
                # don't actually do any of this; native expressions are MUCH faster ;)
                pl.col("timestamp")
                .apply(lambda x: const_dtm, skip_nulls=skip_nulls)
                .alias("const_dtm"),
                pl.col("timestamp")
                .apply(lambda x: x and x.date(), skip_nulls=skip_nulls)
                .alias("date"),
                pl.col("timestamp")
                .apply(lambda x: x and x.time(), skip_nulls=skip_nulls)
                .alias("time"),
            ]
        ),
        pl.DataFrame(
            [
                (
                    datetime(2010, 9, 12, 10, 19, 54),
                    datetime(2010, 9, 12, 0, 0),
                    date(2010, 9, 12),
                    time(10, 19, 54),
                ),
                (None, expected_value, None, None),
                (
                    datetime(2009, 2, 13, 23, 31, 30),
                    datetime(2010, 9, 12, 0, 0),
                    date(2009, 2, 13),
                    time(23, 31, 30),
                ),
            ],
            schema={
                "timestamp": pl.Datetime("ms"),
                "const_dtm": pl.Datetime("us"),
                "date": pl.Date,
                "time": pl.Time,
            },
        ),
    )


def test_timelike_init() -> None:
    durations = [timedelta(days=1), timedelta(days=2)]
    dates = [date(2022, 1, 1), date(2022, 1, 2)]
    datetimes = [datetime(2022, 1, 1), datetime(2022, 1, 2)]

    for ts in [durations, dates, datetimes]:
        s = pl.Series(ts)
        assert s.to_list() == ts


def test_timedelta_timeunit_init() -> None:
    td_us = timedelta(days=7, seconds=45045, microseconds=123456)
    td_ms = timedelta(days=7, seconds=45045, microseconds=123000)

    df = pl.DataFrame(
        [[td_us, td_us, td_us]],
        schema=[
            ("x", pl.Duration("ms")),
            ("y", pl.Duration("us")),
            ("z", pl.Duration("ns")),
        ],
        orient="row",
    )
    assert df.rows() == [(td_ms, td_us, td_us)]


def test_duration_filter() -> None:
    df = pl.DataFrame(
        {
            "start_date": [date(2022, 1, 1), date(2022, 1, 1), date(2022, 1, 1)],
            "end_date": [date(2022, 1, 7), date(2022, 2, 20), date(2023, 1, 1)],
        }
    ).with_columns((pl.col("end_date") - pl.col("start_date")).alias("time_passed"))

    assert df.filter(pl.col("time_passed") < timedelta(days=30)).rows() == [
        (date(2022, 1, 1), date(2022, 1, 7), timedelta(days=6))
    ]
    assert df.filter(pl.col("time_passed") >= timedelta(days=30)).rows() == [
        (date(2022, 1, 1), date(2022, 2, 20), timedelta(days=50)),
        (date(2022, 1, 1), date(2023, 1, 1), timedelta(days=365)),
    ]


def test_agg_logical() -> None:
    dates = [date(2001, 1, 1), date(2002, 1, 1)]
    s = pl.Series(dates)
    assert s.max() == dates[1]
    assert s.min() == dates[0]


@no_type_check
def test_from_time_arrow() -> None:
    pa_times = pa.table([pa.array([10, 20, 30], type=pa.time32("s"))], names=["times"])

    assert pl.from_arrow(pa_times).to_series().to_list() == [
        time(0, 0, 10),
        time(0, 0, 20),
        time(0, 0, 30),
    ]
    assert pl.from_arrow(pa_times).rows() == [
        (time(0, 0, 10),),
        (time(0, 0, 20),),
        (time(0, 0, 30),),
    ]


def test_timedelta_from() -> None:
    as_dict = {
        "A": [1, 2],
        "B": [timedelta(seconds=4633), timedelta(seconds=50)],
    }
    as_rows = [
        {
            "A": 1,
            "B": timedelta(seconds=4633),
        },
        {
            "A": 2,
            "B": timedelta(seconds=50),
        },
    ]
    assert_frame_equal(pl.DataFrame(as_dict), pl.DataFrame(as_rows))


def test_duration_aggregations() -> None:
    df = pl.DataFrame(
        {
            "group": ["A", "B", "A", "B"],
            "start": [
                datetime(2022, 1, 1),
                datetime(2022, 1, 2),
                datetime(2022, 1, 3),
                datetime(2022, 1, 4),
            ],
            "end": [
                datetime(2022, 1, 2),
                datetime(2022, 1, 4),
                datetime(2022, 1, 6),
                datetime(2022, 1, 6),
            ],
        }
    )
    df = df.with_columns((pl.col("end") - pl.col("start")).alias("duration"))
    assert df.groupby("group", maintain_order=True).agg(
        [
            pl.col("duration").mean().alias("mean"),
            pl.col("duration").sum().alias("sum"),
            pl.col("duration").min().alias("min"),
            pl.col("duration").max().alias("max"),
            pl.col("duration").quantile(0.1).alias("quantile"),
            pl.col("duration").median().alias("median"),
            pl.col("duration").alias("list"),
        ]
    ).to_dict(False) == {
        "group": ["A", "B"],
        "mean": [timedelta(days=2), timedelta(days=2)],
        "sum": [timedelta(days=4), timedelta(days=4)],
        "min": [timedelta(days=1), timedelta(days=2)],
        "max": [timedelta(days=3), timedelta(days=2)],
        "quantile": [timedelta(days=1), timedelta(days=2)],
        "median": [timedelta(days=2), timedelta(days=2)],
        "list": [
            [timedelta(days=1), timedelta(days=3)],
            [timedelta(days=2), timedelta(days=2)],
        ],
    }


def test_datetime_units() -> None:
    df = pl.DataFrame(
        {
            "ns": pl.date_range(
                datetime(2020, 1, 1),
                datetime(2020, 5, 1),
                "1mo",
                time_unit="ns",
                eager=True,
            ),
            "us": pl.date_range(
                datetime(2020, 1, 1),
                datetime(2020, 5, 1),
                "1mo",
                time_unit="us",
                eager=True,
            ),
            "ms": pl.date_range(
                datetime(2020, 1, 1),
                datetime(2020, 5, 1),
                "1mo",
                time_unit="ms",
                eager=True,
            ),
        }
    )
    names = set(df.columns)

    for unit in DTYPE_TEMPORAL_UNITS:
        subset = names - {unit}

        assert (
            len(set(df.select([pl.all().exclude(pl.Datetime(unit))]).columns) - subset)
            == 0
        )


def test_datetime_instance_selection() -> None:
    test_data = {
        "ns": [datetime(2022, 12, 31, 1, 2, 3)],
        "us": [datetime(2022, 12, 31, 4, 5, 6)],
        "ms": [datetime(2022, 12, 31, 7, 8, 9)],
    }
    df = pl.DataFrame(
        data=test_data,
        schema=[
            ("ns", pl.Datetime("ns")),
            ("us", pl.Datetime("us")),
            ("ms", pl.Datetime("ms")),
        ],
    )
    for time_unit in DTYPE_TEMPORAL_UNITS:
        res = df.select(pl.col([pl.Datetime(time_unit)])).dtypes
        assert res == [pl.Datetime(time_unit)]
        assert len(df.filter(pl.col(time_unit) == test_data[time_unit][0])) == 1

    assert [] == list(df.select(pl.exclude(DATETIME_DTYPES)))


def test_unique_counts_on_dates() -> None:
    assert pl.DataFrame(
        {
            "dt_ns": pl.date_range(
                datetime(2020, 1, 1), datetime(2020, 3, 1), "1mo", eager=True
            ),
        }
    ).with_columns(
        [
            pl.col("dt_ns").dt.cast_time_unit("us").alias("dt_us"),
            pl.col("dt_ns").dt.cast_time_unit("ms").alias("dt_ms"),
            pl.col("dt_ns").cast(pl.Date).alias("date"),
        ]
    ).select(
        pl.all().unique_counts().sum()
    ).to_dict(
        False
    ) == {
        "dt_ns": [3],
        "dt_us": [3],
        "dt_ms": [3],
        "date": [3],
    }


def test_groupby_rolling_by_ordering() -> None:
    # we must check that the keys still match the time labels after the rolling window
    # with a `by` argument.
    df = pl.DataFrame(
        {
            "dt": [
                datetime(2022, 1, 1, 0, 1),
                datetime(2022, 1, 1, 0, 2),
                datetime(2022, 1, 1, 0, 3),
                datetime(2022, 1, 1, 0, 4),
                datetime(2022, 1, 1, 0, 5),
                datetime(2022, 1, 1, 0, 6),
                datetime(2022, 1, 1, 0, 7),
            ],
            "key": ["A", "A", "B", "B", "A", "B", "A"],
            "val": [1, 1, 1, 1, 1, 1, 1],
        }
    ).set_sorted("dt")

    assert df.groupby_rolling(
        index_column="dt",
        period="2m",
        closed="both",
        offset="-1m",
        by="key",
    ).agg(
        [
            pl.col("val").sum().alias("sum val"),
        ]
    ).to_dict(
        False
    ) == {
        "key": ["A", "A", "A", "A", "B", "B", "B"],
        "dt": [
            datetime(2022, 1, 1, 0, 1),
            datetime(2022, 1, 1, 0, 2),
            datetime(2022, 1, 1, 0, 5),
            datetime(2022, 1, 1, 0, 7),
            datetime(2022, 1, 1, 0, 3),
            datetime(2022, 1, 1, 0, 4),
            datetime(2022, 1, 1, 0, 6),
        ],
        "sum val": [2, 2, 1, 1, 2, 2, 1],
    }


def test_groupby_rolling_by_() -> None:
    df = pl.DataFrame({"group": pl.arange(0, 3, eager=True)}).join(
        pl.DataFrame(
            {
                "datetime": pl.date_range(
                    datetime(2020, 1, 1), datetime(2020, 1, 5), "1d", eager=True
                ),
            }
        ),
        how="cross",
    )
    out = (
        df.sort("datetime")
        .groupby_rolling(index_column="datetime", by="group", period=timedelta(days=3))
        .agg([pl.count().alias("count")])
    )

    expected = (
        df.sort(["group", "datetime"])
        .groupby_rolling(index_column="datetime", by="group", period="3d")
        .agg([pl.count().alias("count")])
    )
    assert_frame_equal(out.sort(["group", "datetime"]), expected)
    assert out.to_dict(False) == {
        "group": [0, 0, 0, 0, 0, 1, 1, 1, 1, 1, 2, 2, 2, 2, 2],
        "datetime": [
            datetime(2020, 1, 1, 0, 0),
            datetime(2020, 1, 2, 0, 0),
            datetime(2020, 1, 3, 0, 0),
            datetime(2020, 1, 4, 0, 0),
            datetime(2020, 1, 5, 0, 0),
            datetime(2020, 1, 1, 0, 0),
            datetime(2020, 1, 2, 0, 0),
            datetime(2020, 1, 3, 0, 0),
            datetime(2020, 1, 4, 0, 0),
            datetime(2020, 1, 5, 0, 0),
            datetime(2020, 1, 1, 0, 0),
            datetime(2020, 1, 2, 0, 0),
            datetime(2020, 1, 3, 0, 0),
            datetime(2020, 1, 4, 0, 0),
            datetime(2020, 1, 5, 0, 0),
        ],
        "count": [1, 2, 3, 3, 3, 1, 2, 3, 3, 3, 1, 2, 3, 3, 3],
    }


def test_sorted_unique() -> None:
    assert (
        pl.DataFrame(
            [pl.Series("dt", [date(2015, 6, 24), date(2015, 6, 23)], dtype=pl.Date)]
        )
        .sort("dt")
        .unique()
    ).to_dict(False) == {"dt": [date(2015, 6, 23), date(2015, 6, 24)]}


def test_date_to_time_cast_5111() -> None:
    # check date -> time casts (fast-path: always 00:00:00)
    df = pl.DataFrame(
        {
            "xyz": [
                date(1969, 1, 1),
                date(1990, 3, 8),
                date(2000, 6, 16),
                date(2010, 9, 24),
                date(2022, 12, 31),
            ]
        }
    ).with_columns(pl.col("xyz").cast(pl.Time))
    assert df["xyz"].to_list() == [time(0), time(0), time(0), time(0), time(0)]


def test_sum_duration() -> None:
    assert pl.DataFrame(
        [
            {"name": "Jen", "duration": timedelta(seconds=60)},
            {"name": "Mike", "duration": timedelta(seconds=30)},
            {"name": "Jen", "duration": timedelta(seconds=60)},
        ]
    ).select(
        [pl.col("duration").sum(), pl.col("duration").dt.seconds().alias("sec").sum()]
    ).to_dict(
        False
    ) == {
        "duration": [timedelta(seconds=150)],
        "sec": [150],
    }


def test_supertype_timezones_4174() -> None:
    df = pl.DataFrame(
        {
            "dt": pl.date_range(
                datetime(2020, 3, 1), datetime(2020, 5, 1), "1mo", eager=True
            ),
        }
    ).with_columns(pl.col("dt").dt.replace_time_zone("Europe/London").suffix("_London"))

    # test if this runs without error
    date_to_fill = df["dt_London"][0]
    df.with_columns(df["dt_London"].shift_and_fill(date_to_fill, periods=1))


@pytest.mark.skip(reason="from_dicts cannot yet infer timezones")
def test_from_dict_tu_consistency() -> None:
    tz = ZoneInfo("PRC")
    dt = datetime(2020, 8, 1, 12, 0, 0, tzinfo=tz)
    from_dict = pl.from_dict({"dt": [dt]})
    from_dicts = pl.from_dicts([{"dt": dt}])

    assert from_dict.dtypes == from_dicts.dtypes


def test_shift_and_fill_group_logicals() -> None:
    df = pl.from_records(
        [
            (date(2001, 1, 2), "A"),
            (date(2001, 1, 3), "A"),
            (date(2001, 1, 4), "A"),
            (date(2001, 1, 3), "B"),
            (date(2001, 1, 4), "B"),
        ],
        schema=["d", "s"],
    )
    assert df.select(
        pl.col("d").shift_and_fill(pl.col("d").max(), periods=-1).over("s")
    ).dtypes == [pl.Date]


def test_date_arr_concat() -> None:
    expected = {"d": [[date(2000, 1, 1), date(2000, 1, 1)]]}

    # type date
    df = pl.DataFrame({"d": [date(2000, 1, 1)]})
    assert df.select(pl.col("d").arr.concat(pl.col("d"))).to_dict(False) == expected
    # type list[date]
    df = pl.DataFrame({"d": [[date(2000, 1, 1)]]})
    assert df.select(pl.col("d").arr.concat(pl.col("d"))).to_dict(False) == expected


def test_date_timedelta() -> None:
    df = pl.DataFrame(
        {"date": pl.date_range(date(2001, 1, 1), date(2001, 1, 3), "1d", eager=True)}
    )
    assert df.with_columns(
        [
            (pl.col("date") + timedelta(days=1)).alias("date_plus_one"),
            (pl.col("date") - timedelta(days=1)).alias("date_min_one"),
        ]
    ).to_dict(False) == {
        "date": [date(2001, 1, 1), date(2001, 1, 2), date(2001, 1, 3)],
        "date_plus_one": [date(2001, 1, 2), date(2001, 1, 3), date(2001, 1, 4)],
        "date_min_one": [date(2000, 12, 31), date(2001, 1, 1), date(2001, 1, 2)],
    }


def test_datetime_hashes() -> None:
    dtypes = (
        pl.Datetime,
        pl.Datetime("us"),
        pl.Datetime("us", "UTC"),
        pl.Datetime("us", "Zulu"),
    )
    assert len({hash(tp) for tp in (dtypes)}) == 4


def test_datetime_string_casts() -> None:
    df = pl.DataFrame(
        {
            "x": [1661855445123],
            "y": [1661855445123456],
            "z": [1661855445123456789],
        },
        schema=[
            ("x", pl.Datetime("ms")),
            ("y", pl.Datetime("us")),
            ("z", pl.Datetime("ns")),
        ],
    )
    assert df.select(
        [pl.col("x").dt.to_string("%F %T").alias("w")]
        + [pl.col(d).cast(str) for d in df.columns]
    ).rows() == [
        (
            "2022-08-30 10:30:45",
            "2022-08-30 10:30:45.123",
            "2022-08-30 10:30:45.123456",
            "2022-08-30 10:30:45.123456789",
        )
    ]


def test_iso_year() -> None:
    assert pl.Series([datetime(2022, 1, 1, 7, 8, 40)]).dt.iso_year()[0] == 2021
    assert pl.Series([date(2022, 1, 1)]).dt.iso_year()[0] == 2021


def test_replace_timezone() -> None:
    ny = ZoneInfo("America/New_York")
    assert pl.DataFrame({"a": [datetime(2022, 9, 25, 14)]}).with_columns(
        pl.col("a").dt.replace_time_zone("America/New_York").alias("b")
    ).to_dict(False) == {
        "a": [datetime(2022, 9, 25, 14, 0)],
        "b": [datetime(2022, 9, 25, 14, 0, tzinfo=ny)],
    }


@pytest.mark.parametrize(
    ("to_tz", "tzinfo"),
    [
        ("America/Barbados", ZoneInfo(key="America/Barbados")),
        (None, None),
    ],
)
@pytest.mark.parametrize("from_tz", ["Asia/Seoul", None])
@pytest.mark.parametrize("time_unit", ["ms", "us", "ns"])
def test_replace_timezone_from_to(
    from_tz: str,
    to_tz: str,
    tzinfo: timezone | ZoneInfo,
    time_unit: TimeUnit,
) -> None:
    ts = pl.Series(["2020-01-01"]).str.strptime(pl.Datetime(time_unit))
    result = ts.dt.replace_time_zone(from_tz).dt.replace_time_zone(to_tz).item()
    expected = datetime(2020, 1, 1, 0, 0, tzinfo=tzinfo)
    assert result == expected


def test_strptime_with_tz() -> None:
    result = (
        pl.Series(["2020-01-01 03:00:00"])
        .str.strptime(pl.Datetime("us", "Africa/Monrovia"))
        .item()
    )
    assert result == datetime(2020, 1, 1, 3, tzinfo=ZoneInfo(key="Africa/Monrovia"))


@pytest.mark.parametrize(
    ("time_unit", "time_zone"),
    [
        ("us", "Europe/London"),
        ("ms", None),
        ("ns", "Africa/Lagos"),
    ],
)
def test_strptime_empty(time_unit: TimeUnit, time_zone: str | None) -> None:
    ts = pl.Series([None]).cast(pl.Utf8).str.strptime(pl.Datetime(time_unit, time_zone))
    assert ts.dtype == pl.Datetime(time_unit, time_zone)


def test_strptime_with_invalid_tz() -> None:
    with pytest.raises(
        ComputeError, match="unable to parse time zone: 'foo'"
    ), pytest.warns(
        FutureWarning,
        match="In a future version of polars, non-area/location time zones",
    ):
        pl.Series(["2020-01-01 03:00:00"]).str.strptime(pl.Datetime("us", "foo"))
    with pytest.raises(
        ComputeError,
        match="cannot use strptime with both a tz-aware format and a tz-aware dtype",
    ):
        pl.Series(["2020-01-01 03:00:00+01:00"]).str.strptime(
            pl.Datetime("us", "foo"), "%Y-%m-%d %H:%M:%S%z", utc=True
        )
    with pytest.raises(
        ComputeError,
        match="cannot use strptime with both 'utc=True' and tz-aware dtype",
    ), pytest.warns(
        DeprecationWarning,
        match=r"offset-naive strings will be converted to ``pl.Datetime\(time_unit\)``",
    ):
        pl.Series(["2020-01-01 03:00:00"]).str.strptime(
            pl.Datetime("us", "foo"), "%Y-%m-%d %H:%M:%S", utc=True
        )


def test_strptime_unguessable_format() -> None:
    with pytest.raises(
        ComputeError,
        match="could not find an appropriate format to parse dates, please define a fmt",
    ):
        pl.Series(["foobar"]).str.strptime(pl.Datetime)


def test_convert_time_zone_invalid() -> None:
    ts = pl.Series(["2020-01-01"]).str.strptime(pl.Datetime)
    with pytest.raises(
        ComputeError, match="unable to parse time zone: 'foo'"
    ), pytest.warns(
        FutureWarning,
        match="In a future version of polars, non-area/location time zones",
    ):
        ts.dt.replace_time_zone("UTC").dt.convert_time_zone("foo")


def test_convert_time_zone_lazy_schema() -> None:
    ts_us = pl.Series(["2020-01-01"]).str.strptime(pl.Datetime("us", "UTC"))
    ts_ms = pl.Series(["2020-01-01"]).str.strptime(pl.Datetime("ms", "UTC"))
    ldf = pl.DataFrame({"ts_us": ts_us, "ts_ms": ts_ms}).lazy()
    result = ldf.with_columns(
        pl.col("ts_us").dt.convert_time_zone("America/New_York").alias("ts_us_ny"),
        pl.col("ts_ms").dt.convert_time_zone("America/New_York").alias("ts_us_kt"),
    ).schema
    expected = {
        "ts_us": pl.Datetime("us", "UTC"),
        "ts_ms": pl.Datetime("ms", "UTC"),
        "ts_us_ny": pl.Datetime("us", "America/New_York"),
        "ts_us_kt": pl.Datetime("ms", "America/New_York"),
    }
    assert result == expected


def test_convert_time_zone_on_tz_naive() -> None:
    ts = pl.Series(["2020-01-01"]).str.strptime(pl.Datetime)
    with pytest.raises(
        ComputeError,
        match="cannot call `convert_time_zone` on tz-naive; set a time zone first with `replace_time_zone`",
    ):
        ts.dt.convert_time_zone("Africa/Bamako")


def test_replace_time_zone_fixed_offset() -> None:
    ts = pl.Series(["2020-01-01"]).str.strptime(pl.Datetime)
    with pytest.warns(
        DeprecationWarning,
        match="time zones other than those in `zoneinfo.available_timezones",
    ):
        result = ts.dt.replace_time_zone("+00:00")
    assert result.dtype == pl.Datetime("us", "+00:00")
    assert result.item() == datetime(2020, 1, 1, 0, 0, tzinfo=timezone.utc)


def test_tz_aware_get_idx_5010() -> None:
    when = int(datetime(2022, 1, 1, 12, tzinfo=ZoneInfo("Asia/Shanghai")).timestamp())
    a = pa.array([when]).cast(pa.timestamp("s", tz="Asia/Shanghai"))
    assert int(pl.from_arrow(a)[0].timestamp()) == when  # type: ignore[union-attr]


def test_tz_datetime_duration_arithm_5221() -> None:
    run_datetimes = [
        datetime.fromisoformat("2022-01-01T00:00:00+00:00"),
        datetime.fromisoformat("2022-01-02T00:00:00+00:00"),
    ]
    out = pl.DataFrame(
        data={"run_datetime": run_datetimes},
        schema=[("run_datetime", pl.Datetime(time_zone="UTC"))],
    )
    out = out.with_columns(pl.col("run_datetime") + pl.duration(days=1))
    utc = ZoneInfo("UTC")
    assert out.to_dict(False) == {
        "run_datetime": [
            datetime(2022, 1, 2, 0, 0, tzinfo=utc),
            datetime(2022, 1, 3, 0, 0, tzinfo=utc),
        ]
    }


def test_auto_infer_time_zone() -> None:
    dt = datetime(2022, 10, 17, 10, tzinfo=ZoneInfo("Asia/Shanghai"))
    with pytest.warns(TimeZoneAwareConstructorWarning, match=r"UTC time zone"):
        s = pl.Series([dt])
    assert s.dtype == pl.Datetime("us", "Asia/Shanghai")
    assert s[0] == dt


def test_timezone_aware_date_range() -> None:
    low = datetime(2022, 10, 17, 10, tzinfo=ZoneInfo("Asia/Shanghai"))
    high = datetime(2022, 11, 17, 10, tzinfo=ZoneInfo("Asia/Shanghai"))

    assert pl.date_range(
        low, high, interval=timedelta(days=5), eager=True
    ).to_list() == [
        datetime(2022, 10, 17, 10, 0, tzinfo=ZoneInfo(key="Asia/Shanghai")),
        datetime(2022, 10, 22, 10, 0, tzinfo=ZoneInfo(key="Asia/Shanghai")),
        datetime(2022, 10, 27, 10, 0, tzinfo=ZoneInfo(key="Asia/Shanghai")),
        datetime(2022, 11, 1, 10, 0, tzinfo=ZoneInfo(key="Asia/Shanghai")),
        datetime(2022, 11, 6, 10, 0, tzinfo=ZoneInfo(key="Asia/Shanghai")),
        datetime(2022, 11, 11, 10, 0, tzinfo=ZoneInfo(key="Asia/Shanghai")),
        datetime(2022, 11, 16, 10, 0, tzinfo=ZoneInfo(key="Asia/Shanghai")),
    ]

    with pytest.raises(
        ValueError,
        match="Cannot mix different timezone aware datetimes. "
        "Got: 'Asia/Shanghai' and 'None'",
    ):
        pl.date_range(
            low,
            high.replace(tzinfo=None),
            interval=timedelta(days=5),
            time_zone="UTC",
            eager=True,
        )

    with pytest.raises(
        ValueError,
        match="Given time_zone is different from that of timezone aware datetimes. "
        "Given: 'UTC', got: 'Asia/Shanghai'.",
    ):
        pl.date_range(
            low, high, interval=timedelta(days=5), time_zone="UTC", eager=True
        )


def test_tzaware_date_range_crossing_dst_hourly() -> None:
    result = pl.date_range(
        datetime(2021, 11, 7),
        datetime(2021, 11, 7, 2),
        "1h",
        time_zone="US/Central",
        eager=True,
    )
    assert result.to_list() == [
        datetime(2021, 11, 7, 0, 0, tzinfo=ZoneInfo("US/Central")),
        datetime(2021, 11, 7, 1, 0, tzinfo=ZoneInfo("US/Central")),
        datetime(2021, 11, 7, 1, 0, fold=1, tzinfo=ZoneInfo("US/Central")),
        datetime(2021, 11, 7, 2, 0, tzinfo=ZoneInfo("US/Central")),
    ]


def test_tzaware_date_range_crossing_dst_daily() -> None:
    result = pl.date_range(
        datetime(2021, 11, 7),
        datetime(2021, 11, 11),
        "2d",
        time_zone="US/Central",
        eager=True,
    )
    assert result.to_list() == [
        datetime(2021, 11, 7, 0, 0, tzinfo=ZoneInfo("US/Central")),
        datetime(2021, 11, 9, 0, 0, tzinfo=ZoneInfo("US/Central")),
        datetime(2021, 11, 11, 0, 0, tzinfo=ZoneInfo("US/Central")),
    ]


def test_tzaware_date_range_crossing_dst_weekly() -> None:
    result = pl.date_range(
        datetime(2021, 11, 7),
        datetime(2021, 11, 20),
        "1w",
        time_zone="US/Central",
        eager=True,
    )
    assert result.to_list() == [
        datetime(2021, 11, 7, 0, 0, tzinfo=ZoneInfo("US/Central")),
        datetime(2021, 11, 14, 0, 0, tzinfo=ZoneInfo("US/Central")),
    ]


def test_tzaware_date_range_crossing_dst_monthly() -> None:
    result = pl.date_range(
        datetime(2021, 11, 7),
        datetime(2021, 12, 20),
        "1mo",
        time_zone="US/Central",
        eager=True,
    )
    assert result.to_list() == [
        datetime(2021, 11, 7, 0, 0, tzinfo=ZoneInfo("US/Central")),
        datetime(2021, 12, 7, 0, 0, tzinfo=ZoneInfo("US/Central")),
    ]


def test_tzaware_date_range_with_fixed_offset() -> None:
    with pytest.warns(
        DeprecationWarning,
        match="time zones other than those in `zoneinfo.available_timezones",
    ):
        result = pl.date_range(
            datetime(2021, 11, 7),
            datetime(2021, 11, 7, 2),
            "1h",
            time_zone="+01:00",
            eager=True,
        )
    assert result.to_list() == [
        datetime(2021, 11, 7, 0, 0, tzinfo=timezone(timedelta(hours=1))),
        datetime(2021, 11, 7, 1, 0, tzinfo=timezone(timedelta(hours=1))),
        datetime(2021, 11, 7, 2, 0, tzinfo=timezone(timedelta(hours=1))),
    ]


def test_date_range_with_unsupported_datetimes() -> None:
    with pytest.raises(
        ComputeError,
        match=r"datetime '2021-11-07 01:00:00' is ambiguous in time zone 'US/Central'",
    ):
        pl.date_range(
            datetime(2021, 11, 7, 1),
            datetime(2021, 11, 7, 2),
            "1h",
            time_zone="US/Central",
            eager=True,
        )
    with pytest.raises(
        ComputeError,
        match=r"datetime '2021-03-28 02:30:00' is non-existent in time zone 'Europe/Vienna'",
    ):
        pl.date_range(
            datetime(2021, 3, 28, 2, 30),
            datetime(2021, 3, 28, 4),
            "1h",
            time_zone="Europe/Vienna",
            eager=True,
        )


def test_date_range_descending() -> None:
    with pytest.raises(ComputeError, match="'start' cannot be greater than 'stop'"):
        pl.date_range(
            datetime(2000, 3, 20), datetime(2000, 3, 5), interval="1h", eager=True
        )
    with pytest.raises(ComputeError, match="'interval' cannot be negative"):
        pl.date_range(
            datetime(2000, 3, 20), datetime(2000, 3, 21), interval="-1h", eager=True
        )


def test_date_range_end_of_month_5441() -> None:
    start = date(2020, 1, 31)
    stop = date(2021, 1, 31)
    with pytest.raises(
        ComputeError, match=r"cannot advance '2020-01-31 00:00:00' by 1 month\(s\)"
    ):
        pl.date_range(start, stop, interval="1mo", eager=True)


def test_date_range_lazy_to_eager_deprecation() -> None:
    start, stop = date(2020, 1, 1), date(2020, 1, 2)
    expected = pl.Series([start, stop])
    # user passed nothing
    with pytest.warns(
        FutureWarning,
        match="the default will change from `lazy=False` to `eager=False`",
    ):
        result = pl.date_range(start, stop)
    assert_series_equal(result, expected)
    # user passed lazy
    with pytest.warns(
        FutureWarning,
        match="the default will change from `lazy=False` to `eager=False`",
    ):
        # `lazy` is deprecated anyway, so the date_range overloads are only written
        # for `eager`
        result = pl.date_range(start, stop, lazy=False)  # type: ignore[call-overload]
    assert_series_equal(result, expected)
    # user passed both lazy and eager
    with pytest.raises(TypeError, match="cannot pass both `eager` and `lazy`"):
        result = pl.date_range(start, stop, lazy=False, eager=True)  # type: ignore[call-overload]


def test_logical_nested_take() -> None:
    frame = pl.DataFrame(
        {
            "ix": [2, 1],
            "dt": [[datetime(2001, 1, 1)], [datetime(2001, 1, 2)]],
            "d": [[date(2001, 1, 1)], [date(2001, 1, 1)]],
            "t": [[time(10)], [time(10)]],
            "del": [[timedelta(10)], [timedelta(10)]],
            "str": [[{"a": time(10)}], [{"a": time(10)}]],
        }
    )
    out = frame.sort(by="ix")

    assert out.dtypes[:-1] == [
        pl.Int64,
        pl.List(pl.Datetime("us")),
        pl.List(pl.Date),
        pl.List(pl.Time),
        pl.List(pl.Duration("us")),
    ]
    assert out.to_dict(False) == {
        "ix": [1, 2],
        "dt": [[datetime(2001, 1, 2, 0, 0)], [datetime(2001, 1, 1, 0, 0)]],
        "d": [[date(2001, 1, 1)], [date(2001, 1, 1)]],
        "t": [[time(10, 0)], [time(10, 0)]],
        "del": [[timedelta(days=10)], [timedelta(days=10)]],
        "str": [[{"a": time(10, 0)}], [{"a": time(10, 0)}]],
    }


def test_replace_time_zone_from_naive() -> None:
    df = pl.DataFrame(
        {
            "date": pl.Series(["2022-01-01", "2022-01-02"]).str.strptime(
                pl.Date, "%Y-%m-%d"
            )
        }
    )

    assert df.select(
        pl.col("date").cast(pl.Datetime).dt.replace_time_zone("America/New_York")
    ).to_dict(False) == {
        "date": [
            datetime(2022, 1, 1, 0, 0, tzinfo=ZoneInfo(key="America/New_York")),
            datetime(2022, 1, 2, 0, 0, tzinfo=ZoneInfo(key="America/New_York")),
        ]
    }


@pytest.mark.parametrize(
    ("use_earliest", "expected"),
    [
        (
            False,
            datetime(2018, 10, 28, 2, 30, fold=0, tzinfo=ZoneInfo("Europe/Brussels")),
        ),
        (
            True,
            datetime(2018, 10, 28, 2, 30, fold=1, tzinfo=ZoneInfo("Europe/Brussels")),
        ),
    ],
)
def test_replace_time_zone_ambiguous_with_use_earliest(
    use_earliest: bool, expected: datetime
) -> None:
    ts = pl.Series(["2018-10-28 02:30:00"]).str.strptime(pl.Datetime)
    result = ts.dt.replace_time_zone(
        "Europe/Brussels", use_earliest=use_earliest
    ).item()
    assert result == expected


def test_replace_time_zone_ambiguous_raises() -> None:
    ts = pl.Series(["2018-10-28 02:30:00"]).str.strptime(pl.Datetime)
    with pytest.raises(
        ArrowError, match="Please use `use_earliest` to tell how it should be localized"
    ):
        ts.dt.replace_time_zone("Europe/Brussels")


def test_unlocalize() -> None:
    tz_naive = pl.Series(["2020-01-01 03:00:00"]).str.strptime(pl.Datetime)
    tz_aware = tz_naive.dt.replace_time_zone("UTC").dt.convert_time_zone(
        "Europe/Brussels"
    )
    result = tz_aware.dt.replace_time_zone(None).item()
    assert result == datetime(2020, 1, 1, 4)


def test_tz_aware_truncate() -> None:
    test = pl.DataFrame(
        {
            "dt": pl.date_range(
                start=datetime(2022, 11, 1),
                end=datetime(2022, 11, 4),
                interval="12h",
                eager=True,
            ).dt.replace_time_zone("America/New_York")
        }
    )
    assert test.with_columns(pl.col("dt").dt.truncate("1d").alias("trunced")).to_dict(
        False
    ) == {
        "dt": [
            datetime(2022, 11, 1, 0, 0, tzinfo=ZoneInfo(key="America/New_York")),
            datetime(2022, 11, 1, 12, 0, tzinfo=ZoneInfo(key="America/New_York")),
            datetime(2022, 11, 2, 0, 0, tzinfo=ZoneInfo(key="America/New_York")),
            datetime(2022, 11, 2, 12, 0, tzinfo=ZoneInfo(key="America/New_York")),
            datetime(2022, 11, 3, 0, 0, tzinfo=ZoneInfo(key="America/New_York")),
            datetime(2022, 11, 3, 12, 0, tzinfo=ZoneInfo(key="America/New_York")),
            datetime(2022, 11, 4, 0, 0, tzinfo=ZoneInfo(key="America/New_York")),
        ],
        "trunced": [
            datetime(2022, 11, 1, 0, 0, tzinfo=ZoneInfo(key="America/New_York")),
            datetime(2022, 11, 1, 0, 0, tzinfo=ZoneInfo(key="America/New_York")),
            datetime(2022, 11, 2, 0, 0, tzinfo=ZoneInfo(key="America/New_York")),
            datetime(2022, 11, 2, 0, 0, tzinfo=ZoneInfo(key="America/New_York")),
            datetime(2022, 11, 3, 0, 0, tzinfo=ZoneInfo(key="America/New_York")),
            datetime(2022, 11, 3, 0, 0, tzinfo=ZoneInfo(key="America/New_York")),
            datetime(2022, 11, 4, 0, 0, tzinfo=ZoneInfo(key="America/New_York")),
        ],
    }

    # 5507
    lf = pl.DataFrame(
        {
            "naive": pl.date_range(
                start=datetime(2021, 12, 31, 23),
                end=datetime(2022, 1, 1, 6),
                interval="1h",
                eager=True,
            )
        }
    ).lazy()
    lf = lf.with_columns(pl.col("naive").dt.replace_time_zone("UTC").alias("UTC"))
    lf = lf.with_columns(pl.col("UTC").dt.convert_time_zone("US/Central").alias("CST"))
    lf = lf.with_columns(pl.col("CST").dt.truncate("1d").alias("CST truncated"))
    assert lf.collect().to_dict(False) == {
        "naive": [
            datetime(2021, 12, 31, 23, 0),
            datetime(2022, 1, 1, 0, 0),
            datetime(2022, 1, 1, 1, 0),
            datetime(2022, 1, 1, 2, 0),
            datetime(2022, 1, 1, 3, 0),
            datetime(2022, 1, 1, 4, 0),
            datetime(2022, 1, 1, 5, 0),
            datetime(2022, 1, 1, 6, 0),
        ],
        "UTC": [
            datetime(2021, 12, 31, 23, 0, tzinfo=ZoneInfo(key="UTC")),
            datetime(2022, 1, 1, 0, 0, tzinfo=ZoneInfo(key="UTC")),
            datetime(2022, 1, 1, 1, 0, tzinfo=ZoneInfo(key="UTC")),
            datetime(2022, 1, 1, 2, 0, tzinfo=ZoneInfo(key="UTC")),
            datetime(2022, 1, 1, 3, 0, tzinfo=ZoneInfo(key="UTC")),
            datetime(2022, 1, 1, 4, 0, tzinfo=ZoneInfo(key="UTC")),
            datetime(2022, 1, 1, 5, 0, tzinfo=ZoneInfo(key="UTC")),
            datetime(2022, 1, 1, 6, 0, tzinfo=ZoneInfo(key="UTC")),
        ],
        "CST": [
            datetime(2021, 12, 31, 17, 0, tzinfo=ZoneInfo(key="US/Central")),
            datetime(2021, 12, 31, 18, 0, tzinfo=ZoneInfo(key="US/Central")),
            datetime(2021, 12, 31, 19, 0, tzinfo=ZoneInfo(key="US/Central")),
            datetime(2021, 12, 31, 20, 0, tzinfo=ZoneInfo(key="US/Central")),
            datetime(2021, 12, 31, 21, 0, tzinfo=ZoneInfo(key="US/Central")),
            datetime(2021, 12, 31, 22, 0, tzinfo=ZoneInfo(key="US/Central")),
            datetime(2021, 12, 31, 23, 0, tzinfo=ZoneInfo(key="US/Central")),
            datetime(2022, 1, 1, 0, 0, tzinfo=ZoneInfo(key="US/Central")),
        ],
        "CST truncated": [
            datetime(2021, 12, 31, 0, 0, tzinfo=ZoneInfo(key="US/Central")),
            datetime(2021, 12, 31, 0, 0, tzinfo=ZoneInfo(key="US/Central")),
            datetime(2021, 12, 31, 0, 0, tzinfo=ZoneInfo(key="US/Central")),
            datetime(2021, 12, 31, 0, 0, tzinfo=ZoneInfo(key="US/Central")),
            datetime(2021, 12, 31, 0, 0, tzinfo=ZoneInfo(key="US/Central")),
            datetime(2021, 12, 31, 0, 0, tzinfo=ZoneInfo(key="US/Central")),
            datetime(2021, 12, 31, 0, 0, tzinfo=ZoneInfo(key="US/Central")),
            datetime(2022, 1, 1, 0, 0, tzinfo=ZoneInfo(key="US/Central")),
        ],
    }


def test_to_string_invalid_format() -> None:
    tz_naive = pl.Series(["2020-01-01"]).str.strptime(pl.Datetime)
    with pytest.raises(
        ComputeError, match="cannot format NaiveDateTime with format '%z'"
    ):
        tz_naive.dt.to_string("%z")
    with pytest.raises(ComputeError, match="cannot format DateTime with format '%q'"):
        tz_naive.dt.replace_time_zone("UTC").dt.to_string("%q")


def test_tz_aware_to_string() -> None:
    df = pl.DataFrame(
        {
            "dt": pl.date_range(
                start=datetime(2022, 11, 1),
                end=datetime(2022, 11, 4),
                interval="24h",
                eager=True,
            ).dt.replace_time_zone("America/New_York")
        }
    )
    assert df.with_columns(pl.col("dt").dt.to_string("%c").alias("fmt")).to_dict(
        False
    ) == {
        "dt": [
            datetime(2022, 11, 1, 0, 0, tzinfo=ZoneInfo(key="America/New_York")),
            datetime(2022, 11, 2, 0, 0, tzinfo=ZoneInfo(key="America/New_York")),
            datetime(2022, 11, 3, 0, 0, tzinfo=ZoneInfo(key="America/New_York")),
            datetime(2022, 11, 4, 0, 0, tzinfo=ZoneInfo(key="America/New_York")),
        ],
        "fmt": [
            "Tue Nov  1 00:00:00 2022",
            "Wed Nov  2 00:00:00 2022",
            "Thu Nov  3 00:00:00 2022",
            "Fri Nov  4 00:00:00 2022",
        ],
    }


@pytest.mark.parametrize(
    ("time_zone", "directive", "expected"),
    [
        ("Pacific/Pohnpei", "%z", "+1100"),
        ("Pacific/Pohnpei", "%Z", "+11"),
    ],
)
def test_tz_aware_with_timezone_directive(
    time_zone: str, directive: str, expected: str
) -> None:
    tz_naive = pl.Series(["2020-01-01 03:00:00"]).str.strptime(pl.Datetime)
    tz_aware = tz_naive.dt.replace_time_zone(time_zone)
    result = tz_aware.dt.to_string(directive).item()
    assert result == expected


def test_local_time_zone_name() -> None:
    ser = pl.Series(["2020-01-01 03:00ACST"]).str.strptime(
        pl.Datetime, "%Y-%m-%d %H:%M%Z"
    )
    result = ser[0]
    expected = datetime(2020, 1, 1, 3)
    assert result == expected


def test_tz_aware_filter_lit() -> None:
    start = datetime(1970, 1, 1)
    stop = datetime(1970, 1, 1, 7)
    dt = datetime(1970, 1, 1, 6, tzinfo=ZoneInfo("America/New_York"))

    assert (
        pl.DataFrame({"date": pl.date_range(start, stop, "1h", eager=True)})
        .with_columns(
            pl.col("date").dt.replace_time_zone("America/New_York").alias("nyc")
        )
        .filter(pl.col("nyc") < dt)
    ).to_dict(False) == {
        "date": [
            datetime(1970, 1, 1, 0, 0),
            datetime(1970, 1, 1, 1, 0),
            datetime(1970, 1, 1, 2, 0),
            datetime(1970, 1, 1, 3, 0),
            datetime(1970, 1, 1, 4, 0),
            datetime(1970, 1, 1, 5, 0),
        ],
        "nyc": [
            datetime(1970, 1, 1, 0, 0, tzinfo=ZoneInfo(key="America/New_York")),
            datetime(1970, 1, 1, 1, 0, tzinfo=ZoneInfo(key="America/New_York")),
            datetime(1970, 1, 1, 2, 0, tzinfo=ZoneInfo(key="America/New_York")),
            datetime(1970, 1, 1, 3, 0, tzinfo=ZoneInfo(key="America/New_York")),
            datetime(1970, 1, 1, 4, 0, tzinfo=ZoneInfo(key="America/New_York")),
            datetime(1970, 1, 1, 5, 0, tzinfo=ZoneInfo(key="America/New_York")),
        ],
    }


def test_asof_join_by_forward() -> None:
    dfa = pl.DataFrame(
        {"category": ["a", "a", "a", "a", "a"], "value_one": [1, 2, 3, 5, 12]}
    ).set_sorted("value_one")

    dfb = pl.DataFrame({"category": ["a"], "value_two": [3]}).set_sorted("value_two")

    assert dfa.join_asof(
        dfb,
        left_on="value_one",
        right_on="value_two",
        by="category",
        strategy="forward",
    ).to_dict(False) == {
        "category": ["a", "a", "a", "a", "a"],
        "value_one": [1, 2, 3, 5, 12],
        "value_two": [3, 3, 3, None, None],
    }


def test_truncate_by_calendar_weeks() -> None:
    # 5557
    start = datetime(2022, 11, 14, 0, 0, 0)
    end = datetime(2022, 11, 20, 0, 0, 0)

    assert (
        pl.date_range(start, end, timedelta(days=1), name="date", eager=True)
        .to_frame()
        .select([pl.col("date").dt.truncate("1w")])
    ).to_dict(False) == {
        "date": [
            datetime(2022, 11, 14),
            datetime(2022, 11, 14),
            datetime(2022, 11, 14),
            datetime(2022, 11, 14),
            datetime(2022, 11, 14),
            datetime(2022, 11, 14),
            datetime(2022, 11, 14),
        ],
    }

    df = pl.DataFrame(
        {
            "date": pl.Series(["1768-03-01", "2023-01-01"]).str.strptime(
                pl.Date, "%Y-%m-%d"
            )
        }
    )

    assert df.select(pl.col("date").dt.truncate("1w")).to_dict(False) == {
        "date": [
            date(1768, 2, 29),
            date(2022, 12, 26),
        ],
    }


def test_truncate_by_multiple_weeks() -> None:
    df = pl.DataFrame(
        {
            "date": pl.Series(
                [
                    # Wednesday and Monday
                    "2022-04-20",
                    "2022-11-28",
                ]
            ).str.strptime(pl.Date, "%Y-%m-%d")
        }
    )

    assert (
        df.select(
            [
                pl.col("date").dt.truncate("2w").alias("2w"),
                pl.col("date").dt.truncate("3w").alias("3w"),
                pl.col("date").dt.truncate("4w").alias("4w"),
                pl.col("date").dt.truncate("5w").alias("5w"),
                pl.col("date").dt.truncate("17w").alias("17w"),
            ]
        )
    ).to_dict(False) == {
        "2w": [date(2022, 4, 11), date(2022, 11, 21)],
        "3w": [date(2022, 4, 4), date(2022, 11, 14)],
        "4w": [date(2022, 3, 28), date(2022, 11, 7)],
        "5w": [date(2022, 3, 21), date(2022, 10, 31)],
        "17w": [date(2021, 12, 27), date(2022, 8, 8)],
    }


def test_round_by_week() -> None:
    df = pl.DataFrame(
        {
            "date": pl.Series(
                [
                    # Sunday and Monday
                    "1998-04-12",
                    "2022-11-28",
                ]
            ).str.strptime(pl.Date, "%Y-%m-%d")
        }
    )

    assert (
        df.select(
            [
                pl.col("date").dt.round("7d").alias("7d"),
                pl.col("date").dt.round("1w").alias("1w"),
            ]
        )
    ).to_dict(False) == {
        "7d": [date(1998, 4, 9), date(2022, 12, 1)],
        "1w": [date(1998, 4, 13), date(2022, 11, 28)],
    }


@pytest.mark.parametrize("time_zone", [None, "Asia/Kathmandu"])
def test_round_by_day_datetime(time_zone: str | None) -> None:
    ser = pl.Series([datetime(2021, 11, 7, 3)]).dt.replace_time_zone(time_zone)
    result = ser.dt.round("1d")
    expected = pl.Series([datetime(2021, 11, 7)]).dt.replace_time_zone(time_zone)
    assert_series_equal(result, expected)


def test_cast_time_to_duration() -> None:
    assert pl.Series([time(hour=0, minute=0, second=2)]).cast(
        pl.Duration
    ).item() == timedelta(seconds=2)


def test_tz_aware_day_weekday() -> None:
    start = datetime(2001, 1, 1)
    stop = datetime(2001, 1, 9)
    df = pl.DataFrame(
        {
            "date": pl.date_range(
                start, stop, timedelta(days=3), time_zone="UTC", eager=True
            )
        }
    )

    df = df.with_columns(
        [
            pl.col("date").dt.convert_time_zone("Asia/Tokyo").alias("tyo_date"),
            pl.col("date").dt.convert_time_zone("America/New_York").alias("ny_date"),
        ]
    )

    assert df.select(
        [
            pl.col("date").dt.day().alias("day"),
            pl.col("tyo_date").dt.day().alias("tyo_day"),
            pl.col("ny_date").dt.day().alias("ny_day"),
            pl.col("date").dt.weekday().alias("weekday"),
            pl.col("tyo_date").dt.weekday().alias("tyo_weekday"),
            pl.col("ny_date").dt.weekday().alias("ny_weekday"),
        ]
    ).to_dict(False) == {
        "day": [1, 4, 7],
        "tyo_day": [1, 4, 7],
        "ny_day": [31, 3, 6],
        "weekday": [1, 4, 7],
        "tyo_weekday": [1, 4, 7],
        "ny_weekday": [7, 3, 6],
    }


def test_datetime_cum_agg_schema() -> None:
    df = pl.DataFrame(
        {
            "timestamp": [
                datetime(2023, 1, 1),
                datetime(2023, 1, 2),
                datetime(2023, 1, 3),
            ]
        }
    )
    # Exactly the same as above but with lazy() and collect() later
    assert (
        df.lazy()
        .with_columns(
            [
                (pl.col("timestamp").cummin()).alias("cummin"),
                (pl.col("timestamp").cummax()).alias("cummax"),
            ]
        )
        .with_columns(
            [
                (pl.col("cummin") + pl.duration(hours=24)).alias("cummin+24"),
                (pl.col("cummax") + pl.duration(hours=24)).alias("cummax+24"),
            ]
        )
        .collect()
    ).to_dict(False) == {
        "timestamp": [
            datetime(2023, 1, 1, 0, 0),
            datetime(2023, 1, 2, 0, 0),
            datetime(2023, 1, 3, 0, 0),
        ],
        "cummin": [
            datetime(2023, 1, 1, 0, 0),
            datetime(2023, 1, 1, 0, 0),
            datetime(2023, 1, 1, 0, 0),
        ],
        "cummax": [
            datetime(2023, 1, 1, 0, 0),
            datetime(2023, 1, 2, 0, 0),
            datetime(2023, 1, 3, 0, 0),
        ],
        "cummin+24": [
            datetime(2023, 1, 2, 0, 0),
            datetime(2023, 1, 2, 0, 0),
            datetime(2023, 1, 2, 0, 0),
        ],
        "cummax+24": [
            datetime(2023, 1, 2, 0, 0),
            datetime(2023, 1, 3, 0, 0),
            datetime(2023, 1, 4, 0, 0),
        ],
    }


def test_rolling_groupby_empty_groups_by_take_6330() -> None:
    df = (
        pl.DataFrame({"Event": ["Rain", "Sun"]})
        .join(
            pl.DataFrame(
                {
                    "Date": [1, 2, 3, 4],
                }
            ),
            how="cross",
        )
        .set_sorted("Date")
    )
    assert (
        df.groupby_rolling(
            index_column="Date",
            period="2i",
            offset="-2i",
            by="Event",
            closed="left",
        ).agg([pl.count()])
    ).to_dict(False) == {
        "Event": ["Rain", "Rain", "Rain", "Rain", "Sun", "Sun", "Sun", "Sun"],
        "Date": [1, 2, 3, 4, 1, 2, 3, 4],
        "count": [0, 1, 2, 2, 0, 1, 2, 2],
    }


def test_infer_iso8601_datetime(iso8601_format_datetime: str) -> None:
    # construct an example time string
    time_string = (
        iso8601_format_datetime.replace("%Y", "2134")
        .replace("%m", "12")
        .replace("%d", "13")
        .replace("%H", "01")
        .replace("%M", "12")
        .replace("%S", "34")
        .replace("%3f", "123")
        .replace("%6f", "123456")
        .replace("%9f", "123456789")
    )
    parsed = pl.Series([time_string]).str.strptime(pl.Datetime("ns"))
    assert parsed.dt.year().item() == 2134
    assert parsed.dt.month().item() == 12
    assert parsed.dt.day().item() == 13
    if "%H" in iso8601_format_datetime:
        assert parsed.dt.hour().item() == 1
    if "%M" in iso8601_format_datetime:
        assert parsed.dt.minute().item() == 12
    if "%S" in iso8601_format_datetime:
        assert parsed.dt.second().item() == 34
    if "%9f" in iso8601_format_datetime:
        assert parsed.dt.nanosecond().item() == 123456789
    if "%6f" in iso8601_format_datetime:
        assert parsed.dt.nanosecond().item() == 123456000
    if "%3f" in iso8601_format_datetime:
        assert parsed.dt.nanosecond().item() == 123000000


def test_infer_iso8601_tz_aware_datetime(iso8601_tz_aware_format_datetime: str) -> None:
    # construct an example time string
    time_string = (
        iso8601_tz_aware_format_datetime.replace("%Y", "2134")
        .replace("%m", "12")
        .replace("%d", "13")
        .replace("%H", "02")
        .replace("%M", "12")
        .replace("%S", "34")
        .replace("%3f", "123")
        .replace("%6f", "123456")
        .replace("%9f", "123456789")
        .replace("%#z", "+01:00")
    )
    parsed = pl.Series([time_string]).str.strptime(pl.Datetime("ns"), utc=True)
    assert parsed.dt.year().item() == 2134
    assert parsed.dt.month().item() == 12
    assert parsed.dt.day().item() == 13
    if "%H" in iso8601_tz_aware_format_datetime:
        assert parsed.dt.hour().item() == 1
    if "%M" in iso8601_tz_aware_format_datetime:
        assert parsed.dt.minute().item() == 12
    if "%S" in iso8601_tz_aware_format_datetime:
        assert parsed.dt.second().item() == 34
    if "%9f" in iso8601_tz_aware_format_datetime:
        assert parsed.dt.nanosecond().item() == 123456789
    if "%6f" in iso8601_tz_aware_format_datetime:
        assert parsed.dt.nanosecond().item() == 123456000
    if "%3f" in iso8601_tz_aware_format_datetime:
        assert parsed.dt.nanosecond().item() == 123000000
    assert parsed.dtype == pl.Datetime("ns", "UTC")


def test_infer_iso8601_date(iso8601_format_date: str) -> None:
    # construct an example date string
    time_string = (
        iso8601_format_date.replace("%Y", "2134")
        .replace("%m", "12")
        .replace("%d", "13")
    )
    parsed = pl.Series([time_string]).str.strptime(pl.Date)
    assert parsed.dt.year().item() == 2134
    assert parsed.dt.month().item() == 12
    assert parsed.dt.day().item() == 13


def test_series_is_temporal() -> None:
    for tp in TEMPORAL_DTYPES | {
        pl.Datetime("ms", "UTC"),
        pl.Datetime("ns", "Europe/Amsterdam"),
    }:
        s = pl.Series([None], dtype=tp)
        assert s.is_temporal() is True

    s = pl.Series([datetime(2023, 2, 14, 11, 12, 13)], dtype=pl.Datetime)
    for tp in (pl.Datetime, [pl.Datetime], [pl.Time, pl.Datetime]):  # type: ignore[assignment]
        assert s.is_temporal(excluding=tp) is False


@pytest.mark.parametrize(
    ("time_zone", "warn"),
    [
        (None, False),
        (timezone.utc, False),
        ("America/Caracas", True),
        ("Asia/Kathmandu", True),
        ("Asia/Taipei", True),
        ("Europe/Amsterdam", True),
        ("Europe/Lisbon", True),
        ("Indian/Maldives", True),
        ("Pacific/Norfolk", True),
        ("Pacific/Samoa", True),
        ("Turkey", True),
        ("US/Eastern", True),
        ("UTC", False),
        ("Zulu", True),
    ],
)
def test_misc_precision_any_value_conversion(time_zone: Any, warn: bool) -> None:
    tz = ZoneInfo(time_zone) if isinstance(time_zone, str) else time_zone
    context_manager: contextlib.AbstractContextManager[pytest.WarningsRecorder | None]
    msg = r"UTC time zone"
    if warn:
        context_manager = pytest.warns(TimeZoneAwareConstructorWarning, match=msg)
    else:
        context_manager = contextlib.nullcontext()

    # default precision (μs)
    dt = datetime(2514, 5, 30, 1, 53, 4, 986754, tzinfo=tz)
    with context_manager:
        assert pl.Series([dt]).to_list() == [dt]

    # ms precision
    dt = datetime(2243, 1, 1, 0, 0, 0, 1000, tzinfo=tz)
    with context_manager:
        assert pl.Series([dt]).cast(pl.Datetime("ms", time_zone)).to_list() == [dt]

    # ns precision
    dt = datetime(2256, 1, 1, 0, 0, 0, 1, tzinfo=tz)
    with context_manager:
        assert pl.Series([dt]).cast(pl.Datetime("ns", time_zone)).to_list() == [dt]


@pytest.mark.parametrize(
    "tm",
    [
        time(0, 20, 30, 1),
        time(8, 40, 15, 8888),
        time(15, 10, 20, 123456),
        time(23, 59, 59, 999999),
    ],
)
def test_pytime_conversion(tm: time) -> None:
    s = pl.Series("tm", [tm])
    assert s.to_list() == [tm]<|MERGE_RESOLUTION|>--- conflicted
+++ resolved
@@ -915,37 +915,27 @@
         )
         .with_columns(
             pl.col("timestamp")
-<<<<<<< HEAD
             .str.strptime(pl.Datetime, format="%Y-%m-%d %H:%M:%S%:z", utc=True)
+            .dt.convert_time_zone("Africa/Lagos")
+            .set_sorted()
+        )
+        .with_columns(
+            pl.col("timestamp")
+            .dt.convert_time_zone("UTC")
             .alias("timestamp_utc")
-=======
-            .str.strptime(pl.Datetime, format="%Y-%m-%d %H:%M:%S%:z")
-            .dt.convert_time_zone("Africa/Lagos")
->>>>>>> 603a017d
-            .set_sorted()
-        )
-        .with_columns(
-            pl.col("timestamp_utc")
-            .dt.convert_time_zone("Africa/Lagos")
-            .alias("timestamp_lagos")
-            .set_sorted()
         )
     )
     result = df.groupby_dynamic(
-        index_column="timestamp_lagos", every="1d", closed="left"
+        index_column="timestamp", every="1d", closed="left"
     ).agg(pl.col("value").count())
     expected = pl.DataFrame(
         {
-            "timestamp_lagos": [datetime(1970, 1, 1)],
+            "timestamp": [datetime(1970, 1, 1)],
             "value": [2],
         }
     )
     expected = expected.with_columns(
-<<<<<<< HEAD
-        pl.col("timestamp_lagos").dt.replace_time_zone("Africa/Lagos"),
-=======
         pl.col("timestamp").dt.replace_time_zone("Africa/Lagos"),
->>>>>>> 603a017d
         pl.col("value").cast(pl.UInt32),
     )
     assert_frame_equal(result, expected)
