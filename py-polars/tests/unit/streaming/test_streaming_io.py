from __future__ import annotations

from typing import TYPE_CHECKING, Any

import pytest

import polars as pl
from polars.testing import assert_frame_equal

if TYPE_CHECKING:
    from pathlib import Path

pytestmark = pytest.mark.xdist_group("streaming")


@pytest.mark.write_disk
def test_streaming_parquet_glob_5900(df: pl.DataFrame, tmp_path: Path) -> None:
    tmp_path.mkdir(exist_ok=True)
    file_path = tmp_path / "small.parquet"
    df.write_parquet(file_path)

    path_glob = tmp_path / "small*.parquet"
    result = (
        pl.scan_parquet(path_glob).select(pl.all().first()).collect(engine="streaming")
    )
    assert result.shape == (1, df.width)


def test_scan_slice_streaming(io_files_path: Path) -> None:
    foods_file_path = io_files_path / "foods1.csv"
    df = pl.scan_csv(foods_file_path).head(5).collect(engine="streaming")
    assert df.shape == (5, 4)

    # globbing
    foods_file_path = io_files_path / "foods*.csv"
    df = pl.scan_csv(foods_file_path).head(5).collect(engine="streaming")
    assert df.shape == (5, 4)


@pytest.mark.parametrize("dtype", [pl.Int8, pl.UInt8, pl.Int16, pl.UInt16])
def test_scan_csv_overwrite_small_dtypes(
    io_files_path: Path, dtype: pl.DataType
) -> None:
    file_path = io_files_path / "foods1.csv"
    df = pl.scan_csv(file_path, schema_overrides={"sugars_g": dtype}).collect(
        engine="streaming"
    )
    assert df.dtypes == [pl.String, pl.Int64, pl.Float64, dtype]


@pytest.mark.write_disk
def test_sink_parquet(io_files_path: Path, tmp_path: Path) -> None:
    tmp_path.mkdir(exist_ok=True)

    file = io_files_path / "small.parquet"

    file_path = tmp_path / "sink.parquet"

    df_scanned = pl.scan_parquet(file)
    df_scanned.sink_parquet(file_path)

    with pl.StringCache():
        result = pl.read_parquet(file_path)
        df_read = pl.read_parquet(file)
        assert_frame_equal(result, df_read)


@pytest.mark.write_disk
def test_sink_parquet_10115(tmp_path: Path) -> None:
    in_path = tmp_path / "in.parquet"
    out_path = tmp_path / "out.parquet"

    # this fails if the schema will be incorrectly due to the projection
    # pushdown
    (pl.DataFrame([{"x": 1, "y": "foo"}]).write_parquet(in_path))

    joiner = pl.LazyFrame([{"y": "foo", "z": "_"}])

    (
        pl.scan_parquet(in_path)
        .join(joiner, how="left", on="y")
        .select("x", "y", "z")
        .sink_parquet(out_path)  #
    )

    assert pl.read_parquet(out_path).to_dict(as_series=False) == {
        "x": [1],
        "y": ["foo"],
        "z": ["_"],
    }


@pytest.mark.write_disk
def test_sink_ipc(io_files_path: Path, tmp_path: Path) -> None:
    tmp_path.mkdir(exist_ok=True)

    file = io_files_path / "small.parquet"

    file_path = tmp_path / "sink.ipc"

    df_scanned = pl.scan_parquet(file)
    df_scanned.sink_ipc(file_path)

    with pl.StringCache():
        result = pl.read_ipc(file_path)
        df_read = pl.read_parquet(file)
        assert_frame_equal(result, df_read)


@pytest.mark.write_disk
def test_sink_csv(io_files_path: Path, tmp_path: Path) -> None:
    source_file = io_files_path / "small.parquet"
    target_file = tmp_path / "sink.csv"

    pl.scan_parquet(source_file).sink_csv(target_file)

    with pl.StringCache():
        source_data = pl.read_parquet(source_file)
        target_data = pl.read_csv(target_file)
        assert_frame_equal(target_data, source_data)


@pytest.mark.write_disk
def test_sink_csv_14494(tmp_path: Path) -> None:
    pl.LazyFrame({"c": [1, 2, 3]}, schema={"c": pl.Int64}).filter(
        pl.col("c") > 10
    ).sink_csv(tmp_path / "sink.csv")
    assert pl.read_csv(tmp_path / "sink.csv").columns == ["c"]


<<<<<<< HEAD
def test_sink_csv_with_options() -> None:
    """
    Test with all possible options.

    As we already tested the main read/write functionality of the `sink_csv` method in
     the `test_sink_csv` method above, we only need to verify that all the options are
     passed into the rust-polars correctly.
    """
    df = pl.LazyFrame({"dummy": ["abc"]})
    with patch.object(df, "_ldf") as ldf:
        df.sink_csv(
            "path",
            include_bom=True,
            include_header=False,
            separator=";",
            line_terminator="|",
            quote_char="$",
            batch_size=42,
            datetime_format="%Y",
            date_format="%d",
            time_format="%H",
            float_scientific=True,
            float_precision=42,
            null_value="BOOM",
            quote_style="always",
            maintain_order=False,
            storage_options=None,
            credential_provider="auto",
            retries=2,
            engine="cpu",
        )

        ldf.optimization_toggle().sink_csv.assert_called_with(
            path="path",
            include_bom=True,
            include_header=False,
            separator=ord(";"),
            line_terminator="|",
            quote_char=ord("$"),
            batch_size=42,
            datetime_format="%Y",
            date_format="%d",
            time_format="%H",
            float_scientific=True,
            float_precision=42,
            null_value="BOOM",
            quote_style="always",
            maintain_order=False,
            cloud_options=None,
            credential_provider=None,
            retries=2,
            lambda_post_opt=None,
        )


=======
>>>>>>> 5e24b899
@pytest.mark.parametrize(("value"), ["abc", ""])
def test_sink_csv_exception_for_separator(value: str) -> None:
    df = pl.LazyFrame({"dummy": ["abc"]})
    with pytest.raises(ValueError, match="should be a single byte character, but is"):
        df.sink_csv("path", separator=value)


@pytest.mark.parametrize(("value"), ["abc", ""])
def test_sink_csv_exception_for_quote(value: str) -> None:
    df = pl.LazyFrame({"dummy": ["abc"]})
    with pytest.raises(ValueError, match="should be a single byte character, but is"):
        df.sink_csv("path", quote_char=value)


def test_sink_csv_batch_size_zero() -> None:
    lf = pl.LazyFrame({"a": [1, 2, 3], "b": [1, 2, 3]})
    with pytest.raises(ValueError, match="invalid zero value"):
        lf.sink_csv("test.csv", batch_size=0)


@pytest.mark.write_disk
def test_sink_csv_nested_data(tmp_path: Path) -> None:
    tmp_path.mkdir(exist_ok=True)
    path = tmp_path / "data.csv"

    lf = pl.LazyFrame({"list": [[1, 2, 3, 4, 5]]})
    with pytest.raises(
        pl.exceptions.ComputeError, match="CSV format does not support nested data"
    ):
        lf.sink_csv(path)


def test_scan_csv_only_header_10792(io_files_path: Path) -> None:
    foods_file_path = io_files_path / "only_header.csv"
    df = pl.scan_csv(foods_file_path).collect(engine="streaming")
    assert df.to_dict(as_series=False) == {"Name": [], "Address": []}


def test_scan_empty_csv_10818(io_files_path: Path) -> None:
    empty_file_path = io_files_path / "empty.csv"
    df = pl.scan_csv(empty_file_path, raise_if_empty=False).collect(engine="streaming")
    assert df.is_empty()


@pytest.mark.write_disk
def test_streaming_cross_join_schema(tmp_path: Path) -> None:
    file_path = tmp_path / "temp.parquet"
    a = pl.DataFrame({"a": [1, 2]}).lazy()
    b = pl.DataFrame({"b": ["b"]}).lazy()
    a.join(b, how="cross").sink_parquet(file_path)
    read = pl.read_parquet(file_path, parallel="none")
    assert read.to_dict(as_series=False) == {"a": [1, 2], "b": ["b", "b"]}


@pytest.mark.write_disk
def test_sink_ndjson_should_write_same_data(
    io_files_path: Path, tmp_path: Path
) -> None:
    tmp_path.mkdir(exist_ok=True)

    source_path = io_files_path / "foods1.csv"
    target_path = tmp_path / "foods_test.ndjson"

    expected = pl.read_csv(source_path)

    lf = pl.scan_csv(source_path)
    lf.sink_ndjson(target_path)
    df = pl.read_ndjson(target_path)

    assert_frame_equal(df, expected)


@pytest.mark.write_disk
@pytest.mark.parametrize("streaming", [False, True])
def test_parquet_eq_statistics(
    monkeypatch: Any, capfd: Any, tmp_path: Path, streaming: bool
) -> None:
    tmp_path.mkdir(exist_ok=True)

    monkeypatch.setenv("POLARS_VERBOSE", "1")

    df = pl.DataFrame({"idx": pl.arange(100, 200, eager=True)}).with_columns(
        (pl.col("idx") // 25).alias("part")
    )
    df = pl.concat(df.partition_by("part", as_dict=False), rechunk=False)
    assert df.n_chunks("all") == [4, 4]

    file_path = tmp_path / "stats.parquet"
    df.write_parquet(file_path, statistics=True, use_pyarrow=False)

    for pred in [
        pl.col("idx") == 50,
        pl.col("idx") == 150,
        pl.col("idx") == 210,
    ]:
        result = (
            pl.scan_parquet(file_path)
            .filter(pred)
            .collect(engine="streaming" if streaming else "in-memory")
        )
        assert_frame_equal(result, df.filter(pred))

    captured = capfd.readouterr().err
    if streaming:
        assert (
            "[ParquetSource]: Predicate pushdown: reading 1 / 1 row groups" in captured
        )
        assert (
            "[ParquetSource]: Predicate pushdown: reading 0 / 1 row groups" in captured
        )
    else:
        assert (
            "parquet row group must be read, statistics not sufficient for predicate."
            in captured
        )
        assert (
            "parquet row group can be skipped, the statistics were sufficient"
            " to apply the predicate." in captured
        )


@pytest.mark.write_disk
def test_streaming_empty_parquet_16523(tmp_path: Path) -> None:
    file_path = tmp_path / "foo.parquet"
    df = pl.DataFrame({"a": []}, schema={"a": pl.Int32})
    df.write_parquet(file_path)
    q = pl.scan_parquet(file_path)
    q2 = pl.LazyFrame({"a": [1]}, schema={"a": pl.Int32})
    assert q.join(q2, on="a").collect(engine="streaming").shape == (0, 1)


@pytest.mark.parametrize(
    "method",
    ["parquet", "csv", "ipc", "ndjson"],
)
@pytest.mark.write_disk
def test_sink_phases(tmp_path: Path, method: str) -> None:
    df = pl.DataFrame(
        {
            "a": [1, 2, 3, 4, 5, 6, 7],
            "b": [
                "some",
                "text",
                "over-here-is-very-long",
                "and",
                "some",
                "more",
                "text",
            ],
        }
    )

    # Ordered Unions lead to many phase transitions.
    ref_df = pl.concat([df] * 100)
    lf = pl.concat([df.lazy()] * 100)

    (getattr(lf, f"sink_{method}"))(tmp_path / f"t.{method}", engine="streaming")
    df = (getattr(pl, f"scan_{method}"))(tmp_path / f"t.{method}").collect()

    assert_frame_equal(df, ref_df)

    (getattr(lf, f"sink_{method}"))(
        tmp_path / f"t.{method}", maintain_order=False, engine="streaming"
    )
    height = (
        (getattr(pl, f"scan_{method}"))(tmp_path / f"t.{method}")
        .select(pl.len())
        .collect()[0, 0]
    )
    assert height == ref_df.height


def test_empty_sink_parquet_join_14863(tmp_path: Path) -> None:
    file_path = tmp_path / "empty.parquet"
    lf = pl.LazyFrame(schema=["a", "b", "c"]).cast(pl.String)
    lf.sink_parquet(file_path)
    assert_frame_equal(
        pl.LazyFrame({"a": ["uno"]}).join(pl.scan_parquet(file_path), on="a").collect(),
        lf.collect(),
    )


@pytest.mark.write_disk
def test_scan_non_existent_file_21527() -> None:
    with pytest.raises(
        FileNotFoundError,
        match=r"a-file-that-does-not-exist",
    ):
        pl.scan_parquet("a-file-that-does-not-exist").sink_ipc(
            "x.ipc", engine="streaming"
        )<|MERGE_RESOLUTION|>--- conflicted
+++ resolved
@@ -128,64 +128,6 @@
     assert pl.read_csv(tmp_path / "sink.csv").columns == ["c"]
 
 
-<<<<<<< HEAD
-def test_sink_csv_with_options() -> None:
-    """
-    Test with all possible options.
-
-    As we already tested the main read/write functionality of the `sink_csv` method in
-     the `test_sink_csv` method above, we only need to verify that all the options are
-     passed into the rust-polars correctly.
-    """
-    df = pl.LazyFrame({"dummy": ["abc"]})
-    with patch.object(df, "_ldf") as ldf:
-        df.sink_csv(
-            "path",
-            include_bom=True,
-            include_header=False,
-            separator=";",
-            line_terminator="|",
-            quote_char="$",
-            batch_size=42,
-            datetime_format="%Y",
-            date_format="%d",
-            time_format="%H",
-            float_scientific=True,
-            float_precision=42,
-            null_value="BOOM",
-            quote_style="always",
-            maintain_order=False,
-            storage_options=None,
-            credential_provider="auto",
-            retries=2,
-            engine="cpu",
-        )
-
-        ldf.optimization_toggle().sink_csv.assert_called_with(
-            path="path",
-            include_bom=True,
-            include_header=False,
-            separator=ord(";"),
-            line_terminator="|",
-            quote_char=ord("$"),
-            batch_size=42,
-            datetime_format="%Y",
-            date_format="%d",
-            time_format="%H",
-            float_scientific=True,
-            float_precision=42,
-            null_value="BOOM",
-            quote_style="always",
-            maintain_order=False,
-            cloud_options=None,
-            credential_provider=None,
-            retries=2,
-            lambda_post_opt=None,
-        )
-
-
-=======
->>>>>>> 5e24b899
 @pytest.mark.parametrize(("value"), ["abc", ""])
 def test_sink_csv_exception_for_separator(value: str) -> None:
     df = pl.LazyFrame({"dummy": ["abc"]})
