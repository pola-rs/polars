"""
Module for testing ``.str.strptime`` of the string namespace.

This method gets its own module due to its complexity.
"""
from __future__ import annotations

import sys
from datetime import date, datetime, time, timedelta, timezone
from typing import TYPE_CHECKING

import pytest

import polars as pl
from polars.exceptions import ArrowError, ComputeError
from polars.testing import assert_series_equal

if sys.version_info >= (3, 9):
    from zoneinfo import ZoneInfo
else:
    # Import from submodule due to typing issue with backports.zoneinfo package:
    # https://github.com/pganssle/zoneinfo/issues/125
    from backports.zoneinfo._zoneinfo import ZoneInfo

if TYPE_CHECKING:
    from polars.type_aliases import PolarsTemporalType, TimeUnit


def test_str_strptime() -> None:
    s = pl.Series(["2020-01-01", "2020-02-02"])
    expected = pl.Series([date(2020, 1, 1), date(2020, 2, 2)])
    assert_series_equal(s.str.strptime(pl.Date, "%Y-%m-%d"), expected)

    s = pl.Series(["2020-01-01 00:00:00", "2020-02-02 03:20:10"])
    expected = pl.Series(
        [datetime(2020, 1, 1, 0, 0, 0), datetime(2020, 2, 2, 3, 20, 10)]
    )
    assert_series_equal(s.str.strptime(pl.Datetime, "%Y-%m-%d %H:%M:%S"), expected)

    s = pl.Series(["00:00:00", "03:20:10"])
    expected = pl.Series([0, 12010000000000], dtype=pl.Time)
    assert_series_equal(s.str.strptime(pl.Time, "%H:%M:%S"), expected)


def test_date_parse_omit_day() -> None:
    df = pl.DataFrame({"month": ["2022-01"]})
    assert df.select(pl.col("month").str.to_date(format="%Y-%m")).item() == date(
        2022, 1, 1
    )
    assert df.select(
        pl.col("month").str.to_datetime(format="%Y-%m")
    ).item() == datetime(2022, 1, 1)


def test_to_datetime_precision() -> None:
    s = pl.Series(
        "date", ["2022-09-12 21:54:36.789321456", "2022-09-13 12:34:56.987456321"]
    )
    ds = s.str.to_datetime()
    assert ds.cast(pl.Date) != None  # noqa: E711  (note: *deliberately* testing "!=")
    assert getattr(ds.dtype, "time_unit", None) == "us"

    time_units: list[TimeUnit] = ["ms", "us", "ns"]
    suffixes = ["%.3f", "%.6f", "%.9f"]
    test_data = zip(
        time_units,
        suffixes,
        (
            [789000000, 987000000],
            [789321000, 987456000],
            [789321456, 987456321],
        ),
    )
    for time_unit, suffix, expected_values in test_data:
        ds = s.str.to_datetime(f"%Y-%m-%d %H:%M:%S{suffix}", time_unit=time_unit)
        assert getattr(ds.dtype, "time_unit", None) == time_unit
        assert ds.dt.nanosecond().to_list() == expected_values


@pytest.mark.parametrize(
    ("time_unit", "expected"),
    [("ms", "123000000"), ("us", "123456000"), ("ns", "123456789")],
)
@pytest.mark.parametrize("format", ["%Y-%m-%d %H:%M:%S%.f", None])
def test_to_datetime_precision_with_time_unit(
    time_unit: TimeUnit, expected: str, format: str
) -> None:
    s = pl.Series(["2020-01-01 00:00:00.123456789"])
    result = s.str.to_datetime(format, time_unit=time_unit, utc=False).dt.to_string(
        "%f"
    )[0]
    assert result == expected


@pytest.mark.parametrize("fmt", ["%Y-%m-%dT%H:%M:%S", None])
def test_utc_with_tz_naive(fmt: str | None) -> None:
    result = pl.Series(["2020-01-01T00:00:00"]).str.to_datetime(fmt, utc=True).item()
    expected = datetime(2020, 1, 1, tzinfo=timezone.utc)
    assert result == expected


@pytest.mark.parametrize(
    ("tz_string", "timedelta"),
    [("+01:00", timedelta(minutes=60)), ("-01:30", timedelta(hours=-1, minutes=-30))],
)
def test_timezone_aware_strptime(tz_string: str, timedelta: timedelta) -> None:
    times = pl.DataFrame(
        {
            "delivery_datetime": [
                "2021-12-05 06:00:00" + tz_string,
                "2021-12-05 07:00:00" + tz_string,
                "2021-12-05 08:00:00" + tz_string,
            ]
        }
    )
    assert times.with_columns(
        pl.col("delivery_datetime").str.to_datetime(
            format="%Y-%m-%d %H:%M:%S%z", utc=True
        )
    ).to_dict(False) == {
        "delivery_datetime": [
            datetime(2021, 12, 5, 6, 0, tzinfo=timezone(timedelta)),
            datetime(2021, 12, 5, 7, 0, tzinfo=timezone(timedelta)),
            datetime(2021, 12, 5, 8, 0, tzinfo=timezone(timedelta)),
        ]
    }


def test_to_date_non_exact_strptime() -> None:
    s = pl.Series("a", ["2022-01-16", "2022-01-17", "foo2022-01-18", "b2022-01-19ar"])
    format = "%Y-%m-%d"

    result = s.str.to_date(format, strict=False, exact=True)
    expected = pl.Series("a", [date(2022, 1, 16), date(2022, 1, 17), None, None])
    assert_series_equal(result, expected)

    result = s.str.to_date(format, strict=False, exact=False)
    expected = pl.Series(
        "a",
        [date(2022, 1, 16), date(2022, 1, 17), date(2022, 1, 18), date(2022, 1, 19)],
    )
    assert_series_equal(result, expected)

    with pytest.raises(Exception):
        s.str.to_date(format, strict=True, exact=True)


def test_to_datetime_dates_datetimes() -> None:
    s = pl.Series("date", ["2021-04-22", "2022-01-04 00:00:00"])
    assert s.str.to_datetime().to_list() == [
        datetime(2021, 4, 22, 0, 0),
        datetime(2022, 1, 4, 0, 0),
    ]


@pytest.mark.parametrize(
    ("time_string", "expected", "utc"),
    [
        ("09-05-2019", datetime(2019, 5, 9), False),
        ("2018-09-05", datetime(2018, 9, 5), False),
        ("2018-09-05T04:05:01", datetime(2018, 9, 5, 4, 5, 1), False),
        ("2018-09-05T04:24:01.9", datetime(2018, 9, 5, 4, 24, 1, 900000), False),
        ("2018-09-05T04:24:02.11", datetime(2018, 9, 5, 4, 24, 2, 110000), False),
        ("2018-09-05T14:24:02.123", datetime(2018, 9, 5, 14, 24, 2, 123000), False),
        (
            "2019-04-18T02:45:55.555000000",
            datetime(2019, 4, 18, 2, 45, 55, 555000),
            False,
        ),
        (
            "2019-04-18T22:45:55.555123",
            datetime(2019, 4, 18, 22, 45, 55, 555123),
            False,
        ),
        (
            "2018-09-05T04:05:01+01:00",
            datetime(2018, 9, 5, 4, 5, 1, tzinfo=timezone(timedelta(hours=1))),
            True,
        ),
        (
            "2018-09-05T04:24:01.9+01:00",
            datetime(2018, 9, 5, 4, 24, 1, 900000, tzinfo=timezone(timedelta(hours=1))),
            True,
        ),
        (
            "2018-09-05T04:24:02.11+01:00",
            datetime(2018, 9, 5, 4, 24, 2, 110000, tzinfo=timezone(timedelta(hours=1))),
            True,
        ),
        (
            "2018-09-05T14:24:02.123+01:00",
            datetime(
                2018, 9, 5, 14, 24, 2, 123000, tzinfo=timezone(timedelta(hours=1))
            ),
            True,
        ),
        (
            "2019-04-18T02:45:55.555000000+01:00",
            datetime(
                2019, 4, 18, 2, 45, 55, 555000, tzinfo=timezone(timedelta(hours=1))
            ),
            True,
        ),
        (
            "2019-04-18T22:45:55.555123+01:00",
            datetime(
                2019, 4, 18, 22, 45, 55, 555123, tzinfo=timezone(timedelta(hours=1))
            ),
            True,
        ),
    ],
)
def test_to_datetime_patterns_single(
    time_string: str, expected: str, utc: bool
) -> None:
    result = pl.Series([time_string]).str.to_datetime(utc=utc).item()
    assert result == expected


@pytest.mark.parametrize("time_unit", ["ms", "us", "ns"])
def test_infer_tz_aware_time_unit(time_unit: TimeUnit) -> None:
    result = pl.Series(["2020-01-02T04:00:00+02:00"]).str.to_datetime(
        time_unit=time_unit, utc=True
    )
    assert result.dtype == pl.Datetime(time_unit, "UTC")
    assert result.item() == datetime(
        2020, 1, 2, 4, 0, tzinfo=timezone(timedelta(hours=2))
    )


@pytest.mark.parametrize("time_unit", ["ms", "us", "ns"])
def test_infer_tz_aware_with_utc(time_unit: TimeUnit) -> None:
    result = pl.Series(["2020-01-02T04:00:00+02:00"]).str.to_datetime(
        time_unit=time_unit, utc=True
    )
    assert result.dtype == pl.Datetime(time_unit, "UTC")
    assert result.item() == datetime(2020, 1, 2, 2, 0, tzinfo=timezone.utc)


def test_infer_tz_aware_raises() -> None:
    msg = "cannot parse tz-aware values with tz-aware dtype - please drop the time zone from the dtype"
    with pytest.raises(ComputeError, match=msg):
        pl.Series(["2020-01-02T04:00:00+02:00"]).str.to_datetime(
            time_unit="us", time_zone="Europe/Vienna"
        )
    msg = "cannot use strptime with both 'utc=True' and tz-aware dtype, please drop time zone from the dtype"
    with pytest.raises(ComputeError, match=msg):
        pl.Series(["2020-01-02T04:00:00+02:00"]).str.to_datetime(
            time_unit="us", time_zone="Europe/Vienna", utc=True
        )


def test_datetime_strptime_patterns_consistent() -> None:
    # note that all should be year first
    df = pl.Series(
        "date",
        [
            "2018-09-05",
            "2018-09-05T04:05:01",
            "2018-09-05T04:24:01.9",
            "2018-09-05T04:24:02.11",
            "2018-09-05T14:24:02.123",
            "2018-09-05T14:24:02.123Z",
            "2019-04-18T02:45:55.555000000",
            "2019-04-18T22:45:55.555123",
        ],
    ).to_frame()
    s = df.with_columns(
        [
            pl.col("date").str.to_datetime(strict=False).alias("parsed"),
        ]
    )["parsed"]
    assert s.null_count() == 1
    assert s[5] is None


def test_datetime_strptime_patterns_inconsistent() -> None:
    # note that the pattern is inferred from the first element to
    # be DatetimeDMY, and so the others (correctly) parse as `null`.
    df = pl.Series(
        "date",
        [
            "09-05-2019",
            "2018-09-05",
            "2018-09-05T04:05:01",
            "2018-09-05T04:24:01.9",
            "2018-09-05T04:24:02.11",
            "2018-09-05T14:24:02.123",
            "2018-09-05T14:24:02.123Z",
            "2019-04-18T02:45:55.555000000",
            "2019-04-18T22:45:55.555123",
        ],
    ).to_frame()
    s = df.with_columns(pl.col("date").str.to_datetime(strict=False).alias("parsed"))[
        "parsed"
    ]
    assert s.null_count() == 8
    assert s[0] is not None


@pytest.mark.parametrize(
    (
        "ts",
        "format",
        "exp_year",
        "exp_month",
        "exp_day",
        "exp_hour",
        "exp_minute",
        "exp_second",
    ),
    [
        ("-0031-04-24 22:13:20", "%Y-%m-%d %H:%M:%S", -31, 4, 24, 22, 13, 20),
        ("-0031-04-24", "%Y-%m-%d", -31, 4, 24, 0, 0, 0),
    ],
)
def test_parse_negative_dates(
    ts: str,
    format: str,
    exp_year: int,
    exp_month: int,
    exp_day: int,
    exp_hour: int,
    exp_minute: int,
    exp_second: int,
) -> None:
    s = pl.Series([ts])
    result = s.str.to_datetime(format, time_unit="ms")
    # Python datetime.datetime doesn't support negative dates, so comparing
    # with `result.item()` directly won't work.
    assert result.dt.year().item() == exp_year
    assert result.dt.month().item() == exp_month
    assert result.dt.day().item() == exp_day
    assert result.dt.hour().item() == exp_hour
    assert result.dt.minute().item() == exp_minute
    assert result.dt.second().item() == exp_second


def test_short_formats() -> None:
    s = pl.Series(["20202020", "2020"])
    assert s.str.to_date("%Y", strict=False).to_list() == [
        None,
        date(2020, 1, 1),
    ]
    assert s.str.to_date("%bar", strict=False).to_list() == [None, None]


@pytest.mark.parametrize(
    ("time_string", "fmt", "datatype", "expected"),
    [
        ("Jul/2020", "%b/%Y", pl.Date, date(2020, 7, 1)),
        ("Jan/2020", "%b/%Y", pl.Date, date(2020, 1, 1)),
        ("02/Apr/2020", "%d/%b/%Y", pl.Date, date(2020, 4, 2)),
        ("Dec/2020", "%b/%Y", pl.Datetime, datetime(2020, 12, 1, 0, 0)),
        ("Nov/2020", "%b/%Y", pl.Datetime, datetime(2020, 11, 1, 0, 0)),
        ("02/Feb/2020", "%d/%b/%Y", pl.Datetime, datetime(2020, 2, 2, 0, 0)),
    ],
)
def test_strptime_abbrev_month(
    time_string: str, fmt: str, datatype: PolarsTemporalType, expected: date
) -> None:
    s = pl.Series([time_string])
    result = s.str.strptime(datatype, fmt).item()
    assert result == expected


def test_full_month_name() -> None:
    s = pl.Series(["2022-December-01"]).str.to_datetime("%Y-%B-%d")
    assert s[0] == datetime(2022, 12, 1)


@pytest.mark.parametrize(
    ("datatype", "expected"),
    [
        (pl.Datetime, datetime(2022, 1, 1)),
        (pl.Date, date(2022, 1, 1)),
    ],
)
def test_single_digit_month(
    datatype: PolarsTemporalType, expected: datetime | date
) -> None:
    s = pl.Series(["2022-1-1"]).str.strptime(datatype, "%Y-%m-%d")
    assert s[0] == expected


def test_invalid_date_parsing_4898() -> None:
    assert pl.Series(["2022-09-18", "2022-09-50"]).str.to_date(
        "%Y-%m-%d", strict=False
    ).to_list() == [date(2022, 9, 18), None]


def test_strptime_invalid_timezone() -> None:
<<<<<<< HEAD
    ts = pl.Series(["2020-01-01 00:00:00+01:00"]).str.to_datetime(
        "%Y-%m-%d %H:%M:%S%z", utc=True
    )
    with pytest.raises(ComputeError, match=r"unable to parse time zone: 'foo'"):
=======
    ts = pl.Series(["2020-01-01 00:00:00+01:00"]).str.to_datetime("%Y-%m-%d %H:%M:%S%z")
    with pytest.raises(
        ComputeError, match=r"unable to parse time zone: 'foo'"
    ), pytest.warns(
        DeprecationWarning,
        match="In a future version of polars, non-area/location time zones",
    ):
>>>>>>> 603a017d
        ts.dt.replace_time_zone("foo")


def test_to_datetime_ambiguous_or_non_existent() -> None:
    with pytest.raises(
        ArrowError,
        match="datetime '2021-11-07 01:00:00' is ambiguous in time zone 'US/Central'",
    ):
        pl.Series(["2021-11-07 01:00"]).str.to_datetime(
            time_unit="us", time_zone="US/Central"
        )
    with pytest.raises(
        ArrowError,
        match="datetime '2021-03-28 02:30:00' is non-existent in time zone 'Europe/Warsaw'",
    ):
        pl.Series(["2021-03-28 02:30"]).str.to_datetime(
            time_unit="us", time_zone="Europe/Warsaw"
        )


@pytest.mark.parametrize(
    ("ts", "fmt", "expected"),
    [
        ("2020-01-01T00:00:00Z", None, datetime(2020, 1, 1, tzinfo=timezone.utc)),
        ("2020-01-01T00:00:00Z", "%+", datetime(2020, 1, 1, tzinfo=timezone.utc)),
        (
            "2020-01-01T00:00:00+01:00",
            "%Y-%m-%dT%H:%M:%S%z",
            datetime(2020, 1, 1, tzinfo=timezone(timedelta(seconds=3600))),
        ),
        (
            "2020-01-01T00:00:00+01:00",
            "%Y-%m-%dT%H:%M:%S%:z",
            datetime(2020, 1, 1, tzinfo=timezone(timedelta(seconds=3600))),
        ),
        (
            "2020-01-01T00:00:00+01:00",
            "%Y-%m-%dT%H:%M:%S%#z",
            datetime(2020, 1, 1, tzinfo=timezone(timedelta(seconds=3600))),
        ),
    ],
)
def test_to_datetime_tz_aware_strptime(ts: str, fmt: str, expected: datetime) -> None:
    result = pl.Series([ts]).str.to_datetime(fmt, utc=True).item()
    assert result == expected


@pytest.mark.parametrize("format", ["%+", "%Y-%m-%dT%H:%M:%S%z"])
def test_crossing_dst(format: str) -> None:
    ts = ["2021-03-27T23:59:59+01:00", "2021-03-28T23:59:59+02:00"]
    result = pl.Series(ts).str.to_datetime(format, utc=True)
    assert result[0] == datetime(2021, 3, 27, 22, 59, 59, tzinfo=ZoneInfo(key="UTC"))
    assert result[1] == datetime(2021, 3, 28, 21, 59, 59, tzinfo=ZoneInfo(key="UTC"))


@pytest.mark.parametrize("format", ["%+", "%Y-%m-%dT%H:%M:%S%z"])
def test_crossing_dst_tz_aware(format: str) -> None:
    ts = ["2021-03-27T23:59:59+01:00", "2021-03-28T23:59:59+02:00"]
    result = pl.Series(ts).str.to_datetime(format, utc=True)
    expected = pl.Series(
        [
            datetime(2021, 3, 27, 22, 59, 59, tzinfo=timezone.utc),
            datetime(2021, 3, 28, 21, 59, 59, tzinfo=timezone.utc),
        ]
    )
    assert_series_equal(result, expected)


def test_tz_aware_without_fmt() -> None:
    with pytest.raises(
        ComputeError,
        match=(
            r"^passing 'tz_aware=True' without 'format' is not yet supported, "
            r"please specify 'format'$"
        ),
    ), pytest.warns(
        DeprecationWarning,
        match="`tz_aware` is now auto-inferred from `format` and will be removed "
        "in a future version. You can safely drop this argument.",
    ):
        pl.Series(["2020-01-01"]).str.strptime(pl.Datetime, tz_aware=True)


@pytest.mark.parametrize(
    ("data", "format", "expected"),
    [
        (
            "2023-02-05T05:10:10.074000",
            "%Y-%m-%dT%H:%M:%S%.f",
            datetime(2023, 2, 5, 5, 10, 10, 74000),
        ),
    ],
)
def test_strptime_subseconds_datetime(data: str, format: str, expected: time) -> None:
    s = pl.Series([data])
    result = s.str.to_datetime(format).item()
    assert result == expected


@pytest.mark.parametrize(
    ("data", "format", "expected"),
    [
        ("05:10:10.074000", "%H:%M:%S%.f", time(5, 10, 10, 74000)),
        ("05:10:10.074000", "%T%.6f", time(5, 10, 10, 74000)),
        ("05:10:10.074000", "%H:%M:%S%.3f", time(5, 10, 10, 74000)),
    ],
)
def test_to_time_subseconds(data: str, format: str, expected: time) -> None:
    s = pl.Series([data])
    result = s.str.to_time(format).item()
    assert result == expected


def test_to_time_format_warning() -> None:
    s = pl.Series(["05:10:10.074000"])
    with pytest.warns(pl.ChronoFormatWarning, match=".%f"):
        result = s.str.to_time("%H:%M:%S.%f").item()
    assert result == time(5, 10, 10, 74)<|MERGE_RESOLUTION|>--- conflicted
+++ resolved
@@ -390,20 +390,13 @@
 
 
 def test_strptime_invalid_timezone() -> None:
-<<<<<<< HEAD
-    ts = pl.Series(["2020-01-01 00:00:00+01:00"]).str.to_datetime(
-        "%Y-%m-%d %H:%M:%S%z", utc=True
-    )
-    with pytest.raises(ComputeError, match=r"unable to parse time zone: 'foo'"):
-=======
-    ts = pl.Series(["2020-01-01 00:00:00+01:00"]).str.to_datetime("%Y-%m-%d %H:%M:%S%z")
+    ts = pl.Series(["2020-01-01 00:00:00+01:00"]).str.to_datetime("%Y-%m-%d %H:%M:%S%z", utc=True)
     with pytest.raises(
         ComputeError, match=r"unable to parse time zone: 'foo'"
     ), pytest.warns(
         DeprecationWarning,
         match="In a future version of polars, non-area/location time zones",
     ):
->>>>>>> 603a017d
         ts.dt.replace_time_zone("foo")
 
 
