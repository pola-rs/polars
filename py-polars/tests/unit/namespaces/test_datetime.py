--- conflicted
+++ resolved
@@ -157,17 +157,14 @@
     ser = (pl.Series([datetime(2022, 1, 1, 23)]).dt.replace_time_zone(time_zone)).sort()
     result = ser.dt.time()
     assert result.flags["SORTED_ASC"]
-<<<<<<< HEAD
-    assert result.flags["SORTED_DESC"] is False
+    assert not result.flags["SORTED_DESC"]
 
     # two elements - not sorted
     ser = (
         pl.Series([datetime(2022, 1, 1, 23)] * 2).dt.replace_time_zone(time_zone)
     ).sort()
     result = ser.dt.time()
-    assert result.flags["SORTED_ASC"] is False
-    assert result.flags["SORTED_DESC"] is False
-=======
+    assert not result.flags["SORTED_ASC"]
     assert not result.flags["SORTED_DESC"]
 
 
@@ -179,7 +176,6 @@
     result = ser.dt.time().item()
     expected = time(2, 56, 2, 123000)
     assert result == expected
->>>>>>> dfcf7027
 
 
 @pytest.mark.parametrize(
