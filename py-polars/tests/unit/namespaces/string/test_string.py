--- conflicted
+++ resolved
@@ -46,7 +46,6 @@
         df.select(pl.col("a").str.slice(0, -1))
 
 
-<<<<<<< HEAD
 @pytest.mark.parametrize(
     ("input", "n", "output"),
     [
@@ -167,7 +166,8 @@
         }
     )
     assert_frame_equal(out, expected)
-=======
+
+
 def test_str_slice_multibyte() -> None:
     ref = "你好世界"
     s = pl.Series([ref])
@@ -182,7 +182,6 @@
             result = s.str.slice(start, length)
             expected = pl.Series([correct])
             assert_series_equal(result, expected)
->>>>>>> dcee934b
 
 
 def test_str_len_bytes() -> None:
