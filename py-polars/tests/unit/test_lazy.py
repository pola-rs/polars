--- conflicted
+++ resolved
@@ -1667,34 +1667,6 @@
     assert collected_cumprod_lf.schema == cumprod_lf.schema
 
 
-<<<<<<< HEAD
-def test_compare_schema_between_lazy_and_eager_6904() -> None:
-    float32_df = pl.DataFrame({"x": pl.Series(values=[], dtype=pl.Float32)})
-    eager_result = float32_df.select(pl.col("x").sqrt()).select(pl.col(pl.Float32))
-    lazy_result = (
-        float32_df.lazy()
-        .select(pl.col("x").sqrt())
-        .select(pl.col(pl.Float32))
-        .collect()
-    )
-    assert eager_result.shape == lazy_result.shape
-
-    eager_result = float32_df.select(pl.col("x").pow(2)).select(pl.col(pl.Float32))
-    lazy_result = (
-        float32_df.lazy()
-        .select(pl.col("x").pow(2))
-        .select(pl.col(pl.Float32))
-        .collect()
-    )
-    assert eager_result.shape == lazy_result.shape
-
-    int32_df = pl.DataFrame({"x": pl.Series(values=[], dtype=pl.Int32)})
-    eager_result = int32_df.select(pl.col("x").pow(2)).select(pl.col(pl.Float64))
-    lazy_result = (
-        int32_df.lazy().select(pl.col("x").pow(2)).select(pl.col(pl.Float64)).collect()
-    )
-    assert eager_result.shape == lazy_result.shape
-=======
 def test_col() -> None:
     df = pl.DataFrame(
         {
@@ -1722,4 +1694,31 @@
         "hamburger",
         "foo",
     ]
->>>>>>> 69314ea9
+
+
+def test_compare_schema_between_lazy_and_eager_6904() -> None:
+    float32_df = pl.DataFrame({"x": pl.Series(values=[], dtype=pl.Float32)})
+    eager_result = float32_df.select(pl.col("x").sqrt()).select(pl.col(pl.Float32))
+    lazy_result = (
+        float32_df.lazy()
+        .select(pl.col("x").sqrt())
+        .select(pl.col(pl.Float32))
+        .collect()
+    )
+    assert eager_result.shape == lazy_result.shape
+
+    eager_result = float32_df.select(pl.col("x").pow(2)).select(pl.col(pl.Float32))
+    lazy_result = (
+        float32_df.lazy()
+        .select(pl.col("x").pow(2))
+        .select(pl.col(pl.Float32))
+        .collect()
+    )
+    assert eager_result.shape == lazy_result.shape
+
+    int32_df = pl.DataFrame({"x": pl.Series(values=[], dtype=pl.Int32)})
+    eager_result = int32_df.select(pl.col("x").pow(2)).select(pl.col(pl.Float64))
+    lazy_result = (
+        int32_df.lazy().select(pl.col("x").pow(2)).select(pl.col(pl.Float64)).collect()
+    )
+    assert eager_result.shape == lazy_result.shape