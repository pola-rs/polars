from __future__ import annotations

from datetime import date, datetime
from functools import reduce
from inspect import signature
from operator import add
from string import ascii_letters
from typing import TYPE_CHECKING, Any, cast

import numpy as np
import pytest

import polars as pl
from polars import lit, when
from polars.datatypes import NUMERIC_DTYPES, PolarsDataType
from polars.testing import assert_frame_equal
from polars.testing.asserts import assert_series_equal

if TYPE_CHECKING:
    from _pytest.capture import CaptureFixture


def test_init_signature_match() -> None:
    # eager/lazy init signatures are expected to match; if this test fails, it
    # means a parameter was added to one but not the other, and that should be
    # fixed (or an explicit exemption should be made here, with an explanation)
    assert signature(pl.DataFrame.__init__) == signature(pl.LazyFrame.__init__)


def test_lazy() -> None:
    ldf = pl.LazyFrame({"a": [1, 2, 3], "b": [1.0, 2.0, 3.0]})
    _ = ldf.with_columns(pl.lit(1).alias("foo")).select([pl.col("a"), pl.col("foo")])

    # test if it executes
    _ = ldf.with_columns(
        when(pl.col("a") > pl.lit(2)).then(pl.lit(10)).otherwise(pl.lit(1)).alias("new")
    ).collect()

    # test if pl.list is available, this is `to_list` re-exported as list
    eager = ldf.groupby("a").agg(pl.list("b")).collect()
    assert sorted(eager.rows()) == [(1, [[1.0]]), (2, [[2.0]]), (3, [[3.0]])]

    # profile lazyframe operation/plan
    lazy = ldf.groupby("a").agg(pl.list("b"))
    profiling_info = lazy.profile()
    # ┌──────────────┬───────┬─────┐
    # │ node         ┆ start ┆ end │
    # │ ---          ┆ ---   ┆ --- │
    # │ str          ┆ u64   ┆ u64 │
    # ╞══════════════╪═══════╪═════╡
    # │ optimization ┆ 0     ┆ 69  │
    # │ groupby(a)   ┆ 69    ┆ 342 │
    # └──────────────┴───────┴─────┘
    assert len(profiling_info) == 2
    assert profiling_info[1].columns == ["node", "start", "end"]


def test_lazyframe_membership_operator() -> None:
    ldf = pl.LazyFrame({"name": ["Jane", "John"], "age": [20, 30]})
    assert "name" in ldf
    assert "phone" not in ldf

    # note: cannot use lazyframe in boolean context
    with pytest.raises(ValueError, match="ambiguous"):
        not ldf


def test_apply() -> None:
    ldf = pl.LazyFrame({"a": [1, 2, 3], "b": [1.0, 2.0, 3.0]})
    new = ldf.with_columns(pl.col("a").map(lambda s: s * 2).alias("foo"))

    expected = ldf.clone().with_columns((pl.col("a") * 2).alias("foo"))
    assert_frame_equal(new, expected)
    assert_frame_equal(new.collect(), expected.collect())


def test_add_eager_column() -> None:
    ldf = pl.LazyFrame({"a": [1, 2, 3], "b": [1.0, 2.0, 3.0]})
    assert ldf.width == 2

    out = ldf.with_columns(pl.lit(pl.Series("c", [1, 2, 3]))).collect()
    assert out["c"].sum() == 6
    assert out.width == 3


def test_set_null() -> None:
    ldf = pl.LazyFrame({"a": [1, 2, 3], "b": [1.0, 2.0, 3.0]})
    out = ldf.with_columns(
        when(pl.col("a") > 1).then(lit(None)).otherwise(100).alias("foo")
    ).collect()
    s = out["foo"]
    assert s[0] == 100
    assert s[1] is None
    assert s[2] is None


def test_take_every() -> None:
    ldf = pl.LazyFrame({"a": [1, 2, 3, 4], "b": ["w", "x", "y", "z"]})
    expected_df = pl.DataFrame({"a": [1, 3], "b": ["w", "y"]})
    assert_frame_equal(expected_df, ldf.take_every(2).collect())


def test_slice() -> None:
    ldf = pl.LazyFrame({"a": [1, 2, 3, 4], "b": ["a", "b", "c", "d"]})
    expected = pl.LazyFrame({"a": [3, 4], "b": ["c", "d"]})
    for slice_params in (
        [2, 10],  # slice > len(df)
        [2, 4],  # slice == len(df)
        [2],  # optional len
    ):
        assert_frame_equal(ldf.slice(*slice_params), expected)

    for py_slice in (
        slice(1, 2),
        slice(0, 3, 2),
        slice(-3, None),
        slice(None, 2, 2),
        slice(3, None, -1),
        slice(1, None, -2),
    ):
        # confirm frame slice matches python slice
        assert ldf[py_slice].collect().rows() == ldf.collect().rows()[py_slice]

    assert_frame_equal(ldf[::-1], ldf.reverse())
    assert_frame_equal(ldf[::-2], ldf.reverse().take_every(2))


def test_agg() -> None:
    df = pl.DataFrame({"a": [1, 2, 3], "b": [1.0, 2.0, 3.0]})
    ldf = df.lazy().min()
    res = ldf.collect()
    assert res.shape == (1, 2)
    assert res.row(0) == (1, 1.0)


def test_or() -> None:
    ldf = pl.LazyFrame({"a": [1, 2, 3], "b": [1.0, 2.0, 3.0]})
    out = ldf.filter((pl.col("a") == 1) | (pl.col("b") > 2)).collect()
    assert out.rows() == [(1, 1.0), (3, 3.0)]


def test_groupby_apply() -> None:
    ldf = (
        pl.LazyFrame({"a": [1, 1, 3], "b": [1.0, 2.0, 3.0]})
        .groupby("a")
        .apply(lambda df: df * 2.0, schema={"a": pl.Float64, "b": pl.Float64})
    )
    out = ldf.collect()
    assert out.schema == ldf.schema
    assert out.shape == (3, 2)


def test_filter_str() -> None:
    # use a str instead of a column expr
    ldf = pl.LazyFrame(
        {
            "time": ["11:11:00", "11:12:00", "11:13:00", "11:14:00"],
            "bools": [True, False, True, False],
        }
    )

    # last row based on a filter
    result = ldf.filter(pl.col("bools")).select(pl.last("*")).collect()
    expected = pl.DataFrame({"time": ["11:13:00"], "bools": [True]})
    assert_frame_equal(result, expected)

    # last row based on a filter
    result = ldf.filter("bools").select(pl.last("*")).collect()
    assert_frame_equal(result, expected)


def test_apply_custom_function() -> None:
    ldf = pl.LazyFrame(
        {
            "A": [1, 2, 3, 4, 5],
            "fruits": ["banana", "banana", "apple", "apple", "banana"],
            "B": [5, 4, 3, 2, 1],
            "cars": ["beetle", "audi", "beetle", "beetle", "beetle"],
        }
    )

    # two ways to determine the length groups.
    df = (
        ldf.groupby("fruits")
        .agg(
            [
                pl.col("cars")
                .apply(lambda groups: groups.len(), return_dtype=pl.Int64)
                .alias("custom_1"),
                pl.col("cars")
                .apply(lambda groups: groups.len(), return_dtype=pl.Int64)
                .alias("custom_2"),
                pl.count("cars").alias("cars_count"),
            ]
        )
        .sort("custom_1", descending=True)
    ).collect()

    expected = pl.DataFrame(
        {
            "fruits": ["banana", "apple"],
            "custom_1": [3, 2],
            "custom_2": [3, 2],
            "cars_count": [3, 2],
        }
    )
    expected = expected.with_columns(pl.col("cars_count").cast(pl.UInt32))
    assert_frame_equal(df, expected)


def test_groupby() -> None:
    ldf = pl.LazyFrame({"a": [1.0, None, 3.0, 4.0], "groups": ["a", "a", "b", "b"]})

    expected = pl.DataFrame({"groups": ["a", "b"], "a": [1.0, 3.5]})

    out = ldf.groupby("groups").agg(pl.mean("a")).collect()
    assert_frame_equal(out.sort(by="groups"), expected)

    # refer to column via pl.Expr
    out = ldf.groupby(pl.col("groups")).agg(pl.mean("a")).collect()
    assert_frame_equal(out.sort(by="groups"), expected)


def test_shift(fruits_cars: pl.DataFrame) -> None:
    df = pl.DataFrame({"a": [1, 2, 3, 4, 5], "b": [1, 2, 3, 4, 5]})
    out = df.select(pl.col("a").shift(1))
    assert_series_equal(out["a"], pl.Series("a", [None, 1, 2, 3, 4]))

    res = fruits_cars.lazy().shift(2).collect()

    expected = pl.DataFrame(
        {
            "A": [None, None, 1, 2, 3],
            "fruits": [None, None, "banana", "banana", "apple"],
            "B": [None, None, 5, 4, 3],
            "cars": [None, None, "beetle", "audi", "beetle"],
        }
    )
    assert_frame_equal(res, expected)

    # negative value
    res = fruits_cars.lazy().shift(-2).collect()
    for rows in [3, 4]:
        for cols in range(4):
            assert res[rows, cols] is None


def test_shift_and_fill() -> None:
    ldf = pl.LazyFrame({"a": [1, 2, 3, 4, 5], "b": [1, 2, 3, 4, 5]})

    # use exprs
    out = ldf.with_columns(pl.col("a").shift_and_fill(-2, pl.col("b").mean())).collect()
    assert out["a"].null_count() == 0

    # use df method
    out = ldf.shift_and_fill(2, pl.col("b").std()).collect()
    assert out["a"].null_count() == 0


def test_arange() -> None:
    ldf = pl.LazyFrame({"a": [1, 1, 1]})
    result = ldf.filter(pl.col("a") >= pl.arange(0, 3)).collect()
    expected = pl.DataFrame({"a": [1, 1]})
    assert_frame_equal(result, expected)


def test_arg_unique() -> None:
    ldf = pl.LazyFrame({"a": [4, 1, 4]})
    col_a_unique = ldf.select(pl.col("a").arg_unique()).collect()["a"]
    assert_series_equal(col_a_unique, pl.Series("a", [0, 1]).cast(pl.UInt32))


def test_is_unique() -> None:
    df = pl.DataFrame({"a": [4, 1, 4]})
    result = df.select(pl.col("a").is_unique())["a"]
    assert_series_equal(result, pl.Series("a", [False, True, False]))


def test_is_first() -> None:
    ldf = pl.LazyFrame({"a": [4, 1, 4]})
    result = ldf.select(pl.col("a").is_first()).collect()["a"]
    assert_series_equal(result, pl.Series("a", [True, True, False]))

    # struct
    ldf = pl.LazyFrame({"a": [1, 2, 3, 2, None, 2, 1], "b": [0, 2, 3, 2, None, 2, 0]})

    assert ldf.select(pl.struct(["a", "b"]).is_first()).collect().to_dict(False) == {
        "a": [True, True, True, False, True, False, False]
    }


def test_is_duplicated() -> None:
    ldf = pl.LazyFrame({"a": [4, 1, 4]}).select(pl.col("a").is_duplicated())
    assert_series_equal(ldf.collect()["a"], pl.Series("a", [True, False, True]))


def test_arg_sort() -> None:
    ldf = pl.LazyFrame({"a": [4, 1, 3]}).select(pl.col("a").arg_sort())
    assert ldf.collect()["a"].to_list() == [1, 2, 0]


def test_window_function() -> None:
    ldf = pl.LazyFrame(
        {
            "A": [1, 2, 3, 4, 5],
            "fruits": ["banana", "banana", "apple", "apple", "banana"],
            "B": [5, 4, 3, 2, 1],
            "cars": ["beetle", "audi", "beetle", "beetle", "beetle"],
        }
    )
    assert ldf.width == 4

    q = ldf.with_columns(
        [
            pl.sum("A").over("fruits").alias("fruit_sum_A"),
            pl.first("B").over("fruits").alias("fruit_first_B"),
            pl.max("B").over("cars").alias("cars_max_B"),
        ]
    )
    assert q.width == 7

    assert q.collect()["cars_max_B"].to_list() == [5, 4, 5, 5, 5]

    out = ldf.select([pl.first("B").over(["fruits", "cars"]).alias("B_first")])
    assert out.collect()["B_first"].to_list() == [5, 4, 3, 3, 5]


def test_when_then_flatten() -> None:
    ldf = pl.LazyFrame({"foo": [1, 2, 3], "bar": [3, 4, 5]})

    assert ldf.select(
        when(pl.col("foo") > 1)
        .then(pl.col("bar"))
        .when(pl.col("bar") < 3)
        .then(10)
        .otherwise(30)
    ).collect()["bar"].to_list() == [30, 4, 5]


def test_describe_plan() -> None:
    assert isinstance(pl.LazyFrame({"a": [1]}).describe_optimized_plan(), str)
    assert isinstance(pl.LazyFrame({"a": [1]}).describe_plan(), str)


def test_inspect(capsys: CaptureFixture[str]) -> None:
    ldf = pl.LazyFrame({"a": [1]})
    ldf.inspect().collect()
    captured = capsys.readouterr()
    assert len(captured.out) > 0

    ldf.select(pl.col("a").cumsum().inspect().alias("bar")).collect()
    res = capsys.readouterr()
    assert len(res.out) > 0


def test_fetch(fruits_cars: pl.DataFrame) -> None:
    res = fruits_cars.lazy().select("*").fetch(2)
    assert_frame_equal(res, res[:2])


def test_concat_str() -> None:
    ldf = pl.LazyFrame({"a": ["a", "b", "c"], "b": [1, 2, 3]})

    out = ldf.select([pl.concat_str(["a", "b"], separator="-")])
    assert out.collect()["a"].to_list() == ["a-1", "b-2", "c-3"]

    out = ldf.select([pl.format("foo_{}_bar_{}", pl.col("a"), "b").alias("fmt")])
    assert out.collect()["fmt"].to_list() == [
        "foo_a_bar_1",
        "foo_b_bar_2",
        "foo_c_bar_3",
    ]


def test_fold_filter() -> None:
    ldf = pl.LazyFrame({"a": [1, 2, 3], "b": [0, 1, 2]})

    out = ldf.filter(
        pl.fold(
            acc=pl.lit(True),
            function=lambda a, b: a & b,
            exprs=[pl.col(c) > 1 for c in ldf.columns],
        )
    ).collect()

    assert out.shape == (1, 2)
    assert out.rows() == [(3, 2)]

    out = ldf.filter(
        pl.fold(
            acc=pl.lit(True),
            function=lambda a, b: a | b,
            exprs=[pl.col(c) > 1 for c in ldf.columns],
        )
    ).collect()

    assert out.rows() == [(1, 0), (2, 1), (3, 2)]


def test_head_groupby() -> None:
    commodity_prices = {
        "commodity": [
            "Wheat",
            "Wheat",
            "Wheat",
            "Wheat",
            "Corn",
            "Corn",
            "Corn",
            "Corn",
            "Corn",
        ],
        "location": [
            "StPaul",
            "StPaul",
            "StPaul",
            "Chicago",
            "Chicago",
            "Chicago",
            "Chicago",
            "Chicago",
            "Chicago",
        ],
        "seller": [
            "Bob",
            "Charlie",
            "Susan",
            "Paul",
            "Ed",
            "Mary",
            "Paul",
            "Charlie",
            "Norman",
        ],
        "price": [1.0, 0.7, 0.8, 0.55, 2.0, 3.0, 2.4, 1.8, 2.1],
    }
    ldf = pl.LazyFrame(commodity_prices)

    # this query flexes the wildcard exclusion quite a bit.
    keys = ["commodity", "location"]
    out = (
        ldf.sort(by="price", descending=True)
        .groupby(keys, maintain_order=True)
        .agg([pl.col("*").exclude(keys).head(2).keep_name()])
        .explode(pl.col("*").exclude(keys))
    )

    assert out.collect().rows() == [
        ("Corn", "Chicago", "Mary", 3.0),
        ("Corn", "Chicago", "Paul", 2.4),
        ("Wheat", "StPaul", "Bob", 1.0),
        ("Wheat", "StPaul", "Susan", 0.8),
        ("Wheat", "Chicago", "Paul", 0.55),
    ]

    ldf = pl.LazyFrame(
        {"letters": ["c", "c", "a", "c", "a", "b"], "nrs": [1, 2, 3, 4, 5, 6]}
    )
    out = ldf.groupby("letters").tail(2).sort("letters")
    assert_frame_equal(
        out.collect(),
        pl.DataFrame({"letters": ["a", "a", "b", "c", "c"], "nrs": [3, 5, 6, 2, 4]}),
    )
    out = ldf.groupby("letters").head(2).sort("letters")
    assert_frame_equal(
        out.collect(),
        pl.DataFrame({"letters": ["a", "a", "b", "c", "c"], "nrs": [3, 5, 6, 1, 2]}),
    )


def test_is_null_is_not_null() -> None:
    ldf = pl.LazyFrame({"nrs": [1, 2, None]}).select(
        pl.col("nrs").is_null().alias("is_null"),
        pl.col("nrs").is_not_null().alias("not_null"),
    )
    assert ldf.collect()["is_null"].to_list() == [False, False, True]
    assert ldf.collect()["not_null"].to_list() == [True, True, False]


def test_is_nan_is_not_nan() -> None:
    ldf = pl.LazyFrame({"nrs": np.array([1, 2, np.nan])}).select(
        pl.col("nrs").is_nan().alias("is_nan"),
        pl.col("nrs").is_not_nan().alias("not_nan"),
    )
    assert ldf.collect()["is_nan"].to_list() == [False, False, True]
    assert ldf.collect()["not_nan"].to_list() == [True, True, False]


def test_is_finite_is_infinite() -> None:
    ldf = pl.LazyFrame({"nrs": np.array([1, 2, np.inf])}).select(
        pl.col("nrs").is_infinite().alias("is_inf"),
        pl.col("nrs").is_finite().alias("not_inf"),
    )
    assert ldf.collect()["is_inf"].to_list() == [False, False, True]
    assert ldf.collect()["not_inf"].to_list() == [True, True, False]


def test_len() -> None:
    ldf = pl.LazyFrame({"nrs": [1, 2, 3]})
    assert cast(int, ldf.select(pl.col("nrs").len()).collect().item()) == 3


def test_cum_agg() -> None:
    ldf = pl.LazyFrame({"a": [1, 2, 3, 2]})
    assert_series_equal(
        ldf.select(pl.col("a").cumsum()).collect()["a"], pl.Series("a", [1, 3, 6, 8])
    )
    assert_series_equal(
        ldf.select(pl.col("a").cummin()).collect()["a"], pl.Series("a", [1, 1, 1, 1])
    )
    assert_series_equal(
        ldf.select(pl.col("a").cummax()).collect()["a"], pl.Series("a", [1, 2, 3, 3])
    )
    assert_series_equal(
        ldf.select(pl.col("a").cumprod()).collect()["a"], pl.Series("a", [1, 2, 6, 12])
    )


def test_floor() -> None:
    ldf = pl.LazyFrame({"a": [1.8, 1.2, 3.0]}).select(pl.col("a").floor())
    assert_series_equal(ldf.collect()["a"], pl.Series("a", [1, 1, 3]).cast(pl.Float64))


def test_round() -> None:
    ldf = pl.LazyFrame({"a": [1.8, 1.2, 3.0]}).select(pl.col("a").round(decimals=0))
    assert_series_equal(ldf.collect()["a"], pl.Series("a", [2, 1, 3]).cast(pl.Float64))


def test_dot() -> None:
    ldf = pl.LazyFrame({"a": [1.8, 1.2, 3.0], "b": [3.2, 1, 2]}).select(
        pl.col("a").dot(pl.col("b"))
    )
    assert cast(float, ldf.collect().item()) == 12.96


def test_sort() -> None:
    ldf = pl.LazyFrame({"a": [1, 2, 3, 2]}).select(pl.col("a").sort())
    assert_series_equal(ldf.collect()["a"], pl.Series("a", [1, 2, 2, 3]))


def test_all_expr() -> None:
    ldf = pl.LazyFrame({"nrs": [1, 2, 3, 4, 5, None]})
    assert_frame_equal(ldf.select([pl.all()]), ldf)


def test_any_expr(fruits_cars: pl.DataFrame) -> None:
    assert (
        fruits_cars.lazy()
        .with_columns(pl.col("A").cast(bool))
        .select(pl.any("A"))
        .collect()[0, 0]
    ) is True
    assert (
        fruits_cars.lazy().select(pl.any([pl.col("A"), pl.col("B")])).collect()[0, 0]
    ) is True


def test_custom_groupby() -> None:
    ldf = pl.LazyFrame({"a": [1, 2, 1, 1], "b": ["a", "b", "c", "c"]})
    out = (
        ldf.groupby("b", maintain_order=True)
        .agg([pl.col("a").apply(lambda x: x.sum(), return_dtype=pl.Int64)])
        .collect()
    )
    assert out.rows() == [("a", 1), ("b", 2), ("c", 2)]


def test_lazy_columns() -> None:
    ldf = pl.LazyFrame(
        {
            "a": [1],
            "b": [1],
            "c": [1],
        }
    )
    assert ldf.select(["a", "c"]).columns == ["a", "c"]


def test_regex_selection() -> None:
    ldf = pl.LazyFrame(
        {
            "foo": [1],
            "fooey": [1],
            "foobar": [1],
            "bar": [1],
        }
    )
    assert ldf.select([pl.col("^foo.*$")]).columns == ["foo", "fooey", "foobar"]


def test_exclude_selection() -> None:
    ldf = pl.LazyFrame({"a": [1], "b": [1], "c": [True]})

    assert ldf.select([pl.exclude("a")]).columns == ["b", "c"]
    assert ldf.select(pl.all().exclude(pl.Boolean)).columns == ["a", "b"]
    assert ldf.select(pl.all().exclude([pl.Boolean])).columns == ["a", "b"]
    assert ldf.select(pl.all().exclude(NUMERIC_DTYPES)).columns == ["c"]


def test_col_series_selection() -> None:
    ldf = pl.LazyFrame({"a": [1], "b": [1], "c": [1]})
    srs = pl.Series(["b", "c"])

    assert ldf.select(pl.col(srs)).columns == ["b", "c"]


def test_interpolate() -> None:
    df = pl.DataFrame({"a": [1, None, 3]})
    assert df.select(pl.col("a").interpolate())["a"].to_list() == [1, 2, 3]
    assert df["a"].interpolate().to_list() == [1, 2, 3]
    assert df.interpolate()["a"].to_list() == [1, 2, 3]
    assert df.lazy().interpolate().collect()["a"].to_list() == [1, 2, 3]


def test_fill_nan() -> None:
    df = pl.DataFrame({"a": [1.0, np.nan, 3.0]})
    assert_series_equal(df.fill_nan(2.0)["a"], pl.Series("a", [1.0, 2.0, 3.0]))
    assert_series_equal(
        df.lazy().fill_nan(2.0).collect()["a"], pl.Series("a", [1.0, 2.0, 3.0])
    )
    assert_series_equal(
        df.lazy().fill_nan(None).collect()["a"], pl.Series("a", [1.0, None, 3.0])
    )
    assert_series_equal(
        df.select(pl.col("a").fill_nan(2))["a"], pl.Series("a", [1.0, 2.0, 3.0])
    )
    # nearest
    assert pl.Series([None, 1, None, None, None, -8, None, None, 10]).interpolate(
        method="nearest"
    ).to_list() == [None, 1, 1, -8, -8, -8, -8, 10, 10]


def test_fill_null() -> None:
    df = pl.DataFrame({"a": [1.0, None, 3.0]})

    assert df.select([pl.col("a").fill_null(strategy="min")])["a"][1] == 1.0
    assert df.lazy().fill_null(2).collect()["a"].to_list() == [1.0, 2.0, 3.0]

    with pytest.raises(ValueError, match="must specify either"):
        df.fill_null()
    with pytest.raises(ValueError, match="cannot specify both"):
        df.fill_null(value=3.0, strategy="max")
    with pytest.raises(ValueError, match="can only specify 'limit'"):
        df.fill_null(strategy="max", limit=2)


def test_backward_fill() -> None:
    ldf = pl.LazyFrame({"a": [1.0, None, 3.0]})
    col_a_backward_fill = ldf.select([pl.col("a").backward_fill()]).collect()["a"]
    assert_series_equal(col_a_backward_fill, pl.Series("a", [1, 3, 3]).cast(pl.Float64))


def test_take(fruits_cars: pl.DataFrame) -> None:
    ldf = fruits_cars.lazy()

    # out of bounds error
    with pytest.raises(pl.ComputeError):
        (
            ldf.sort("fruits")
            .select(
                [pl.col("B").reverse().take([1, 2]).list().over("fruits"), "fruits"]
            )
            .collect()
        )

    for index in [[0, 1], pl.Series([0, 1]), np.array([0, 1])]:
        out = (
            ldf.sort("fruits")
            .select(
                [
                    pl.col("B")
                    .reverse()
                    .take(index)  # type: ignore[arg-type]
                    .list()
                    .over("fruits"),
                    "fruits",
                ]
            )
            .collect()
        )

        assert out[0, "B"].to_list() == [2, 3]
        assert out[4, "B"].to_list() == [1, 4]

    out = (
        ldf.sort("fruits")
        .select([pl.col("B").reverse().take(pl.lit(1)).list().over("fruits"), "fruits"])
        .collect()
    )
    assert out[0, "B"] == 3
    assert out[4, "B"] == 4


def test_select_by_col_list(fruits_cars: pl.DataFrame) -> None:
    ldf = fruits_cars.lazy()
    result = ldf.select(pl.col(["A", "B"]).sum())
    expected = pl.LazyFrame({"A": 15, "B": 15})
    assert_frame_equal(result, expected)


def test_select_args_kwargs() -> None:
    ldf = pl.LazyFrame({"foo": [1, 2], "bar": [3, 4], "ham": ["a", "b"]})

    # Single column name
    result = ldf.select("foo")
    expected = pl.LazyFrame({"foo": [1, 2]})
    assert_frame_equal(result, expected)

    # Column names as list
    result = ldf.select(["foo", "bar"])
    expected = pl.LazyFrame({"foo": [1, 2], "bar": [3, 4]})
    assert_frame_equal(result, expected)

    # Column names as positional arguments
    result, expected = ldf.select("foo", "bar", "ham"), ldf
    assert_frame_equal(result, expected)

    # Keyword arguments
    result = ldf.select(oof="foo")
    expected = pl.LazyFrame({"oof": [1, 2]})
    assert_frame_equal(result, expected)

    # Mixed
    result = ldf.select(["bar"], "foo", oof="foo")
    expected = pl.LazyFrame({"bar": [3, 4], "foo": [1, 2], "oof": [1, 2]})
    assert_frame_equal(result, expected)


def test_rolling(fruits_cars: pl.DataFrame) -> None:
    ldf = fruits_cars.lazy()
    out = ldf.select(
        [
            pl.col("A").rolling_min(3, min_periods=1).alias("1"),
            pl.col("A").rolling_min(3).alias("1b"),
            pl.col("A").rolling_mean(3, min_periods=1).alias("2"),
            pl.col("A").rolling_mean(3).alias("2b"),
            pl.col("A").rolling_max(3, min_periods=1).alias("3"),
            pl.col("A").rolling_max(3).alias("3b"),
            pl.col("A").rolling_sum(3, min_periods=1).alias("4"),
            pl.col("A").rolling_sum(3).alias("4b"),
            # below we use .round purely for the ability to do assert frame equality
            pl.col("A").rolling_std(3).round(1).alias("std"),
            pl.col("A").rolling_var(3).round(1).alias("var"),
        ]
    )

    assert_frame_equal(
        out.collect(),
        pl.DataFrame(
            {
                "1": [1, 1, 1, 2, 3],
                "1b": [None, None, 1, 2, 3],
                "2": [1.0, 1.5, 2.0, 3.0, 4.0],
                "2b": [None, None, 2.0, 3.0, 4.0],
                "3": [1, 2, 3, 4, 5],
                "3b": [None, None, 3, 4, 5],
                "4": [1, 3, 6, 9, 12],
                "4b": [None, None, 6, 9, 12],
                "std": [None, None, 1.0, 1.0, 1.0],
                "var": [None, None, 1.0, 1.0, 1.0],
            }
        ),
    )

    out_single_val_variance = ldf.select(
        [
            pl.col("A").rolling_std(3, min_periods=1).round(decimals=4).alias("std"),
            pl.col("A").rolling_var(3, min_periods=1).round(decimals=1).alias("var"),
        ]
    ).collect()

    assert cast(float, out_single_val_variance[0, "std"]) == 0.0
    assert cast(float, out_single_val_variance[0, "var"]) == 0.0


def test_arr_namespace(fruits_cars: pl.DataFrame) -> None:
    ldf = fruits_cars.lazy()
    out = ldf.select(
        [
            "fruits",
            pl.col("B").list().over("fruits").arr.min().alias("B_by_fruits_min1"),
            pl.col("B").min().list().over("fruits").alias("B_by_fruits_min2"),
            pl.col("B").list().over("fruits").arr.max().alias("B_by_fruits_max1"),
            pl.col("B").max().list().over("fruits").alias("B_by_fruits_max2"),
            pl.col("B").list().over("fruits").arr.sum().alias("B_by_fruits_sum1"),
            pl.col("B").sum().list().over("fruits").alias("B_by_fruits_sum2"),
            pl.col("B").list().over("fruits").arr.mean().alias("B_by_fruits_mean1"),
            pl.col("B").mean().list().over("fruits").alias("B_by_fruits_mean2"),
        ]
    )
    expected = pl.DataFrame(
        {
            "fruits": ["banana", "banana", "apple", "apple", "banana"],
            "B_by_fruits_min1": [1, 1, 2, 2, 1],
            "B_by_fruits_min2": [1, 1, 2, 2, 1],
            "B_by_fruits_max1": [5, 5, 3, 3, 5],
            "B_by_fruits_max2": [5, 5, 3, 3, 5],
            "B_by_fruits_sum1": [10, 10, 5, 5, 10],
            "B_by_fruits_sum2": [10, 10, 5, 5, 10],
            "B_by_fruits_mean1": [
                3.3333333333333335,
                3.3333333333333335,
                2.5,
                2.5,
                3.3333333333333335,
            ],
            "B_by_fruits_mean2": [
                3.3333333333333335,
                3.3333333333333335,
                2.5,
                2.5,
                3.3333333333333335,
            ],
        }
    )
    assert_frame_equal(out.collect(), expected)


def test_arithmetic() -> None:
    ldf = pl.LazyFrame({"a": [1, 2, 3]})

    out = ldf.select(
        [
            (pl.col("a") % 2).alias("1"),
            (2 % pl.col("a")).alias("2"),
            (1 // pl.col("a")).alias("3"),
            (1 * pl.col("a")).alias("4"),
            (1 + pl.col("a")).alias("5"),
            (1 - pl.col("a")).alias("6"),
            (pl.col("a") // 2).alias("7"),
            (pl.col("a") * 2).alias("8"),
            (pl.col("a") + 2).alias("9"),
            (pl.col("a") - 2).alias("10"),
            (-pl.col("a")).alias("11"),
        ]
    )
    expected = pl.DataFrame(
        {
            "1": [1, 0, 1],
            "2": [0, 0, 2],
            "3": [1, 0, 0],
            "4": [1, 2, 3],
            "5": [2, 3, 4],
            "6": [0, -1, -2],
            "7": [0, 1, 1],
            "8": [2, 4, 6],
            "9": [3, 4, 5],
            "10": [-1, 0, 1],
            "11": [-1, -2, -3],
        }
    )
    assert_frame_equal(out.collect(), expected)


def test_float_floor_divide() -> None:
    x = 10.4
    step = 0.5
    ldf = pl.LazyFrame({"x": [x]})
    ldf_res = ldf.with_columns(pl.col("x") // step).collect().item()
    assert ldf_res == x // step


def test_lazy_ufunc() -> None:
    ldf = pl.LazyFrame([pl.Series("a", [1, 2, 3, 4], dtype=pl.UInt8)])
    out = ldf.select(
        [
            np.power(cast(Any, pl.col("a")), 2).alias("power_uint8"),
            np.power(cast(Any, pl.col("a")), 2.0).alias("power_float64"),
            np.power(cast(Any, pl.col("a")), 2, dtype=np.uint16).alias("power_uint16"),
        ]
    )
    expected = pl.DataFrame(
        [
            pl.Series("power_uint8", [1, 4, 9, 16], dtype=pl.UInt8),
            pl.Series("power_float64", [1.0, 4.0, 9.0, 16.0], dtype=pl.Float64),
            pl.Series("power_uint16", [1, 4, 9, 16], dtype=pl.UInt16),
        ]
    )
    assert_frame_equal(out.collect(), expected)


def test_lazy_ufunc_expr_not_first() -> None:
    """Check numpy ufunc expressions also work if expression not the first argument."""
    ldf = pl.LazyFrame([pl.Series("a", [1, 2, 3], dtype=pl.Float64)])
    out = ldf.select(
        [
            np.power(2.0, cast(Any, pl.col("a"))).alias("power"),
            (2.0 / cast(Any, pl.col("a"))).alias("divide_scalar"),
            (np.array([2, 2, 2]) / cast(Any, pl.col("a"))).alias("divide_array"),
        ]
    )
    expected = pl.DataFrame(
        [
            pl.Series("power", [2**1, 2**2, 2**3], dtype=pl.Float64),
            pl.Series("divide_scalar", [2 / 1, 2 / 2, 2 / 3], dtype=pl.Float64),
            pl.Series("divide_array", [2 / 1, 2 / 2, 2 / 3], dtype=pl.Float64),
        ]
    )
    assert_frame_equal(out.collect(), expected)


def test_argminmax() -> None:
    ldf = pl.LazyFrame({"a": [1, 2, 3, 4, 5], "b": [1, 1, 2, 2, 2]})
    out = ldf.select(
        [
            pl.col("a").arg_min().alias("min"),
            pl.col("a").arg_max().alias("max"),
        ]
    ).collect()
    assert out["max"][0] == 4
    assert out["min"][0] == 0

    out = (
        ldf.groupby("b", maintain_order=True)
        .agg([pl.col("a").arg_min().alias("min"), pl.col("a").arg_max().alias("max")])
        .collect()
    )
    assert out["max"][0] == 1
    assert out["min"][0] == 0


def test_rename() -> None:
    ldf = pl.LazyFrame({"a": [1], "b": [2], "c": [3]})
    out = ldf.rename({"a": "foo", "b": "bar"}).collect()
    assert out.columns == ["foo", "bar", "c"]


def test_with_column_renamed(fruits_cars: pl.DataFrame) -> None:
    res = fruits_cars.lazy().rename({"A": "C"}).collect()
    assert res.columns[0] == "C"


def test_with_columns_single_series() -> None:
    ldf = pl.LazyFrame({"a": [1, 2]})
    result = ldf.with_columns(pl.Series("b", [3, 4]))

    expected = pl.DataFrame({"a": [1, 2], "b": [3, 4]})
    assert_frame_equal(result.collect(), expected)


def test_reverse() -> None:
    out = pl.LazyFrame({"a": [1, 2], "b": [3, 4]}).reverse()
    expected = pl.DataFrame({"a": [2, 1], "b": [4, 3]})
    assert_frame_equal(out.collect(), expected)


def test_limit(fruits_cars: pl.DataFrame) -> None:
    assert_frame_equal(fruits_cars.lazy().limit(1).collect(), fruits_cars[0, :])


def test_head(fruits_cars: pl.DataFrame) -> None:
    assert_frame_equal(fruits_cars.lazy().head(2).collect(), fruits_cars[:2, :])


def test_tail(fruits_cars: pl.DataFrame) -> None:
    assert_frame_equal(fruits_cars.lazy().tail(2).collect(), fruits_cars[3:, :])


def test_last(fruits_cars: pl.DataFrame) -> None:
    result = fruits_cars.lazy().last().collect()
    expected = fruits_cars[(len(fruits_cars) - 1) :, :]
    assert_frame_equal(result, expected)


def test_first(fruits_cars: pl.DataFrame) -> None:
    assert_frame_equal(fruits_cars.lazy().first().collect(), fruits_cars[0, :])


def test_join_suffix() -> None:
    df_left = pl.DataFrame(
        {
            "a": ["a", "b", "a", "z"],
            "b": [1, 2, 3, 4],
            "c": [6, 5, 4, 3],
        }
    )
    df_right = pl.DataFrame(
        {
            "a": ["b", "c", "b", "a"],
            "b": [0, 3, 9, 6],
            "c": [1, 0, 2, 1],
        }
    )
    out = df_left.join(df_right, on="a", suffix="_bar")
    assert out.columns == ["a", "b", "c", "b_bar", "c_bar"]
    out = df_left.lazy().join(df_right.lazy(), on="a", suffix="_bar").collect()
    assert out.columns == ["a", "b", "c", "b_bar", "c_bar"]


@pytest.mark.parametrize("no_optimization", [False, True])
def test_collect_all(df: pl.DataFrame, no_optimization: bool) -> None:
    lf1 = df.lazy().select(pl.col("int").sum())
    lf2 = df.lazy().select((pl.col("floats") * 2).sum())
    out = pl.collect_all([lf1, lf2], no_optimization=no_optimization)
    assert cast(int, out[0].item()) == 6
    assert cast(float, out[1].item()) == 12.0


def test_spearman_corr() -> None:
    ldf = pl.LazyFrame(
        {
            "era": [1, 1, 1, 2, 2, 2],
            "prediction": [2, 4, 5, 190, 1, 4],
            "target": [1, 3, 2, 1, 43, 3],
        }
    )

    out = (
<<<<<<< HEAD
        df.groupby("era", maintain_order=True).agg(
            pl.corr(pl.col("prediction"), pl.col("target"), method="spearman").alias(
                "c"
            ),
=======
        ldf.groupby("era", maintain_order=True).agg(
            pl.spearman_rank_corr(pl.col("prediction"), pl.col("target")).alias("c"),
>>>>>>> cb8cec70
        )
    ).collect()["c"]
    assert np.isclose(out[0], 0.5)
    assert np.isclose(out[1], -1.0)

    # we can also pass in column names directly
    out = (
<<<<<<< HEAD
        df.groupby("era", maintain_order=True).agg(
            pl.corr("prediction", "target", method="spearman").alias("c"),
=======
        ldf.groupby("era", maintain_order=True).agg(
            pl.spearman_rank_corr("prediction", "target").alias("c"),
>>>>>>> cb8cec70
        )
    ).collect()["c"]
    assert np.isclose(out[0], 0.5)
    assert np.isclose(out[1], -1.0)


def test_pearson_corr() -> None:
    ldf = pl.LazyFrame(
        {
            "era": [1, 1, 1, 2, 2, 2],
            "prediction": [2, 4, 5, 190, 1, 4],
            "target": [1, 3, 2, 1, 43, 3],
        }
    )

    out = (
<<<<<<< HEAD
        df.groupby("era", maintain_order=True).agg(
            pl.corr(pl.col("prediction"), pl.col("target")).alias("c"),
=======
        ldf.groupby("era", maintain_order=True).agg(
            pl.pearson_corr(pl.col("prediction"), pl.col("target")).alias("c"),
>>>>>>> cb8cec70
        )
    ).collect()["c"]
    assert out.to_list() == pytest.approx([0.6546536707079772, -5.477514993831792e-1])

    # we can also pass in column names directly
    out = (
<<<<<<< HEAD
        df.groupby("era", maintain_order=True).agg(
            pl.corr("prediction", "target").alias("c"),
=======
        ldf.groupby("era", maintain_order=True).agg(
            pl.pearson_corr("prediction", "target").alias("c"),
>>>>>>> cb8cec70
        )
    ).collect()["c"]
    assert out.to_list() == pytest.approx([0.6546536707079772, -5.477514993831792e-1])


def test_cov(fruits_cars: pl.DataFrame) -> None:
    ldf = fruits_cars.lazy()
    cov_a_b = pl.cov(pl.col("A"), pl.col("B"))
    cov_ab = pl.cov("A", "B")
    assert cast(float, ldf.select(cov_a_b).collect().item()) == -2.5
    assert cast(float, ldf.select(cov_ab).collect().item()) == -2.5


def test_std(fruits_cars: pl.DataFrame) -> None:
    assert fruits_cars.lazy().std().collect()["A"][0] == pytest.approx(
        1.5811388300841898
    )


def test_var(fruits_cars: pl.DataFrame) -> None:
    assert fruits_cars.lazy().var().collect()["A"][0] == pytest.approx(2.5)


def test_max(fruits_cars: pl.DataFrame) -> None:
    assert fruits_cars.lazy().max().collect()["A"][0] == 5
    assert fruits_cars.select(pl.col("A").max())["A"][0] == 5


def test_min(fruits_cars: pl.DataFrame) -> None:
    assert fruits_cars.lazy().min().collect()["A"][0] == 1
    assert fruits_cars.select(pl.col("A").min())["A"][0] == 1


def test_median(fruits_cars: pl.DataFrame) -> None:
    assert fruits_cars.lazy().median().collect()["A"][0] == 3
    assert fruits_cars.select(pl.col("A").median())["A"][0] == 3


def test_quantile(fruits_cars: pl.DataFrame) -> None:
    assert fruits_cars.lazy().quantile(0.25, "nearest").collect()["A"][0] == 2
    assert fruits_cars.select(pl.col("A").quantile(0.25, "nearest"))["A"][0] == 2

    assert fruits_cars.lazy().quantile(0.24, "lower").collect()["A"][0] == 1
    assert fruits_cars.select(pl.col("A").quantile(0.24, "lower"))["A"][0] == 1

    assert fruits_cars.lazy().quantile(0.26, "higher").collect()["A"][0] == 3
    assert fruits_cars.select(pl.col("A").quantile(0.26, "higher"))["A"][0] == 3

    assert fruits_cars.lazy().quantile(0.24, "midpoint").collect()["A"][0] == 1.5
    assert fruits_cars.select(pl.col("A").quantile(0.24, "midpoint"))["A"][0] == 1.5

    assert fruits_cars.lazy().quantile(0.24, "linear").collect()["A"][0] == 1.96
    assert fruits_cars.select(pl.col("A").quantile(0.24, "linear"))["A"][0] == 1.96


def test_unique() -> None:
    ldf = pl.LazyFrame({"a": [1, 2, 2], "b": [3, 3, 3]})

    expected = pl.DataFrame({"a": [1, 2], "b": [3, 3]})
    assert_frame_equal(ldf.unique(maintain_order=True).collect(), expected)

    result = ldf.unique(subset="b", maintain_order=True).collect()
    expected = pl.DataFrame({"a": [1], "b": [3]})
    assert_frame_equal(result, expected)

    s0 = pl.Series("a", [1, 2, None, 2])
    # test if the null is included
    assert s0.unique().to_list() == [None, 1, 2]


def test_lazy_concat(df: pl.DataFrame) -> None:
    shape = df.shape
    shape = (shape[0] * 2, shape[1])

    out = pl.concat([df.lazy(), df.lazy()]).collect()
    assert out.shape == shape
    assert_frame_equal(out, df.vstack(df.clone()))


def test_self_join() -> None:
    # 2720
    ldf = pl.from_dict(
        data={
            "employee_id": [100, 101, 102],
            "employee_name": ["James", "Alice", "Bob"],
            "manager_id": [None, 100, 101],
        }
    ).lazy()

    out = (
        ldf.join(other=ldf, left_on="manager_id", right_on="employee_id", how="left")
        .select(
            exprs=[
                pl.col("employee_id"),
                pl.col("employee_name"),
                pl.col("employee_name_right").alias("manager_name"),
            ]
        )
        .fetch()
    )
    assert set(out.rows()) == {
        (100, "James", None),
        (101, "Alice", "James"),
        (102, "Bob", "Alice"),
    }


def test_preservation_of_subclasses() -> None:
    """Test for LazyFrame inheritance."""

    # We should be able to inherit from polars.LazyFrame
    class SubClassedLazyFrame(pl.LazyFrame):
        pass

    # The constructor creates an object which is an instance of both the
    # superclass and subclass
    ldf = pl.DataFrame({"column_1": [1, 2, 3]}).lazy()
    ldf.__class__ = SubClassedLazyFrame
    extended_ldf = ldf.with_columns(pl.lit(1).alias("column_2"))

    assert isinstance(extended_ldf, pl.LazyFrame)
    assert isinstance(extended_ldf, SubClassedLazyFrame)


def test_group_lengths() -> None:
    ldf = pl.LazyFrame(
        {
            "group": ["A", "A", "A", "B", "B", "B", "B"],
            "id": ["1", "1", "2", "3", "4", "3", "5"],
        }
    )

    result = ldf.groupby(["group"], maintain_order=True).agg(
        [
            (pl.col("id").unique_counts() / pl.col("id").len())
            .sum()
            .alias("unique_counts_sum"),
            pl.col("id").unique().len().alias("unique_len"),
        ]
    )
    expected = pl.DataFrame(
        {
            "group": ["A", "B"],
            "unique_counts_sum": [1.0, 1.0],
            "unique_len": [2, 3],
        },
        schema_overrides={"unique_len": pl.UInt32},
    )
    assert_frame_equal(result.collect(), expected)


def test_quantile_filtered_agg() -> None:
    assert (
        pl.LazyFrame(
            {
                "group": [0, 0, 0, 0, 1, 1, 1, 1],
                "value": [1, 2, 3, 4, 1, 2, 3, 4],
            }
        )
        .groupby("group")
        .agg(pl.col("value").filter(pl.col("value") < 2).quantile(0.5))
        .collect()["value"]
        .to_list()
    ) == [1.0, 1.0]


def test_lazy_schema() -> None:
    ldf = pl.LazyFrame(
        {
            "foo": [1, 2, 3],
            "bar": [6.0, 7.0, 8.0],
            "ham": ["a", "b", "c"],
        }
    )
    assert ldf.schema == {"foo": pl.Int64, "bar": pl.Float64, "ham": pl.Utf8}

    ldf = pl.LazyFrame(
        {
            "foo": [1, 2, 3],
            "bar": [6.0, 7.0, 8.0],
            "ham": ["a", "b", "c"],
        }
    )
    assert ldf.dtypes == [pl.Int64, pl.Float64, pl.Utf8]

    ldfe = ldf.clear()
    assert ldfe.schema == ldf.schema

    ldfe = ldf.clear(2)
    assert ldfe.schema == ldf.schema
    assert ldfe.collect().rows() == [(None, None, None), (None, None, None)]


def test_predicate_count_vstack() -> None:
    l1 = pl.LazyFrame(
        {
            "k": ["x", "y"],
            "v": [3, 2],
        }
    )
    l2 = pl.LazyFrame(
        {
            "k": ["x", "y"],
            "v": [5, 7],
        }
    )
    assert pl.concat([l1, l2]).filter(pl.count().over("k") == 2).collect()[
        "v"
    ].to_list() == [3, 2, 5, 7]


def test_lazy_method() -> None:
    # We want to support `.lazy()` on a Lazy DataFrame to allow more generic user code.
    df = pl.DataFrame({"a": [1, 1, 2, 2, 3, 3], "b": [1, 2, 3, 4, 5, 6]})
    assert_frame_equal(df.lazy(), df.lazy().lazy())


def test_update_schema_after_projection_pd_t4157() -> None:
    ldf = pl.LazyFrame({"c0": [], "c1": [], "c2": []}).rename({"c2": "c2_"})
    assert ldf.drop("c2_").select(pl.col("c0")).collect().columns == ["c0"]


def test_type_coercion_unknown_4190() -> None:
    df = (
        pl.LazyFrame({"a": [1, 2, 3], "b": [1, 2, 3]}).with_columns(
            [pl.col("a") & pl.col("a").fill_null(True)]
        )
    ).collect()
    assert df.shape == (3, 2)
    assert df.rows() == [(1, 1), (2, 2), (3, 3)]


def test_all_any_accept_expr() -> None:
    ldf = pl.LazyFrame(
        {
            "a": [1, None, 2],
            "b": [1, 2, None],
        }
    )
    assert ldf.select(
        [
            pl.any(pl.all().is_null()).alias("null_in_row"),
            pl.all(pl.all().is_null()).alias("all_null_in_row"),
        ]
    ).collect().to_dict(False) == {
        "null_in_row": [False, True, True],
        "all_null_in_row": [False, False, False],
    }


def test_lazy_cache_same_key() -> None:
    ldf = pl.LazyFrame({"a": [1, 2, 3], "b": [3, 4, 5], "c": ["x", "y", "z"]})

    # these have the same schema, but should not be used by cache as they are different
    add_node = ldf.select([(pl.col("a") + pl.col("b")).alias("a"), pl.col("c")]).cache()
    mult_node = ldf.select(
        [(pl.col("a") * pl.col("b")).alias("a"), pl.col("c")]
    ).cache()

    assert mult_node.join(add_node, on="c", suffix="_mult").select(
        [(pl.col("a") - pl.col("a_mult")).alias("a"), pl.col("c")]
    ).collect().to_dict(False) == {"a": [-1, 2, 7], "c": ["x", "y", "z"]}


def test_lazy_cache_hit(monkeypatch: Any, capfd: Any) -> None:
    monkeypatch.setenv("POLARS_VERBOSE", "1")

    ldf = pl.LazyFrame({"a": [1, 2, 3], "b": [3, 4, 5], "c": ["x", "y", "z"]})
    add_node = ldf.select([(pl.col("a") + pl.col("b")).alias("a"), pl.col("c")]).cache()
    assert add_node.join(add_node, on="c", suffix="_mult").select(
        [(pl.col("a") - pl.col("a_mult")).alias("a"), pl.col("c")]
    ).collect().to_dict(False) == {"a": [0, 0, 0], "c": ["x", "y", "z"]}

    (out, _) = capfd.readouterr()
    assert "CACHE HIT" in out


def test_quadratic_behavior_4736() -> None:
    # no assert; if this function does not stall our tests it has passed!
    ldf = pl.LazyFrame(schema=list(ascii_letters))
    ldf.select(reduce(add, (pl.col(fld) for fld in ldf.columns)))


@pytest.mark.parametrize("input_dtype", [pl.Utf8, pl.Int64, pl.Float64])
def test_from_epoch(input_dtype: PolarsDataType) -> None:
    ldf = pl.LazyFrame(
        [
            pl.Series("timestamp_d", [13285]).cast(input_dtype),
            pl.Series("timestamp_s", [1147880044]).cast(input_dtype),
            pl.Series("timestamp_ms", [1147880044 * 1_000]).cast(input_dtype),
            pl.Series("timestamp_us", [1147880044 * 1_000_000]).cast(input_dtype),
            pl.Series("timestamp_ns", [1147880044 * 1_000_000_000]).cast(input_dtype),
        ]
    )

    exp_dt = datetime(2006, 5, 17, 15, 34, 4)
    expected = pl.DataFrame(
        [
            pl.Series("timestamp_d", [date(2006, 5, 17)]),
            pl.Series("timestamp_s", [exp_dt]),  # s is no Polars dtype, defaults to us
            pl.Series("timestamp_ms", [exp_dt]).cast(pl.Datetime("ms")),
            pl.Series("timestamp_us", [exp_dt]),  # us is Polars Datetime default
            pl.Series("timestamp_ns", [exp_dt]).cast(pl.Datetime("ns")),
        ]
    )

    ldf_result = ldf.select(
        [
            pl.from_epoch(pl.col("timestamp_d"), unit="d"),
            pl.from_epoch(pl.col("timestamp_s"), unit="s"),
            pl.from_epoch(pl.col("timestamp_ms"), unit="ms"),
            pl.from_epoch(pl.col("timestamp_us"), unit="us"),
            pl.from_epoch(pl.col("timestamp_ns"), unit="ns"),
        ]
    ).collect()

    assert_frame_equal(ldf_result, expected)

    ts_col = pl.col("timestamp_s")
    with pytest.raises(ValueError):
        _ = ldf.select(pl.from_epoch(ts_col, unit="s2"))  # type: ignore[call-overload]


def test_cumagg_types() -> None:
    ldf = pl.LazyFrame({"a": [1, 2], "b": [True, False], "c": [1.3, 2.4]})
    cumsum_lf = ldf.select(
        [pl.col("a").cumsum(), pl.col("b").cumsum(), pl.col("c").cumsum()]
    )
    assert cumsum_lf.schema["a"] == pl.Int64
    assert cumsum_lf.schema["b"] == pl.UInt32
    assert cumsum_lf.schema["c"] == pl.Float64
    collected_cumsum_lf = cumsum_lf.collect()
    assert collected_cumsum_lf.schema == cumsum_lf.schema

    cumprod_lf = ldf.select(
        [
            pl.col("a").cast(pl.UInt64).cumprod(),
            pl.col("b").cumprod(),
            pl.col("c").cumprod(),
        ]
    )
    assert cumprod_lf.schema["a"] == pl.UInt64
    assert cumprod_lf.schema["b"] == pl.Int64
    assert cumprod_lf.schema["c"] == pl.Float64
    collected_cumprod_lf = cumprod_lf.collect()
    assert collected_cumprod_lf.schema == cumprod_lf.schema


def test_compare_schema_between_lazy_and_eager_6904() -> None:
    float32_df = pl.DataFrame({"x": pl.Series(values=[], dtype=pl.Float32)})
    eager_result = float32_df.select(pl.col("x").sqrt()).select(pl.col(pl.Float32))
    lazy_result = (
        float32_df.lazy()
        .select(pl.col("x").sqrt())
        .select(pl.col(pl.Float32))
        .collect()
    )
    assert eager_result.shape == lazy_result.shape

    eager_result = float32_df.select(pl.col("x").pow(2)).select(pl.col(pl.Float32))
    lazy_result = (
        float32_df.lazy()
        .select(pl.col("x").pow(2))
        .select(pl.col(pl.Float32))
        .collect()
    )
    assert eager_result.shape == lazy_result.shape

    int32_df = pl.DataFrame({"x": pl.Series(values=[], dtype=pl.Int32)})
    eager_result = int32_df.select(pl.col("x").pow(2)).select(pl.col(pl.Float64))
    lazy_result = (
        int32_df.lazy().select(pl.col("x").pow(2)).select(pl.col(pl.Float64)).collect()
    )
    assert eager_result.shape == lazy_result.shape

    int8_df = pl.DataFrame({"x": pl.Series(values=[], dtype=pl.Int8)})
    eager_result = int8_df.select(pl.col("x").diff()).select(pl.col(pl.Int16))
    lazy_result = (
        int8_df.lazy().select(pl.col("x").diff()).select(pl.col(pl.Int16)).collect()
    )
    assert eager_result.shape == lazy_result.shape


@pytest.mark.parametrize(
    "dtype",
    [
        pl.UInt8,
        pl.UInt16,
        pl.UInt32,
        pl.UInt64,
        pl.Int8,
        pl.Int16,
        pl.Int32,
        pl.Int64,
        pl.Float32,
        pl.Float64,
    ],
)
@pytest.mark.parametrize(
    "func",
    [
        pl.col("x").arg_max(),
        pl.col("x").arg_min(),
        pl.col("x").max(),
        pl.col("x").mean(),
        pl.col("x").median(),
        pl.col("x").min(),
        pl.col("x").nan_max(),
        pl.col("x").nan_min(),
        pl.col("x").product(),
        pl.col("x").quantile(0.5),
        pl.col("x").std(),
        pl.col("x").sum(),
        pl.col("x").var(),
    ],
)
def test_compare_aggregation_between_lazy_and_eager_6904(
    dtype: pl.PolarsDataType, func: pl.Expr
) -> None:
    df = pl.DataFrame(
        {
            "x": pl.Series(values=[1, 2, 3] * 2, dtype=dtype),
            "y": pl.Series(values=["a"] * 3 + ["b"] * 3),
        }
    )
    result_eager = df.select(func.over("y")).select("x")
    dtype_eager = result_eager["x"].dtype
    result_lazy = df.lazy().select(func.over("y")).select(pl.col(dtype_eager)).collect()
    assert result_eager.frame_equal(result_lazy)<|MERGE_RESOLUTION|>--- conflicted
+++ resolved
@@ -1006,15 +1006,8 @@
     )
 
     out = (
-<<<<<<< HEAD
-        df.groupby("era", maintain_order=True).agg(
-            pl.corr(pl.col("prediction"), pl.col("target"), method="spearman").alias(
-                "c"
-            ),
-=======
         ldf.groupby("era", maintain_order=True).agg(
             pl.spearman_rank_corr(pl.col("prediction"), pl.col("target")).alias("c"),
->>>>>>> cb8cec70
         )
     ).collect()["c"]
     assert np.isclose(out[0], 0.5)
@@ -1022,13 +1015,8 @@
 
     # we can also pass in column names directly
     out = (
-<<<<<<< HEAD
-        df.groupby("era", maintain_order=True).agg(
-            pl.corr("prediction", "target", method="spearman").alias("c"),
-=======
         ldf.groupby("era", maintain_order=True).agg(
             pl.spearman_rank_corr("prediction", "target").alias("c"),
->>>>>>> cb8cec70
         )
     ).collect()["c"]
     assert np.isclose(out[0], 0.5)
@@ -1045,26 +1033,16 @@
     )
 
     out = (
-<<<<<<< HEAD
-        df.groupby("era", maintain_order=True).agg(
-            pl.corr(pl.col("prediction"), pl.col("target")).alias("c"),
-=======
         ldf.groupby("era", maintain_order=True).agg(
             pl.pearson_corr(pl.col("prediction"), pl.col("target")).alias("c"),
->>>>>>> cb8cec70
         )
     ).collect()["c"]
     assert out.to_list() == pytest.approx([0.6546536707079772, -5.477514993831792e-1])
 
     # we can also pass in column names directly
     out = (
-<<<<<<< HEAD
-        df.groupby("era", maintain_order=True).agg(
-            pl.corr("prediction", "target").alias("c"),
-=======
         ldf.groupby("era", maintain_order=True).agg(
             pl.pearson_corr("prediction", "target").alias("c"),
->>>>>>> cb8cec70
         )
     ).collect()["c"]
     assert out.to_list() == pytest.approx([0.6546536707079772, -5.477514993831792e-1])
