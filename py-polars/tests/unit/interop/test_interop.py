--- conflicted
+++ resolved
@@ -419,13 +419,11 @@
     assert df.shape == (3, 2)
     assert df.rows() == [(1, 4), (2, 5), (3, 6)]
     assert df.schema == {"a": pl.UInt32, "b": pl.UInt32}
-<<<<<<< HEAD
     data2 = np.array(["foo", "bar"], dtype=object)
-    df = pl.from_numpy(data2)
-    assert df.shape == (2, 1)
-    assert df.rows() == [("foo",), ("bar",)]
-    assert df.schema == {"column_0": pl.String}
-=======
+    df2 = pl.from_numpy(data2)
+    assert df2.shape == (2, 1)
+    assert df2.rows() == [("foo",), ("bar",)]
+    assert df2.schema == {"column_0": pl.String}
     with pytest.raises(
         ValueError,
         match="cannot create DataFrame from array with more than two dimensions",
@@ -435,7 +433,6 @@
         ValueError, match="cannot create DataFrame from zero-dimensional array"
     ):
         _ = pl.from_numpy(np.array(1))
->>>>>>> 1d434cc5
 
 
 def test_from_numpy_structured() -> None:
