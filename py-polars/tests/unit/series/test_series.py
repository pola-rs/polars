from __future__ import annotations

import math
from datetime import date, datetime, time, timedelta
from typing import TYPE_CHECKING, Any, cast
from zoneinfo import ZoneInfo

import numpy as np
import pandas as pd
import pyarrow as pa
import pytest

import polars as pl
from polars._utils.construction import iterable_to_pyseries
from polars.datatypes import (
    Datetime,
    Field,
    Float64,
    Int32,
    Int64,
    Time,
    UInt32,
    UInt64,
    Unknown,
)
from polars.exceptions import (
    DuplicateError,
    InvalidOperationError,
    PolarsInefficientMapWarning,
    ShapeError,
)
from polars.testing import assert_frame_equal, assert_series_equal
from tests.unit.conftest import FLOAT_DTYPES, INTEGER_DTYPES
from tests.unit.utils.pycapsule_utils import PyCapsuleStreamHolder

if TYPE_CHECKING:
    from collections.abc import Iterator

    from polars._typing import EpochTimeUnit, PolarsDataType, TimeUnit


def test_cum_agg() -> None:
    # confirm that known series give expected results
    s = pl.Series("a", [1, 2, 3, 2])
    assert_series_equal(s.cum_sum(), pl.Series("a", [1, 3, 6, 8]))
    assert_series_equal(s.cum_min(), pl.Series("a", [1, 1, 1, 1]))
    assert_series_equal(s.cum_max(), pl.Series("a", [1, 2, 3, 3]))
    assert_series_equal(s.cum_prod(), pl.Series("a", [1, 2, 6, 12]))


def test_cum_agg_with_nulls() -> None:
    # confirm that known series give expected results
    s = pl.Series("a", [None, 2, None, 7, 8, None])
    assert_series_equal(s.cum_sum(), pl.Series("a", [None, 2, None, 9, 17, None]))
    assert_series_equal(s.cum_min(), pl.Series("a", [None, 2, None, 2, 2, None]))
    assert_series_equal(s.cum_max(), pl.Series("a", [None, 2, None, 7, 8, None]))
    assert_series_equal(s.cum_prod(), pl.Series("a", [None, 2, None, 14, 112, None]))


def test_cum_agg_with_infs() -> None:
    # confirm that inf values are handled correctly
    s = pl.Series([float("inf"), 0.0, 1.0])
    assert_series_equal(s.cum_min(), pl.Series([float("inf"), 0.0, 0.0]))

    s = pl.Series([float("-inf"), 0.0, 1.0])
    assert_series_equal(s.cum_max(), pl.Series([float("-inf"), 0.0, 1.0]))


def test_cum_min_max_bool() -> None:
    s = pl.Series("a", [None, True, True, None, False, None, True, False, False, None])
    assert_series_equal(s.cum_min().cast(pl.Int32), s.cast(pl.Int32).cum_min())
    assert_series_equal(s.cum_max().cast(pl.Int32), s.cast(pl.Int32).cum_max())
    assert_series_equal(
        s.cum_min(reverse=True).cast(pl.Int32), s.cast(pl.Int32).cum_min(reverse=True)
    )
    assert_series_equal(
        s.cum_max(reverse=True).cast(pl.Int32), s.cast(pl.Int32).cum_max(reverse=True)
    )


def test_init_inputs(monkeypatch: Any) -> None:
    nan = float("nan")
    # Good inputs
    pl.Series("a", [1, 2])
    pl.Series("a", values=[1, 2])
    pl.Series(name="a", values=[1, 2])
    pl.Series(values=[1, 2], name="a")

    assert pl.Series([1, 2]).dtype == pl.Int64
    assert pl.Series(values=[1, 2]).dtype == pl.Int64
    assert pl.Series("a").dtype == pl.Null  # Null dtype used in case of no data
    assert pl.Series().dtype == pl.Null
    assert pl.Series([]).dtype == pl.Null
    assert (
        pl.Series([None, None, None]).dtype == pl.Null
    )  # f32 type used for list with only None
    assert pl.Series(values=[True, False]).dtype == pl.Boolean
    assert pl.Series(values=np.array([True, False])).dtype == pl.Boolean
    assert pl.Series(values=np.array(["foo", "bar"])).dtype == pl.String
    assert pl.Series(values=["foo", "bar"]).dtype == pl.String
    assert pl.Series("a", [pl.Series([1, 2, 4]), pl.Series([3, 2, 1])]).dtype == pl.List
    assert pl.Series("a", [10000, 20000, 30000], dtype=pl.Time).dtype == pl.Time

    # 2d numpy array and/or list of 1d numpy arrays
    for res in (
        pl.Series(
            name="a",
            values=np.array([[1, 2], [3, nan]], dtype=np.float32),
            nan_to_null=True,
        ),
        pl.Series(
            name="a",
            values=[
                np.array([1, 2], dtype=np.float32),
                np.array([3, nan], dtype=np.float32),
            ],
            nan_to_null=True,
        ),
        pl.Series(
            name="a",
            values=(
                np.ndarray((2,), np.float32, np.array([1, 2], dtype=np.float32)),
                np.ndarray((2,), np.float32, np.array([3, nan], dtype=np.float32)),
            ),
            nan_to_null=True,
        ),
    ):
        assert res.dtype == pl.Array(pl.Float32, shape=2)
        assert res[0].to_list() == [1.0, 2.0]
        assert res[1].to_list() == [3.0, None]

    # numpy from arange, with/without dtype
    two_ints = np.arange(2, dtype=np.int64)
    three_ints = np.arange(3, dtype=np.int64)
    for res in (
        pl.Series("a", [two_ints, three_ints]),
        pl.Series("a", [two_ints, three_ints], dtype=pl.List(pl.Int64)),
    ):
        assert res.dtype == pl.List(pl.Int64)
        assert res.to_list() == [[0, 1], [0, 1, 2]]

    assert pl.Series(
        values=np.array([["foo", "bar"], ["foo2", "bar2"]])
    ).dtype == pl.Array(pl.String, shape=2)

    # lists
    assert pl.Series("a", [[1, 2], [3, 4]]).dtype == pl.List(pl.Int64)

    # conversion of Date to Datetime
    s = pl.Series([date(2023, 1, 1), date(2023, 1, 2)], dtype=pl.Datetime)
    assert s.to_list() == [datetime(2023, 1, 1), datetime(2023, 1, 2)]
    assert Datetime == s.dtype
    assert s.dtype.time_unit == "us"  # type: ignore[attr-defined]
    assert s.dtype.time_zone is None  # type: ignore[attr-defined]

    # conversion of Date to Datetime with specified timezone and units
    tu: TimeUnit = "ms"
    tz = "America/Argentina/Rio_Gallegos"
    s = pl.Series(
        [date(2023, 1, 1), date(2023, 1, 2)], dtype=pl.Datetime(tu)
    ).dt.replace_time_zone(tz)
    d1 = datetime(2023, 1, 1, 0, 0, 0, 0, ZoneInfo(tz))
    d2 = datetime(2023, 1, 2, 0, 0, 0, 0, ZoneInfo(tz))
    assert s.to_list() == [d1, d2]
    assert Datetime == s.dtype
    assert s.dtype.time_unit == tu  # type: ignore[attr-defined]
    assert s.dtype.time_zone == tz  # type: ignore[attr-defined]

    # datetime64: check timeunit (auto-detect, implicit/explicit) and NaT
    d64 = pd.date_range(date(2021, 8, 1), date(2021, 8, 3)).values
    d64[1] = None

    expected = [datetime(2021, 8, 1, 0), None, datetime(2021, 8, 3, 0)]
    for dtype in (None, Datetime, Datetime("ns")):
        s = pl.Series("dates", d64, dtype)
        assert s.to_list() == expected
        assert Datetime == s.dtype
        assert s.dtype.time_unit == "ns"  # type: ignore[attr-defined]

    s = pl.Series(values=d64.astype("<M8[ms]"))
    assert s.dtype.time_unit == "ms"  # type: ignore[attr-defined]
    assert expected == s.to_list()

    # pandas
    assert pl.Series(pd.Series([1, 2])).dtype == pl.Int64

    # Bad inputs
    with pytest.raises(TypeError):
        pl.Series([1, 2, 3], [1, 2, 3])
    with pytest.raises(TypeError):
        pl.Series({"a": [1, 2, 3]})
    with pytest.raises(OverflowError):
        pl.Series("bigint", [2**128])

    # numpy not available
    monkeypatch.setattr(pl.series.series, "_check_for_numpy", lambda x: False)
    with pytest.raises(TypeError):
        pl.DataFrame(np.array([1, 2, 3]), schema=["a"])


def test_init_structured_objects() -> None:
    # validate init from dataclass, namedtuple, and pydantic model objects
    from typing import NamedTuple

    from polars.dependencies import dataclasses, pydantic

    @dataclasses.dataclass
    class TeaShipmentDC:
        exporter: str
        importer: str
        product: str
        tonnes: int | None

    class TeaShipmentNT(NamedTuple):
        exporter: str
        importer: str
        product: str
        tonnes: None | int

    class TeaShipmentPD(pydantic.BaseModel):
        exporter: str
        importer: str
        product: str
        tonnes: int

    for Tea in (TeaShipmentDC, TeaShipmentNT, TeaShipmentPD):
        t0 = Tea(exporter="Sri Lanka", importer="USA", product="Ceylon", tonnes=10)
        t1 = Tea(exporter="India", importer="UK", product="Darjeeling", tonnes=25)
        t2 = Tea(exporter="China", importer="UK", product="Keemum", tonnes=40)

        s = pl.Series("t", [t0, t1, t2])

        assert isinstance(s, pl.Series)
        assert s.dtype.fields == [  # type: ignore[attr-defined]
            Field("exporter", pl.String),
            Field("importer", pl.String),
            Field("product", pl.String),
            Field("tonnes", pl.Int64),
        ]
        assert s.to_list() == [
            {
                "exporter": "Sri Lanka",
                "importer": "USA",
                "product": "Ceylon",
                "tonnes": 10,
            },
            {
                "exporter": "India",
                "importer": "UK",
                "product": "Darjeeling",
                "tonnes": 25,
            },
            {
                "exporter": "China",
                "importer": "UK",
                "product": "Keemum",
                "tonnes": 40,
            },
        ]
        assert_frame_equal(s.to_frame(), pl.DataFrame({"t": [t0, t1, t2]}))


def test_to_frame() -> None:
    s1 = pl.Series([1, 2])
    s2 = pl.Series("s", [1, 2])

    df1 = s1.to_frame()
    df2 = s2.to_frame()
    df3 = s1.to_frame("xyz")
    df4 = s2.to_frame("xyz")

    for df, name in ((df1, ""), (df2, "s"), (df3, "xyz"), (df4, "xyz")):
        assert isinstance(df, pl.DataFrame)
        assert df.rows() == [(1,), (2,)]
        assert df.columns == [name]

    # note: the empty string IS technically a valid column name
    assert s2.to_frame("").columns == [""]
    assert s2.name == "s"


def test_bitwise_ops() -> None:
    a = pl.Series([True, False, True])
    b = pl.Series([False, True, True])
    assert_series_equal((a & b), pl.Series([False, False, True]))
    assert_series_equal((a | b), pl.Series([True, True, True]))
    assert_series_equal((a ^ b), pl.Series([True, True, False]))
    assert_series_equal((~a), pl.Series([False, True, False]))

    # rand/rxor/ror we trigger by casting the left hand to a list here in the test
    # Note that the type annotations only allow Series to be passed in, but there is
    # specific code to deal with non-Series inputs.
    assert_series_equal(
        (True & a),
        pl.Series([True, False, True]),
    )
    assert_series_equal(
        (True | a),
        pl.Series([True, True, True]),
    )
    assert_series_equal(
        (True ^ a),
        pl.Series([False, True, False]),
    )


def test_bitwise_floats_invert() -> None:
    s = pl.Series([2.0, 3.0, 0.0])

    with pytest.raises(InvalidOperationError):
        ~s


def test_equality() -> None:
    a = pl.Series("a", [1, 2])
    b = a

    cmp = a == b
    assert isinstance(cmp, pl.Series)
    assert cmp.sum() == 2
    assert (a != b).sum() == 0
    assert (a >= b).sum() == 2
    assert (a <= b).sum() == 2
    assert (a > b).sum() == 0
    assert (a < b).sum() == 0
    assert a.sum() == 3
    assert_series_equal(a, b)

    a = pl.Series("name", ["ham", "foo", "bar"])
    assert_series_equal((a == "ham"), pl.Series("name", [True, False, False]))

    a = pl.Series("name", [[1], [1, 2], [2, 3]])
    assert_series_equal((a == [1]), pl.Series("name", [True, False, False]))


def test_agg() -> None:
    series = pl.Series("a", [1, 2])
    assert series.mean() == 1.5
    assert series.min() == 1
    assert series.max() == 2


def test_date_agg() -> None:
    series = pl.Series(
        [
            date(2022, 8, 2),
            date(2096, 8, 1),
            date(9009, 9, 9),
        ],
        dtype=pl.Date,
    )
    assert series.min() == date(2022, 8, 2)
    assert series.max() == date(9009, 9, 9)


@pytest.mark.parametrize(
    ("s", "min", "max"),
    [
        (pl.Series(["c", "b", "a"], dtype=pl.Categorical("lexical")), "a", "c"),
        (pl.Series(["a", "c", "b"], dtype=pl.Categorical), "a", "b"),
        (pl.Series([None, "a", "c", "b"], dtype=pl.Categorical("lexical")), "a", "c"),
        (pl.Series([None, "c", "a", "b"], dtype=pl.Categorical), "c", "b"),
        (pl.Series([], dtype=pl.Categorical("lexical")), None, None),
        (pl.Series(["c", "b", "a"], dtype=pl.Enum(["c", "b", "a"])), "c", "a"),
        (pl.Series(["c", "b", "a"], dtype=pl.Enum(["c", "b", "a", "d"])), "c", "a"),
    ],
)
@pytest.mark.usefixtures("test_global_and_local")
def test_categorical_agg(s: pl.Series, min: str | None, max: str | None) -> None:
    assert s.min() == min
    assert s.max() == max


def test_add_string() -> None:
    s = pl.Series(["hello", "weird"])
    result = s + " world"
    print(result)
    assert_series_equal(result, pl.Series(["hello world", "weird world"]))

    result = "pfx:" + s
    assert_series_equal(result, pl.Series("literal", ["pfx:hello", "pfx:weird"]))


@pytest.mark.parametrize(
    ("data", "expected_dtype"),
    [
        (100, pl.Int64),
        (8.5, pl.Float64),
        ("서울특별시", pl.String),
        (date.today(), pl.Date),
        (datetime.now(), pl.Datetime("us")),
        (time(23, 59, 59), pl.Time),
        (timedelta(hours=7, seconds=123), pl.Duration("us")),
    ],
)
def test_unknown_dtype(data: Any, expected_dtype: PolarsDataType) -> None:
    # if given 'Unknown', should be able to infer the correct dtype
    s = pl.Series([data], dtype=Unknown)
    assert s.dtype == expected_dtype
    assert s.to_list() == [data]


def test_various() -> None:
    a = pl.Series("a", [1, 2])
    assert a.is_null().sum() == 0
    assert a.name == "a"

    a = a.rename("b")
    assert a.name == "b"
    assert a.len() == 2
    assert len(a) == 2

    a.append(a.clone())
    assert_series_equal(a, pl.Series("b", [1, 2, 1, 2]))

    a = pl.Series("a", range(20))
    assert a.head(5).len() == 5
    assert a.tail(5).len() == 5
    assert (a.head(5) != a.tail(5)).all()

    a = pl.Series("a", [2, 1, 4])
    a.sort(in_place=True)
    assert_series_equal(a, pl.Series("a", [1, 2, 4]))
    a = pl.Series("a", [2, 1, 1, 4, 4, 4])
    assert_series_equal(a.arg_unique(), pl.Series("a", [0, 1, 3], dtype=UInt32))

    assert_series_equal(a.gather([2, 3]), pl.Series("a", [1, 4]))


def test_series_dtype_is() -> None:
    s = pl.Series("s", [1, 2, 3])

    assert s.dtype.is_numeric()
    assert s.dtype.is_integer()
    assert s.dtype.is_signed_integer()
    assert not s.dtype.is_unsigned_integer()
    assert (s * 0.99).dtype.is_float()

    s = pl.Series("s", [1, 2, 3], dtype=pl.UInt8)
    assert s.dtype.is_numeric()
    assert s.dtype.is_integer()
    assert not s.dtype.is_signed_integer()
    assert s.dtype.is_unsigned_integer()

    s = pl.Series("bool", [True, None, False])
    assert not s.dtype.is_numeric()

    s = pl.Series("s", ["testing..."])
    assert s.dtype == pl.String
    assert s.dtype != pl.Boolean

    s = pl.Series("s", [], dtype=pl.Decimal(20, 15))
    assert not s.dtype.is_float()
    assert s.dtype.is_numeric()
    assert s.is_empty()

    s = pl.Series("s", [], dtype=pl.Datetime("ms", time_zone="UTC"))
    assert s.dtype.is_temporal()


def test_series_head_tail_limit() -> None:
    s = pl.Series(range(10))

    assert_series_equal(s.head(5), pl.Series(range(5)))
    assert_series_equal(s.limit(5), s.head(5))
    assert_series_equal(s.tail(5), pl.Series(range(5, 10)))

    # check if it doesn't fail when out of bounds
    assert s.head(100).len() == 10
    assert s.limit(100).len() == 10
    assert s.tail(100).len() == 10

    # negative values
    assert_series_equal(s.head(-7), pl.Series(range(3)))
    assert s.head(-2).len() == 8
    assert_series_equal(s.tail(-8), pl.Series(range(8, 10)))
    assert s.head(-6).len() == 4

    # negative values out of bounds
    assert s.head(-12).len() == 0
    assert s.limit(-12).len() == 0
    assert s.tail(-12).len() == 0


def test_filter_ops() -> None:
    a = pl.Series("a", range(20))
    assert a.filter(a > 1).len() == 18
    assert a.filter(a < 1).len() == 1
    assert a.filter(a <= 1).len() == 2
    assert a.filter(a >= 1).len() == 19
    assert a.filter(a == 1).len() == 1
    assert a.filter(a != 1).len() == 19


def test_cast() -> None:
    a = pl.Series("a", range(20))

    assert a.cast(pl.Float32).dtype == pl.Float32
    assert a.cast(pl.Float64).dtype == pl.Float64
    assert a.cast(pl.Int32).dtype == pl.Int32
    assert a.cast(pl.UInt32).dtype == pl.UInt32
    assert a.cast(pl.Datetime).dtype == pl.Datetime
    assert a.cast(pl.Date).dtype == pl.Date

    # display failed values, GH#4706
    with pytest.raises(InvalidOperationError, match="foobar"):
        pl.Series(["1", "2", "3", "4", "foobar"]).cast(int)


@pytest.mark.parametrize(
    "test_data",
    [
        [1, None, 2],
        ["abc", None, "xyz"],
        [None, datetime.now()],
        [[1, 2], [3, 4], None],
    ],
)
def test_to_pandas(test_data: list[Any]) -> None:
    a = pl.Series("s", test_data)
    b = a.to_pandas()

    assert a.name == b.name
    assert b.isnull().sum() == 1

    vals_b: list[Any]
    if a.dtype == pl.List:
        vals_b = [(None if x is None else x.tolist()) for x in b]
    else:
        v = b.replace({np.nan: None}).values.tolist()
        vals_b = cast("list[Any]", v)

    assert vals_b == test_data

    try:
        c = a.to_pandas(use_pyarrow_extension_array=True)
        assert a.name == c.name
        assert c.isnull().sum() == 1
        vals_c = [None if x is pd.NA else x for x in c.tolist()]
        assert vals_c == test_data
    except ModuleNotFoundError:
        # Skip test if pandas>=1.5.0 or Pyarrow>=8.0.0 is not installed.
        pass


def test_series_to_list() -> None:
    s = pl.Series("a", range(20))
    result = s.to_list()
    assert isinstance(result, list)
    assert len(result) == 20

    a = pl.Series("a", [1, None, 2])
    assert a.null_count() == 1
    assert a.to_list() == [1, None, 2]


def test_to_struct() -> None:
    s = pl.Series("nums", ["12 34", "56 78", "90 00"]).str.extract_all(r"\d+")

    assert s.list.to_struct().struct.fields == ["field_0", "field_1"]
    assert s.list.to_struct(fields=lambda idx: f"n{idx:02}").struct.fields == [
        "n00",
        "n01",
    ]
    assert_frame_equal(
        s.list.to_struct(fields=["one", "two"]).struct.unnest(),
        pl.DataFrame({"one": ["12", "56", "90"], "two": ["34", "78", "00"]}),
    )


def test_to_struct_empty() -> None:
    df = pl.DataFrame({"y": [[], [], []]}, schema={"y": pl.List(pl.Int64)})
    empty_df = df.select(pl.col("y").list.to_struct(fields=[]).struct.unnest())
    assert empty_df.shape == (0, 0)


def test_sort() -> None:
    a = pl.Series("a", [2, 1, 3])
    assert_series_equal(a.sort(), pl.Series("a", [1, 2, 3]))
    assert_series_equal(a.sort(descending=True), pl.Series("a", [3, 2, 1]))


def test_rechunk() -> None:
    a = pl.Series("a", [1, 2, 3])
    b = pl.Series("b", [4, 5, 6])
    a.append(b)
    assert a.n_chunks() == 2
    assert a.rechunk(in_place=False).n_chunks() == 1
    a.rechunk(in_place=True)
    assert a.n_chunks() == 1


def test_indexing() -> None:
    a = pl.Series("a", [1, 2, None])
    assert a[1] == 2
    assert a[2] is None
    b = pl.Series("b", [True, False])
    assert b[0]
    assert not b[1]
    a = pl.Series("a", ["a", None])
    assert a[0] == "a"
    assert a[1] is None
    a = pl.Series("a", [0.1, None])
    assert a[0] == 0.1
    assert a[1] is None


def test_arrow() -> None:
    a = pl.Series("a", [1, 2, 3, None])
    out = a.to_arrow()
    assert out == pa.array([1, 2, 3, None])

    b = pl.Series("b", [1.0, 2.0, 3.0, None])
    out = b.to_arrow()
    assert out == pa.array([1.0, 2.0, 3.0, None])

    c = pl.Series("c", ["A", "BB", "CCC", None])
    out = c.to_arrow()
    assert out == pa.array(["A", "BB", "CCC", None], type=pa.large_string())
    assert_series_equal(pl.from_arrow(out), c.rename(""))  # type: ignore[arg-type]

    out = c.to_frame().to_arrow()["c"]
    assert isinstance(out, (pa.Array, pa.ChunkedArray))
    assert_series_equal(pl.from_arrow(out), c)  # type: ignore[arg-type]
    assert_series_equal(pl.from_arrow(out, schema=["x"]), c.rename("x"))  # type: ignore[arg-type]

    d = pl.Series("d", [None, None, None], pl.Null)
    out = d.to_arrow()
    assert out == pa.nulls(3)

    s = cast(
        "pl.Series",
        pl.from_arrow(pa.array([["foo"], ["foo", "bar"]], pa.list_(pa.utf8()))),
    )
    assert s.dtype == pl.List

    # categorical dtype tests (including various forms of empty pyarrow array)
    with pl.StringCache():
        arr0 = pa.array(["foo", "bar"], pa.dictionary(pa.int32(), pa.utf8()))
        assert_series_equal(
            pl.Series("arr", ["foo", "bar"], pl.Categorical), pl.Series("arr", arr0)
        )
        arr1 = pa.array(["xxx", "xxx", None, "yyy"]).dictionary_encode()
        arr2 = pa.array([]).dictionary_encode()
        arr3 = pa.chunked_array([], arr1.type)
        arr4 = pa.array([], arr1.type)

        assert_series_equal(
            pl.Series("arr", ["xxx", "xxx", None, "yyy"], dtype=pl.Categorical),
            pl.Series("arr", arr1),
        )
        for arr in (arr2, arr3, arr4):
            assert_series_equal(
                pl.Series("arr", [], dtype=pl.Categorical), pl.Series("arr", arr)
            )


def test_pycapsule_interface() -> None:
    a = pl.Series("a", [1, 2, 3, None])
    out = pa.chunked_array(PyCapsuleStreamHolder(a))
    out_arr = out.combine_chunks()
    assert out_arr == pa.array([1, 2, 3, None])


def test_get() -> None:
    a = pl.Series("a", [1, 2, 3])
    pos_idxs = pl.Series("idxs", [2, 0, 1, 0], dtype=pl.Int8)
    neg_and_pos_idxs = pl.Series(
        "neg_and_pos_idxs", [-2, 1, 0, -1, 2, -3], dtype=pl.Int8
    )
    empty_idxs = pl.Series("idxs", [], dtype=pl.Int8)
    empty_ints: list[int] = []
    assert a[0] == 1
    assert a[:2].to_list() == [1, 2]
    assert a[range(1)].to_list() == [1]
    assert a[range(0, 4, 2)].to_list() == [1, 3]
    assert a[:0].to_list() == []
    assert a[empty_ints].to_list() == []
    assert a[neg_and_pos_idxs.to_list()].to_list() == [2, 2, 1, 3, 3, 1]
    for dtype in (
        pl.UInt8,
        pl.UInt16,
        pl.UInt32,
        pl.UInt64,
        pl.Int8,
        pl.Int16,
        pl.Int32,
        pl.Int64,
    ):
        assert a[pos_idxs.cast(dtype)].to_list() == [3, 1, 2, 1]
        assert a[pos_idxs.cast(dtype).to_numpy()].to_list() == [3, 1, 2, 1]
        assert a[empty_idxs.cast(dtype)].to_list() == []
        assert a[empty_idxs.cast(dtype).to_numpy()].to_list() == []

    for dtype in (pl.Int8, pl.Int16, pl.Int32, pl.Int64):
        nps = a[neg_and_pos_idxs.cast(dtype).to_numpy()]
        assert nps.to_list() == [2, 2, 1, 3, 3, 1]


def test_set() -> None:
    a = pl.Series("a", [True, False, True])
    mask = pl.Series("msk", [True, False, True])
    a[mask] = False
    assert_series_equal(a, pl.Series("a", [False] * 3))


def test_set_value_as_list_fail() -> None:
    # only allowed for numerical physical types
    s = pl.Series("a", [1, 2, 3])
    s[[0, 2]] = [4, 5]
    assert s.to_list() == [4, 2, 5]

    # for other types it is not allowed
    s = pl.Series("a", ["a", "b", "c"])
    with pytest.raises(TypeError):
        s[[0, 1]] = ["d", "e"]

    s = pl.Series("a", [True, False, False])
    with pytest.raises(TypeError):
        s[[0, 1]] = [True, False]


@pytest.mark.parametrize("key", [True, False, 1.0])
def test_set_invalid_key(key: Any) -> None:
    s = pl.Series("a", [1, 2, 3])
    with pytest.raises(TypeError):
        s[key] = 1


@pytest.mark.parametrize(
    "key",
    [
        pl.Series([False, True, True]),
        pl.Series([1, 2], dtype=UInt32),
        pl.Series([1, 2], dtype=UInt64),
    ],
)
def test_set_key_series(key: pl.Series) -> None:
    """Only UInt32/UInt64/bool are allowed."""
    s = pl.Series("a", [1, 2, 3])
    s[key] = 4
    assert_series_equal(s, pl.Series("a", [1, 4, 4]))


def test_set_np_array_boolean_mask() -> None:
    a = pl.Series("a", [1, 2, 3])
    mask = np.array([True, False, True])
    a[mask] = 4
    assert_series_equal(a, pl.Series("a", [4, 2, 4]))


@pytest.mark.parametrize("dtype", [np.int32, np.int64, np.uint32, np.uint64])
def test_set_np_array(dtype: Any) -> None:
    a = pl.Series("a", [1, 2, 3])
    idx = np.array([0, 2], dtype=dtype)
    a[idx] = 4
    assert_series_equal(a, pl.Series("a", [4, 2, 4]))


@pytest.mark.parametrize("idx", [[0, 2], (0, 2)])
def test_set_list_and_tuple(idx: list[int] | tuple[int]) -> None:
    a = pl.Series("a", [1, 2, 3])
    a[idx] = 4
    assert_series_equal(a, pl.Series("a", [4, 2, 4]))


def test_init_nested_tuple() -> None:
    s1 = pl.Series("s", (1, 2, 3))
    assert s1.to_list() == [1, 2, 3]

    s2 = pl.Series("s", ((1, 2, 3),), dtype=pl.List(pl.UInt8))
    assert s2.to_list() == [[1, 2, 3]]
    assert s2.dtype == pl.List(pl.UInt8)

    s3 = pl.Series("s", ((1, 2, 3), (1, 2, 3)), dtype=pl.List(pl.Int32))
    assert s3.to_list() == [[1, 2, 3], [1, 2, 3]]
    assert s3.dtype == pl.List(pl.Int32)


@pytest.mark.may_fail_auto_streaming
def test_fill_null() -> None:
    s = pl.Series("a", [1, 2, None])
    assert_series_equal(s.fill_null(strategy="forward"), pl.Series("a", [1, 2, 2]))
    assert_series_equal(s.fill_null(14), pl.Series("a", [1, 2, 14], dtype=Int64))

    a = pl.Series("a", [0.0, 1.0, None, 2.0, None, 3.0])

    assert a.fill_null(0).to_list() == [0.0, 1.0, 0.0, 2.0, 0.0, 3.0]
    assert a.fill_null(strategy="zero").to_list() == [0.0, 1.0, 0.0, 2.0, 0.0, 3.0]
    assert a.fill_null(strategy="max").to_list() == [0.0, 1.0, 3.0, 2.0, 3.0, 3.0]
    assert a.fill_null(strategy="min").to_list() == [0.0, 1.0, 0.0, 2.0, 0.0, 3.0]
    assert a.fill_null(strategy="one").to_list() == [0.0, 1.0, 1.0, 2.0, 1.0, 3.0]
    assert a.fill_null(strategy="forward").to_list() == [0.0, 1.0, 1.0, 2.0, 2.0, 3.0]
    assert a.fill_null(strategy="backward").to_list() == [0.0, 1.0, 2.0, 2.0, 3.0, 3.0]
    assert a.fill_null(strategy="mean").to_list() == [0.0, 1.0, 1.5, 2.0, 1.5, 3.0]
    assert a.forward_fill().to_list() == [0.0, 1.0, 1.0, 2.0, 2.0, 3.0]
    assert a.backward_fill().to_list() == [0.0, 1.0, 2.0, 2.0, 3.0, 3.0]

    b = pl.Series("b", ["a", None, "c", None, "e"])
    assert b.fill_null(strategy="min").to_list() == ["a", "a", "c", "a", "e"]
    assert b.fill_null(strategy="max").to_list() == ["a", "e", "c", "e", "e"]
    assert b.fill_null(strategy="zero").to_list() == ["a", "", "c", "", "e"]
    assert b.fill_null(strategy="forward").to_list() == ["a", "a", "c", "c", "e"]
    assert b.fill_null(strategy="backward").to_list() == ["a", "c", "c", "e", "e"]

    c = pl.Series("c", [b"a", None, b"c", None, b"e"])
    assert c.fill_null(strategy="min").to_list() == [b"a", b"a", b"c", b"a", b"e"]
    assert c.fill_null(strategy="max").to_list() == [b"a", b"e", b"c", b"e", b"e"]
    assert c.fill_null(strategy="zero").to_list() == [b"a", b"", b"c", b"", b"e"]
    assert c.fill_null(strategy="forward").to_list() == [b"a", b"a", b"c", b"c", b"e"]
    assert c.fill_null(strategy="backward").to_list() == [b"a", b"c", b"c", b"e", b"e"]

    df = pl.DataFrame(
        [
            pl.Series("i32", [1, 2, None], dtype=pl.Int32),
            pl.Series("i64", [1, 2, None], dtype=pl.Int64),
            pl.Series("f32", [1, 2, None], dtype=pl.Float32),
            pl.Series("cat", ["a", "b", None], dtype=pl.Categorical),
            pl.Series("str", ["a", "b", None], dtype=pl.String),
            pl.Series("bool", [True, True, None], dtype=pl.Boolean),
        ]
    )

    assert df.fill_null(0, matches_supertype=False).fill_null("bar").fill_null(
        False
    ).to_dict(as_series=False) == {
        "i32": [1, 2, None],
        "i64": [1, 2, 0],
        "f32": [1.0, 2.0, None],
        "cat": ["a", "b", "bar"],
        "str": ["a", "b", "bar"],
        "bool": [True, True, False],
    }

    assert df.fill_null(0, matches_supertype=True).fill_null("bar").fill_null(
        False
    ).to_dict(as_series=False) == {
        "i32": [1, 2, 0],
        "i64": [1, 2, 0],
        "f32": [1.0, 2.0, 0.0],
        "cat": ["a", "b", "bar"],
        "str": ["a", "b", "bar"],
        "bool": [True, True, False],
    }
    df = pl.DataFrame({"a": [1, None, 2, None]})

    out = df.with_columns(
        pl.col("a").cast(pl.UInt8).alias("u8"),
        pl.col("a").cast(pl.UInt16).alias("u16"),
        pl.col("a").cast(pl.UInt32).alias("u32"),
        pl.col("a").cast(pl.UInt64).alias("u64"),
    ).fill_null(3)

    assert out.to_dict(as_series=False) == {
        "a": [1, 3, 2, 3],
        "u8": [1, 3, 2, 3],
        "u16": [1, 3, 2, 3],
        "u32": [1, 3, 2, 3],
        "u64": [1, 3, 2, 3],
    }
    assert out.dtypes == [pl.Int64, pl.UInt8, pl.UInt16, pl.UInt32, pl.UInt64]


def test_str_series_min_max_10674() -> None:
    str_series = pl.Series("b", ["a", None, "c", None, "e"], dtype=pl.String)
    assert str_series.min() == "a"
    assert str_series.max() == "e"
    assert str_series.sort(descending=False).min() == "a"
    assert str_series.sort(descending=True).max() == "e"


def test_fill_nan() -> None:
    nan = float("nan")
    a = pl.Series("a", [1.0, nan, 2.0, nan, 3.0])
    assert_series_equal(a.fill_nan(None), pl.Series("a", [1.0, None, 2.0, None, 3.0]))
    assert_series_equal(a.fill_nan(0), pl.Series("a", [1.0, 0.0, 2.0, 0.0, 3.0]))


def test_map_elements() -> None:
    with pytest.warns(PolarsInefficientMapWarning):
        a = pl.Series("a", [1, 2, None])
        b = a.map_elements(lambda x: x**2, return_dtype=pl.Int64)
        assert list(b) == [1, 4, None]

    with pytest.warns(PolarsInefficientMapWarning):
        a = pl.Series("a", ["foo", "bar", None])
        b = a.map_elements(lambda x: x + "py", return_dtype=pl.String)
        assert list(b) == ["foopy", "barpy", None]

    b = a.map_elements(lambda x: len(x), return_dtype=pl.Int32)
    assert list(b) == [3, 3, None]

    b = a.map_elements(lambda x: len(x))
    assert list(b) == [3, 3, None]

    # just check that it runs (somehow problem with conditional compilation)
    a = pl.Series("a", [2, 2, 3]).cast(pl.Datetime)
    a.map_elements(lambda x: x)
    a = pl.Series("a", [2, 2, 3]).cast(pl.Date)
    a.map_elements(lambda x: x)


def test_shape() -> None:
    s = pl.Series([1, 2, 3])
    assert s.shape == (3,)


@pytest.mark.parametrize("arrow_available", [True, False])
def test_create_list_series(arrow_available: bool, monkeypatch: Any) -> None:
    monkeypatch.setattr(pl.series.series, "_PYARROW_AVAILABLE", arrow_available)
    a = [[1, 2], None, [None, 3]]
    s = pl.Series("", a)
    assert s.to_list() == a


def test_iter() -> None:
    s = pl.Series("", [1, 2, 3])

    itr = s.__iter__()
    assert itr.__next__() == 1
    assert itr.__next__() == 2
    assert itr.__next__() == 3
    assert sum(s) == 6


def test_empty() -> None:
    a = pl.Series(dtype=pl.Int8)
    assert a.dtype == pl.Int8
    assert a.is_empty()

    a = pl.Series()
    assert a.dtype == pl.Null
    assert a.is_empty()

    a = pl.Series("name", [])
    assert a.dtype == pl.Null
    assert a.is_empty()

    a = pl.Series(values=(), dtype=pl.Int8)
    assert a.dtype == pl.Int8
    assert a.is_empty()

    assert_series_equal(pl.Series(), pl.Series())
    assert_series_equal(
        pl.Series(dtype=pl.Int32), pl.Series(dtype=pl.Int64), check_dtypes=False
    )

    with pytest.raises(TypeError, match="ambiguous"):
        not pl.Series()


def test_round() -> None:
    a = pl.Series("f", [1.003, 2.003])
    b = a.round(2)
    assert b.to_list() == [1.00, 2.00]

    b = a.round()
    assert b.to_list() == [1.0, 2.0]


def test_round_int() -> None:
    s = pl.Series([1, 2, 3])
    assert_series_equal(s, s.round())


@pytest.mark.parametrize(
    ("series", "digits", "expected_result"),
    [
        pytest.param(pl.Series([1.234, 0.1234]), 2, pl.Series([1.2, 0.12]), id="f64"),
        pytest.param(
            pl.Series([1.234, 0.1234]).cast(pl.Float32),
            2,
            pl.Series([1.2, 0.12]).cast(pl.Float32),
            id="f32",
        ),
        pytest.param(pl.Series([123400, 1234]), 2, pl.Series([120000, 1200]), id="i64"),
        pytest.param(
            pl.Series([123400, 1234]).cast(pl.Int32),
            2,
            pl.Series([120000, 1200]).cast(pl.Int32),
            id="i32",
        ),
        pytest.param(
            pl.Series([0.0]), 2, pl.Series([0.0]), id="0 should remain the same"
        ),
    ],
)
def test_round_sig_figs(
    series: pl.Series, digits: int, expected_result: pl.Series
) -> None:
    result = series.round_sig_figs(digits=digits)
    assert_series_equal(result, expected_result)


def test_round_sig_figs_raises_exc() -> None:
    with pytest.raises(pl.exceptions.InvalidOperationError):
        pl.Series([1.234, 0.1234]).round_sig_figs(digits=0)


def test_apply_list_out() -> None:
    s = pl.Series("count", [3, 2, 2])
    out = s.map_elements(lambda val: pl.repeat(val, val, eager=True))
    assert out[0].to_list() == [3, 3, 3]
    assert out[1].to_list() == [2, 2]
    assert out[2].to_list() == [2, 2]


def test_reinterpret() -> None:
    s = pl.Series("a", [1, 1, 2], dtype=pl.UInt64)
    assert s.reinterpret(signed=True).dtype == pl.Int64
    df = pl.DataFrame([s])
    assert df.select([pl.col("a").reinterpret(signed=True)])["a"].dtype == pl.Int64


def test_mode() -> None:
    s = pl.Series("a", [1, 1, 2])
    assert s.mode().to_list() == [1]
    assert s.set_sorted().mode().to_list() == [1]

    df = pl.DataFrame([s])
    assert df.select([pl.col("a").mode()])["a"].to_list() == [1]
    assert (
        pl.Series(["foo", "bar", "buz", "bar"], dtype=pl.Categorical).mode().item()
        == "bar"
    )
    assert pl.Series([1.0, 2.0, 3.0, 2.0]).mode().item() == 2.0
    assert pl.Series(["a", "b", "c", "b"]).mode().item() == "b"

    # sorted data
    assert set(pl.int_range(0, 3, eager=True).mode().to_list()) == {0, 1, 2}


def test_diff() -> None:
    s = pl.Series("a", [1, 2, 3, 2, 2, 3, 0])
    expected = pl.Series("a", [1, 1, -1, 0, 1, -3])

    assert_series_equal(s.diff(null_behavior="drop"), expected)

    df = pl.DataFrame([s])
    assert_series_equal(
        df.select(pl.col("a").diff())["a"], pl.Series("a", [None, 1, 1, -1, 0, 1, -3])
    )


def test_pct_change() -> None:
    s = pl.Series("a", [1, 2, 4, 8, 16, 32, 64])
    expected = pl.Series("a", [None, None, 3.0, 3.0, 3.0, 3.0, 3.0])
    assert_series_equal(s.pct_change(2), expected)
    assert_series_equal(s.pct_change(pl.Series([2])), expected)
    # negative
    assert pl.Series(range(5)).pct_change(-1).to_list() == [
        -1.0,
        -0.5,
        -0.3333333333333333,
        -0.25,
        None,
    ]


def test_skew() -> None:
    s = pl.Series("a", [1, 2, 3, 2, 2, 3, 0])

    assert s.skew(bias=True) == pytest.approx(-0.5953924651018018)
    assert s.skew(bias=False) == pytest.approx(-0.7717168360221258)

    df = pl.DataFrame([s])
    assert np.isclose(
        df.select(pl.col("a").skew(bias=False))["a"][0], -0.7717168360221258
    )


def test_kurtosis() -> None:
    s = pl.Series("a", [1, 2, 3, 2, 2, 3, 0])
    expected = -0.6406250000000004

    assert s.kurtosis() == pytest.approx(expected)
    df = pl.DataFrame([s])
    assert np.isclose(df.select(pl.col("a").kurtosis())["a"][0], expected)


def test_sqrt() -> None:
    s = pl.Series("a", [1, 2])
    assert_series_equal(s.sqrt(), pl.Series("a", [1.0, np.sqrt(2)]))
    df = pl.DataFrame([s])
    assert_series_equal(
        df.select(pl.col("a").sqrt())["a"], pl.Series("a", [1.0, np.sqrt(2)])
    )


def test_cbrt() -> None:
    s = pl.Series("a", [1, 2])
    assert_series_equal(s.cbrt(), pl.Series("a", [1.0, np.cbrt(2)]))
    df = pl.DataFrame([s])
    assert_series_equal(
        df.select(pl.col("a").cbrt())["a"], pl.Series("a", [1.0, np.cbrt(2)])
    )


def test_range() -> None:
    s1 = pl.Series("a", [1, 2, 3, 2, 2, 3, 0])
    assert_series_equal(s1[2:5], s1[range(2, 5)])

    ranges = [range(-2, 1), range(3), range(2, 8, 2)]

    s2 = pl.Series("b", ranges, dtype=pl.List(pl.Int8))
    assert s2.to_list() == [[-2, -1, 0], [0, 1, 2], [2, 4, 6]]
    assert s2.dtype == pl.List(pl.Int8)
    assert s2.name == "b"

    s3 = pl.Series("c", (ranges for _ in range(3)))
    assert s3.to_list() == [
        [[-2, -1, 0], [0, 1, 2], [2, 4, 6]],
        [[-2, -1, 0], [0, 1, 2], [2, 4, 6]],
        [[-2, -1, 0], [0, 1, 2], [2, 4, 6]],
    ]
    assert s3.dtype == pl.List(pl.List(pl.Int64))

    df = pl.DataFrame([s1])
    assert_frame_equal(df[2:5], df[range(2, 5)])


def test_strict_cast() -> None:
    with pytest.raises(InvalidOperationError):
        pl.Series("a", [2**16]).cast(dtype=pl.Int16, strict=True)
    with pytest.raises(InvalidOperationError):
        pl.DataFrame({"a": [2**16]}).select([pl.col("a").cast(pl.Int16, strict=True)])


def test_floor_divide() -> None:
    s = pl.Series("a", [1, 2, 3])
    assert_series_equal(s // 2, pl.Series("a", [0, 1, 1]))
    assert_series_equal(
        pl.DataFrame([s]).select(pl.col("a") // 2)["a"], pl.Series("a", [0, 1, 1])
    )


def test_true_divide() -> None:
    s = pl.Series("a", [1, 2])
    assert_series_equal(s / 2, pl.Series("a", [0.5, 1.0]))
    assert_series_equal(
        pl.DataFrame([s]).select(pl.col("a") / 2)["a"], pl.Series("a", [0.5, 1.0])
    )

    # rtruediv
    assert_series_equal(
        pl.DataFrame([s]).select(2 / pl.col("a"))["literal"],
        pl.Series("literal", [2.0, 1.0]),
    )

    # https://github.com/pola-rs/polars/issues/1369
    vals = [3000000000, 2, 3]
    foo = pl.Series(vals)
    assert_series_equal(foo / 1, pl.Series(vals, dtype=Float64))
    assert_series_equal(
        pl.DataFrame({"a": vals}).select([pl.col("a") / 1])["a"],
        pl.Series("a", vals, dtype=Float64),
    )


def test_bitwise() -> None:
    a = pl.Series("a", [1, 2, 3])
    b = pl.Series("b", [3, 4, 5])
    assert_series_equal(a & b, pl.Series("a", [1, 0, 1]))
    assert_series_equal(a | b, pl.Series("a", [3, 6, 7]))
    assert_series_equal(a ^ b, pl.Series("a", [2, 6, 6]))

    df = pl.DataFrame([a, b])
    out = df.select(
        (pl.col("a") & pl.col("b")).alias("and"),
        (pl.col("a") | pl.col("b")).alias("or"),
        (pl.col("a") ^ pl.col("b")).alias("xor"),
    )
    assert_series_equal(out["and"], pl.Series("and", [1, 0, 1]))
    assert_series_equal(out["or"], pl.Series("or", [3, 6, 7]))
    assert_series_equal(out["xor"], pl.Series("xor", [2, 6, 6]))

    # ensure mistaken use of logical 'and'/'or' raises an exception
    with pytest.raises(TypeError, match="ambiguous"):
        a and b  # type: ignore[redundant-expr]

    with pytest.raises(TypeError, match="ambiguous"):
        a or b  # type: ignore[redundant-expr]


def test_from_generator_or_iterable() -> None:
    # generator function
    def gen(n: int) -> Iterator[int]:
        yield from range(n)

    # iterable object
    class Data:
        def __init__(self, n: int) -> None:
            self._n = n

        def __iter__(self) -> Iterator[int]:
            yield from gen(self._n)

    expected = pl.Series("s", range(10))
    assert expected.dtype == pl.Int64

    for generated_series in (
        pl.Series("s", values=gen(10)),
        pl.Series("s", values=Data(10)),
        pl.Series("s", values=(x for x in gen(10))),
    ):
        assert_series_equal(expected, generated_series)

    # test 'iterable_to_pyseries' directly to validate 'chunk_size' behaviour
    ps1 = iterable_to_pyseries("s", gen(10), dtype=pl.UInt8)
    ps2 = iterable_to_pyseries("s", gen(10), dtype=pl.UInt8, chunk_size=3)
    ps3 = iterable_to_pyseries("s", Data(10), dtype=pl.UInt8, chunk_size=6)

    expected = pl.Series("s", range(10), dtype=pl.UInt8)
    assert expected.dtype == pl.UInt8

    for ps in (ps1, ps2, ps3):
        generated_series = pl.Series("s")
        generated_series._s = ps
        assert_series_equal(expected, generated_series)

    # empty generator
    assert_series_equal(pl.Series("s", []), pl.Series("s", values=gen(0)))


def test_from_sequences(monkeypatch: Any) -> None:
    # test int, str, bool, flt
    values = [
        [[1], [None, 3]],
        [["foo"], [None, "bar"]],
        [[True], [None, False]],
        [[1.0], [None, 3.0]],
    ]

    for vals in values:
        monkeypatch.setattr(pl.series.series, "_PYARROW_AVAILABLE", False)
        a = pl.Series("a", vals)
        monkeypatch.setattr(pl.series.series, "_PYARROW_AVAILABLE", True)
        b = pl.Series("a", vals)
        assert_series_equal(a, b)
        assert a.to_list() == vals


def test_comparisons_int_series_to_float() -> None:
    srs_int = pl.Series([1, 2, 3, 4])

    assert_series_equal(srs_int - 1.0, pl.Series([0.0, 1.0, 2.0, 3.0]))
    assert_series_equal(srs_int + 1.0, pl.Series([2.0, 3.0, 4.0, 5.0]))
    assert_series_equal(srs_int * 2.0, pl.Series([2.0, 4.0, 6.0, 8.0]))
    assert_series_equal(srs_int / 2.0, pl.Series([0.5, 1.0, 1.5, 2.0]))
    assert_series_equal(srs_int % 2.0, pl.Series([1.0, 0.0, 1.0, 0.0]))
    assert_series_equal(4.0 % srs_int, pl.Series([0.0, 0.0, 1.0, 0.0]))

    assert_series_equal(srs_int // 2.0, pl.Series([0.0, 1.0, 1.0, 2.0]))
    assert_series_equal(srs_int < 3.0, pl.Series([True, True, False, False]))
    assert_series_equal(srs_int <= 3.0, pl.Series([True, True, True, False]))
    assert_series_equal(srs_int > 3.0, pl.Series([False, False, False, True]))
    assert_series_equal(srs_int >= 3.0, pl.Series([False, False, True, True]))
    assert_series_equal(srs_int == 3.0, pl.Series([False, False, True, False]))
    assert_series_equal(srs_int - True, pl.Series([0, 1, 2, 3]))


def test_comparisons_int_series_to_float_scalar() -> None:
    srs_int = pl.Series([1, 2, 3, 4])

    assert_series_equal(srs_int < 1.5, pl.Series([True, False, False, False]))
    assert_series_equal(srs_int > 1.5, pl.Series([False, True, True, True]))


def test_comparisons_datetime_series_to_date_scalar() -> None:
    srs_date = pl.Series([date(2023, 1, 1), date(2023, 1, 2), date(2023, 1, 3)])
    dt = datetime(2023, 1, 1, 12, 0, 0)

    assert_series_equal(srs_date < dt, pl.Series([True, False, False]))
    assert_series_equal(srs_date > dt, pl.Series([False, True, True]))


def test_comparisons_float_series_to_int() -> None:
    srs_float = pl.Series([1.0, 2.0, 3.0, 4.0])

    assert_series_equal(srs_float - 1, pl.Series([0.0, 1.0, 2.0, 3.0]))
    assert_series_equal(srs_float + 1, pl.Series([2.0, 3.0, 4.0, 5.0]))
    assert_series_equal(srs_float * 2, pl.Series([2.0, 4.0, 6.0, 8.0]))
    assert_series_equal(srs_float / 2, pl.Series([0.5, 1.0, 1.5, 2.0]))
    assert_series_equal(srs_float % 2, pl.Series([1.0, 0.0, 1.0, 0.0]))
    assert_series_equal(4 % srs_float, pl.Series([0.0, 0.0, 1.0, 0.0]))

    assert_series_equal(srs_float // 2, pl.Series([0.0, 1.0, 1.0, 2.0]))
    assert_series_equal(srs_float < 3, pl.Series([True, True, False, False]))
    assert_series_equal(srs_float <= 3, pl.Series([True, True, True, False]))
    assert_series_equal(srs_float > 3, pl.Series([False, False, False, True]))
    assert_series_equal(srs_float >= 3, pl.Series([False, False, True, True]))
    assert_series_equal(srs_float == 3, pl.Series([False, False, True, False]))
    assert_series_equal(srs_float - True, pl.Series([0.0, 1.0, 2.0, 3.0]))


def test_comparisons_bool_series_to_int() -> None:
    srs_bool = pl.Series([True, False])

    # (native bool comparison should work...)
    for t, f in ((True, False), (False, True)):
        assert list(srs_bool == t) == list(srs_bool != f) == [t, f]

    # TODO: do we want this to work?
    assert_series_equal(srs_bool / 1, pl.Series([True, False], dtype=Float64))
    match = (
        r"cannot do arithmetic with Series of dtype: Boolean"
        r" and argument of type: 'bool'"
    )
    with pytest.raises(TypeError, match=match):
        srs_bool - 1
    with pytest.raises(TypeError, match=match):
        srs_bool + 1
    match = (
        r"cannot do arithmetic with Series of dtype: Boolean"
        r" and argument of type: 'bool'"
    )
    with pytest.raises(TypeError, match=match):
        srs_bool % 2
    with pytest.raises(TypeError, match=match):
        srs_bool * 1

    from operator import ge, gt, le, lt

    for op in (ge, gt, le, lt):
        for scalar in (0, 1.0, True, False):
            op_str = op.__name__.replace("e", "t_eq")
            with pytest.raises(
                NotImplementedError,
                match=rf"Series of type Boolean does not have {op_str} operator",
            ):
                op(srs_bool, scalar)


@pytest.mark.parametrize(
    ("values", "compare_with", "compares_equal"),
    [
        (
            [date(1999, 12, 31), date(2021, 1, 31)],
            date(2021, 1, 31),
            [False, True],
        ),
        (
            [datetime(2021, 1, 1, 12, 0, 0), datetime(2021, 1, 2, 12, 0, 0)],
            datetime(2021, 1, 1, 12, 0, 0),
            [True, False],
        ),
        (
            [timedelta(days=1), timedelta(days=2)],
            timedelta(days=1),
            [True, False],
        ),
    ],
)
def test_temporal_comparison(
    values: list[Any], compare_with: Any, compares_equal: list[bool]
) -> None:
    assert_series_equal(
        pl.Series(values) == compare_with,
        pl.Series(compares_equal, dtype=pl.Boolean),
    )


def test_to_dummies() -> None:
    s = pl.Series("a", [1, 2, 3])
    result = s.to_dummies()
    expected = pl.DataFrame(
        {"a_1": [1, 0, 0], "a_2": [0, 1, 0], "a_3": [0, 0, 1]},
        schema={"a_1": pl.UInt8, "a_2": pl.UInt8, "a_3": pl.UInt8},
    )
    assert_frame_equal(result, expected)


def test_to_dummies_drop_first() -> None:
    s = pl.Series("a", [1, 2, 3])
    result = s.to_dummies(drop_first=True)
    expected = pl.DataFrame(
        {"a_2": [0, 1, 0], "a_3": [0, 0, 1]},
        schema={"a_2": pl.UInt8, "a_3": pl.UInt8},
    )
    assert_frame_equal(result, expected)


def test_to_dummies_drop_nulls() -> None:
    s = pl.Series("a", [1, 2, None])
    result = s.to_dummies(drop_nulls=True)
    expected = pl.DataFrame(
        {"a_1": [1, 0, 0], "a_2": [0, 1, 0]},
        schema={"a_1": pl.UInt8, "a_2": pl.UInt8},
    )
    assert_frame_equal(result, expected)


def test_to_dummies_null_clash_19096() -> None:
    with pytest.raises(
        DuplicateError, match="column with name '_null' has more than one occurrence"
    ):
        pl.Series([None, "null"]).to_dummies()


def test_chunk_lengths() -> None:
    s = pl.Series("a", [1, 2, 2, 3])
    # this is a Series with one chunk, of length 4
    assert s.n_chunks() == 1
    assert s.chunk_lengths() == [4]


def test_limit() -> None:
    s = pl.Series("a", [1, 2, 3])
    assert_series_equal(s.limit(2), pl.Series("a", [1, 2]))


def test_filter() -> None:
    s = pl.Series("a", [1, 2, 3])
    mask = pl.Series("", [True, False, True])

    assert_series_equal(s.filter(mask), pl.Series("a", [1, 3]))
    assert_series_equal(s.filter([True, False, True]), pl.Series("a", [1, 3]))
    assert_series_equal(s.filter(np.array([True, False, True])), pl.Series("a", [1, 3]))

    with pytest.raises(RuntimeError, match="Expected a boolean mask"):
        s.filter(np.array([1, 0, 1]))


def test_gather_every() -> None:
    s = pl.Series("a", [1, 2, 3, 4])
    assert_series_equal(s.gather_every(2), pl.Series("a", [1, 3]))
    assert_series_equal(s.gather_every(2, offset=1), pl.Series("a", [2, 4]))


def test_arg_sort() -> None:
    s = pl.Series("a", [5, 3, 4, 1, 2])
    expected = pl.Series("a", [3, 4, 1, 2, 0], dtype=UInt32)

    assert_series_equal(s.arg_sort(), expected)

    expected_descending = pl.Series("a", [0, 2, 1, 4, 3], dtype=UInt32)
    assert_series_equal(s.arg_sort(descending=True), expected_descending)


@pytest.mark.parametrize(
    ("series", "argmin", "argmax"),
    [
        # Numeric
        (pl.Series([5, 3, 4, 1, 2]), 3, 0),
        (pl.Series([None, 5, 1]), 2, 1),
        # Boolean
        (pl.Series([True, False]), 1, 0),
        (pl.Series([True, True]), 0, 0),
        (pl.Series([False, False]), 0, 0),
        (pl.Series([None, True, False, True]), 2, 1),
        (pl.Series([None, True, True]), 1, 1),
        (pl.Series([None, False, False]), 1, 1),
        # String
        (pl.Series(["a", "c", "b"]), 0, 1),
        (pl.Series([None, "a", None, "b"]), 1, 3),
        # Categorical
        (pl.Series(["c", "b", "a"], dtype=pl.Categorical), 0, 2),
        (pl.Series([None, "c", "b", None, "a"], dtype=pl.Categorical), 1, 4),
        (pl.Series(["c", "b", "a"], dtype=pl.Categorical(ordering="lexical")), 2, 0),
        (pl.Series("s", [None, "c", "b", None, "a"], pl.Categorical("lexical")), 4, 1),
    ],
)
def test_arg_min_arg_max(series: pl.Series, argmin: int, argmax: int) -> None:
    assert series.arg_min() == argmin, (
        f"values: {series.to_list()}, expected {argmin} got {series.arg_min()}"
    )
    assert series.arg_max() == argmax, (
        f"values: {series.to_list()}, expected {argmax} got {series.arg_max()}"
    )


@pytest.mark.parametrize(
    ("series"),
    [
        # All nulls
        pl.Series([None, None], dtype=pl.Int32),
        pl.Series([None, None], dtype=pl.Boolean),
        pl.Series([None, None], dtype=pl.String),
        pl.Series([None, None], dtype=pl.Categorical),
        pl.Series([None, None], dtype=pl.Categorical(ordering="lexical")),
        # Empty Series
        pl.Series([], dtype=pl.Int32),
        pl.Series([], dtype=pl.Boolean),
        pl.Series([], dtype=pl.String),
        pl.Series([], dtype=pl.Categorical),
    ],
)
def test_arg_min_arg_max_all_nulls_or_empty(series: pl.Series) -> None:
    assert series.arg_min() is None
    assert series.arg_max() is None


def test_arg_min_and_arg_max_sorted() -> None:
    # test ascending and descending numerical series
    s = pl.Series([None, 1, 2, 3, 4, 5])
    s.sort(in_place=True)  # set ascending sorted flag
    assert s.flags == {"SORTED_ASC": True, "SORTED_DESC": False}
    assert s.arg_min() == 1
    assert s.arg_max() == 5
    s = pl.Series([None, 5, 4, 3, 2, 1])
    s.sort(descending=True, in_place=True)  # set descing sorted flag
    assert s.flags == {"SORTED_ASC": False, "SORTED_DESC": True}
    assert s.arg_min() == 5
    assert s.arg_max() == 1

    # test ascending and descending str series
    s = pl.Series([None, "a", "b", "c", "d", "e"])
    s.sort(in_place=True)  # set ascending sorted flag
    assert s.flags == {"SORTED_ASC": True, "SORTED_DESC": False}
    assert s.arg_min() == 1
    assert s.arg_max() == 5
    s = pl.Series([None, "e", "d", "c", "b", "a"])
    s.sort(descending=True, in_place=True)  # set descing sorted flag
    assert s.flags == {"SORTED_ASC": False, "SORTED_DESC": True}
    assert s.arg_min() == 5
    assert s.arg_max() == 1


def test_is_null_is_not_null() -> None:
    s = pl.Series("a", [1.0, 2.0, 3.0, None])
    assert_series_equal(s.is_null(), pl.Series("a", [False, False, False, True]))
    assert_series_equal(s.is_not_null(), pl.Series("a", [True, True, True, False]))


def test_is_finite_is_infinite() -> None:
    s = pl.Series("a", [1.0, 2.0, np.inf])
    assert_series_equal(s.is_finite(), pl.Series("a", [True, True, False]))
    assert_series_equal(s.is_infinite(), pl.Series("a", [False, False, True]))


@pytest.mark.parametrize("float_type", [pl.Float32, pl.Float64])
def test_is_nan_is_not_nan(float_type: PolarsDataType) -> None:
    s = pl.Series([1.0, np.nan, None], dtype=float_type)

    assert_series_equal(s.is_nan(), pl.Series([False, True, None]))
    assert_series_equal(s.is_not_nan(), pl.Series([True, False, None]))
    assert_series_equal(s.fill_nan(2.0), pl.Series([1.0, 2.0, None], dtype=float_type))
    assert_series_equal(s.drop_nans(), pl.Series([1.0, None], dtype=float_type))


def test_float_methods_on_ints() -> None:
    # these float-specific methods work on non-float numeric types
    s = pl.Series([1, None], dtype=pl.Int32)
    assert_series_equal(s.is_finite(), pl.Series([True, None]))
    assert_series_equal(s.is_infinite(), pl.Series([False, None]))
    assert_series_equal(s.is_nan(), pl.Series([False, None]))
    assert_series_equal(s.is_not_nan(), pl.Series([True, None]))


def test_dot() -> None:
    s1 = pl.Series("a", [1, 2, 3])
    s2 = pl.Series("b", [4.0, 5.0, 6.0])

    assert np.array([1, 2, 3]) @ np.array([4, 5, 6]) == 32

    for dot_result in (
        s1.dot(s2),
        s1 @ s2,
        [1, 2, 3] @ s2,
        s1 @ np.array([4, 5, 6]),
    ):
        assert dot_result == 32

    with pytest.raises(ShapeError, match="length mismatch"):
        s1 @ [4, 5, 6, 7, 8]


def test_peak_max_peak_min() -> None:
    s = pl.Series("a", [4, 1, 3, 2, 5])
    result = s.peak_min()
    expected = pl.Series("a", [False, True, False, True, False])
    assert_series_equal(result, expected)

    result = s.peak_max()
    expected = pl.Series("a", [True, False, True, False, True])
    assert_series_equal(result, expected)


def test_shrink_to_fit() -> None:
    s = pl.Series("a", [4, 1, 3, 2, 5])
    sf = s.shrink_to_fit(in_place=True)
    assert sf is s

    s = pl.Series("a", [4, 1, 3, 2, 5])
    sf = s.shrink_to_fit(in_place=False)
    assert s is not sf


@pytest.mark.parametrize("unit", ["ns", "us", "ms"])
def test_cast_datetime_to_time(unit: TimeUnit) -> None:
    a = pl.Series(
        "a",
        [
            datetime(2022, 9, 7, 0, 0),
            datetime(2022, 9, 6, 12, 0),
            datetime(2022, 9, 7, 23, 59, 59),
            datetime(2022, 9, 7, 23, 59, 59, 201),
        ],
        dtype=Datetime(unit),
    )
    if unit == "ms":
        # NOTE: microseconds are lost for `unit=ms`
        expected_values = [time(0, 0), time(12, 0), time(23, 59, 59), time(23, 59, 59)]
    else:
        expected_values = [
            time(0, 0),
            time(12, 0),
            time(23, 59, 59),
            time(23, 59, 59, 201),
        ]
    expected = pl.Series("a", expected_values)
    assert_series_equal(a.cast(Time), expected)


def test_init_categorical() -> None:
    with pl.StringCache():
        for values in [[None], ["foo", "bar"], [None, "foo", "bar"]]:
            expected = pl.Series("a", values, dtype=pl.String).cast(pl.Categorical)
            a = pl.Series("a", values, dtype=pl.Categorical)
            assert_series_equal(a, expected)


def test_iter_nested_list() -> None:
    elems = list(pl.Series("s", [[1, 2], [3, 4]]))
    assert_series_equal(elems[0], pl.Series([1, 2]))
    assert_series_equal(elems[1], pl.Series([3, 4]))

    rev_elems = list(reversed(pl.Series("s", [[1, 2], [3, 4]])))
    assert_series_equal(rev_elems[0], pl.Series([3, 4]))
    assert_series_equal(rev_elems[1], pl.Series([1, 2]))


def test_iter_nested_struct() -> None:
    # note: this feels inconsistent with the above test for nested list, but
    # let's ensure the behaviour is codified before potentially modifying...
    elems = list(pl.Series("s", [{"a": 1, "b": 2}, {"a": 3, "b": 4}]))
    assert elems[0] == {"a": 1, "b": 2}
    assert elems[1] == {"a": 3, "b": 4}

    rev_elems = list(reversed(pl.Series("s", [{"a": 1, "b": 2}, {"a": 3, "b": 4}])))
    assert rev_elems[0] == {"a": 3, "b": 4}
    assert rev_elems[1] == {"a": 1, "b": 2}


@pytest.mark.parametrize(
    "dtype",
    [
        pl.UInt8,
        pl.Float32,
        pl.Int32,
        pl.Boolean,
        pl.List(pl.String),
        pl.Struct([pl.Field("a", pl.Int64), pl.Field("b", pl.Boolean)]),
    ],
)
def test_nested_list_types_preserved(dtype: pl.DataType) -> None:
    srs = pl.Series([pl.Series([], dtype=dtype) for _ in range(5)])
    for srs_nested in srs:
        assert srs_nested.dtype == dtype


@pytest.mark.parametrize(
    "dtype",
    [
        pl.Float64,
        pl.Int32,
        pl.Decimal(21, 3),
    ],
)
def test_log_exp(dtype: pl.DataType) -> None:
    a = pl.Series("a", [1, 100, 1000], dtype=dtype)
    b = pl.Series("a", [0, 2, 3], dtype=dtype)
    assert_series_equal(a.log10(), b.cast(pl.Float64))

    expected = pl.Series("a", np.log(a.cast(pl.Float64).to_numpy()))
    assert_series_equal(a.log(), expected)

    expected = pl.Series("a", np.exp(b.cast(pl.Float64).to_numpy()))
    assert_series_equal(b.exp(), expected)

    expected = pl.Series("a", np.log1p(a.cast(pl.Float64).to_numpy()))
    assert_series_equal(a.log1p(), expected)


def test_to_physical() -> None:
    # casting an int result in an int
    s = pl.Series("a", [1, 2, 3])
    assert_series_equal(s.to_physical(), s)

    # casting a date results in an Int32
    s = pl.Series("a", [date(2020, 1, 1)] * 3)
    expected = pl.Series("a", [18262] * 3, dtype=Int32)
    assert_series_equal(s.to_physical(), expected)

    # casting a categorical results in a UInt32
    s = pl.Series(["cat1"]).cast(pl.Categorical)
    expected = pl.Series([0], dtype=UInt32)
    assert_series_equal(s.to_physical(), expected)

    # casting a List(Categorical) results in a List(UInt32)
    s = pl.Series([["cat1"]]).cast(pl.List(pl.Categorical))
    expected = pl.Series([[0]], dtype=pl.List(UInt32))
    assert_series_equal(s.to_physical(), expected)


def test_to_physical_rechunked_21285() -> None:
    # A series with multiple chunks, dtype is array or list of structs with a
    # null field (causes rechunking) and a field with a different physical and
    # logical repr (causes the full body of `to_physical_repr` to run).
    arr_dtype = pl.Array(pl.Struct({"f0": pl.Time, "f1": pl.Null}), shape=(1,))
    s = pl.Series("a", [None], arr_dtype)  # content doesn't matter
    s = s.append(s)
    expected_arr_dtype = pl.Array(pl.Struct({"f0": Int64, "f1": pl.Null}), shape=(1,))
    expected = pl.Series("a", [None, None], expected_arr_dtype)
    assert_series_equal(s.to_physical(), expected)

    list_dtype = pl.List(pl.Struct({"f0": pl.Time, "f1": pl.Null}))
    s = pl.Series("a", [None], list_dtype)  # content doesn't matter
    s = s.append(s)
    expected_list_dtype = pl.List(pl.Struct({"f0": Int64, "f1": pl.Null}))
    expected = pl.Series("a", [None, None], expected_list_dtype)
    assert_series_equal(s.to_physical(), expected)


def test_is_between_datetime() -> None:
    s = pl.Series("a", [datetime(2020, 1, 1, 10, 0, 0), datetime(2020, 1, 1, 20, 0, 0)])
    start = datetime(2020, 1, 1, 12, 0, 0)
    end = datetime(2020, 1, 1, 23, 0, 0)
    expected = pl.Series("a", [False, True])

    # only on the expression api
    result = s.to_frame().with_columns(pl.col("*").is_between(start, end)).to_series()
    assert_series_equal(result, expected)


@pytest.mark.parametrize(
    "f",
    [
        "sin",
        "cos",
        "tan",
        "arcsin",
        "arccos",
        "arctan",
        "sinh",
        "cosh",
        "tanh",
        "arcsinh",
        "arccosh",
        "arctanh",
    ],
)
@pytest.mark.filterwarnings("ignore:invalid value encountered:RuntimeWarning")
def test_trigonometric(f: str) -> None:
    s = pl.Series("a", [0.0, math.pi, None, math.nan])
    expected = (
        pl.Series("a", getattr(np, f)(s.to_numpy()))
        .to_frame()
        .with_columns(pl.when(s.is_null()).then(None).otherwise(pl.col("a")).alias("a"))
        .to_series()
    )
    result = getattr(s, f)()
    assert_series_equal(result, expected)


@pytest.mark.filterwarnings("ignore:invalid value encountered:RuntimeWarning")
def test_trigonometric_cot() -> None:
    # cotangent is not available in numpy...
    s = pl.Series("a", [0.0, math.pi, None, math.nan])
    expected = pl.Series("a", [math.inf, -8.1656e15, None, math.nan])
    assert_series_equal(s.cot(), expected)


def test_trigonometric_invalid_input() -> None:
    # String
    s = pl.Series("a", ["1", "2", "3"])
    with pytest.raises(InvalidOperationError):
        s.sin()

    # Date
    s = pl.Series("a", [date(1990, 2, 28), date(2022, 7, 26)])
    with pytest.raises(InvalidOperationError):
        s.cosh()


@pytest.mark.parametrize("dtype", INTEGER_DTYPES)
def test_product_ints(dtype: PolarsDataType) -> None:
    a = pl.Series("a", [1, 2, 3], dtype=dtype)
    out = a.product()
    assert out == 6
    a = pl.Series("a", [1, 2, None], dtype=dtype)
    out = a.product()
    assert out == 2
    a = pl.Series("a", [None, 2, 3], dtype=dtype)
    out = a.product()
    assert out == 6


@pytest.mark.parametrize("dtype", FLOAT_DTYPES)
def test_product_floats(dtype: PolarsDataType) -> None:
    a = pl.Series("a", [], dtype=dtype)
    out = a.product()
    assert out == 1
    a = pl.Series("a", [None, None], dtype=dtype)
    out = a.product()
    assert out == 1
    a = pl.Series("a", [3.0, None, float("nan")], dtype=dtype)
    out = a.product()
    assert math.isnan(out)


def test_ceil() -> None:
    s = pl.Series([1.8, 1.2, 3.0])
    expected = pl.Series([2.0, 2.0, 3.0])
    assert_series_equal(s.ceil(), expected)


def test_duration_arithmetic() -> None:
    # apply some basic duration math to series
    s = pl.Series([datetime(2022, 1, 1, 10, 20, 30), datetime(2022, 1, 2, 20, 40, 50)])
    d1 = pl.duration(days=5, microseconds=123456)
    d2 = timedelta(days=5, microseconds=123456)

    expected_values = [
        datetime(2022, 1, 6, 10, 20, 30, 123456),
        datetime(2022, 1, 7, 20, 40, 50, 123456),
    ]
    for d in (d1, d2):
        df1 = pl.select((s + d).alias("d_offset"))
        df2 = pl.select((d + s).alias("d_offset"))
        assert df1["d_offset"].to_list() == expected_values
        assert_series_equal(df1["d_offset"], df2["d_offset"])


def test_mean_overflow() -> None:
    arr = np.array([255] * (1 << 17), dtype="int16")
    assert arr.mean() == 255.0


def test_sign() -> None:
    # Integers
    a = pl.Series("a", [-9, -0, 0, 4, None])
    expected = pl.Series("a", [-1, 0, 0, 1, None])
    assert_series_equal(a.sign(), expected)

    # Floats
    a = pl.Series("a", [-9.0, -0.0, 0.0, 4.0, float("nan"), None])
    expected = pl.Series("a", [-1.0, 0.0, 0.0, 1.0, float("nan"), None])
    assert_series_equal(a.sign(), expected)

    # Invalid input
    a = pl.Series("a", [date(1950, 2, 1), date(1970, 1, 1), date(2022, 12, 12), None])
    with pytest.raises(InvalidOperationError):
        a.sign()


def test_exp() -> None:
    s = pl.Series("a", [0.1, 0.01, None])
    expected = pl.Series("a", [1.1051709180756477, 1.010050167084168, None])
    assert_series_equal(s.exp(), expected)
    # test if we can run on empty series as well.
    assert s[:0].exp().to_list() == []


def test_cumulative_eval() -> None:
    s = pl.Series("values", [1, 2, 3, 4, 5])

    # evaluate expressions individually
    expr1 = pl.element().first()
    expr2 = pl.element().last() ** 2

    expected1 = pl.Series("values", [1, 1, 1, 1, 1])
    expected2 = pl.Series("values", [1, 4, 9, 16, 25])
    assert_series_equal(s.cumulative_eval(expr1), expected1)
    assert_series_equal(s.cumulative_eval(expr2), expected2)

    # evaluate combined expressions and validate
    expr3 = expr1 - expr2
    expected3 = pl.Series("values", [0, -3, -8, -15, -24])
    assert_series_equal(s.cumulative_eval(expr3), expected3)


def test_clip() -> None:
    s = pl.Series("foo", [-50, 5, None, 50])
    assert s.clip(1, 10).to_list() == [1, 5, None, 10]


def test_repr() -> None:
    s = pl.Series("ints", [1001, 2002, 3003])
    s_repr = repr(s)

    assert "shape: (3,)" in s_repr
    assert "Series: 'ints' [i64]" in s_repr
    for n in s.to_list():
        assert str(n) in s_repr

    class XSeries(pl.Series):
        """Custom Series class."""

    # check custom class name reflected in repr output
    x = XSeries("ints", [1001, 2002, 3003])
    x_repr = repr(x)

    assert "shape: (3,)" in x_repr
    assert "XSeries: 'ints' [i64]" in x_repr
    assert "1001" in x_repr
    for n in x.to_list():
        assert str(n) in x_repr


def test_repr_html(df: pl.DataFrame) -> None:
    # check it does not panic/error, and appears to contain a table
    html = pl.Series("misc", [123, 456, 789])._repr_html_()
    assert "<table" in html


@pytest.mark.parametrize(
    ("value", "time_unit", "exp", "exp_type"),
    [
        (13285, "d", date(2006, 5, 17), pl.Date),
        (1147880044, "s", datetime(2006, 5, 17, 15, 34, 4), pl.Datetime),
        (1147880044 * 1_000, "ms", datetime(2006, 5, 17, 15, 34, 4), pl.Datetime("ms")),
        (
            1147880044 * 1_000_000,
            "us",
            datetime(2006, 5, 17, 15, 34, 4),
            pl.Datetime("us"),
        ),
        (
            1147880044 * 1_000_000_000,
            "ns",
            datetime(2006, 5, 17, 15, 34, 4),
            pl.Datetime("ns"),
        ),
    ],
)
def test_from_epoch_expr(
    value: int,
    time_unit: EpochTimeUnit,
    exp: date | datetime,
    exp_type: PolarsDataType,
) -> None:
    s = pl.Series("timestamp", [value, None])
    result = pl.from_epoch(s, time_unit=time_unit)

    expected = pl.Series("timestamp", [exp, None]).cast(exp_type)
    assert_series_equal(result, expected)


def test_get_chunks() -> None:
    a = pl.Series("a", [1, 2])
    b = pl.Series("a", [3, 4])
    chunks = pl.concat([a, b], rechunk=False).get_chunks()
    assert_series_equal(chunks[0], a)
    assert_series_equal(chunks[1], b)


def test_null_comparisons() -> None:
    s = pl.Series("s", [None, "str", "a"])
    assert (s.shift() == s).null_count() == 2
    assert (s.shift() != s).null_count() == 2


def test_min_max_agg_on_str() -> None:
    strings = ["b", "a", "x"]
    s = pl.Series(strings)
    assert (s.min(), s.max()) == ("a", "x")


def test_min_max_full_nan_15058() -> None:
    s = pl.Series([float("nan")] * 2)
    assert all(x != x for x in [s.min(), s.max()])


def test_is_between() -> None:
    s = pl.Series("num", [1, 2, None, 4, 5])
    assert s.is_between(2, 4).to_list() == [False, True, None, True, False]

    s = pl.Series("num", [1, 2, None, 4, 5])
    assert s.is_between(2, 4, closed="left").to_list() == [
        False,
        True,
        None,
        False,
        False,
    ]

    s = pl.Series("num", [1, 2, None, 4, 5])
    assert s.is_between(2, 4, closed="right").to_list() == [
        False,
        False,
        None,
        True,
        False,
    ]

    s = pl.Series("num", [1, 2, None, 4, 5])
    assert s.is_between(pl.lit(2) / 2, pl.lit(4) * 2, closed="both").to_list() == [
        True,
        True,
        None,
        True,
        True,
    ]

    s = pl.Series("s", ["a", "b", "c", "d", "e"])
    assert s.is_between("b", "d").to_list() == [
        False,
        True,
        True,
        True,
        False,
    ]


@pytest.mark.parametrize(
    ("dtype", "lower", "upper"),
    [
        (pl.Int8, -128, 127),
        (pl.UInt8, 0, 255),
        (pl.Int16, -32768, 32767),
        (pl.UInt16, 0, 65535),
        (pl.Int32, -2147483648, 2147483647),
        (pl.UInt32, 0, 4294967295),
        (pl.Int64, -9223372036854775808, 9223372036854775807),
        (pl.UInt64, 0, 18446744073709551615),
        (pl.Float32, float("-inf"), float("inf")),
        (pl.Float64, float("-inf"), float("inf")),
    ],
)
def test_upper_lower_bounds(
    dtype: PolarsDataType, upper: int | float, lower: int | float
) -> None:
    s = pl.Series("s", dtype=dtype)
    assert s.lower_bound().item() == lower
    assert s.upper_bound().item() == upper


def test_numpy_series_arithmetic() -> None:
    sx = pl.Series(values=[1, 2])
    y = np.array([3.0, 4.0])

    result_add1 = y + sx
    result_add2 = sx + y
    expected_add = pl.Series([4.0, 6.0], dtype=pl.Float64)
    assert_series_equal(result_add1, expected_add)  # type: ignore[arg-type]
    assert_series_equal(result_add2, expected_add)

    result_sub1 = cast("pl.Series", y - sx)  # py37 is different vs py311 on this one
    expected = pl.Series([2.0, 2.0], dtype=pl.Float64)
    assert_series_equal(result_sub1, expected)
    result_sub2 = sx - y
    expected = pl.Series([-2.0, -2.0], dtype=pl.Float64)
    assert_series_equal(result_sub2, expected)

    result_mul1 = y * sx
    result_mul2 = sx * y
    expected = pl.Series([3.0, 8.0], dtype=pl.Float64)
    assert_series_equal(result_mul1, expected)  # type: ignore[arg-type]
    assert_series_equal(result_mul2, expected)

    result_div1 = y / sx
    expected = pl.Series([3.0, 2.0], dtype=pl.Float64)
    assert_series_equal(result_div1, expected)  # type: ignore[arg-type]
    result_div2 = sx / y
    expected = pl.Series([1 / 3, 0.5], dtype=pl.Float64)
    assert_series_equal(result_div2, expected)

    result_pow1 = y**sx
    expected = pl.Series([3.0, 16.0], dtype=pl.Float64)
    assert_series_equal(result_pow1, expected)  # type: ignore[arg-type]
    result_pow2 = sx**y
    expected = pl.Series([1.0, 16.0], dtype=pl.Float64)
    assert_series_equal(result_pow2, expected)  # type: ignore[arg-type]


def test_from_epoch_seq_input() -> None:
    seq_input = [1147880044]
    expected = pl.Series([datetime(2006, 5, 17, 15, 34, 4)])
    result = pl.from_epoch(seq_input)
    assert_series_equal(result, expected)


def test_symmetry_for_max_in_names() -> None:
    # int
    a = pl.Series("a", [1])
    assert (a - a.max()).name == (a.max() - a).name == a.name
    # float
    a = pl.Series("a", [1.0])
    assert (a - a.max()).name == (a.max() - a).name == a.name
    # duration
    a = pl.Series("a", [1], dtype=pl.Duration("ns"))
    assert (a - a.max()).name == (a.max() - a).name == a.name
    # datetime
    a = pl.Series("a", [1], dtype=pl.Datetime("ns"))
    assert (a - a.max()).name == (a.max() - a).name == a.name

    # TODO: time arithmetic support?
    # a = pl.Series("a", [1], dtype=pl.Time)
    # assert (a - a.max()).name == (a.max() - a).name == a.name


def test_series_getitem_out_of_bounds_positive() -> None:
    s = pl.Series([1, 2])
    with pytest.raises(
        IndexError, match="index 10 is out of bounds for sequence of length 2"
    ):
        s[10]


def test_series_getitem_out_of_bounds_negative() -> None:
    s = pl.Series([1, 2])
    with pytest.raises(
        IndexError, match="index -10 is out of bounds for sequence of length 2"
    ):
        s[-10]


def test_series_cmp_fast_paths() -> None:
    assert (
        pl.Series([None], dtype=pl.Int32) != pl.Series([1, 2], dtype=pl.Int32)
    ).to_list() == [None, None]
    assert (
        pl.Series([None], dtype=pl.Int32) == pl.Series([1, 2], dtype=pl.Int32)
    ).to_list() == [None, None]

    assert (
        pl.Series([None], dtype=pl.String) != pl.Series(["a", "b"], dtype=pl.String)
    ).to_list() == [None, None]
    assert (
        pl.Series([None], dtype=pl.String) == pl.Series(["a", "b"], dtype=pl.String)
    ).to_list() == [None, None]

    assert (
        pl.Series([None], dtype=pl.Boolean)
        != pl.Series([True, False], dtype=pl.Boolean)
    ).to_list() == [None, None]
    assert (
        pl.Series([None], dtype=pl.Boolean)
        == pl.Series([False, False], dtype=pl.Boolean)
    ).to_list() == [None, None]


def test_comp_series_with_str_13123() -> None:
    s = pl.Series(["1", "2", None])
    assert_series_equal(s != "1", pl.Series([False, True, None]))
    assert_series_equal(s == "1", pl.Series([True, False, None]))
    assert_series_equal(s.eq_missing("1"), pl.Series([True, False, False]))
    assert_series_equal(s.ne_missing("1"), pl.Series([False, True, True]))


@pytest.mark.parametrize(
    ("data", "single", "multiple", "single_expected", "multiple_expected"),
    [
        ([1, 2, 3], 1, [2, 4], 0, [1, 3]),
        (["a", "b", "c"], "d", ["a", "d"], 3, [0, 3]),
        ([b"a", b"b", b"c"], b"d", [b"a", b"d"], 3, [0, 3]),
        (
            [date(2022, 1, 2), date(2023, 4, 1)],
            date(2022, 1, 1),
            [date(1999, 10, 1), date(2024, 1, 1)],
            0,
            [0, 2],
        ),
        ([1, 2, 3], 1, np.array([2, 4]), 0, [1, 3]),  # test np array.
    ],
)
def test_search_sorted(
    data: list[Any],
    single: Any,
    multiple: list[Any],
    single_expected: Any,
    multiple_expected: list[Any],
) -> None:
    s = pl.Series(data)
    single_s = s.search_sorted(single)
    assert single_s == single_expected

    multiple_s = s.search_sorted(multiple)
    assert_series_equal(multiple_s, pl.Series(multiple_expected, dtype=pl.UInt32))


def test_series_from_pandas_with_dtype() -> None:
    expected = pl.Series("foo", [1, 2, 3], dtype=pl.Int8)
    s = pl.Series("foo", pd.Series([1, 2, 3]), pl.Int8)
    assert_series_equal(s, expected)
    s = pl.Series("foo", pd.Series([1, 2, 3], dtype="Int16"), pl.Int8)
    assert_series_equal(s, expected)

    with pytest.raises(InvalidOperationError, match="conversion from"):
        pl.Series("foo", pd.Series([-1, 2, 3]), pl.UInt8)
    s = pl.Series("foo", pd.Series([-1, 2, 3]), pl.UInt8, strict=False)
    assert s.to_list() == [None, 2, 3]
    assert s.dtype == pl.UInt8

    with pytest.raises(InvalidOperationError, match="conversion from"):
        pl.Series("foo", pd.Series([-1, 2, 3], dtype="Int8"), pl.UInt8)
    s = pl.Series("foo", pd.Series([-1, 2, 3], dtype="Int8"), pl.UInt8, strict=False)
    assert s.to_list() == [None, 2, 3]
    assert s.dtype == pl.UInt8


def test_series_from_pyarrow_with_dtype() -> None:
    s = pl.Series("foo", pa.array([-1, 2, 3]), pl.Int8)
    assert_series_equal(s, pl.Series("foo", [-1, 2, 3], dtype=pl.Int8))

    with pytest.raises(InvalidOperationError, match="conversion from"):
        pl.Series("foo", pa.array([-1, 2, 3]), pl.UInt8)

    s = pl.Series("foo", pa.array([-1, 2, 3]), dtype=pl.UInt8, strict=False)
    assert s.to_list() == [None, 2, 3]
    assert s.dtype == pl.UInt8


def test_series_from_numpy_with_dtype() -> None:
    s = pl.Series("foo", np.array([-1, 2, 3]), pl.Int8)
    assert_series_equal(s, pl.Series("foo", [-1, 2, 3], dtype=pl.Int8))

    with pytest.raises(InvalidOperationError, match="conversion from"):
        pl.Series("foo", np.array([-1, 2, 3]), pl.UInt8)

    s = pl.Series("foo", np.array([-1, 2, 3]), dtype=pl.UInt8, strict=False)
    assert s.to_list() == [None, 2, 3]
    assert s.dtype == pl.UInt8


def test_raise_invalid_is_between() -> None:
    with pytest.raises(pl.exceptions.InvalidOperationError):
        pl.select(pl.lit(2).is_between(pl.lit("11"), pl.lit("33")))


def test_construction_large_nested_u64_17231() -> None:
    import polars as pl

    values = [{"f0": [9223372036854775808]}]
    dtype = pl.Struct({"f0": pl.List(pl.UInt64)})
    assert pl.Series(values, dtype=dtype).to_list() == values


def test_repeat_by() -> None:
    calculated = pl.select(a=pl.Series("a", [1, 2]).repeat_by(2))
    expected = pl.select(a=pl.Series("a", [[1, 1], [2, 2]]))
    assert calculated.equals(expected)


def test_comparisons_structs_raise() -> None:
    s = pl.Series([{"x": 1}, {"x": 2}, {"x": 3}])
    rhss = ["", " ", 5, {"x": 1}]
    for rhs in rhss:
        with pytest.raises(
            NotImplementedError,
            match=r"Series of type Struct\(\{'x': Int64\}\) does not have eq operator",
        ):
            s == rhs  # noqa: B015
<<<<<<< HEAD


=======
>>>>>>> ff462d9c
def test_is_close() -> None:
    a = pl.Series(
        "a",
        [
            1.0,
            1.0,
            float("-inf"),
            float("inf"),
            float("inf"),
            float("inf"),
            float("nan"),
        ],
    )
    b = pl.Series(
        "b", [1.3, 1.7, float("-inf"), float("inf"), float("-inf"), 1.0, float("nan")]
    )
    assert a.is_close(b, abs_tol=0.5).to_list() == [
        True,
        False,
        True,
        True,
        False,
        False,
        False,
    ]


def test_is_close_literal() -> None:
    a = pl.Series("a", [1.1, 1.2, 1.3, 1.4, float("inf"), float("nan")])
    assert a.is_close(1.2).to_list() == [False, True, False, False, False, False]


def test_is_close_nans_equal() -> None:
    a = pl.Series("a", [1.0, float("nan")])
    b = pl.Series("b", [2.0, float("nan")])
    assert a.is_close(b, nans_equal=True).to_list() == [False, True]


def test_is_close_invalid_abs_tol() -> None:
    with pytest.raises(pl.exceptions.ComputeError):
        pl.select(pl.lit(1.0).is_close(1, abs_tol=-1.0))


def test_is_close_invalid_rel_tol() -> None:
    with pytest.raises(pl.exceptions.ComputeError):
        pl.select(pl.lit(1.0).is_close(1, rel_tol=1.0))<|MERGE_RESOLUTION|>--- conflicted
+++ resolved
@@ -1324,7 +1324,10 @@
     for op in (ge, gt, le, lt):
         for scalar in (0, 1.0, True, False):
             op_str = op.__name__.replace("e", "t_eq")
+            op_str = op.__name__.replace("e", "t_eq")
             with pytest.raises(
+                NotImplementedError,
+                match=rf"Series of type Boolean does not have {op_str} operator",
                 NotImplementedError,
                 match=rf"Series of type Boolean does not have {op_str} operator",
             ):
@@ -2252,11 +2255,8 @@
             match=r"Series of type Struct\(\{'x': Int64\}\) does not have eq operator",
         ):
             s == rhs  # noqa: B015
-<<<<<<< HEAD
-
-
-=======
->>>>>>> ff462d9c
+
+
 def test_is_close() -> None:
     a = pl.Series(
         "a",
