--- conflicted
+++ resolved
@@ -624,12 +624,12 @@
     assert result_lazy.name == expected_name
 
 
-<<<<<<< HEAD
 def test_time_range_lazy_schema() -> None:
     ldf = pl.DataFrame({"start": [time(23, 10)], "stop": [time(23, 11)]}).lazy()
     ldf = ldf.with_columns(pl.time_range(pl.col("start"), pl.col("stop")).alias("time"))
     assert ldf.schema == {"start": pl.Time, "stop": pl.Time, "time": pl.List(pl.Time)}
-=======
+
+
 def test_deprecated_name_arg() -> None:
     name = "x"
     with pytest.deprecated_call():
@@ -648,5 +648,4 @@
 
     with pytest.deprecated_call():
         result_eager = pl.time_range(time(10), time(12), name=name, eager=True)
-        assert result_eager.name == name
->>>>>>> 1e1c96b7
+        assert result_eager.name == name