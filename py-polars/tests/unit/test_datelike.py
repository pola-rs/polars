from __future__ import annotations

import io
import sys
from datetime import date, datetime, time, timedelta, timezone
from typing import TYPE_CHECKING, cast, no_type_check

import numpy as np
import pandas as pd
import pyarrow as pa
import pytest

<<<<<<< HEAD
from polars.exceptions import ComputeError, PanicException

if sys.version_info >= (3, 9):
    import zoneinfo
else:
    from backports import zoneinfo

=======
>>>>>>> 3a6c9994
import polars as pl
from polars.datatypes import DATETIME_DTYPES, DTYPE_TEMPORAL_UNITS, PolarsTemporalType
from polars.exceptions import ComputeError
from polars.testing import (
    assert_frame_equal,
    assert_series_equal,
    assert_series_not_equal,
)

if TYPE_CHECKING:
    from polars.internals.type_aliases import TimeUnit

if sys.version_info >= (3, 9):
    import zoneinfo
else:
    from backports import zoneinfo


def test_fill_null() -> None:
    dtm = datetime.strptime("2021-01-01", "%Y-%m-%d")
    s = pl.Series("A", [dtm, None])

    for fill_val in (dtm, pl.lit(dtm)):
        out = s.fill_null(fill_val)

        assert out.null_count() == 0
        assert out.dt[0] == dtm
        assert out.dt[1] == dtm

    dt1 = date(2001, 1, 1)
    dt2 = date(2001, 1, 2)
    dt3 = date(2001, 1, 3)

    s = pl.Series("a", [dt1, dt2, dt3, None])
    dt_2 = date(2001, 1, 4)

    for fill_val in (dt_2, pl.lit(dt_2)):
        out = s.fill_null(fill_val)

        assert out.null_count() == 0
        assert out.dt[0] == dt1
        assert out.dt[1] == dt2
        assert out.dt[-1] == dt_2


def test_fill_null_temporal() -> None:
    # test filling nulls with temporal literals across cols that use various timeunits
    dtm = datetime.now()
    dtm_ms = dtm.replace(microsecond=(dtm.microsecond // 1000) * 1000)
    td = timedelta(days=7, seconds=45045)
    tm = dtm.time()
    dt = dtm.date()

    df = pl.DataFrame(
        [
            [dtm, dtm_ms, dtm, dtm, dt, tm, td, td, td, td],
            [None] * 10,
        ],
        schema=[
            ("a", pl.Datetime),
            ("b", pl.Datetime("ms")),
            ("c", pl.Datetime("us")),
            ("d", pl.Datetime("ns")),
            ("e", pl.Date),
            ("f", pl.Time),
            ("g", pl.Duration),
            ("h", pl.Duration("ms")),
            ("i", pl.Duration("us")),
            ("j", pl.Duration("ns")),
        ],
        orient="row",
    )

    # fill literals
    dtm_us_fill = dtm_ns_fill = datetime(2023, 12, 31, 23, 59, 59, 999999)
    dtm_ms_fill = datetime(2023, 12, 31, 23, 59, 59, 999000)
    td_us_fill = timedelta(days=7, seconds=45045, microseconds=123456)
    td_ms_fill = timedelta(days=7, seconds=45045, microseconds=123000)
    dt_fill = date(2023, 12, 31)
    tm_fill = time(23, 59, 59)

    # apply literals via fill_null
    ldf = df.lazy()
    for temporal_literal in (dtm_ns_fill, td_us_fill, dt_fill, tm_fill):
        ldf = ldf.fill_null(temporal_literal)

    # validate
    assert ldf.collect().rows() == [
        (dtm, dtm_ms, dtm, dtm, dt, tm, td, td, td, td),  # first row (no null values)
        (  # second row (was composed entirely of nulls, now filled-in with literals)
            dtm_us_fill,
            dtm_ms_fill,
            dtm_us_fill,
            dtm_ns_fill,
            dt_fill,
            tm_fill,
            td_us_fill,
            td_ms_fill,
            td_us_fill,
            td_us_fill,
        ),
    ]


def test_filter_date() -> None:
    dtcol = pl.col("date")
    df = pl.DataFrame(
        {"date": ["2020-01-02", "2020-01-03", "2020-01-04"], "index": [1, 2, 3]}
    ).with_columns(dtcol.str.strptime(pl.Date, "%Y-%m-%d"))
    assert df.rows() == [
        (date(2020, 1, 2), 1),
        (date(2020, 1, 3), 2),
        (date(2020, 1, 4), 3),
    ]

    # filter by datetime
    assert df.filter(dtcol <= pl.lit(datetime(2019, 1, 3))).is_empty()
    assert df.filter(dtcol < pl.lit(datetime(2020, 1, 4))).rows() == df.rows()[:2]
    assert df.filter(dtcol < pl.lit(datetime(2020, 1, 5))).rows() == df.rows()

    # filter by date
    assert df.filter(dtcol <= pl.lit(date(2019, 1, 3))).is_empty()
    assert df.filter(dtcol < pl.lit(date(2020, 1, 4))).rows() == df.rows()[:2]
    assert df.filter(dtcol < pl.lit(date(2020, 1, 5))).rows() == df.rows()


def test_filter_time() -> None:
    times = [time(8, 0), time(9, 0), time(10, 0)]
    df = pl.DataFrame({"t": times})

    assert df.filter(pl.col("t") <= pl.lit(time(7, 0))).is_empty()
    assert df.filter(pl.col("t") < pl.lit(time(11, 0))).rows() == [(t,) for t in times]
    assert df.filter(pl.col("t") < pl.lit(time(10, 0))).to_series().to_list() == [
        time(8, 0),
        time(9, 0),
    ]


def test_series_add_timedelta() -> None:
    dates = pl.Series(
        [datetime(2000, 1, 1), datetime(2027, 5, 19), datetime(2054, 10, 4)]
    )
    out = pl.Series(
        [datetime(2027, 5, 19), datetime(2054, 10, 4), datetime(2082, 2, 19)]
    )
    assert_series_equal((dates + timedelta(days=10_000)), out)


def test_series_add_datetime() -> None:
    deltas = pl.Series([timedelta(10_000), timedelta(20_000), timedelta(30_000)])
    out = pl.Series(
        [datetime(2027, 5, 19), datetime(2054, 10, 4), datetime(2082, 2, 19)]
    )
    assert_series_equal(deltas + pl.Series([datetime(2000, 1, 1)]), out)


def test_diff_datetime() -> None:
    df = pl.DataFrame(
        {
            "timestamp": ["2021-02-01", "2021-03-1", "2850-04-1"],
            "guild": [1, 2, 3],
            "char": ["a", "a", "b"],
        }
    )
    out = (
        df.with_columns(
            [
                pl.col("timestamp").str.strptime(pl.Date, fmt="%Y-%m-%d"),
            ]
        ).with_columns([pl.col("timestamp").diff().list().over("char")])
    )["timestamp"]
    assert (out[0] == out[1]).all()


def test_from_pydatetime() -> None:
    datetimes = [
        datetime(2021, 1, 1),
        datetime(2021, 1, 2),
        datetime(2021, 1, 3),
        datetime(2021, 1, 4, 12, 12),
        None,
    ]
    s = pl.Series("name", datetimes)
    assert s.dtype == pl.Datetime
    assert s.name == "name"
    assert s.null_count() == 1
    assert s.dt[0] == datetimes[0]

    dates = [date(2021, 1, 1), date(2021, 1, 2), date(2021, 1, 3), None]
    s = pl.Series("name", dates)
    assert s.dtype == pl.Date
    assert s.name == "name"
    assert s.null_count() == 1
    assert s.dt[0] == dates[0]


def test_int_to_python_datetime() -> None:
    df = pl.DataFrame({"a": [100_000_000, 200_000_000]}).with_columns(
        [
            pl.col("a").cast(pl.Datetime).alias("b"),
            pl.col("a").cast(pl.Datetime("ms")).alias("c"),
            pl.col("a").cast(pl.Datetime("us")).alias("d"),
            pl.col("a").cast(pl.Datetime("ns")).alias("e"),
        ]
    )
    assert df.rows() == [
        (
            100000000,
            datetime(1970, 1, 1, 0, 1, 40),
            datetime(1970, 1, 2, 3, 46, 40),
            datetime(1970, 1, 1, 0, 1, 40),
            datetime(1970, 1, 1, 0, 0, 0, 100000),
        ),
        (
            200000000,
            datetime(1970, 1, 1, 0, 3, 20),
            datetime(1970, 1, 3, 7, 33, 20),
            datetime(1970, 1, 1, 0, 3, 20),
            datetime(1970, 1, 1, 0, 0, 0, 200000),
        ),
    ]
    assert df.select(
        [pl.col(col).dt.timestamp() for col in ("c", "d", "e")]
        + [
            getattr(pl.col("b").cast(pl.Duration).dt, unit)().alias(f"u[{unit}]")
            for unit in ("milliseconds", "microseconds", "nanoseconds")
        ]
    ).rows() == [
        (100000000000, 100000000, 100000, 100000, 100000000, 100000000000),
        (200000000000, 200000000, 200000, 200000, 200000000, 200000000000),
    ]


def test_int_to_python_timedelta() -> None:
    df = pl.DataFrame({"a": [100_001, 200_002]}).with_columns(
        [
            pl.col("a").cast(pl.Duration).alias("b"),
            pl.col("a").cast(pl.Duration("ms")).alias("c"),
            pl.col("a").cast(pl.Duration("us")).alias("d"),
            pl.col("a").cast(pl.Duration("ns")).alias("e"),
        ]
    )
    assert df.rows() == [
        (
            100001,
            timedelta(microseconds=100001),
            timedelta(seconds=100, microseconds=1000),
            timedelta(microseconds=100001),
            timedelta(microseconds=100),
        ),
        (
            200002,
            timedelta(microseconds=200002),
            timedelta(seconds=200, microseconds=2000),
            timedelta(microseconds=200002),
            timedelta(microseconds=200),
        ),
    ]

    assert df.select(
        [pl.col(col).dt.timestamp() for col in ("c", "d", "e")]
    ).rows() == [(100001, 100001, 100001), (200002, 200002, 200002)]


def test_from_numpy() -> None:
    # note: numpy timeunit support is limited to those supported by polars.
    # as a result, datetime64[s] will be stored as object.
    x = np.asarray(range(100_000, 200_000, 10_000), dtype="datetime64[s]")
    s = pl.Series(x)
    assert s[0] == x[0]
    assert len(s) == 10


def test_datetime_consistency() -> None:
    dt = datetime(2022, 7, 5, 10, 30, 45, 123455)
    df = pl.DataFrame({"date": [dt]})

    assert df["date"].dt[0] == dt

    for date_literal in (
        dt,
        np.datetime64(dt, "us"),
        np.datetime64(dt, "ns"),
    ):
        assert df.select(pl.lit(date_literal))["literal"].dt[0] == dt
        assert df.filter(pl.col("date") == date_literal).rows() == [(dt,)]

    ddf = df.select(
        [
            pl.col("date"),
            pl.lit(dt).alias("dt"),
            pl.lit(dt).cast(pl.Datetime("ms")).alias("dt_ms"),
            pl.lit(dt).cast(pl.Datetime("us")).alias("dt_us"),
            pl.lit(dt).cast(pl.Datetime("ns")).alias("dt_ns"),
        ]
    )
    assert ddf.schema == {
        "date": pl.Datetime("us"),
        "dt": pl.Datetime("us"),
        "dt_ms": pl.Datetime("ms"),
        "dt_us": pl.Datetime("us"),
        "dt_ns": pl.Datetime("ns"),
    }
    assert ddf.select([pl.col(c).cast(int) for c in ddf.schema]).rows() == [
        (
            1657017045123455,
            1657017045123455,
            1657017045123,
            1657017045123455,
            1657017045123455000,
        )
    ]

    test_data = [
        datetime(2000, 1, 1, 1, 1, 1, 555555),
        datetime(2514, 5, 30, 1, 53, 4, 986754),
        datetime(3099, 12, 31, 23, 59, 59, 123456),
        datetime(9999, 12, 31, 23, 59, 59, 999999),
    ]
    ddf = pl.DataFrame({"dtm": test_data}).with_columns(
        pl.col("dtm").dt.nanosecond().alias("ns")
    )
    assert ddf.rows() == [
        (test_data[0], 555555000),
        (test_data[1], 986754000),
        (test_data[2], 123456000),
        (test_data[3], 999999000),
    ]


def test_timezone() -> None:
    ts = pa.timestamp("s")
    data = pa.array([1000, 2000], type=ts)
    s = cast(pl.Series, pl.from_arrow(data))

    tz_ts = pa.timestamp("s", tz="America/New_York")
    tz_data = pa.array([1000, 2000], type=tz_ts)
    tz_s = cast(pl.Series, pl.from_arrow(tz_data))

    # different timezones are not considered equal
    # we check both `null_equal=True` and `null_equal=False`
    # https://github.com/pola-rs/polars/issues/5023
    assert not s.series_equal(tz_s, null_equal=False)
    assert not s.series_equal(tz_s, null_equal=True)
    assert_series_not_equal(tz_s, s)
    assert_series_equal(s.cast(int), tz_s.cast(int))


def test_to_dicts() -> None:
    now = datetime.now()
    data = {
        "a": now,
        "b": now.date(),
        "c": now.time(),
        "d": timedelta(days=1, seconds=43200),
    }
    df = pl.DataFrame(
        data, schema_overrides={"a": pl.Datetime("ns"), "d": pl.Duration("ns")}
    )
    assert len(df) == 1

    d = df.to_dicts()[0]
    for col in data:
        assert d[col] == data[col]
        assert isinstance(d[col], type(data[col]))


def test_to_list() -> None:
    s = pl.Series("date", [123543, 283478, 1243]).cast(pl.Date)

    out = s.to_list()
    assert out[0] == date(2308, 4, 2)

    s = pl.Series("datetime", [a * 1_000_000 for a in [123543, 283478, 1243]]).cast(
        pl.Datetime
    )
    out = s.to_list()
    assert out[0] == datetime(1970, 1, 2, 10, 19, 3)


def test_rows() -> None:
    s0 = pl.Series("date", [123543, 283478, 1243]).cast(pl.Date)
    s1 = (
        pl.Series("datetime", [a * 1_000_000 for a in [123543, 283478, 1243]])
        .cast(pl.Datetime)
        .dt.with_time_unit("ns")
    )
    df = pl.DataFrame([s0, s1])

    rows = df.rows()
    assert rows[0][0] == date(2308, 4, 2)
    assert rows[0][1] == datetime(1970, 1, 1, 0, 2, 3, 543000)


def test_to_numpy() -> None:
    s0 = pl.Series("date", [123543, 283478, 1243]).cast(pl.Date)
    s1 = pl.Series(
        "datetime", [datetime(2021, 1, 2, 3, 4, 5), datetime(2021, 2, 3, 4, 5, 6)]
    )
    s2 = pl.date_range(
        datetime(2021, 1, 1, 0), datetime(2021, 1, 1, 1), interval="1h", time_unit="ms"
    )
    assert str(s0.to_numpy()) == "['2308-04-02' '2746-02-20' '1973-05-28']"
    assert (
        str(s1.to_numpy()[:2])
        == "['2021-01-02T03:04:05.000000' '2021-02-03T04:05:06.000000']"
    )
    assert (
        str(s2.to_numpy()[:2])
        == "['2021-01-01T00:00:00.000' '2021-01-01T01:00:00.000']"
    )
    s3 = pl.Series([timedelta(hours=1), timedelta(hours=-2)])
    out = np.array([3_600_000_000_000, -7_200_000_000_000], dtype="timedelta64[ns]")
    assert (s3.to_numpy() == out).all()


def test_date_range() -> None:
    result = pl.date_range(
        date(1985, 1, 1), date(2015, 7, 1), timedelta(days=1, hours=12)
    )
    assert len(result) == 7426
    assert result.dt[0] == datetime(1985, 1, 1)
    assert result.dt[1] == datetime(1985, 1, 2, 12, 0)
    assert result.dt[2] == datetime(1985, 1, 4, 0, 0)
    assert result.dt[-1] == datetime(2015, 6, 30, 12, 0)

    for tu in DTYPE_TEMPORAL_UNITS:
        rng = pl.date_range(datetime(2020, 1, 1), date(2020, 1, 2), "2h", time_unit=tu)
        assert rng.time_unit == tu
        assert rng.shape == (13,)
        assert rng.dt[0] == datetime(2020, 1, 1)
        assert rng.dt[-1] == datetime(2020, 1, 2)

    # if low/high are both date, range is also be date _iif_ the granularity is >= 1d
    result = pl.date_range(date(2022, 1, 1), date(2022, 3, 1), "1mo", name="drange")
    assert result.to_list() == [date(2022, 1, 1), date(2022, 2, 1), date(2022, 3, 1)]
    assert result.name == "drange"

    result = pl.date_range(date(2022, 1, 1), date(2022, 1, 2), "1h30m")
    assert list(result) == [
        datetime(2022, 1, 1, 0, 0),
        datetime(2022, 1, 1, 1, 30),
        datetime(2022, 1, 1, 3, 0),
        datetime(2022, 1, 1, 4, 30),
        datetime(2022, 1, 1, 6, 0),
        datetime(2022, 1, 1, 7, 30),
        datetime(2022, 1, 1, 9, 0),
        datetime(2022, 1, 1, 10, 30),
        datetime(2022, 1, 1, 12, 0),
        datetime(2022, 1, 1, 13, 30),
        datetime(2022, 1, 1, 15, 0),
        datetime(2022, 1, 1, 16, 30),
        datetime(2022, 1, 1, 18, 0),
        datetime(2022, 1, 1, 19, 30),
        datetime(2022, 1, 1, 21, 0),
        datetime(2022, 1, 1, 22, 30),
        datetime(2022, 1, 2, 0, 0),
    ]

    result = pl.date_range(
        datetime(2022, 1, 1), datetime(2022, 1, 1, 0, 1), "987456321ns"
    )
    assert len(result) == 61
    assert result.dtype.tu == "ns"  # type: ignore[union-attr]
    assert result.dt.second()[-1] == 59
    assert result.cast(pl.Utf8)[-1] == "2022-01-01 00:00:59.247379260"


def test_range_invalid_unit() -> None:
    with pytest.raises(PanicException, match="'D' not supported"):
        pl.date_range(
            low=datetime(2021, 12, 16), high=datetime(2021, 12, 16, 3), interval="1D"
        )


def test_date_range_lazy_with_literals() -> None:
    df = pl.DataFrame({"misc": ["x"]}).with_columns(
        pl.date_range(
            date(2000, 1, 1),
            date(2023, 8, 31),
            interval="987d",
            lazy=True,
        )
        .list()
        .alias("dts")
    )
    assert df.rows() == [
        (
            "x",
            [
                date(2000, 1, 1),
                date(2002, 9, 14),
                date(2005, 5, 28),
                date(2008, 2, 9),
                date(2010, 10, 23),
                date(2013, 7, 6),
                date(2016, 3, 19),
                date(2018, 12, 1),
                date(2021, 8, 14),
            ],
        )
    ]
    assert (
        df.rows()[0][1]
        == pd.date_range(
            date(2000, 1, 1), date(2023, 12, 31), freq="987d"
        ).date.tolist()
    )


@pytest.mark.parametrize("low", ["start", pl.col("start")])
@pytest.mark.parametrize("high", ["stop", pl.col("stop")])
def test_date_range_lazy_with_expressions(
    low: str | pl.Expr, high: str | pl.Expr
) -> None:
    ldf = (
        pl.DataFrame({"start": [date(2015, 6, 30)], "stop": [date(2022, 12, 31)]})
        .with_columns(
            pl.date_range(low, high, interval="678d", lazy=True).list().alias("dts")
        )
        .lazy()
    )

    assert ldf.collect().rows() == [
        (
            date(2015, 6, 30),
            date(2022, 12, 31),
            [
                date(2015, 6, 30),
                date(2017, 5, 8),
                date(2019, 3, 17),
                date(2021, 1, 23),
                date(2022, 12, 2),
            ],
        )
    ]

    assert pl.DataFrame(
        {
            "start": [date(2000, 1, 1), date(2022, 6, 1)],
            "stop": [date(2000, 1, 2), date(2022, 6, 2)],
        }
    ).with_columns(
        pl.date_range(
            low,
            high,
            interval="1d",
        ).alias("dts")
    ).to_dict(
        False
    ) == {
        "start": [date(2000, 1, 1), date(2022, 6, 1)],
        "stop": [date(2000, 1, 2), date(2022, 6, 2)],
        "dts": [
            [date(2000, 1, 1), date(2000, 1, 2)],
            [date(2022, 6, 1), date(2022, 6, 2)],
        ],
    }

    assert pl.DataFrame(
        {
            "start": [datetime(2000, 1, 1), datetime(2022, 6, 1)],
            "stop": [datetime(2000, 1, 2), datetime(2022, 6, 2)],
        }
    ).with_columns(
        pl.date_range(
            low,
            high,
            interval="1d",
        ).alias("dts")
    ).to_dict(
        False
    ) == {
        "start": [datetime(2000, 1, 1, 0, 0), datetime(2022, 6, 1, 0, 0)],
        "stop": [datetime(2000, 1, 2, 0, 0), datetime(2022, 6, 2, 0, 0)],
        "dts": [
            [datetime(2000, 1, 1, 0, 0), datetime(2000, 1, 2, 0, 0)],
            [datetime(2022, 6, 1, 0, 0), datetime(2022, 6, 2, 0, 0)],
        ],
    }


@pytest.mark.parametrize(
    ("one", "two"),
    [
        (date(2001, 1, 1), date(2001, 1, 2)),
        (datetime(2001, 1, 1), datetime(2001, 1, 2)),
        (time(20, 10, 0), time(20, 10, 1)),
        # also test if the conversion stays correct with wide date ranges
        (date(201, 1, 1), date(201, 1, 2)),
        (date(5001, 1, 1), date(5001, 1, 2)),
    ],
)
def test_date_comp(one: PolarsTemporalType, two: PolarsTemporalType) -> None:
    a = pl.Series("a", [one, two])
    assert (a == one).to_list() == [True, False]
    assert (a == two).to_list() == [False, True]
    assert (a != one).to_list() == [False, True]
    assert (a > one).to_list() == [False, True]
    assert (a >= one).to_list() == [True, True]
    assert (a < one).to_list() == [False, False]
    assert (a <= one).to_list() == [True, False]


def test_truncate_negative_offset() -> None:
    df = pl.DataFrame(
        {
            "event_date": [
                datetime(2021, 4, 11),
                datetime(2021, 4, 29),
                datetime(2021, 5, 29),
            ],
            "adm1_code": [1, 2, 1],
        }
    )
    out = df.groupby_dynamic(
        index_column="event_date",
        every="1mo",
        period="2mo",
        offset="-1mo",
        include_boundaries=True,
    ).agg(
        [
            pl.col("adm1_code"),
        ]
    )

    assert out["event_date"].to_list() == [
        datetime(2021, 3, 1),
        datetime(2021, 4, 1),
        datetime(2021, 5, 1),
    ]
    df = pl.DataFrame(
        {
            "event_date": [
                datetime(2021, 4, 11),
                datetime(2021, 4, 29),
                datetime(2021, 5, 29),
            ],
            "adm1_code": [1, 2, 1],
            "five_type": ["a", "b", "a"],
            "actor": ["a", "a", "a"],
            "admin": ["a", "a", "a"],
            "fatalities": [10, 20, 30],
        }
    )

    out = df.groupby_dynamic(
        index_column="event_date",
        every="1mo",
        by=["admin", "five_type", "actor"],
    ).agg([pl.col("adm1_code").unique(), (pl.col("fatalities") > 0).sum()])

    assert out["event_date"].to_list() == [
        datetime(2021, 4, 1),
        datetime(2021, 5, 1),
        datetime(2021, 4, 1),
    ]

    for dt in [pl.Int32, pl.Int64]:
        df = pl.DataFrame(
            {
                "idx": np.arange(6),
                "A": ["A", "A", "B", "B", "B", "C"],
            }
        ).with_columns(pl.col("idx").cast(dt))

        out = df.groupby_dynamic(
            "idx", every="2i", period="3i", include_boundaries=True
        ).agg(pl.col("A"))

        assert out.shape == (3, 4)
        assert out["A"].to_list() == [["A", "A", "B"], ["B", "B", "B"], ["B", "C"]]


def test_to_arrow() -> None:
    date_series = pl.Series("dates", ["2022-01-16", "2022-01-17"]).str.strptime(
        pl.Date, "%Y-%m-%d"
    )
    arr = date_series.to_arrow()
    assert arr.type == pa.date32()


def test_explode_date() -> None:
    datetimes = [
        datetime(2021, 12, 1, 0, 0),
        datetime(2021, 12, 1, 0, 0),
        datetime(2021, 12, 1, 0, 0),
        datetime(2021, 12, 1, 0, 0),
    ]
    dates = [
        date(2021, 12, 1),
        date(2021, 12, 1),
        date(2021, 12, 1),
        date(2021, 12, 1),
    ]
    for dclass, values in ((date, dates), (datetime, datetimes)):
        df = pl.DataFrame(
            {
                "a": values,
                "b": ["a", "b", "a", "b"],
                "c": [1.0, 2.0, 1.5, 2.5],
            }
        )
        out = (
            df.groupby("b", maintain_order=True)
            .agg([pl.col("a"), pl.col("c").pct_change()])
            .explode(["a", "c"])
        )
        assert out.shape == (4, 3)
        assert out.rows() == [
            ("a", dclass(2021, 12, 1), None),
            ("a", dclass(2021, 12, 1), 0.5),
            ("b", dclass(2021, 12, 1), None),
            ("b", dclass(2021, 12, 1), 0.25),
        ]


def test_rolling() -> None:
    dates = [
        "2020-01-01 13:45:48",
        "2020-01-01 16:42:13",
        "2020-01-01 16:45:09",
        "2020-01-02 18:12:48",
        "2020-01-03 19:45:32",
        "2020-01-08 23:16:43",
    ]

    df = pl.DataFrame({"dt": dates, "a": [3, 7, 5, 9, 2, 1]}).with_columns(
        pl.col("dt").str.strptime(pl.Datetime)
    )

    period: str | timedelta
    for period in ("2d", timedelta(days=2)):  # type: ignore[assignment]
        out = df.groupby_rolling(index_column="dt", period=period).agg(
            [
                pl.sum("a").alias("sum_a"),
                pl.min("a").alias("min_a"),
                pl.max("a").alias("max_a"),
            ]
        )
        assert out["sum_a"].to_list() == [3, 10, 15, 24, 11, 1]
        assert out["max_a"].to_list() == [3, 7, 7, 9, 9, 1]
        assert out["min_a"].to_list() == [3, 3, 3, 3, 2, 1]


def test_upsample() -> None:
    df = pl.DataFrame(
        {
            "time": [
                datetime(2021, 2, 1),
                datetime(2021, 4, 1),
                datetime(2021, 5, 1),
                datetime(2021, 6, 1),
            ],
            "admin": ["Åland", "Netherlands", "Åland", "Netherlands"],
            "test2": [0, 1, 2, 3],
        }
    ).with_columns(pl.col("time").dt.cast_time_zone("UTC"))

    up = df.upsample(
        time_column="time", every="1mo", by="admin", maintain_order=True
    ).select(pl.all().forward_fill())
    # this print will panic if timezones feature is not activated
    # don't remove
    print(up)

    expected = pl.DataFrame(
        {
            "time": [
                datetime(2021, 2, 1, 0, 0),
                datetime(2021, 3, 1, 0, 0),
                datetime(2021, 4, 1, 0, 0),
                datetime(2021, 5, 1, 0, 0),
                datetime(2021, 4, 1, 0, 0),
                datetime(2021, 5, 1, 0, 0),
                datetime(2021, 6, 1, 0, 0),
            ],
            "admin": [
                "Åland",
                "Åland",
                "Åland",
                "Åland",
                "Netherlands",
                "Netherlands",
                "Netherlands",
            ],
            "test2": [0, 0, 0, 2, 1, 1, 3],
        }
    ).with_columns(pl.col("time").dt.cast_time_zone("UTC"))

    assert_frame_equal(up, expected)


@pytest.mark.parametrize(
    ("time_zone", "tzinfo"),
    [
        (None, None),
        ("+01:00", timezone(timedelta(hours=1))),
        ("Pacific/Rarotonga", zoneinfo.ZoneInfo("Pacific/Rarotonga")),
    ],
)
def test_upsample_time_zones(
    time_zone: str | None, tzinfo: timezone | zoneinfo.ZoneInfo | None
) -> None:
    df = pl.DataFrame(
        {
            "time": pl.date_range(
                low=datetime(2021, 12, 16),
                high=datetime(2021, 12, 16, 3),
                interval="30m",
            ),
            "groups": ["a", "a", "a", "b", "b", "a", "a"],
            "values": [1.0, 2.0, 3.0, 4.0, 5.0, 6.0, 7.0],
        }
    )
    expected = pl.DataFrame(
        {
            "time": [
                datetime(2021, 12, 16, 0, 0),
                datetime(2021, 12, 16, 1, 0),
                datetime(2021, 12, 16, 2, 0),
                datetime(2021, 12, 16, 3, 0),
            ],
            "groups": ["a", "a", "b", "a"],
            "values": [1.0, 3.0, 5.0, 7.0],
        }
    )
    df = df.with_columns(pl.col("time").dt.cast_time_zone(time_zone))
    expected = expected.with_columns(pl.col("time").dt.cast_time_zone(time_zone))
    result = df.upsample(time_column="time", every="60m").fill_null(strategy="forward")
    assert_frame_equal(result, expected)


def test_microseconds_accuracy() -> None:
    timestamps = [
        datetime(2600, 1, 1, 0, 0, 0, 123456),
        datetime(2800, 1, 1, 0, 0, 0, 456789),
    ]
    a = pa.Table.from_arrays(
        arrays=[timestamps, [128, 256]],
        schema=pa.schema(
            [
                ("timestamp", pa.timestamp("us")),
                ("value", pa.int16()),
            ]
        ),
    )
    df = cast(pl.DataFrame, pl.from_arrow(a))
    assert df["timestamp"].to_list() == timestamps


def test_read_utc_times_parquet() -> None:
    df = pd.DataFrame(
        data={
            "Timestamp": pd.date_range(
                "2022-01-01T00:00+00:00", "2022-01-01T10:00+00:00", freq="H"
            )
        }
    )
    f = io.BytesIO()
    df.to_parquet(f)
    f.seek(0)
    df_in = pl.read_parquet(f)
    tz = zoneinfo.ZoneInfo("UTC")
    assert df_in["Timestamp"][0] == datetime(2022, 1, 1, 0, 0, tzinfo=tz)


def test_default_negative_every_offset_dynamic_groupby() -> None:
    # 2791
    dts = [
        datetime(2020, 1, 1),
        datetime(2020, 1, 2),
        datetime(2020, 2, 1),
        datetime(2020, 3, 1),
    ]
    df = pl.DataFrame({"dt": dts, "idx": range(len(dts))})
    out = df.groupby_dynamic(index_column="dt", every="1mo", closed="right").agg(
        pl.col("idx")
    )

    expected = pl.DataFrame(
        {
            "dt": [
                datetime(2019, 12, 1, 0, 0),
                datetime(2020, 1, 1, 0, 0),
                datetime(2020, 2, 1, 0, 0),
            ],
            "idx": [[0], [1, 2], [3]],
        }
    )
    assert_frame_equal(out, expected)


def test_asof_join_tolerance_grouper() -> None:
    from datetime import date

    df1 = pl.DataFrame({"date": [date(2020, 1, 5), date(2020, 1, 10)], "by": [1, 1]})
    df2 = pl.DataFrame(
        {
            "date": [date(2020, 1, 5), date(2020, 1, 6)],
            "by": [1, 1],
            "values": [100, 200],
        }
    )

    out = df1.join_asof(df2, by="by", on="date", tolerance="3d")

    expected = pl.DataFrame(
        {
            "date": [date(2020, 1, 5), date(2020, 1, 10)],
            "by": [1, 1],
            "values": [100, None],
        }
    )

    assert_frame_equal(out, expected)


def test_datetime_duration_offset() -> None:
    df = pl.DataFrame(
        {
            "datetime": [
                datetime(1999, 1, 1, 7),
                datetime(2022, 1, 2, 14),
                datetime(3000, 12, 31, 21),
            ],
            "add": [1, 2, -1],
        }
    )
    out = df.select(
        [
            (pl.col("datetime") + pl.duration(weeks="add")).alias("add_weeks"),
            (pl.col("datetime") + pl.duration(days="add")).alias("add_days"),
            (pl.col("datetime") + pl.duration(hours="add")).alias("add_hours"),
            (pl.col("datetime") + pl.duration(seconds="add")).alias("add_seconds"),
            (pl.col("datetime") + pl.duration(microseconds=pl.col("add") * 1000)).alias(
                "add_usecs"
            ),
        ]
    )
    expected = pl.DataFrame(
        {
            "add_weeks": [
                datetime(1999, 1, 8, 7),
                datetime(2022, 1, 16, 14),
                datetime(3000, 12, 24, 21),
            ],
            "add_days": [
                datetime(1999, 1, 2, 7),
                datetime(2022, 1, 4, 14),
                datetime(3000, 12, 30, 21),
            ],
            "add_hours": [
                datetime(1999, 1, 1, hour=8),
                datetime(2022, 1, 2, hour=16),
                datetime(3000, 12, 31, hour=20),
            ],
            "add_seconds": [
                datetime(1999, 1, 1, 7, second=1),
                datetime(2022, 1, 2, 14, second=2),
                datetime(3000, 12, 31, 20, 59, 59),
            ],
            "add_usecs": [
                datetime(1999, 1, 1, 7, microsecond=1000),
                datetime(2022, 1, 2, 14, microsecond=2000),
                datetime(3000, 12, 31, 20, 59, 59, 999000),
            ],
        }
    )
    assert_frame_equal(out, expected)


def test_date_duration_offset() -> None:
    df = pl.DataFrame(
        {
            "date": [date(10, 1, 1), date(2000, 7, 5), date(9990, 12, 31)],
            "offset": [365, 7, -31],
        }
    )
    out = df.select(
        [
            (pl.col("date") + pl.duration(days="offset")).alias("add_days"),
            (pl.col("date") - pl.duration(days="offset")).alias("sub_days"),
            (pl.col("date") + pl.duration(weeks="offset")).alias("add_weeks"),
            (pl.col("date") - pl.duration(weeks="offset")).alias("sub_weeks"),
        ]
    )
    assert out.to_dict(False) == {
        "add_days": [date(11, 1, 1), date(2000, 7, 12), date(9990, 11, 30)],
        "sub_days": [date(9, 1, 1), date(2000, 6, 28), date(9991, 1, 31)],
        "add_weeks": [date(16, 12, 30), date(2000, 8, 23), date(9990, 5, 28)],
        "sub_weeks": [date(3, 1, 3), date(2000, 5, 17), date(9991, 8, 5)],
    }


def test_add_duration_3786() -> None:
    df = pl.DataFrame(
        {
            "datetime": [datetime(2022, 1, 1), datetime(2022, 1, 2)],
            "add": [1, 2],
        }
    )
    assert df.slice(0, 1).with_columns(
        [
            (pl.col("datetime") + pl.duration(weeks="add")).alias("add_weeks"),
            (pl.col("datetime") + pl.duration(days="add")).alias("add_days"),
            (pl.col("datetime") + pl.duration(seconds="add")).alias("add_seconds"),
            (pl.col("datetime") + pl.duration(milliseconds="add")).alias(
                "add_milliseconds"
            ),
            (pl.col("datetime") + pl.duration(hours="add")).alias("add_hours"),
        ]
    ).to_dict(False) == {
        "datetime": [datetime(2022, 1, 1, 0, 0)],
        "add": [1],
        "add_weeks": [datetime(2022, 1, 8, 0, 0)],
        "add_days": [datetime(2022, 1, 2, 0, 0)],
        "add_seconds": [datetime(2022, 1, 1, 0, 0, 1)],
        "add_milliseconds": [datetime(2022, 1, 1, 0, 0, 0, 1000)],
        "add_hours": [datetime(2022, 1, 1, 1, 0)],
    }


def test_rolling_groupby_by_argument() -> None:
    df = pl.DataFrame({"times": range(10), "groups": [1] * 4 + [2] * 6})

    out = df.groupby_rolling("times", period="5i", by=["groups"]).agg(
        pl.col("times").alias("agg_list")
    )

    expected = pl.DataFrame(
        {
            "groups": [1, 1, 1, 1, 2, 2, 2, 2, 2, 2],
            "times": [0, 1, 2, 3, 4, 5, 6, 7, 8, 9],
            "agg_list": [
                [0],
                [0, 1],
                [0, 1, 2],
                [0, 1, 2, 3],
                [4],
                [4, 5],
                [4, 5, 6],
                [4, 5, 6, 7],
                [4, 5, 6, 7, 8],
                [5, 6, 7, 8, 9],
            ],
        }
    )

    assert_frame_equal(out, expected)


def test_groupby_rolling_mean_3020() -> None:
    df = pl.DataFrame(
        {
            "Date": [
                "1998-04-12",
                "1998-04-19",
                "1998-04-26",
                "1998-05-03",
                "1998-05-10",
                "1998-05-17",
                "1998-05-24",
            ],
            "val": range(7),
        }
    ).with_columns(pl.col("Date").str.strptime(pl.Date))

    period: str | timedelta
    for period in ("1w", timedelta(days=7)):  # type: ignore[assignment]
        result = df.groupby_rolling(index_column="Date", period=period).agg(
            pl.col("val").mean().alias("val_mean")
        )
        expected = pl.DataFrame(
            {
                "Date": [
                    date(1998, 4, 12),
                    date(1998, 4, 19),
                    date(1998, 4, 26),
                    date(1998, 5, 3),
                    date(1998, 5, 10),
                    date(1998, 5, 17),
                    date(1998, 5, 24),
                ],
                "val_mean": [0.0, 1.0, 2.0, 3.0, 4.0, 5.0, 6.0],
            }
        )
        assert_frame_equal(result, expected)


def test_asof_join() -> None:
    fmt = "%F %T%.3f"
    dates = [
        "2016-05-25 13:30:00.023",
        "2016-05-25 13:30:00.023",
        "2016-05-25 13:30:00.030",
        "2016-05-25 13:30:00.041",
        "2016-05-25 13:30:00.048",
        "2016-05-25 13:30:00.049",
        "2016-05-25 13:30:00.072",
        "2016-05-25 13:30:00.075",
    ]
    ticker = [
        "GOOG",
        "MSFT",
        "MSFT",
        "MSFT",
        "GOOG",
        "AAPL",
        "GOOG",
        "MSFT",
    ]
    quotes = pl.DataFrame(
        {
            "dates": pl.Series(dates).str.strptime(pl.Datetime, fmt=fmt),
            "ticker": ticker,
            "bid": [720.5, 51.95, 51.97, 51.99, 720.50, 97.99, 720.50, 52.01],
        }
    )
    dates = [
        "2016-05-25 13:30:00.023",
        "2016-05-25 13:30:00.038",
        "2016-05-25 13:30:00.048",
        "2016-05-25 13:30:00.048",
        "2016-05-25 13:30:00.048",
    ]
    ticker = [
        "MSFT",
        "MSFT",
        "GOOG",
        "GOOG",
        "AAPL",
    ]
    trades = pl.DataFrame(
        {
            "dates": pl.Series(dates).str.strptime(pl.Datetime, fmt=fmt),
            "ticker": ticker,
            "bid": [51.95, 51.95, 720.77, 720.92, 98.0],
        }
    )
    assert trades.schema == {
        "dates": pl.Datetime("ms"),
        "ticker": pl.Utf8,
        "bid": pl.Float64,
    }
    out = trades.join_asof(quotes, on="dates", strategy="backward")

    assert out.schema == {
        "bid": pl.Float64,
        "bid_right": pl.Float64,
        "dates": pl.Datetime("ms"),
        "ticker": pl.Utf8,
        "ticker_right": pl.Utf8,
    }
    assert out.columns == ["dates", "ticker", "bid", "ticker_right", "bid_right"]
    assert (out["dates"].cast(int)).to_list() == [
        1464183000023,
        1464183000038,
        1464183000048,
        1464183000048,
        1464183000048,
    ]
    assert trades.join_asof(quotes, on="dates", strategy="forward")[
        "bid_right"
    ].to_list() == [720.5, 51.99, 720.5, 720.5, 720.5]

    out = trades.join_asof(quotes, on="dates", by="ticker")
    assert out["bid_right"].to_list() == [51.95, 51.97, 720.5, 720.5, None]

    out = quotes.join_asof(trades, on="dates", by="ticker")
    assert out["bid_right"].to_list() == [
        None,
        51.95,
        51.95,
        51.95,
        720.92,
        98.0,
        720.92,
        51.95,
    ]
    assert quotes.join_asof(trades, on="dates", strategy="backward", tolerance="5ms")[
        "bid_right"
    ].to_list() == [51.95, 51.95, None, 51.95, 98.0, 98.0, None, None]
    assert quotes.join_asof(trades, on="dates", strategy="forward", tolerance="5ms")[
        "bid_right"
    ].to_list() == [51.95, 51.95, None, None, 720.77, None, None, None]


def test_temporal_dtypes_apply() -> None:
    df = pl.DataFrame(
        {"timestamp": [1284286794000, None, 1234567890000]},
        schema=[("timestamp", pl.Datetime("ms"))],
    )
    const_dtm = datetime(2010, 9, 12)

    assert_frame_equal(
        df.with_columns(
            [
                # don't actually do any of this; native expressions are MUCH faster ;)
                pl.col("timestamp").apply(lambda x: const_dtm).alias("const_dtm"),
                pl.col("timestamp").apply(lambda x: x and x.date()).alias("date"),
                pl.col("timestamp").apply(lambda x: x and x.time()).alias("time"),
            ]
        ),
        pl.DataFrame(
            [
                (
                    datetime(2010, 9, 12, 10, 19, 54),
                    datetime(2010, 9, 12, 0, 0),
                    date(2010, 9, 12),
                    time(10, 19, 54),
                ),
                (None, const_dtm, None, None),
                (
                    datetime(2009, 2, 13, 23, 31, 30),
                    datetime(2010, 9, 12, 0, 0),
                    date(2009, 2, 13),
                    time(23, 31, 30),
                ),
            ],
            schema={
                "timestamp": pl.Datetime("ms"),
                "const_dtm": pl.Datetime("us"),
                "date": pl.Date,
                "time": pl.Time,
            },
        ),
    )


def test_timelike_init() -> None:
    durations = [timedelta(days=1), timedelta(days=2)]
    dates = [date(2022, 1, 1), date(2022, 1, 2)]
    datetimes = [datetime(2022, 1, 1), datetime(2022, 1, 2)]

    for ts in [durations, dates, datetimes]:
        s = pl.Series(ts)
        assert s.to_list() == ts


def test_timedelta_timeunit_init() -> None:
    td_us = timedelta(days=7, seconds=45045, microseconds=123456)
    td_ms = timedelta(days=7, seconds=45045, microseconds=123000)

    df = pl.DataFrame(
        [[td_us, td_us, td_us]],
        schema=[
            ("x", pl.Duration("ms")),
            ("y", pl.Duration("us")),
            ("z", pl.Duration("ns")),
        ],
        orient="row",
    )
    assert df.rows() == [(td_ms, td_us, td_us)]


def test_duration_filter() -> None:
    df = pl.DataFrame(
        {
            "start_date": [date(2022, 1, 1), date(2022, 1, 1), date(2022, 1, 1)],
            "end_date": [date(2022, 1, 7), date(2022, 2, 20), date(2023, 1, 1)],
        }
    ).with_columns((pl.col("end_date") - pl.col("start_date")).alias("time_passed"))

    assert df.filter(pl.col("time_passed") < timedelta(days=30)).rows() == [
        (date(2022, 1, 1), date(2022, 1, 7), timedelta(days=6))
    ]
    assert df.filter(pl.col("time_passed") >= timedelta(days=30)).rows() == [
        (date(2022, 1, 1), date(2022, 2, 20), timedelta(days=50)),
        (date(2022, 1, 1), date(2023, 1, 1), timedelta(days=365)),
    ]


def test_agg_logical() -> None:
    dates = [date(2001, 1, 1), date(2002, 1, 1)]
    s = pl.Series(dates)
    assert s.max() == dates[1]
    assert s.min() == dates[0]


@no_type_check
def test_from_time_arrow() -> None:
    pa_times = pa.table([pa.array([10, 20, 30], type=pa.time32("s"))], names=["times"])

    assert pl.from_arrow(pa_times).to_series().to_list() == [
        time(0, 0, 10),
        time(0, 0, 20),
        time(0, 0, 30),
    ]
    assert pl.from_arrow(pa_times).rows() == [
        (time(0, 0, 10),),
        (time(0, 0, 20),),
        (time(0, 0, 30),),
    ]


def test_timedelta_from() -> None:
    as_dict = {
        "A": [1, 2],
        "B": [timedelta(seconds=4633), timedelta(seconds=50)],
    }
    as_rows = [
        {
            "A": 1,
            "B": timedelta(seconds=4633),
        },
        {
            "A": 2,
            "B": timedelta(seconds=50),
        },
    ]
    assert_frame_equal(pl.DataFrame(as_dict), pl.DataFrame(as_rows))


def test_duration_aggregations() -> None:
    df = pl.DataFrame(
        {
            "group": ["A", "B", "A", "B"],
            "start": [
                datetime(2022, 1, 1),
                datetime(2022, 1, 2),
                datetime(2022, 1, 3),
                datetime(2022, 1, 4),
            ],
            "end": [
                datetime(2022, 1, 2),
                datetime(2022, 1, 4),
                datetime(2022, 1, 6),
                datetime(2022, 1, 6),
            ],
        }
    )
    df = df.with_columns((pl.col("end") - pl.col("start")).alias("duration"))
    assert df.groupby("group", maintain_order=True).agg(
        [
            pl.col("duration").mean().alias("mean"),
            pl.col("duration").sum().alias("sum"),
            pl.col("duration").min().alias("min"),
            pl.col("duration").max().alias("max"),
            pl.col("duration").quantile(0.1).alias("quantile"),
            pl.col("duration").median().alias("median"),
            pl.col("duration").alias("list"),
        ]
    ).to_dict(False) == {
        "group": ["A", "B"],
        "mean": [timedelta(days=2), timedelta(days=2)],
        "sum": [timedelta(days=4), timedelta(days=4)],
        "min": [timedelta(days=1), timedelta(days=2)],
        "max": [timedelta(days=3), timedelta(days=2)],
        "quantile": [timedelta(days=1), timedelta(days=2)],
        "median": [timedelta(days=2), timedelta(days=2)],
        "list": [
            [timedelta(days=1), timedelta(days=3)],
            [timedelta(days=2), timedelta(days=2)],
        ],
    }


def test_datetime_units() -> None:
    df = pl.DataFrame(
        {
            "ns": pl.date_range(
                datetime(2020, 1, 1), datetime(2020, 5, 1), "1mo", time_unit="ns"
            ),
            "us": pl.date_range(
                datetime(2020, 1, 1), datetime(2020, 5, 1), "1mo", time_unit="us"
            ),
            "ms": pl.date_range(
                datetime(2020, 1, 1), datetime(2020, 5, 1), "1mo", time_unit="ms"
            ),
        }
    )
    names = set(df.columns)

    for unit in DTYPE_TEMPORAL_UNITS:
        subset = names - {unit}

        assert (
            len(set(df.select([pl.all().exclude(pl.Datetime(unit))]).columns) - subset)
            == 0
        )


def test_datetime_instance_selection() -> None:
    test_data = {
        "ns": [datetime(2022, 12, 31, 1, 2, 3)],
        "us": [datetime(2022, 12, 31, 4, 5, 6)],
        "ms": [datetime(2022, 12, 31, 7, 8, 9)],
    }
    df = pl.DataFrame(
        data=test_data,
        schema=[
            ("ns", pl.Datetime("ns")),
            ("us", pl.Datetime("us")),
            ("ms", pl.Datetime("ms")),
        ],
    )
    for tu in DTYPE_TEMPORAL_UNITS:
        res = df.select(pl.col([pl.Datetime(tu)])).dtypes
        assert res == [pl.Datetime(tu)]
        assert len(df.filter(pl.col(tu) == test_data[tu][0])) == 1

    assert [] == list(df.select(pl.exclude(DATETIME_DTYPES)))


def test_unique_counts_on_dates() -> None:
    assert pl.DataFrame(
        {
            "dt_ns": pl.date_range(datetime(2020, 1, 1), datetime(2020, 3, 1), "1mo"),
        }
    ).with_columns(
        [
            pl.col("dt_ns").dt.cast_time_unit("us").alias("dt_us"),
            pl.col("dt_ns").dt.cast_time_unit("ms").alias("dt_ms"),
            pl.col("dt_ns").cast(pl.Date).alias("date"),
        ]
    ).select(
        pl.all().unique_counts().sum()
    ).to_dict(
        False
    ) == {
        "dt_ns": [3],
        "dt_us": [3],
        "dt_ms": [3],
        "date": [3],
    }


def test_groupby_rolling_by_ordering() -> None:
    # we must check that the keys still match the time labels after the rolling window
    # with a `by` argument.
    df = pl.DataFrame(
        {
            "dt": [
                datetime(2022, 1, 1, 0, 1),
                datetime(2022, 1, 1, 0, 2),
                datetime(2022, 1, 1, 0, 3),
                datetime(2022, 1, 1, 0, 4),
                datetime(2022, 1, 1, 0, 5),
                datetime(2022, 1, 1, 0, 6),
                datetime(2022, 1, 1, 0, 7),
            ],
            "key": ["A", "A", "B", "B", "A", "B", "A"],
            "val": [1, 1, 1, 1, 1, 1, 1],
        }
    )

    assert df.groupby_rolling(
        index_column="dt",
        period="2m",
        closed="both",
        offset="-1m",
        by="key",
    ).agg(
        [
            pl.col("val").sum().alias("sum val"),
        ]
    ).to_dict(
        False
    ) == {
        "key": ["A", "A", "A", "A", "B", "B", "B"],
        "dt": [
            datetime(2022, 1, 1, 0, 1),
            datetime(2022, 1, 1, 0, 2),
            datetime(2022, 1, 1, 0, 5),
            datetime(2022, 1, 1, 0, 7),
            datetime(2022, 1, 1, 0, 3),
            datetime(2022, 1, 1, 0, 4),
            datetime(2022, 1, 1, 0, 6),
        ],
        "sum val": [2, 2, 1, 1, 2, 2, 1],
    }


def test_groupby_rolling_by_() -> None:
    df = pl.DataFrame({"group": pl.arange(0, 3, eager=True)}).join(
        pl.DataFrame(
            {
                "datetime": pl.date_range(
                    datetime(2020, 1, 1), datetime(2020, 1, 5), "1d"
                ),
            }
        ),
        how="cross",
    )
    out = (
        df.sort("datetime")
        .groupby_rolling(index_column="datetime", by="group", period=timedelta(days=3))
        .agg([pl.count().alias("count")])
    )

    expected = (
        df.sort(["group", "datetime"])
        .groupby_rolling(index_column="datetime", by="group", period="3d")
        .agg([pl.count().alias("count")])
    )
    assert_frame_equal(out.sort(["group", "datetime"]), expected)
    assert out.to_dict(False) == {
        "group": [0, 0, 0, 0, 0, 1, 1, 1, 1, 1, 2, 2, 2, 2, 2],
        "datetime": [
            datetime(2020, 1, 1, 0, 0),
            datetime(2020, 1, 2, 0, 0),
            datetime(2020, 1, 3, 0, 0),
            datetime(2020, 1, 4, 0, 0),
            datetime(2020, 1, 5, 0, 0),
            datetime(2020, 1, 1, 0, 0),
            datetime(2020, 1, 2, 0, 0),
            datetime(2020, 1, 3, 0, 0),
            datetime(2020, 1, 4, 0, 0),
            datetime(2020, 1, 5, 0, 0),
            datetime(2020, 1, 1, 0, 0),
            datetime(2020, 1, 2, 0, 0),
            datetime(2020, 1, 3, 0, 0),
            datetime(2020, 1, 4, 0, 0),
            datetime(2020, 1, 5, 0, 0),
        ],
        "count": [1, 2, 3, 3, 3, 1, 2, 3, 3, 3, 1, 2, 3, 3, 3],
    }


def test_sorted_unique() -> None:
    assert (
        pl.DataFrame(
            [pl.Series("dt", [date(2015, 6, 24), date(2015, 6, 23)], dtype=pl.Date)]
        )
        .sort("dt")
        .unique()
    ).to_dict(False) == {"dt": [date(2015, 6, 23), date(2015, 6, 24)]}


def test_time_zero_3828() -> None:
    assert pl.Series(values=[time(0)], dtype=pl.Time).to_list() == [time(0)]


def test_time_microseconds_3843() -> None:
    in_val = [time(0, 9, 11, 558332)]
    s = pl.Series(in_val)
    assert s.to_list() == in_val


def test_date_to_time_cast_5111() -> None:
    # check date -> time casts (fast-path: always 00:00:00)
    df = pl.DataFrame(
        {
            "xyz": [
                date(1969, 1, 1),
                date(1990, 3, 8),
                date(2000, 6, 16),
                date(2010, 9, 24),
                date(2022, 12, 31),
            ]
        }
    ).with_columns(pl.col("xyz").cast(pl.Time))
    assert df["xyz"].to_list() == [time(0), time(0), time(0), time(0), time(0)]


def test_sum_duration() -> None:
    assert pl.DataFrame(
        [
            {"name": "Jen", "duration": timedelta(seconds=60)},
            {"name": "Mike", "duration": timedelta(seconds=30)},
            {"name": "Jen", "duration": timedelta(seconds=60)},
        ]
    ).select(
        [pl.col("duration").sum(), pl.col("duration").dt.seconds().alias("sec").sum()]
    ).to_dict(
        False
    ) == {
        "duration": [timedelta(seconds=150)],
        "sec": [150],
    }


def test_supertype_timezones_4174() -> None:
    df = pl.DataFrame(
        {
            "dt": pl.date_range(datetime(2020, 3, 1), datetime(2020, 5, 1), "1mo"),
        }
    ).with_columns(pl.col("dt").dt.cast_time_zone("Europe/London").suffix("_London"))

    # test if this runs without error
    date_to_fill = df["dt_London"][0]
    df.with_columns(df["dt_London"].shift_and_fill(1, date_to_fill))


@pytest.mark.skip(reason="from_dicts cannot yet infer timezones")
def test_from_dict_tu_consistency() -> None:
    tz = zoneinfo.ZoneInfo("PRC")
    dt = datetime(2020, 8, 1, 12, 0, 0, tzinfo=tz)
    from_dict = pl.from_dict({"dt": [dt]})
    from_dicts = pl.from_dicts([{"dt": dt}])

    assert from_dict.dtypes == from_dicts.dtypes


def test_shift_and_fill_group_logicals() -> None:
    df = pl.from_records(
        [
            (date(2001, 1, 2), "A"),
            (date(2001, 1, 3), "A"),
            (date(2001, 1, 4), "A"),
            (date(2001, 1, 3), "B"),
            (date(2001, 1, 4), "B"),
        ],
        schema=["d", "s"],
    )
    assert df.select(
        pl.col("d").shift_and_fill(-1, pl.col("d").max()).over("s")
    ).dtypes == [pl.Date]


def test_date_arr_concat() -> None:
    expected = {"d": [[date(2000, 1, 1), date(2000, 1, 1)]]}

    # type date
    df = pl.DataFrame({"d": [date(2000, 1, 1)]})
    assert df.select(pl.col("d").arr.concat(pl.col("d"))).to_dict(False) == expected
    # type list[date]
    df = pl.DataFrame({"d": [[date(2000, 1, 1)]]})
    assert df.select(pl.col("d").arr.concat(pl.col("d"))).to_dict(False) == expected


def test_date_timedelta() -> None:
    df = pl.DataFrame({"date": pl.date_range(date(2001, 1, 1), date(2001, 1, 3), "1d")})
    assert df.with_columns(
        [
            (pl.col("date") + timedelta(days=1)).alias("date_plus_one"),
            (pl.col("date") - timedelta(days=1)).alias("date_min_one"),
        ]
    ).to_dict(False) == {
        "date": [date(2001, 1, 1), date(2001, 1, 2), date(2001, 1, 3)],
        "date_plus_one": [date(2001, 1, 2), date(2001, 1, 3), date(2001, 1, 4)],
        "date_min_one": [date(2000, 12, 31), date(2001, 1, 1), date(2001, 1, 2)],
    }


def test_datetime_string_casts() -> None:
    df = pl.DataFrame(
        {
            "x": [1661855445123],
            "y": [1661855445123456],
            "z": [1661855445123456789],
        },
        schema=[
            ("x", pl.Datetime("ms")),
            ("y", pl.Datetime("us")),
            ("z", pl.Datetime("ns")),
        ],
    )
    assert df.select(
        [pl.col("x").dt.strftime("%F %T").alias("w")]
        + [pl.col(d).cast(str) for d in df.columns]
    ).rows() == [
        (
            "2022-08-30 10:30:45",
            "2022-08-30 10:30:45.123",
            "2022-08-30 10:30:45.123456",
            "2022-08-30 10:30:45.123456789",
        )
    ]


def test_iso_year() -> None:
    assert pl.Series([datetime(2022, 1, 1, 7, 8, 40)]).dt.iso_year()[0] == 2021
    assert pl.Series([date(2022, 1, 1)]).dt.iso_year()[0] == 2021


def test_cast_timezone() -> None:
    ny = zoneinfo.ZoneInfo("America/New_York")
    assert pl.DataFrame({"a": [datetime(2022, 9, 25, 14)]}).with_columns(
        pl.col("a").dt.cast_time_zone("America/New_York").alias("b")
    ).to_dict(False) == {
        "a": [datetime(2022, 9, 25, 14, 0)],
        "b": [datetime(2022, 9, 25, 14, 0, tzinfo=ny)],
    }


@pytest.mark.parametrize(
    ("to_tz", "tzinfo"),
    [
        ("+01:00", timezone(timedelta(seconds=3600))),
        ("America/Barbados", zoneinfo.ZoneInfo(key="America/Barbados")),
        (None, None),
    ],
)
@pytest.mark.parametrize("from_tz", ["Asia/Seoul", "-01:00", None])
@pytest.mark.parametrize("tu", ["ms", "us", "ns"])
def test_cast_timezone_from_to(
    from_tz: str,
    to_tz: str,
    tzinfo: timezone | zoneinfo.ZoneInfo,
    tu: TimeUnit,
) -> None:
    ts = pl.Series(["2020-01-01"]).str.strptime(pl.Datetime(tu))
    result = ts.dt.cast_time_zone(from_tz).dt.cast_time_zone(to_tz).item()
    expected = datetime(2020, 1, 1, 0, 0, tzinfo=tzinfo)
    assert result == expected


def test_with_time_zone_invalid() -> None:
    ts = pl.Series(["2020-01-01"]).str.strptime(pl.Datetime)
    with pytest.raises(ComputeError, match="Could not parse timezone: 'foo'"):
        ts.dt.cast_time_zone("UTC").dt.with_time_zone("foo")


def test_with_time_zone_on_tz_naive() -> None:
    ts = pl.Series(["2020-01-01"]).str.strptime(pl.Datetime)
    with pytest.raises(
        ComputeError,
        match="Cannot call with_time_zone on tz-naive. Set a time zone first with tz_localize",
    ):
        ts.dt.with_time_zone("Africa/Bamako")


def test_with_time_zone_fixed_offset() -> None:
    ts = pl.Series(["2020-01-01"]).str.strptime(pl.Datetime)
    result = ts.dt.cast_time_zone("+00:00")
    assert result.dtype == pl.Datetime("us", "+00:00")
    assert result.item() == datetime(2020, 1, 1, 0, 0, tzinfo=timezone.utc)


def test_tz_aware_get_idx_5010() -> None:
    when = int(
        datetime(2022, 1, 1, 12, tzinfo=zoneinfo.ZoneInfo("Asia/Shanghai")).timestamp()
    )
    a = pa.array([when]).cast(pa.timestamp("s", tz="Asia/Shanghai"))
    assert int(pl.from_arrow(a)[0].timestamp()) == when  # type: ignore[union-attr]


def test_tz_datetime_duration_arithm_5221() -> None:
    run_datetimes = [
        datetime.fromisoformat("2022-01-01T00:00:00+00:00"),
        datetime.fromisoformat("2022-01-02T00:00:00+00:00"),
    ]
    out = pl.DataFrame(
        data={"run_datetime": run_datetimes},
        schema=[("run_datetime", pl.Datetime(time_zone="UTC"))],
    )
    utc = zoneinfo.ZoneInfo("UTC")
    assert out.to_dict(False) == {
        "run_datetime": [
            datetime(2022, 1, 1, 0, 0, tzinfo=utc),
            datetime(2022, 1, 2, 0, 0, tzinfo=utc),
        ]
    }


def test_auto_infer_time_zone() -> None:
    dt = datetime(2022, 10, 17, 10, tzinfo=zoneinfo.ZoneInfo("Asia/Shanghai"))
    s = pl.Series([dt])
    assert s.dtype == pl.Datetime("us", "Asia/Shanghai")
    assert s[0] == dt


def test_timezone_aware_date_range() -> None:
    low = datetime(2022, 10, 17, 10, tzinfo=zoneinfo.ZoneInfo("Asia/Shanghai"))
    high = datetime(2022, 11, 17, 10, tzinfo=zoneinfo.ZoneInfo("Asia/Shanghai"))

    assert pl.date_range(low, high, interval=timedelta(days=5)).to_list() == [
        datetime(2022, 10, 17, 10, 0, tzinfo=zoneinfo.ZoneInfo(key="Asia/Shanghai")),
        datetime(2022, 10, 22, 10, 0, tzinfo=zoneinfo.ZoneInfo(key="Asia/Shanghai")),
        datetime(2022, 10, 27, 10, 0, tzinfo=zoneinfo.ZoneInfo(key="Asia/Shanghai")),
        datetime(2022, 11, 1, 10, 0, tzinfo=zoneinfo.ZoneInfo(key="Asia/Shanghai")),
        datetime(2022, 11, 6, 10, 0, tzinfo=zoneinfo.ZoneInfo(key="Asia/Shanghai")),
        datetime(2022, 11, 11, 10, 0, tzinfo=zoneinfo.ZoneInfo(key="Asia/Shanghai")),
        datetime(2022, 11, 16, 10, 0, tzinfo=zoneinfo.ZoneInfo(key="Asia/Shanghai")),
    ]

    with pytest.raises(
        ValueError,
        match="Cannot mix different timezone aware datetimes. "
        "Got: 'Asia/Shanghai' and 'None'",
    ):
        pl.date_range(
            low, high.replace(tzinfo=None), interval=timedelta(days=5), time_zone="UTC"
        )

    with pytest.raises(
        ValueError,
        match="Given time_zone is different from that timezone aware datetimes. "
        "Given: 'UTC', got: 'Asia/Shanghai'.",
    ):
        pl.date_range(low, high, interval=timedelta(days=5), time_zone="UTC")


def test_logical_nested_take() -> None:
    frame = pl.DataFrame(
        {
            "ix": [2, 1],
            "dt": [[datetime(2001, 1, 1)], [datetime(2001, 1, 2)]],
            "d": [[date(2001, 1, 1)], [date(2001, 1, 1)]],
            "t": [[time(10)], [time(10)]],
            "del": [[timedelta(10)], [timedelta(10)]],
            "str": [[{"a": time(10)}], [{"a": time(10)}]],
        }
    )
    out = frame.sort(by="ix")

    assert out.dtypes[:-1] == [
        pl.Int64,
        pl.List(pl.Datetime("us")),
        pl.List(pl.Date),
        pl.List(pl.Time),
        pl.List(pl.Duration("us")),
    ]
    assert out.to_dict(False) == {
        "ix": [1, 2],
        "dt": [[datetime(2001, 1, 2, 0, 0)], [datetime(2001, 1, 1, 0, 0)]],
        "d": [[date(2001, 1, 1)], [date(2001, 1, 1)]],
        "t": [[time(10, 0)], [time(10, 0)]],
        "del": [[timedelta(days=10)], [timedelta(days=10)]],
        "str": [[{"a": time(10, 0)}], [{"a": time(10, 0)}]],
    }


def test_cast_time_zone_from_naive() -> None:
    df = pl.DataFrame(
        {
            "date": pl.Series(["2022-01-01", "2022-01-02"]).str.strptime(
                pl.Date, "%Y-%m-%d"
            )
        }
    )

    assert df.select(
        pl.col("date").cast(pl.Datetime).dt.cast_time_zone("America/New_York")
    ).to_dict(False) == {
        "date": [
            datetime(
                2022, 1, 1, 0, 0, tzinfo=zoneinfo.ZoneInfo(key="America/New_York")
            ),
            datetime(
                2022, 1, 2, 0, 0, tzinfo=zoneinfo.ZoneInfo(key="America/New_York")
            ),
        ]
    }


@pytest.mark.parametrize("time_zone", ["UTC", "Africa/Abidjan"])
def test_tz_localize_from_utc(time_zone: str) -> None:
    ts_utc = (
        pl.Series(["2018-10-28"]).str.strptime(pl.Datetime).dt.cast_time_zone(time_zone)
    )
    err_msg = (
        "^Cannot localize a tz-aware datetime. Consider using "
        "'dt.with_time_zone' or 'dt.cast_time_zone'$"
    )
    deprecation_msg = (
        "`tz_localize` has been deprecated in favor of `cast_time_zone`."
        " This method will be removed in version 0.18.0"
    )
    with pytest.raises(ComputeError, match=err_msg), pytest.warns(
        DeprecationWarning, match=deprecation_msg
    ):
        ts_utc.dt.tz_localize("America/Maceio")


def test_unlocalize() -> None:
    tz_naive = pl.Series(["2020-01-01 03:00:00"]).str.strptime(pl.Datetime)
    tz_aware = tz_naive.dt.cast_time_zone("UTC").dt.with_time_zone("Europe/Brussels")
    result = tz_aware.dt.cast_time_zone(None).item()
    assert result == datetime(2020, 1, 1, 4)


def test_tz_aware_truncate() -> None:
    test = pl.DataFrame(
        {
            "dt": pl.date_range(
                low=datetime(2022, 11, 1), high=datetime(2022, 11, 4), interval="12h"
            ).dt.cast_time_zone("America/New_York")
        }
    )
    assert test.with_columns(pl.col("dt").dt.truncate("1d").alias("trunced")).to_dict(
        False
    ) == {
        "dt": [
            datetime(
                2022, 11, 1, 0, 0, tzinfo=zoneinfo.ZoneInfo(key="America/New_York")
            ),
            datetime(
                2022, 11, 1, 12, 0, tzinfo=zoneinfo.ZoneInfo(key="America/New_York")
            ),
            datetime(
                2022, 11, 2, 0, 0, tzinfo=zoneinfo.ZoneInfo(key="America/New_York")
            ),
            datetime(
                2022, 11, 2, 12, 0, tzinfo=zoneinfo.ZoneInfo(key="America/New_York")
            ),
            datetime(
                2022, 11, 3, 0, 0, tzinfo=zoneinfo.ZoneInfo(key="America/New_York")
            ),
            datetime(
                2022, 11, 3, 12, 0, tzinfo=zoneinfo.ZoneInfo(key="America/New_York")
            ),
            datetime(
                2022, 11, 4, 0, 0, tzinfo=zoneinfo.ZoneInfo(key="America/New_York")
            ),
        ],
        "trunced": [
            datetime(
                2022, 11, 1, 0, 0, tzinfo=zoneinfo.ZoneInfo(key="America/New_York")
            ),
            datetime(
                2022, 11, 1, 0, 0, tzinfo=zoneinfo.ZoneInfo(key="America/New_York")
            ),
            datetime(
                2022, 11, 2, 0, 0, tzinfo=zoneinfo.ZoneInfo(key="America/New_York")
            ),
            datetime(
                2022, 11, 2, 0, 0, tzinfo=zoneinfo.ZoneInfo(key="America/New_York")
            ),
            datetime(
                2022, 11, 3, 0, 0, tzinfo=zoneinfo.ZoneInfo(key="America/New_York")
            ),
            datetime(
                2022, 11, 3, 0, 0, tzinfo=zoneinfo.ZoneInfo(key="America/New_York")
            ),
            datetime(
                2022, 11, 4, 0, 0, tzinfo=zoneinfo.ZoneInfo(key="America/New_York")
            ),
        ],
    }

    # 5507
    lf = pl.DataFrame(
        {
            "naive": pl.date_range(
                low=datetime(2021, 12, 31, 23),
                high=datetime(2022, 1, 1, 6),
                interval="1h",
            )
        }
    ).lazy()
    lf = lf.with_columns(pl.col("naive").dt.cast_time_zone("UTC").alias("UTC"))
    lf = lf.with_columns(pl.col("UTC").dt.with_time_zone("US/Central").alias("CST"))
    lf = lf.with_columns(pl.col("CST").dt.truncate("1d").alias("CST truncated"))
    assert lf.collect().to_dict(False) == {
        "naive": [
            datetime(2021, 12, 31, 23, 0),
            datetime(2022, 1, 1, 0, 0),
            datetime(2022, 1, 1, 1, 0),
            datetime(2022, 1, 1, 2, 0),
            datetime(2022, 1, 1, 3, 0),
            datetime(2022, 1, 1, 4, 0),
            datetime(2022, 1, 1, 5, 0),
            datetime(2022, 1, 1, 6, 0),
        ],
        "UTC": [
            datetime(2021, 12, 31, 23, 0, tzinfo=zoneinfo.ZoneInfo(key="UTC")),
            datetime(2022, 1, 1, 0, 0, tzinfo=zoneinfo.ZoneInfo(key="UTC")),
            datetime(2022, 1, 1, 1, 0, tzinfo=zoneinfo.ZoneInfo(key="UTC")),
            datetime(2022, 1, 1, 2, 0, tzinfo=zoneinfo.ZoneInfo(key="UTC")),
            datetime(2022, 1, 1, 3, 0, tzinfo=zoneinfo.ZoneInfo(key="UTC")),
            datetime(2022, 1, 1, 4, 0, tzinfo=zoneinfo.ZoneInfo(key="UTC")),
            datetime(2022, 1, 1, 5, 0, tzinfo=zoneinfo.ZoneInfo(key="UTC")),
            datetime(2022, 1, 1, 6, 0, tzinfo=zoneinfo.ZoneInfo(key="UTC")),
        ],
        "CST": [
            datetime(2021, 12, 31, 17, 0, tzinfo=zoneinfo.ZoneInfo(key="US/Central")),
            datetime(2021, 12, 31, 18, 0, tzinfo=zoneinfo.ZoneInfo(key="US/Central")),
            datetime(2021, 12, 31, 19, 0, tzinfo=zoneinfo.ZoneInfo(key="US/Central")),
            datetime(2021, 12, 31, 20, 0, tzinfo=zoneinfo.ZoneInfo(key="US/Central")),
            datetime(2021, 12, 31, 21, 0, tzinfo=zoneinfo.ZoneInfo(key="US/Central")),
            datetime(2021, 12, 31, 22, 0, tzinfo=zoneinfo.ZoneInfo(key="US/Central")),
            datetime(2021, 12, 31, 23, 0, tzinfo=zoneinfo.ZoneInfo(key="US/Central")),
            datetime(2022, 1, 1, 0, 0, tzinfo=zoneinfo.ZoneInfo(key="US/Central")),
        ],
        "CST truncated": [
            datetime(2021, 12, 31, 0, 0, tzinfo=zoneinfo.ZoneInfo(key="US/Central")),
            datetime(2021, 12, 31, 0, 0, tzinfo=zoneinfo.ZoneInfo(key="US/Central")),
            datetime(2021, 12, 31, 0, 0, tzinfo=zoneinfo.ZoneInfo(key="US/Central")),
            datetime(2021, 12, 31, 0, 0, tzinfo=zoneinfo.ZoneInfo(key="US/Central")),
            datetime(2021, 12, 31, 0, 0, tzinfo=zoneinfo.ZoneInfo(key="US/Central")),
            datetime(2021, 12, 31, 0, 0, tzinfo=zoneinfo.ZoneInfo(key="US/Central")),
            datetime(2021, 12, 31, 0, 0, tzinfo=zoneinfo.ZoneInfo(key="US/Central")),
            datetime(2022, 1, 1, 0, 0, tzinfo=zoneinfo.ZoneInfo(key="US/Central")),
        ],
    }


def test_tz_aware_strftime() -> None:
    df = pl.DataFrame(
        {
            "dt": pl.date_range(
                low=datetime(2022, 11, 1), high=datetime(2022, 11, 4), interval="24h"
            ).dt.cast_time_zone("America/New_York")
        }
    )
    assert df.with_columns(pl.col("dt").dt.strftime("%c").alias("fmt")).to_dict(
        False
    ) == {
        "dt": [
            datetime(
                2022, 11, 1, 0, 0, tzinfo=zoneinfo.ZoneInfo(key="America/New_York")
            ),
            datetime(
                2022, 11, 2, 0, 0, tzinfo=zoneinfo.ZoneInfo(key="America/New_York")
            ),
            datetime(
                2022, 11, 3, 0, 0, tzinfo=zoneinfo.ZoneInfo(key="America/New_York")
            ),
            datetime(
                2022, 11, 4, 0, 0, tzinfo=zoneinfo.ZoneInfo(key="America/New_York")
            ),
        ],
        "fmt": [
            "Tue Nov  1 00:00:00 2022",
            "Wed Nov  2 00:00:00 2022",
            "Thu Nov  3 00:00:00 2022",
            "Fri Nov  4 00:00:00 2022",
        ],
    }


def test_tz_aware_filter_lit() -> None:
    start = datetime(1970, 1, 1)
    stop = datetime(1970, 1, 1, 7)
    dt = datetime(1970, 1, 1, 6, tzinfo=zoneinfo.ZoneInfo("America/New_York"))

    assert (
        pl.DataFrame({"date": pl.date_range(start, stop, "1h")})
        .with_columns(pl.col("date").dt.cast_time_zone("America/New_York").alias("nyc"))
        .filter(pl.col("nyc") < dt)
    ).to_dict(False) == {
        "date": [
            datetime(1970, 1, 1, 0, 0),
            datetime(1970, 1, 1, 1, 0),
            datetime(1970, 1, 1, 2, 0),
            datetime(1970, 1, 1, 3, 0),
            datetime(1970, 1, 1, 4, 0),
            datetime(1970, 1, 1, 5, 0),
        ],
        "nyc": [
            datetime(
                1970, 1, 1, 0, 0, tzinfo=zoneinfo.ZoneInfo(key="America/New_York")
            ),
            datetime(
                1970, 1, 1, 1, 0, tzinfo=zoneinfo.ZoneInfo(key="America/New_York")
            ),
            datetime(
                1970, 1, 1, 2, 0, tzinfo=zoneinfo.ZoneInfo(key="America/New_York")
            ),
            datetime(
                1970, 1, 1, 3, 0, tzinfo=zoneinfo.ZoneInfo(key="America/New_York")
            ),
            datetime(
                1970, 1, 1, 4, 0, tzinfo=zoneinfo.ZoneInfo(key="America/New_York")
            ),
            datetime(
                1970, 1, 1, 5, 0, tzinfo=zoneinfo.ZoneInfo(key="America/New_York")
            ),
        ],
    }


def test_asof_join_by_forward() -> None:
    dfa = pl.DataFrame(
        {"category": ["a", "a", "a", "a", "a"], "value_one": [1, 2, 3, 5, 12]}
    )

    dfb = pl.DataFrame({"category": ["a"], "value_two": [3]})

    assert dfa.join_asof(
        dfb,
        left_on="value_one",
        right_on="value_two",
        by="category",
        strategy="forward",
    ).to_dict(False) == {
        "category": ["a", "a", "a", "a", "a"],
        "value_one": [1, 2, 3, 5, 12],
        "value_two": [3, 3, 3, None, None],
    }


def test_truncate_by_calendar_weeks() -> None:
    # 5557
    start = datetime(2022, 11, 14, 0, 0, 0)
    end = datetime(2022, 11, 20, 0, 0, 0)

    assert (
        pl.date_range(start, end, timedelta(days=1), name="date")
        .to_frame()
        .select([pl.col("date").dt.truncate("1w")])
    ).to_dict(False) == {
        "date": [
            datetime(2022, 11, 14),
            datetime(2022, 11, 14),
            datetime(2022, 11, 14),
            datetime(2022, 11, 14),
            datetime(2022, 11, 14),
            datetime(2022, 11, 14),
            datetime(2022, 11, 14),
        ],
    }

    df = pl.DataFrame(
        {
            "date": pl.Series(["1768-03-01", "2023-01-01"]).str.strptime(
                pl.Date, "%Y-%m-%d"
            )
        }
    )

    assert df.select(pl.col("date").dt.truncate("1w")).to_dict(False) == {
        "date": [
            date(1768, 2, 29),
            date(2022, 12, 26),
        ],
    }


def test_truncate_by_multiple_weeks() -> None:
    df = pl.DataFrame(
        {
            "date": pl.Series(
                [
                    # Wednesday and Monday
                    "2022-04-20",
                    "2022-11-28",
                ]
            ).str.strptime(pl.Date, "%Y-%m-%d")
        }
    )

    assert (
        df.select(
            [
                pl.col("date").dt.truncate("2w").alias("2w"),
                pl.col("date").dt.truncate("3w").alias("3w"),
                pl.col("date").dt.truncate("4w").alias("4w"),
                pl.col("date").dt.truncate("5w").alias("5w"),
                pl.col("date").dt.truncate("17w").alias("17w"),
            ]
        )
    ).to_dict(False) == {
        "2w": [date(2022, 4, 11), date(2022, 11, 21)],
        "3w": [date(2022, 4, 4), date(2022, 11, 14)],
        "4w": [date(2022, 3, 28), date(2022, 11, 7)],
        "5w": [date(2022, 3, 21), date(2022, 10, 31)],
        "17w": [date(2021, 12, 27), date(2022, 8, 8)],
    }


def test_round_by_week() -> None:
    df = pl.DataFrame(
        {
            "date": pl.Series(
                [
                    # Sunday and Monday
                    "1998-04-12",
                    "2022-11-28",
                ]
            ).str.strptime(pl.Date, "%Y-%m-%d")
        }
    )

    assert (
        df.select(
            [
                pl.col("date").dt.round("7d").alias("7d"),
                pl.col("date").dt.round("1w").alias("1w"),
            ]
        )
    ).to_dict(False) == {
        "7d": [date(1998, 4, 9), date(2022, 12, 1)],
        "1w": [date(1998, 4, 13), date(2022, 11, 28)],
    }


def test_cast_time_to_duration() -> None:
    assert pl.Series([time(hour=0, minute=0, second=2)]).cast(
        pl.Duration
    ).item() == timedelta(seconds=2)


def test_tz_aware_day_weekday() -> None:
    start = datetime(2001, 1, 1)
    stop = datetime(2001, 1, 9)
    df = pl.DataFrame(
        {"date": pl.date_range(start, stop, timedelta(days=3), time_zone="UTC")}
    )

    df = df.with_columns(
        [
            pl.col("date").dt.with_time_zone("Asia/Tokyo").alias("tyo_date"),
            pl.col("date").dt.with_time_zone("America/New_York").alias("ny_date"),
        ]
    )

    assert df.select(
        [
            pl.col("date").dt.day().alias("day"),
            pl.col("tyo_date").dt.day().alias("tyo_day"),
            pl.col("ny_date").dt.day().alias("ny_day"),
            pl.col("date").dt.weekday().alias("weekday"),
            pl.col("tyo_date").dt.weekday().alias("tyo_weekday"),
            pl.col("ny_date").dt.weekday().alias("ny_weekday"),
        ]
    ).to_dict(False) == {
        "day": [1, 4, 7],
        "tyo_day": [1, 4, 7],
        "ny_day": [31, 3, 6],
        "weekday": [1, 4, 7],
        "tyo_weekday": [1, 4, 7],
        "ny_weekday": [7, 3, 6],
    }


def test_datetime_cum_agg_schema() -> None:
    df = pl.DataFrame(
        {
            "timestamp": [
                datetime(2023, 1, 1),
                datetime(2023, 1, 2),
                datetime(2023, 1, 3),
            ]
        }
    )
    # Exactly the same as above but with lazy() and collect() later
    assert (
        df.lazy()
        .with_columns(
            [
                (pl.col("timestamp").cummin()).alias("cummin"),
                (pl.col("timestamp").cummax()).alias("cummax"),
            ]
        )
        .with_columns(
            [
                (pl.col("cummin") + pl.duration(hours=24)).alias("cummin+24"),
                (pl.col("cummax") + pl.duration(hours=24)).alias("cummax+24"),
            ]
        )
        .collect()
    ).to_dict(False) == {
        "timestamp": [
            datetime(2023, 1, 1, 0, 0),
            datetime(2023, 1, 2, 0, 0),
            datetime(2023, 1, 3, 0, 0),
        ],
        "cummin": [
            datetime(2023, 1, 1, 0, 0),
            datetime(2023, 1, 1, 0, 0),
            datetime(2023, 1, 1, 0, 0),
        ],
        "cummax": [
            datetime(2023, 1, 1, 0, 0),
            datetime(2023, 1, 2, 0, 0),
            datetime(2023, 1, 3, 0, 0),
        ],
        "cummin+24": [
            datetime(2023, 1, 2, 0, 0),
            datetime(2023, 1, 2, 0, 0),
            datetime(2023, 1, 2, 0, 0),
        ],
        "cummax+24": [
            datetime(2023, 1, 2, 0, 0),
            datetime(2023, 1, 3, 0, 0),
            datetime(2023, 1, 4, 0, 0),
        ],
    }


def test_rolling_groupby_empty_groups_by_take_6330() -> None:
    df = pl.DataFrame({"Event": ["Rain", "Sun"]}).join(
        pl.DataFrame(
            {
                "Date": [1, 2, 3, 4],
            }
        ),
        how="cross",
    )
    assert (
        df.groupby_rolling(
            index_column="Date",
            period="2i",
            offset="-2i",
            by="Event",
            closed="left",
        ).agg([pl.count()])
    ).to_dict(False) == {
        "Event": ["Rain", "Rain", "Rain", "Rain", "Sun", "Sun", "Sun", "Sun"],
        "Date": [1, 2, 3, 4, 1, 2, 3, 4],
        "count": [0, 1, 2, 2, 0, 1, 2, 2],
    }


def test_infer_iso8601(iso8601_format: str) -> None:
    # construct an example time string
    time_string = (
        iso8601_format.replace("%Y", "2134")
        .replace("%m", "12")
        .replace("%d", "13")
        .replace("%H", "01")
        .replace("%M", "12")
        .replace("%S", "34")
        .replace("%3f", "123")
        .replace("%6f", "123456")
        .replace("%9f", "123456789")
    )
    parsed = pl.Series([time_string]).str.strptime(pl.Datetime("ns"))
    assert parsed.dt.year().item() == 2134
    assert parsed.dt.month().item() == 12
    assert parsed.dt.day().item() == 13
    if "%H" in iso8601_format:
        assert parsed.dt.hour().item() == 1
    if "%M" in iso8601_format:
        assert parsed.dt.minute().item() == 12
    if "%S" in iso8601_format:
        assert parsed.dt.second().item() == 34
    if "%9f" in iso8601_format:
        assert parsed.dt.nanosecond().item() == 123456789
    if "%6f" in iso8601_format:
        assert parsed.dt.nanosecond().item() == 123456000
    if "%3f" in iso8601_format:
        assert parsed.dt.nanosecond().item() == 123000000<|MERGE_RESOLUTION|>--- conflicted
+++ resolved
@@ -10,19 +10,10 @@
 import pyarrow as pa
 import pytest
 
-<<<<<<< HEAD
-from polars.exceptions import ComputeError, PanicException
-
-if sys.version_info >= (3, 9):
-    import zoneinfo
-else:
-    from backports import zoneinfo
-
-=======
->>>>>>> 3a6c9994
+
 import polars as pl
 from polars.datatypes import DATETIME_DTYPES, DTYPE_TEMPORAL_UNITS, PolarsTemporalType
-from polars.exceptions import ComputeError
+from polars.exceptions import ComputeError, PanicException
 from polars.testing import (
     assert_frame_equal,
     assert_series_equal,
