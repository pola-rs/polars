from __future__ import annotations

from datetime import date

import pytest

import polars as pl
from polars.testing import assert_frame_equal


def test_df_describe() -> None:
    df = pl.DataFrame(
        {
            "a": [1.0, 2.8, 3.0],
            "b": [4, 5, None],
            "c": [True, False, True],
            "d": [None, "b", "c"],
            "e": ["usd", "eur", None],
            "f": [date(2020, 1, 1), date(2021, 1, 1), date(2022, 1, 1)],
        },
        schema_overrides={"e": pl.Categorical},
    )

    result = df.describe()
    expected = pl.DataFrame(
<<<<<<< HEAD
        [
            ("count", 3.0, 2.0, 3.0, 2, 2, 3),
            ("null_count", 0.0, 1.0, 0.0, 1, 1, 0),
            ("mean", 2.266667, 4.5, 0.666667, None, None, "2020-12-31 16:00:00"),
            ("std", 1.101514, 0.707107, 0.57735, None, None, None),
            ("min", 1.0, 4.0, 0.0, "b", None, "2020-01-01"),
            ("25%", 1.0, 4.0, None, None, None, None),
            ("50%", 2.8, 5.0, None, None, None, None),
            ("75%", 3.0, 5.0, None, None, None, None),
            ("max", 3.0, 5.0, 1.0, "c", None, "2022-01-01"),
        ],
        schema=["describe"] + df.columns,
        schema_overrides={"e": pl.Utf8},
=======
        {
            "describe": [
                "count",
                "null_count",
                "mean",
                "std",
                "min",
                "25%",
                "50%",
                "75%",
                "max",
            ],
            "a": [
                3.0,
                0.0,
                2.2666666666666666,
                1.1015141094572205,
                1.0,
                1.0,
                2.8,
                3.0,
                3.0,
            ],
            "b": [2.0, 1.0, 4.5, 0.7071067811865476, 4.0, 4.0, 5.0, 5.0, 5.0],
            "c": ["3", "0", None, None, "False", None, None, None, "True"],
            "d": ["2", "1", None, None, "b", None, None, None, "c"],
            "e": ["2", "1", None, None, None, None, None, None, None],
            "f": ["3", "0", None, None, "2020-01-01", None, None, None, "2022-01-01"],
        }
>>>>>>> a321386c
    )
    assert_frame_equal(result, expected)


def test_df_describe_nested() -> None:
    df = pl.DataFrame(
        {
            "struct": [{"x": 1, "y": 2}, {"x": 3, "y": 4}, {"x": 1, "y": 2}, None],
            "list": [[1, 2], [3, 4], [1, 2], None],
        }
    )

    result = df.describe()

    expected = pl.DataFrame(
        [
            ("count", 3, 3),
            ("null_count", 1, 1),
            ("mean", None, None),
            ("std", None, None),
            ("min", None, None),
            ("25%", None, None),
            ("50%", None, None),
            ("75%", None, None),
            ("max", None, None),
        ],
        schema=["describe"] + df.columns,
        schema_overrides={"struct": pl.Utf8, "list": pl.Utf8},
    )
    assert_frame_equal(result, expected)


def test_df_describe_custom_percentiles() -> None:
    df = pl.DataFrame({"numeric": [1, 2, 1, None]})

    result = df.describe(percentiles=(0.2, 0.4, 0.5, 0.6, 0.8))

    expected = pl.DataFrame(
        [
            ("count", 3.0),
            ("null_count", 1.0),
            ("mean", 1.3333333333333333),
            ("std", 0.5773502691896257),
            ("min", 1.0),
            ("20%", 1.0),
            ("40%", 1.0),
            ("50%", 1.0),
            ("60%", 1.0),
            ("80%", 2.0),
            ("max", 2.0),
        ],
        schema=["describe"] + df.columns,
    )
    assert_frame_equal(result, expected)


@pytest.mark.parametrize("pcts", [None, []])
def test_df_describe_no_percentiles(pcts: list[float] | None) -> None:
    df = pl.DataFrame({"numeric": [1, 2, 1, None]})

    result = df.describe(percentiles=pcts)

    expected = pl.DataFrame(
        [
            ("count", 3.0),
            ("null_count", 1.0),
            ("mean", 1.3333333333333333),
            ("std", 0.5773502691896257),
            ("min", 1.0),
            ("max", 2.0),
        ],
        schema=["describe"] + df.columns,
    )
    assert_frame_equal(result, expected)


def test_df_describe_empty_column() -> None:
    df = pl.DataFrame(schema={"a": pl.Int64})

    result = df.describe()

    expected = pl.DataFrame(
        [
            ("count", 0.0),
            ("null_count", 0.0),
            ("mean", None),
            ("std", None),
            ("min", None),
            ("25%", None),
            ("50%", None),
            ("75%", None),
            ("max", None),
        ],
        schema=["describe"] + df.columns,
    )
    assert_frame_equal(result, expected)


def test_df_describe_empty() -> None:
    df = pl.DataFrame()
    with pytest.raises(
        TypeError, match="cannot describe a DataFrame without any columns"
    ):
        df.describe()<|MERGE_RESOLUTION|>--- conflicted
+++ resolved
@@ -23,21 +23,6 @@
 
     result = df.describe()
     expected = pl.DataFrame(
-<<<<<<< HEAD
-        [
-            ("count", 3.0, 2.0, 3.0, 2, 2, 3),
-            ("null_count", 0.0, 1.0, 0.0, 1, 1, 0),
-            ("mean", 2.266667, 4.5, 0.666667, None, None, "2020-12-31 16:00:00"),
-            ("std", 1.101514, 0.707107, 0.57735, None, None, None),
-            ("min", 1.0, 4.0, 0.0, "b", None, "2020-01-01"),
-            ("25%", 1.0, 4.0, None, None, None, None),
-            ("50%", 2.8, 5.0, None, None, None, None),
-            ("75%", 3.0, 5.0, None, None, None, None),
-            ("max", 3.0, 5.0, 1.0, "c", None, "2022-01-01"),
-        ],
-        schema=["describe"] + df.columns,
-        schema_overrides={"e": pl.Utf8},
-=======
         {
             "describe": [
                 "count",
@@ -65,9 +50,18 @@
             "c": ["3", "0", None, None, "False", None, None, None, "True"],
             "d": ["2", "1", None, None, "b", None, None, None, "c"],
             "e": ["2", "1", None, None, None, None, None, None, None],
-            "f": ["3", "0", None, None, "2020-01-01", None, None, None, "2022-01-01"],
+            "f": [
+                "3",
+                "0",
+                "2020-12-31 16:00:00",
+                None,
+                "2020-01-01",
+                None,
+                None,
+                None,
+                "2022-01-01",
+            ],
         }
->>>>>>> a321386c
     )
     assert_frame_equal(result, expected)
 
