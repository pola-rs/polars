--- conflicted
+++ resolved
@@ -416,7 +416,6 @@
     assert_frame_equal(q, pl.LazyFrame({"x": [3, 2]}))
 
 
-<<<<<<< HEAD
 def test_is_between_pushdown_25499() -> None:
     f = BytesIO()
     pl.LazyFrame(
@@ -431,7 +430,8 @@
     df1 = pl.scan_parquet(parquet).filter(expr).collect()
     df2 = pl.scan_parquet(parquet).collect().filter(expr)
     assert_frame_equal(df1, df2)
-=======
+
+
 def test_slice_pushdown_expr_25473() -> None:
     lf = pl.LazyFrame({"a": [0, 1, 2, 3, 4]})
 
@@ -458,5 +458,4 @@
     )
 
     with pytest.raises(pl.exceptions.ShapeError, match=r"lengths.*5 != 2"):
-        q.collect()
->>>>>>> ec9040aa
+        q.collect()