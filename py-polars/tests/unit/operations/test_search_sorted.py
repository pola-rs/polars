from __future__ import annotations

from typing import TYPE_CHECKING

import numpy as np
import pytest
from hypothesis import example, given
from hypothesis import strategies as st

import polars as pl
from polars.exceptions import InvalidOperationError
from polars.testing import assert_frame_equal, assert_series_equal

if TYPE_CHECKING:
    from typing import Any

    from polars._typing import PolarsDataType


def test_search_sorted() -> None:
    for seed in [1, 2, 3]:
        np.random.seed(seed)
        arr = np.sort(np.random.randn(10) * 100)
        s = pl.Series(arr)

        for v in range(int(np.min(arr)), int(np.max(arr)), 20):
            assert np.searchsorted(arr, v) == s.search_sorted(v)

    a = pl.Series([1, 2, 3])
    b = pl.Series([1, 2, 2, -1])
    assert a.search_sorted(b).to_list() == [0, 1, 1, 0]
    b = pl.Series([1, 2, 2, None, 3])
    assert a.search_sorted(b).to_list() == [0, 1, 1, 0, 2]

    a = pl.Series(["b", "b", "d", "d"])
    b = pl.Series(["a", "b", "c", "d", "e"])
    assert a.search_sorted(b, side="left").to_list() == [0, 0, 2, 2, 4]
    assert a.search_sorted(b, side="right").to_list() == [0, 2, 2, 4, 4]

    a = pl.Series([1, 1, 4, 4])
    b = pl.Series([0, 1, 2, 4, 5])
    assert a.search_sorted(b, side="left").to_list() == [0, 0, 2, 2, 4]
    assert a.search_sorted(b, side="right").to_list() == [0, 2, 2, 4, 4]


<<<<<<< HEAD
def test_search_sorted_multivalue() -> None:
    a = pl.Series([5, 7, 12, 14])
    df = pl.DataFrame({"a": a}).lazy()

    # This is the preferred way to do it:
    assert_series_equal(
        a.search_sorted(pl.Series([14, 7])), pl.Series([3, 1], dtype=pl.UInt32())
    )
    assert_frame_equal(
        df.select(pl.col("a").search_sorted(pl.Series([14, 7]))).collect(),
        pl.DataFrame({"a": pl.Series([3, 1], dtype=pl.UInt32())}),
    )

    # Searching for a list is deprecated and will be removed in Polars 2,
    # should only search with pl.Series for multiple values going forward:
    with pytest.deprecated_call():
        assert_series_equal(
            a.search_sorted([14, 7]),  # type: ignore[arg-type]
            pl.Series([3, 1], dtype=pl.UInt32()),
        )
    with pytest.deprecated_call():
        assert_frame_equal(
            df.select(pl.col("a").search_sorted([14, 7])).collect(),
            pl.DataFrame({"a": pl.Series([3, 1], dtype=pl.UInt32())}),
        )
=======
@pytest.mark.parametrize("descending", [False, True])
def test_search_sorted_descending_order(descending: bool) -> None:
    values = sorted([2, 3, 4, 5], reverse=descending)
    series = pl.Series(values)
    df = pl.DataFrame({"series": series}).lazy()
    for value in values:
        expected_index = values.index(value)
        assert series.search_sorted(value, descending=descending) == expected_index
        assert df.select(
            pl.col("series").search_sorted(value, descending=descending)
        ).collect().get_column("series").to_list() == [expected_index]
>>>>>>> 5993d953


def test_search_sorted_multichunk() -> None:
    for seed in [1, 2, 3]:
        np.random.seed(seed)
        arr = np.sort(np.random.randn(10) * 100)
        q = len(arr) // 4
        a, b, c, d = map(
            pl.Series, (arr[:q], arr[q : 2 * q], arr[2 * q : 3 * q], arr[3 * q :])
        )
        s = pl.concat([a, b, c, d], rechunk=False)
        assert s.n_chunks() == 4

        for v in range(int(np.min(arr)), int(np.max(arr)), 20):
            assert np.searchsorted(arr, v) == s.search_sorted(v)

    a = pl.concat(
        [
            pl.Series([None, None, None], dtype=pl.Int64),
            pl.Series([None, 1, 1, 2, 3]),
            pl.Series([4, 4, 5, 6, 7, 8, 8]),
        ],
        rechunk=False,
    )
    assert a.n_chunks() == 3
    b = pl.Series([-10, 0, 1, 2, 3, 4, 5, 6, 7, 8, 10, None])
    left_ref = pl.Series(
        [4, 4, 4, 6, 7, 8, 10, 11, 12, 13, 15, 0], dtype=pl.get_index_type()
    )
    right_ref = pl.Series(
        [4, 4, 6, 7, 8, 10, 11, 12, 13, 15, 15, 4], dtype=pl.get_index_type()
    )
    assert_series_equal(a.search_sorted(b, side="left"), left_ref)
    assert_series_equal(a.search_sorted(b, side="right"), right_ref)


def test_search_sorted_right_nulls() -> None:
    a = pl.Series([1, 2, None, None])
    assert a.search_sorted(None, side="left") == 2
    assert a.search_sorted(None, side="right") == 4


def test_raise_literal_numeric_search_sorted_18096() -> None:
    df = pl.DataFrame({"foo": [1, 4, 7], "bar": [2, 3, 5]})

    with pytest.raises(pl.exceptions.InvalidOperationError):
        df.with_columns(idx=pl.col("foo").search_sorted("bar"))


def test_search_sorted_list() -> None:
    series = pl.Series([[1], [2], [3]])
    assert series.search_sorted([2]) == 1
    assert series.search_sorted(pl.Series([[3], [2]])).to_list() == [2, 1]
    assert series.search_sorted(pl.lit([3], dtype=pl.List(pl.Int64()))).to_list() == [2]

    with pytest.raises(InvalidOperationError, match="cannot cast List type"):
        series.search_sorted([[1]])


def test_search_sorted_list_expr() -> None:
    df = pl.DataFrame({"values": pl.Series([[1], [2], [3]])}).lazy()
    C = pl.col("values")
    assert df.select(C.search_sorted([2])).collect().get_column("values").to_list() == [
        1
    ]
    assert df.select(C.search_sorted(pl.Series([[3], [2]]))).collect().get_column(
        "values"
    ).to_list() == [2, 1]
    # Wrong nesting value:
    with pytest.raises(InvalidOperationError):
        df.select(C.search_sorted([[3], [2]])).collect()

    # Now try with extra nesting:
    df = pl.DataFrame({"values": pl.Series([[[1]], [[2]], [[3]]])}).lazy()
    assert df.select(C.search_sorted([[2]])).collect().get_column(
        "values"
    ).to_list() == [1]
    assert df.select(C.search_sorted(pl.Series([[[3]], [[2]]]))).collect().get_column(
        "values"
    ).to_list() == [2, 1]
    # Wrong nesting values:
    with pytest.raises(InvalidOperationError):
        df.select(C.search_sorted([2])).collect()
    with pytest.raises(InvalidOperationError):
        df.select(C.search_sorted([[[3], [2]]])).collect()


def test_search_sorted_array() -> None:
    dtype = pl.Array(pl.Int64(), 1)
    series = pl.Series([[1], [2], [3]], dtype=dtype)
    assert series.search_sorted([2]) == 1
    assert series.search_sorted(pl.Series([[3], [2]], dtype=dtype)).to_list() == [2, 1]
    assert series.search_sorted(pl.lit([3])).to_list() == [2]
    assert series.search_sorted(pl.lit([3], dtype=dtype)).to_list() == [2]
    with pytest.raises(InvalidOperationError, match="casting from"):
        series.search_sorted([[1]])


def test_search_sorted_struct() -> None:
    v0 = {"a": 0, "b": 0}
    v1 = {"a": 1, "b": 2}
    series = pl.Series([v1, v0]).sort()
    assert series.search_sorted(v0) == 0
    assert series.search_sorted(v1) == 1
    assert series.search_sorted(pl.Series([v1, v0])).to_list() == [1, 0]


def assert_can_find_values(values: list[Any], dtype: PolarsDataType) -> None:
    series = pl.Series(values, dtype=dtype)
    for descending in [True, False]:
        for nulls_last in [True, False]:
            sorted_series = series.sort(descending=descending, nulls_last=nulls_last)
            as_list = sorted_series.to_list()
            for value in values:
                idx = sorted_series.search_sorted(value, "left")
                assert as_list.index(value) == idx
                lookup = sorted_series[idx]
                if isinstance(lookup, pl.Series):
                    lookup = lookup.to_list()
                assert lookup == value


@given(values=st.lists(st.integers(min_value=-10, max_value=10) | st.none()))
def test_nulls_and_ascending(values: list[int | None]) -> None:
    assert_can_find_values(values, pl.Int64())


@given(
    values=st.lists(
        st.none() | st.lists(st.integers(min_value=-10, max_value=10) | st.none())
    )
)
@example([[1], [-2], None, [None, 3], [3, None]])
@example([[None], [0]])
@example([[], [None], [0]])
def test_search_sorted_list_with_nulls(values: list[list[int | None] | None]) -> None:
    """For all nulls_last options, values can be found in arbitrary lists."""
    assert_can_find_values(values, dtype=pl.List(pl.Int64()))


@given(
    values=st.lists(
        st.none()
        | st.lists(
            st.integers(min_value=-10, max_value=10) | st.none(), min_size=3, max_size=3
        )
    )
)
@example(values=[[None, None, None], [0, 0, None]])
def test_search_sorted_array_with_nulls(values: list[list[int | None] | None]) -> None:
    """For all nulls_last options, values can be found in arbitrary arrays."""
    assert_can_find_values(values, dtype=pl.Array(pl.Int64(), 3))


@given(
    values=st.lists(
        st.none()
        | st.fixed_dictionaries(
            {"key": st.integers(min_value=-10, max_value=10) | st.none()}
        )
    )
)
@example(values=[{"key": 0}, {"key": None}])
def test_search_sorted_structs_with_nulls(
    values: list[dict[str, int | None] | None],
) -> None:
    """For all nulls_last options, values can be found in arbitrary structs."""
    assert_can_find_values(values, pl.Struct)<|MERGE_RESOLUTION|>--- conflicted
+++ resolved
@@ -43,7 +43,6 @@
     assert a.search_sorted(b, side="right").to_list() == [0, 2, 2, 4, 4]
 
 
-<<<<<<< HEAD
 def test_search_sorted_multivalue() -> None:
     a = pl.Series([5, 7, 12, 14])
     df = pl.DataFrame({"a": a}).lazy()
@@ -69,7 +68,8 @@
             df.select(pl.col("a").search_sorted([14, 7])).collect(),
             pl.DataFrame({"a": pl.Series([3, 1], dtype=pl.UInt32())}),
         )
-=======
+
+
 @pytest.mark.parametrize("descending", [False, True])
 def test_search_sorted_descending_order(descending: bool) -> None:
     values = sorted([2, 3, 4, 5], reverse=descending)
@@ -81,7 +81,6 @@
         assert df.select(
             pl.col("series").search_sorted(value, descending=descending)
         ).collect().get_column("series").to_list() == [expected_index]
->>>>>>> 5993d953
 
 
 def test_search_sorted_multichunk() -> None:
@@ -196,7 +195,7 @@
             sorted_series = series.sort(descending=descending, nulls_last=nulls_last)
             as_list = sorted_series.to_list()
             for value in values:
-                idx = sorted_series.search_sorted(value, "left")
+                idx = sorted_series.search_sorted(value, "left", descending=descending)
                 assert as_list.index(value) == idx
                 lookup = sorted_series[idx]
                 if isinstance(lookup, pl.Series):
