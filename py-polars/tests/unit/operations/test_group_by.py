from __future__ import annotations

import typing
from collections import OrderedDict
from datetime import date, datetime, timedelta
from typing import TYPE_CHECKING, Any

import numpy as np
import pytest

import polars as pl
import polars.selectors as cs
from polars import Expr
from polars.exceptions import ColumnNotFoundError
from polars.meta import get_index_type
from polars.testing import assert_frame_equal, assert_series_equal

if TYPE_CHECKING:
    from typing import Callable

    from polars._typing import PolarsDataType


def test_group_by() -> None:
    df = pl.DataFrame(
        {
            "a": ["a", "b", "a", "b", "b", "c"],
            "b": [1, 2, 3, 4, 5, 6],
            "c": [6, 5, 4, 3, 2, 1],
        }
    )

    # Use lazy API in eager group_by
    assert sorted(df.group_by("a").agg([pl.sum("b")]).rows()) == [
        ("a", 4),
        ("b", 11),
        ("c", 6),
    ]
    # test if it accepts a single expression
    assert df.group_by("a", maintain_order=True).agg(pl.sum("b")).rows() == [
        ("a", 4),
        ("b", 11),
        ("c", 6),
    ]

    df = pl.DataFrame(
        {
            "a": [1, 2, 3, 4, 5],
            "b": ["a", "a", "b", "b", "b"],
            "c": [None, 1, None, 1, None],
        }
    )

    # check if this query runs and thus column names propagate
    df.group_by("b").agg(pl.col("c").fill_null(strategy="forward")).explode("c")

    # get a specific column
    result = df.group_by("b", maintain_order=True).agg(pl.count("a"))
    assert result.rows() == [("a", 2), ("b", 3)]
    assert result.columns == ["b", "a"]


@pytest.mark.parametrize(
    ("input", "expected", "input_dtype", "output_dtype"),
    [
        ([1, 2, 3, 4], [2, 4], pl.UInt8, pl.Float64),
        ([1, 2, 3, 4], [2, 4], pl.Int8, pl.Float64),
        ([1, 2, 3, 4], [2, 4], pl.UInt16, pl.Float64),
        ([1, 2, 3, 4], [2, 4], pl.Int16, pl.Float64),
        ([1, 2, 3, 4], [2, 4], pl.UInt32, pl.Float64),
        ([1, 2, 3, 4], [2, 4], pl.Int32, pl.Float64),
        ([1, 2, 3, 4], [2, 4], pl.UInt64, pl.Float64),
        ([1, 2, 3, 4], [2, 4], pl.Float32, pl.Float32),
        ([1, 2, 3, 4], [2, 4], pl.Float64, pl.Float64),
        ([False, True, True, True], [2 / 3, 1], pl.Boolean, pl.Float64),
        (
            [date(2023, 1, 1), date(2023, 1, 2), date(2023, 1, 4), date(2023, 1, 5)],
            [datetime(2023, 1, 2, 8, 0, 0), datetime(2023, 1, 5)],
            pl.Date,
            pl.Datetime("us"),
        ),
        (
            [
                datetime(2023, 1, 1),
                datetime(2023, 1, 2),
                datetime(2023, 1, 3),
                datetime(2023, 1, 4),
            ],
            [datetime(2023, 1, 2), datetime(2023, 1, 4)],
            pl.Datetime("ms"),
            pl.Datetime("ms"),
        ),
        (
            [
                datetime(2023, 1, 1),
                datetime(2023, 1, 2),
                datetime(2023, 1, 3),
                datetime(2023, 1, 4),
            ],
            [datetime(2023, 1, 2), datetime(2023, 1, 4)],
            pl.Datetime("us"),
            pl.Datetime("us"),
        ),
        (
            [
                datetime(2023, 1, 1),
                datetime(2023, 1, 2),
                datetime(2023, 1, 3),
                datetime(2023, 1, 4),
            ],
            [datetime(2023, 1, 2), datetime(2023, 1, 4)],
            pl.Datetime("ns"),
            pl.Datetime("ns"),
        ),
        (
            [timedelta(1), timedelta(2), timedelta(3), timedelta(4)],
            [timedelta(2), timedelta(4)],
            pl.Duration("ms"),
            pl.Duration("ms"),
        ),
        (
            [timedelta(1), timedelta(2), timedelta(3), timedelta(4)],
            [timedelta(2), timedelta(4)],
            pl.Duration("us"),
            pl.Duration("us"),
        ),
        (
            [timedelta(1), timedelta(2), timedelta(3), timedelta(4)],
            [timedelta(2), timedelta(4)],
            pl.Duration("ns"),
            pl.Duration("ns"),
        ),
    ],
)
def test_group_by_mean_by_dtype(
    input: list[Any],
    expected: list[Any],
    input_dtype: PolarsDataType,
    output_dtype: PolarsDataType,
) -> None:
    # groups are defined by first 3 values, then last value
    name = str(input_dtype)
    key = ["a", "a", "a", "b"]
    df = pl.LazyFrame(
        {
            "key": key,
            name: pl.Series(input, dtype=input_dtype),
        }
    )
    result = df.group_by("key", maintain_order=True).mean()
    df_expected = pl.DataFrame(
        {
            "key": ["a", "b"],
            name: pl.Series(expected, dtype=output_dtype),
        }
    )
    assert result.collect_schema() == df_expected.schema
    assert_frame_equal(result.collect(), df_expected)


@pytest.mark.parametrize(
    ("input", "expected", "input_dtype", "output_dtype"),
    [
        ([1, 2, 4, 5], [2, 5], pl.UInt8, pl.Float64),
        ([1, 2, 4, 5], [2, 5], pl.Int8, pl.Float64),
        ([1, 2, 4, 5], [2, 5], pl.UInt16, pl.Float64),
        ([1, 2, 4, 5], [2, 5], pl.Int16, pl.Float64),
        ([1, 2, 4, 5], [2, 5], pl.UInt32, pl.Float64),
        ([1, 2, 4, 5], [2, 5], pl.Int32, pl.Float64),
        ([1, 2, 4, 5], [2, 5], pl.UInt64, pl.Float64),
        ([1, 2, 4, 5], [2, 5], pl.Float32, pl.Float32),
        ([1, 2, 4, 5], [2, 5], pl.Float64, pl.Float64),
        ([False, True, True, True], [1, 1], pl.Boolean, pl.Float64),
        (
            [date(2023, 1, 1), date(2023, 1, 2), date(2023, 1, 4), date(2023, 1, 5)],
            [datetime(2023, 1, 2), datetime(2023, 1, 5)],
            pl.Date,
            pl.Datetime("us"),
        ),
        (
            [
                datetime(2023, 1, 1),
                datetime(2023, 1, 2),
                datetime(2023, 1, 4),
                datetime(2023, 1, 5),
            ],
            [datetime(2023, 1, 2), datetime(2023, 1, 5)],
            pl.Datetime("ms"),
            pl.Datetime("ms"),
        ),
        (
            [
                datetime(2023, 1, 1),
                datetime(2023, 1, 2),
                datetime(2023, 1, 4),
                datetime(2023, 1, 5),
            ],
            [datetime(2023, 1, 2), datetime(2023, 1, 5)],
            pl.Datetime("us"),
            pl.Datetime("us"),
        ),
        (
            [
                datetime(2023, 1, 1),
                datetime(2023, 1, 2),
                datetime(2023, 1, 4),
                datetime(2023, 1, 5),
            ],
            [datetime(2023, 1, 2), datetime(2023, 1, 5)],
            pl.Datetime("ns"),
            pl.Datetime("ns"),
        ),
        (
            [timedelta(1), timedelta(2), timedelta(4), timedelta(5)],
            [timedelta(2), timedelta(5)],
            pl.Duration("ms"),
            pl.Duration("ms"),
        ),
        (
            [timedelta(1), timedelta(2), timedelta(4), timedelta(5)],
            [timedelta(2), timedelta(5)],
            pl.Duration("us"),
            pl.Duration("us"),
        ),
        (
            [timedelta(1), timedelta(2), timedelta(4), timedelta(5)],
            [timedelta(2), timedelta(5)],
            pl.Duration("ns"),
            pl.Duration("ns"),
        ),
    ],
)
def test_group_by_median_by_dtype(
    input: list[Any],
    expected: list[Any],
    input_dtype: PolarsDataType,
    output_dtype: PolarsDataType,
) -> None:
    # groups are defined by first 3 values, then last value
    name = str(input_dtype)
    key = ["a", "a", "a", "b"]
    df = pl.LazyFrame(
        {
            "key": key,
            name: pl.Series(input, dtype=input_dtype),
        }
    )
    result = df.group_by("key", maintain_order=True).median()
    df_expected = pl.DataFrame(
        {
            "key": ["a", "b"],
            name: pl.Series(expected, dtype=output_dtype),
        }
    )
    assert result.collect_schema() == df_expected.schema
    assert_frame_equal(result.collect(), df_expected)


@pytest.fixture
def df() -> pl.DataFrame:
    return pl.DataFrame(
        {
            "a": [1, 2, 3, 4, 5],
            "b": ["a", "a", "b", "b", "b"],
            "c": [None, 1, None, 1, None],
        }
    )


@pytest.mark.parametrize(
    ("method", "expected"),
    [
        ("all", [("a", [1, 2], [None, 1]), ("b", [3, 4, 5], [None, 1, None])]),
        ("len", [("a", 2), ("b", 3)]),
        ("first", [("a", 1, None), ("b", 3, None)]),
        ("last", [("a", 2, 1), ("b", 5, None)]),
        ("max", [("a", 2, 1), ("b", 5, 1)]),
        ("mean", [("a", 1.5, 1.0), ("b", 4.0, 1.0)]),
        ("median", [("a", 1.5, 1.0), ("b", 4.0, 1.0)]),
        ("min", [("a", 1, 1), ("b", 3, 1)]),
        ("n_unique", [("a", 2, 2), ("b", 3, 2)]),
    ],
)
def test_group_by_shorthands(
    df: pl.DataFrame, method: str, expected: list[tuple[Any]]
) -> None:
    gb = df.group_by("b", maintain_order=True)
    result = getattr(gb, method)()
    assert result.rows() == expected

    gb_lazy = df.lazy().group_by("b", maintain_order=True)
    result = getattr(gb_lazy, method)().collect()
    assert result.rows() == expected


def test_group_by_shorthand_quantile(df: pl.DataFrame) -> None:
    result = df.group_by("b", maintain_order=True).quantile(0.5)
    expected = [("a", 2.0, 1.0), ("b", 4.0, 1.0)]
    assert result.rows() == expected

    result = df.lazy().group_by("b", maintain_order=True).quantile(0.5).collect()
    assert result.rows() == expected


def test_group_by_args() -> None:
    df = pl.DataFrame(
        {
            "a": ["a", "b", "a", "b", "b", "c"],
            "b": [1, 2, 3, 4, 5, 6],
            "c": [6, 5, 4, 3, 2, 1],
        }
    )

    # Single column name
    assert df.group_by("a").agg("b").columns == ["a", "b"]
    # Column names as list
    expected = ["a", "b", "c"]
    assert df.group_by(["a", "b"]).agg("c").columns == expected
    # Column names as positional arguments
    assert df.group_by("a", "b").agg("c").columns == expected
    # With keyword argument
    assert df.group_by("a", "b", maintain_order=True).agg("c").columns == expected
    # Multiple aggregations as list
    assert df.group_by("a").agg(["b", "c"]).columns == expected
    # Multiple aggregations as positional arguments
    assert df.group_by("a").agg("b", "c").columns == expected
    # Multiple aggregations as keyword arguments
    assert df.group_by("a").agg(q="b", r="c").columns == ["a", "q", "r"]


def test_group_by_empty() -> None:
    df = pl.DataFrame({"a": [1, 1, 2]})
    result = df.group_by("a").agg()
    expected = pl.DataFrame({"a": [1, 2]})
    assert_frame_equal(result, expected, check_row_order=False)


def test_group_by_iteration() -> None:
    df = pl.DataFrame(
        {
            "foo": ["a", "b", "a", "b", "b", "c"],
            "bar": [1, 2, 3, 4, 5, 6],
            "baz": [6, 5, 4, 3, 2, 1],
        }
    )
    expected_names = ["a", "b", "c"]
    expected_rows = [
        [("a", 1, 6), ("a", 3, 4)],
        [("b", 2, 5), ("b", 4, 3), ("b", 5, 2)],
        [("c", 6, 1)],
    ]
    gb_iter = enumerate(df.group_by("foo", maintain_order=True))
    for i, (group, data) in gb_iter:
        assert group == (expected_names[i],)
        assert data.rows() == expected_rows[i]

    # Grouped by ALL columns should give groups of a single row
    result = list(df.group_by(["foo", "bar", "baz"]))
    assert len(result) == 6

    # Iterating over groups should also work when grouping by expressions
    result2 = list(df.group_by(["foo", pl.col("bar") * pl.col("baz")]))
    assert len(result2) == 5

    # Single expression, alias in group_by
    df = pl.DataFrame({"foo": [1, 2, 3, 4, 5, 6]})
    gb = df.group_by((pl.col("foo") // 2).alias("bar"), maintain_order=True)
    result3 = [(group, df.rows()) for group, df in gb]
    expected3 = [
        ((0,), [(1,)]),
        ((1,), [(2,), (3,)]),
        ((2,), [(4,), (5,)]),
        ((3,), [(6,)]),
    ]
    assert result3 == expected3


def test_group_by_iteration_selector() -> None:
    df = pl.DataFrame({"a": ["one", "two", "one", "two"], "b": [1, 2, 3, 4]})
    result = dict(df.group_by(cs.string()))
    result_first = result["one",]
    assert result_first.to_dict(as_series=False) == {"a": ["one", "one"], "b": [1, 3]}


@pytest.mark.parametrize("input", [[pl.col("b").sum()], pl.col("b").sum()])
def test_group_by_agg_input_types(input: Any) -> None:
    df = pl.LazyFrame({"a": [1, 1, 2, 2], "b": [1, 2, 3, 4]})
    result = df.group_by("a", maintain_order=True).agg(input)
    expected = pl.LazyFrame({"a": [1, 2], "b": [3, 7]})
    assert_frame_equal(result, expected)


@pytest.mark.parametrize("input", [str, "b".join])
def test_group_by_agg_bad_input_types(input: Any) -> None:
    df = pl.LazyFrame({"a": [1, 1, 2, 2], "b": [1, 2, 3, 4]})
    with pytest.raises(TypeError):
        df.group_by("a").agg(input)


def test_group_by_sorted_empty_dataframe_3680() -> None:
    df = (
        pl.DataFrame(
            [
                pl.Series("key", [], dtype=pl.Categorical),
                pl.Series("val", [], dtype=pl.Float64),
            ]
        )
        .lazy()
        .sort("key")
        .group_by("key")
        .tail(1)
        .collect(optimizations=pl.QueryOptFlags(check_order_observe=False))
    )
    assert df.rows() == []
    assert df.shape == (0, 2)
    assert df.schema == {"key": pl.Categorical(ordering="lexical"), "val": pl.Float64}


def test_group_by_custom_agg_empty_list() -> None:
    assert (
        pl.DataFrame(
            [
                pl.Series("key", [], dtype=pl.Categorical),
                pl.Series("val", [], dtype=pl.Float64),
            ]
        )
        .group_by("key")
        .agg(
            [
                pl.col("val").mean().alias("mean"),
                pl.col("val").std().alias("std"),
                pl.col("val").skew().alias("skew"),
                pl.col("val").kurtosis().alias("kurt"),
            ]
        )
    ).dtypes == [pl.Categorical, pl.Float64, pl.Float64, pl.Float64, pl.Float64]


def test_apply_after_take_in_group_by_3869() -> None:
    assert (
        pl.DataFrame(
            {
                "k": list("aaabbb"),
                "t": [1, 2, 3, 4, 5, 6],
                "v": [3, 1, 2, 5, 6, 4],
            }
        )
        .group_by("k", maintain_order=True)
        .agg(
            pl.col("v").get(pl.col("t").arg_max()).sqrt()
        )  # <- fails for sqrt, exp, log, pow, etc.
    ).to_dict(as_series=False) == {"k": ["a", "b"], "v": [1.4142135623730951, 2.0]}


def test_group_by_signed_transmutes() -> None:
    df = pl.DataFrame({"foo": [-1, -2, -3, -4, -5], "bar": [500, 600, 700, 800, 900]})

    for dt in [pl.Int8, pl.Int16, pl.Int32, pl.Int64]:
        df = (
            df.with_columns([pl.col("foo").cast(dt), pl.col("bar")])
            .group_by("foo", maintain_order=True)
            .agg(pl.col("bar").median())
        )

        assert df.to_dict(as_series=False) == {
            "foo": [-1, -2, -3, -4, -5],
            "bar": [500.0, 600.0, 700.0, 800.0, 900.0],
        }


def test_arg_sort_sort_by_groups_update__4360() -> None:
    df = pl.DataFrame(
        {
            "group": ["a"] * 3 + ["b"] * 3 + ["c"] * 3,
            "col1": [1, 2, 3] * 3,
            "col2": [1, 2, 3, 3, 2, 1, 2, 3, 1],
        }
    )

    out = df.with_columns(
        pl.col("col2").arg_sort().over("group").alias("col2_arg_sort")
    ).with_columns(
        pl.col("col1").sort_by(pl.col("col2_arg_sort")).over("group").alias("result_a"),
        pl.col("col1")
        .sort_by(pl.col("col2").arg_sort())
        .over("group")
        .alias("result_b"),
    )

    assert_series_equal(out["result_a"], out["result_b"], check_names=False)
    assert out["result_a"].to_list() == [1, 2, 3, 3, 2, 1, 2, 3, 1]


def test_unique_order() -> None:
    df = pl.DataFrame({"a": [1, 2, 1]}).with_row_index()
    assert df.unique(keep="last", subset="a", maintain_order=True).to_dict(
        as_series=False
    ) == {
        "index": [1, 2],
        "a": [2, 1],
    }
    assert df.unique(keep="first", subset="a", maintain_order=True).to_dict(
        as_series=False
    ) == {
        "index": [0, 1],
        "a": [1, 2],
    }


def test_group_by_dynamic_flat_agg_4814() -> None:
    df = pl.DataFrame({"a": [1, 2, 2], "b": [1, 8, 12]}).set_sorted("a")

    assert df.group_by_dynamic("a", every="1i", period="2i").agg(
        [
            (pl.col("b").sum() / pl.col("a").sum()).alias("sum_ratio_1"),
            (pl.col("b").last() / pl.col("a").last()).alias("last_ratio_1"),
            (pl.col("b") / pl.col("a")).last().alias("last_ratio_2"),
        ]
    ).to_dict(as_series=False) == {
        "a": [1, 2],
        "sum_ratio_1": [4.2, 5.0],
        "last_ratio_1": [6.0, 6.0],
        "last_ratio_2": [6.0, 6.0],
    }


@pytest.mark.parametrize(
    ("every", "period"),
    [
        ("10s", timedelta(seconds=100)),
        (timedelta(seconds=10), "100s"),
    ],
)
@pytest.mark.parametrize("time_zone", [None, "UTC", "Asia/Kathmandu"])
def test_group_by_dynamic_overlapping_groups_flat_apply_multiple_5038(
    every: str | timedelta, period: str | timedelta, time_zone: str | None
) -> None:
    res = (
        (
            pl.DataFrame(
                {
                    "a": [
                        datetime(2021, 1, 1) + timedelta(seconds=2**i)
                        for i in range(10)
                    ],
                    "b": [float(i) for i in range(10)],
                }
            )
            .with_columns(pl.col("a").dt.replace_time_zone(time_zone))
            .lazy()
            .set_sorted("a")
            .group_by_dynamic("a", every=every, period=period)
            .agg([pl.col("b").var().sqrt().alias("corr")])
        )
        .collect()
        .sum()
        .to_dict(as_series=False)
    )

    assert res["corr"] == pytest.approx([6.988674024215477])
    assert res["a"] == [None]


def test_take_in_group_by() -> None:
    df = pl.DataFrame({"group": [1, 1, 1, 2, 2, 2], "values": [10, 200, 3, 40, 500, 6]})
    assert df.group_by("group").agg(
        pl.col("values").get(1) - pl.col("values").get(2)
    ).sort("group").to_dict(as_series=False) == {"group": [1, 2], "values": [197, 494]}


def test_group_by_wildcard() -> None:
    df = pl.DataFrame(
        {
            "a": [1, 2],
            "b": [1, 2],
        }
    )
    assert df.group_by([pl.col("*")], maintain_order=True).agg(
        [pl.col("a").first().name.suffix("_agg")]
    ).to_dict(as_series=False) == {"a": [1, 2], "b": [1, 2], "a_agg": [1, 2]}


def test_group_by_all_masked_out() -> None:
    df = pl.DataFrame(
        {
            "val": pl.Series(
                [None, None, None, None], dtype=pl.Categorical, nan_to_null=True
            ).set_sorted(),
            "col": [4, 4, 4, 4],
        }
    )
    parts = df.partition_by("val")
    assert len(parts) == 1
    assert_frame_equal(parts[0], df)


def test_group_by_null_propagation_6185() -> None:
    df_1 = pl.DataFrame({"A": [0, 0], "B": [1, 2]})

    expr = pl.col("A").filter(pl.col("A") > 0)

    expected = {"B": [1, 2], "A": [None, None]}
    assert (
        df_1.group_by("B")
        .agg((expr - expr.mean()).mean())
        .sort("B")
        .to_dict(as_series=False)
        == expected
    )


def test_group_by_when_then_with_binary_and_agg_in_pred_6202() -> None:
    df = pl.DataFrame(
        {"code": ["a", "b", "b", "b", "a"], "xx": [1.0, -1.5, -0.2, -3.9, 3.0]}
    )
    assert (
        df.group_by("code", maintain_order=True).agg(
            [pl.when(pl.col("xx") > pl.min("xx")).then(True).otherwise(False)]
        )
    ).to_dict(as_series=False) == {
        "code": ["a", "b"],
        "literal": [[False, True], [True, True, False]],
    }


def test_group_by_binary_agg_with_literal() -> None:
    df = pl.DataFrame({"id": ["a", "a", "b", "b"], "value": [1, 2, 3, 4]})

    out = df.group_by("id", maintain_order=True).agg(
        pl.col("value") + pl.Series([1, 3])
    )
    assert out.to_dict(as_series=False) == {"id": ["a", "b"], "value": [[2, 5], [4, 7]]}

    out = df.group_by("id", maintain_order=True).agg(pl.col("value") + pl.lit(1))
    assert out.to_dict(as_series=False) == {"id": ["a", "b"], "value": [[2, 3], [4, 5]]}

    out = df.group_by("id", maintain_order=True).agg(pl.lit(1) + pl.lit(2))
    assert out.to_dict(as_series=False) == {"id": ["a", "b"], "literal": [3, 3]}

    out = df.group_by("id", maintain_order=True).agg(pl.lit(1) + pl.Series([2, 3]))
    assert out.to_dict(as_series=False) == {
        "id": ["a", "b"],
        "literal": [[3, 4], [3, 4]],
    }

    out = df.group_by("id", maintain_order=True).agg(
        value=pl.lit(pl.Series([1, 2])) + pl.lit(pl.Series([3, 4]))
    )
    assert out.to_dict(as_series=False) == {"id": ["a", "b"], "value": [[4, 6], [4, 6]]}


@pytest.mark.slow
@pytest.mark.parametrize("dtype", [pl.Int32, pl.UInt32])
def test_overflow_mean_partitioned_group_by_5194(dtype: PolarsDataType) -> None:
    df = pl.DataFrame(
        [
            pl.Series("data", [10_00_00_00] * 100_000, dtype=dtype),
            pl.Series("group", [1, 2] * 50_000, dtype=dtype),
        ]
    )
    result = df.group_by("group").agg(pl.col("data").mean()).sort(by="group")
    expected = {"group": [1, 2], "data": [10000000.0, 10000000.0]}
    assert result.to_dict(as_series=False) == expected


# https://github.com/pola-rs/polars/issues/7181
def test_group_by_multiple_column_reference() -> None:
    df = pl.DataFrame(
        {
            "gr": ["a", "b", "a", "b", "a", "b"],
            "val": [1, 20, 100, 2000, 10000, 200000],
        }
    )
    result = df.group_by("gr").agg(
        pl.col("val") + pl.col("val").shift().fill_null(0),
    )

    assert result.sort("gr").to_dict(as_series=False) == {
        "gr": ["a", "b"],
        "val": [[1, 101, 10100], [20, 2020, 202000]],
    }


@pytest.mark.parametrize(
    ("aggregation", "args", "expected_values", "expected_dtype"),
    [
        ("first", [], [1, None], pl.Int64),
        ("last", [], [1, None], pl.Int64),
        ("max", [], [1, None], pl.Int64),
        ("mean", [], [1.0, None], pl.Float64),
        ("median", [], [1.0, None], pl.Float64),
        ("min", [], [1, None], pl.Int64),
        ("n_unique", [], [1, 0], pl.UInt32),
        ("quantile", [0.5], [1.0, None], pl.Float64),
    ],
)
def test_group_by_empty_groups(
    aggregation: str,
    args: list[object],
    expected_values: list[object],
    expected_dtype: pl.DataType,
) -> None:
    df = pl.DataFrame({"a": [1, 2], "b": [1, 2]})
    result = df.group_by("b", maintain_order=True).agg(
        getattr(pl.col("a").filter(pl.col("b") != 2), aggregation)(*args)
    )
    expected = pl.DataFrame({"b": [1, 2], "a": expected_values}).with_columns(
        pl.col("a").cast(expected_dtype)
    )
    assert_frame_equal(result, expected)


# https://github.com/pola-rs/polars/issues/8663
def test_perfect_hash_table_null_values() -> None:
    # fmt: off
    values = ["3", "41", "17", "5", "26", "27", "43", "45", "41", "13", "45", "48", "17", "22", "31", "25", "28", "13", "7", "26", "17", "4", "43", "47", "30", "28", "8", "27", "6", "7", "26", "11", "37", "29", "49", "20", "29", "28", "23", "9", None, "38", "19", "7", "38", "3", "30", "37", "41", "5", "16", "26", "31", "6", "25", "11", "17", "31", "31", "20", "26", None, "39", "10", "38", "4", "39", "15", "13", "35", "38", "11", "39", "11", "48", "36", "18", "11", "34", "16", "28", "9", "37", "8", "17", "48", "44", "28", "25", "30", "37", "30", "18", "12", None, "27", "10", "3", "16", "27", "6"]
    groups = ["3", "41", "17", "5", "26", "27", "43", "45", "13", "48", "22", "31", "25", "28", "7", "4", "47", "30", "8", "6", "11", "37", "29", "49", "20", "23", "9", None, "38", "19", "16", "39", "10", "15", "35", "36", "18", "34", "44", "12"]
    # fmt: on

    s = pl.Series("a", values, dtype=pl.Categorical)

    result = (
        s.to_frame("a").group_by("a", maintain_order=True).agg(pl.col("a").alias("agg"))
    )

    agg_values = [
        ["3", "3", "3"],
        ["41", "41", "41"],
        ["17", "17", "17", "17", "17"],
        ["5", "5"],
        ["26", "26", "26", "26", "26"],
        ["27", "27", "27", "27"],
        ["43", "43"],
        ["45", "45"],
        ["13", "13", "13"],
        ["48", "48", "48"],
        ["22"],
        ["31", "31", "31", "31"],
        ["25", "25", "25"],
        ["28", "28", "28", "28", "28"],
        ["7", "7", "7"],
        ["4", "4"],
        ["47"],
        ["30", "30", "30", "30"],
        ["8", "8"],
        ["6", "6", "6"],
        ["11", "11", "11", "11", "11"],
        ["37", "37", "37", "37"],
        ["29", "29"],
        ["49"],
        ["20", "20"],
        ["23"],
        ["9", "9"],
        [None, None, None],
        ["38", "38", "38", "38"],
        ["19"],
        ["16", "16", "16"],
        ["39", "39", "39"],
        ["10", "10"],
        ["15"],
        ["35"],
        ["36"],
        ["18", "18"],
        ["34"],
        ["44"],
        ["12"],
    ]
    expected = pl.DataFrame(
        {
            "a": groups,
            "agg": agg_values,
        },
        schema={"a": pl.Categorical, "agg": pl.List(pl.Categorical)},
    )
    assert_frame_equal(result, expected)


def test_group_by_partitioned_ending_cast(monkeypatch: Any) -> None:
    monkeypatch.setenv("POLARS_FORCE_PARTITION", "1")
    df = pl.DataFrame({"a": [1] * 5, "b": [1] * 5})
    out = df.group_by(["a", "b"]).agg(pl.len().cast(pl.Int64).alias("num"))
    expected = pl.DataFrame({"a": [1], "b": [1], "num": [5]})
    assert_frame_equal(out, expected)


def test_group_by_series_partitioned(partition_limit: int) -> None:
    # test 15354
    df = pl.DataFrame([0, 0] * partition_limit)
    groups = pl.Series([0, 1] * partition_limit)
    df.group_by(groups).agg(pl.all().is_not_null().sum())


def test_group_by_list_scalar_11749() -> None:
    df = pl.DataFrame(
        {
            "group_name": ["a;b", "a;b", "c;d", "c;d", "a;b", "a;b"],
            "parent_name": ["a", "b", "c", "d", "a", "b"],
            "measurement": [
                ["x1", "x2"],
                ["x1", "x2"],
                ["y1", "y2"],
                ["z1", "z2"],
                ["x1", "x2"],
                ["x1", "x2"],
            ],
        }
    )
    assert (
        df.group_by("group_name").agg(
            (pl.col("measurement").first() == pl.col("measurement")).alias("eq"),
        )
    ).sort("group_name").to_dict(as_series=False) == {
        "group_name": ["a;b", "c;d"],
        "eq": [[True, True, True, True], [True, False]],
    }


def test_group_by_with_expr_as_key() -> None:
    gb = pl.select(x=1).group_by(pl.col("x").alias("key"))
    result = gb.agg(pl.all().first())
    expected = gb.agg(pl.first("x"))
    assert_frame_equal(result, expected)

    # tests: 11766
    result = gb.head(0)
    expected = gb.agg(pl.col("x").head(0)).explode("x")
    assert_frame_equal(result, expected)

    result = gb.tail(0)
    expected = gb.agg(pl.col("x").tail(0)).explode("x")
    assert_frame_equal(result, expected)


def test_lazy_group_by_reuse_11767() -> None:
    lgb = pl.select(x=1).lazy().group_by("x")
    a = lgb.len()
    b = lgb.len()
    assert_frame_equal(a, b)


def test_group_by_double_on_empty_12194() -> None:
    df = pl.DataFrame({"group": [1], "x": [1]}).clear()
    squared_deviation_sum = ((pl.col("x") - pl.col("x").mean()) ** 2).sum()
    assert df.group_by("group").agg(squared_deviation_sum).schema == OrderedDict(
        [("group", pl.Int64), ("x", pl.Float64)]
    )


def test_group_by_when_then_no_aggregation_predicate() -> None:
    df = pl.DataFrame(
        {
            "key": ["aa", "aa", "bb", "bb", "aa", "aa"],
            "val": [-3, -2, 1, 4, -3, 5],
        }
    )
    assert df.group_by("key").agg(
        pos=pl.when(pl.col("val") >= 0).then(pl.col("val")).sum(),
        neg=pl.when(pl.col("val") < 0).then(pl.col("val")).sum(),
    ).sort("key").to_dict(as_series=False) == {
        "key": ["aa", "bb"],
        "pos": [5, 5],
        "neg": [-8, 0],
    }


def test_group_by_apply_first_input_is_literal() -> None:
    df = pl.DataFrame({"x": [1, 2, 3, 4, 5], "g": [1, 1, 2, 2, 2]})
    pow = df.group_by("g").agg(2 ** pl.col("x"))
    assert pow.sort("g").to_dict(as_series=False) == {
        "g": [1, 2],
        "literal": [[2.0, 4.0], [8.0, 16.0, 32.0]],
    }


def test_group_by_all_12869() -> None:
    df = pl.DataFrame({"a": [1]})
    result = next(iter(df.group_by(pl.all())))[1]
    assert_frame_equal(df, result)


def test_group_by_named() -> None:
    df = pl.DataFrame({"a": [1, 1, 2, 2, 3, 3], "b": range(6)})
    result = df.group_by(z=pl.col("a") * 2, maintain_order=True).agg(pl.col("b").min())
    expected = df.group_by((pl.col("a") * 2).alias("z"), maintain_order=True).agg(
        pl.col("b").min()
    )
    assert_frame_equal(result, expected)


def test_group_by_with_null() -> None:
    df = pl.DataFrame(
        {"a": [None, None, None, None], "b": [1, 1, 2, 2], "c": ["x", "y", "z", "u"]}
    )
    expected = pl.DataFrame(
        {"a": [None, None], "b": [1, 2], "c": [["x", "y"], ["z", "u"]]}
    )
    output = df.group_by(["a", "b"], maintain_order=True).agg(pl.col("c"))
    assert_frame_equal(expected, output)


def test_partitioned_group_by_14954(monkeypatch: Any) -> None:
    monkeypatch.setenv("POLARS_FORCE_PARTITION", "1")
    assert (
        pl.DataFrame({"a": range(20)})
        .select(pl.col("a") % 2)
        .group_by("a")
        .agg(
            (pl.col("a") > 1000).alias("a > 1000"),
        )
    ).sort("a").to_dict(as_series=False) == {
        "a": [0, 1],
        "a > 1000": [
            [False, False, False, False, False, False, False, False, False, False],
            [False, False, False, False, False, False, False, False, False, False],
        ],
    }


def test_partitioned_group_by_nulls_mean_21838() -> None:
    size = 10
    a = [1 for i in range(size)] + [2 for i in range(size)] + [3 for i in range(size)]
    b = [1 for i in range(size)] + [None for i in range(size * 2)]
    df = pl.DataFrame({"a": a, "b": b})
    assert df.group_by("a").mean().sort("a").to_dict(as_series=False) == {
        "a": [1, 2, 3],
        "b": [1.0, None, None],
    }


def test_aggregated_scalar_elementwise_15602() -> None:
    df = pl.DataFrame({"group": [1, 2, 1]})

    out = df.group_by("group", maintain_order=True).agg(
        foo=pl.col("group").is_between(1, pl.max("group"))
    )
    expected = pl.DataFrame({"group": [1, 2], "foo": [[True, True], [True]]})
    assert_frame_equal(out, expected)


def test_group_by_multiple_null_cols_15623() -> None:
    df = pl.DataFrame(schema={"a": pl.Null, "b": pl.Null}).group_by(pl.all()).len()
    assert df.is_empty()


@pytest.mark.release
def test_categorical_vs_str_group_by() -> None:
    # this triggers the perfect hash table
    s = pl.Series("a", np.random.randint(0, 50, 100))
    s_with_nulls = pl.select(
        pl.when(s < 3).then(None).otherwise(s).alias("a")
    ).to_series()

    for s_ in [s, s_with_nulls]:
        s_ = s_.cast(str)
        cat_out = (
            s_.cast(pl.Categorical)
            .to_frame("a")
            .group_by("a")
            .agg(pl.first().alias("first"))
        )

        str_out = s_.to_frame("a").group_by("a").agg(pl.first().alias("first"))
        cat_out.with_columns(pl.col("a").cast(str))
        assert_frame_equal(
            cat_out.with_columns(
                pl.col("a").cast(str), pl.col("first").cast(pl.List(str))
            ).sort("a"),
            str_out.sort("a"),
        )


@pytest.mark.release
def test_boolean_min_max_agg() -> None:
    np.random.seed(0)
    idx = np.random.randint(0, 500, 1000)
    c = np.random.randint(0, 500, 1000) > 250

    df = pl.DataFrame({"idx": idx, "c": c})
    aggs = [pl.col("c").min().alias("c_min"), pl.col("c").max().alias("c_max")]

    result = df.group_by("idx").agg(aggs).sum()

    schema = {"idx": pl.Int64, "c_min": pl.UInt32, "c_max": pl.UInt32}
    expected = pl.DataFrame(
        {
            "idx": [107583],
            "c_min": [120],
            "c_max": [321],
        },
        schema=schema,
    )
    assert_frame_equal(result, expected)

    nulls = np.random.randint(0, 500, 1000) < 100

    result = (
        df.with_columns(c=pl.when(pl.lit(nulls)).then(None).otherwise(pl.col("c")))
        .group_by("idx")
        .agg(aggs)
        .sum()
    )

    expected = pl.DataFrame(
        {
            "idx": [107583],
            "c_min": [133],
            "c_max": [276],
        },
        schema=schema,
    )
    assert_frame_equal(result, expected)


def test_partitioned_group_by_chunked(partition_limit: int) -> None:
    n = partition_limit
    df1 = pl.DataFrame(np.random.randn(n, 2))
    df2 = pl.DataFrame(np.random.randn(n, 2))
    gps = pl.Series(name="oo", values=[0] * n + [1] * n)
    df = pl.concat([df1, df2], rechunk=False)
    assert_frame_equal(
        df.group_by(gps).sum().sort("oo"),
        df.rechunk().group_by(gps, maintain_order=True).sum(),
    )


def test_schema_on_agg() -> None:
    lf = pl.LazyFrame({"a": ["x", "x", "y", "n"], "b": [1, 2, 3, 4]})

    result = lf.group_by("a").agg(
        pl.col("b").min().alias("min"),
        pl.col("b").max().alias("max"),
        pl.col("b").sum().alias("sum"),
        pl.col("b").first().alias("first"),
        pl.col("b").last().alias("last"),
    )
    expected_schema = {
        "a": pl.String,
        "min": pl.Int64,
        "max": pl.Int64,
        "sum": pl.Int64,
        "first": pl.Int64,
        "last": pl.Int64,
    }
    assert result.collect_schema() == expected_schema


def test_group_by_schema_err() -> None:
    lf = pl.LazyFrame({"foo": [None, 1, 2], "bar": [1, 2, 3]})
    with pytest.raises(ColumnNotFoundError):
        lf.group_by("not-existent").agg(
            pl.col("bar").max().alias("max_bar")
        ).collect_schema()


@pytest.mark.parametrize(
    ("data", "expr", "expected_select", "expected_gb"),
    [
        (
            {"x": ["x"], "y": ["y"]},
            pl.coalesce(pl.col("x"), pl.col("y")),
            {"x": pl.String},
            {"x": pl.List(pl.String)},
        ),
        (
            {"x": [True]},
            pl.col("x").sum(),
            {"x": pl.UInt32},
            {"x": pl.UInt32},
        ),
        (
            {"a": [[1, 2]]},
            pl.col("a").list.sum(),
            {"a": pl.Int64},
            {"a": pl.List(pl.Int64)},
        ),
    ],
)
def test_schemas(
    data: dict[str, list[Any]],
    expr: pl.Expr,
    expected_select: dict[str, PolarsDataType],
    expected_gb: dict[str, PolarsDataType],
) -> None:
    df = pl.DataFrame(data)

    # test selection schema
    schema = df.select(expr).schema
    for key, dtype in expected_select.items():
        assert schema[key] == dtype

    # test group_by schema
    schema = df.group_by(pl.lit(1)).agg(expr).schema
    for key, dtype in expected_gb.items():
        assert schema[key] == dtype


def test_lit_iter_schema() -> None:
    df = pl.DataFrame(
        {
            "key": ["A", "A", "A", "A"],
            "dates": [
                date(1970, 1, 1),
                date(1970, 1, 1),
                date(1970, 1, 2),
                date(1970, 1, 3),
            ],
        }
    )

    result = df.group_by("key").agg(pl.col("dates").unique() + timedelta(days=1))
    expected = {
        "key": ["A"],
        "dates": [[date(1970, 1, 2), date(1970, 1, 3), date(1970, 1, 4)]],
    }
    assert result.to_dict(as_series=False) == expected


def test_absence_off_null_prop_8224() -> None:
    # a reminder to self to not do null propagation
    # it is inconsistent and makes output dtype
    # dependent of the data, big no!

    def sub_col_min(column: str, min_column: str) -> pl.Expr:
        return pl.col(column).sub(pl.col(min_column).min())

    df = pl.DataFrame(
        {
            "group": [1, 1, 2, 2],
            "vals_num": [10.0, 11.0, 12.0, 13.0],
            "vals_partial": [None, None, 12.0, 13.0],
            "vals_null": [None, None, None, None],
        }
    )

    q = (
        df.lazy()
        .group_by("group")
        .agg(
            sub_col_min("vals_num", "vals_num").alias("sub_num"),
            sub_col_min("vals_num", "vals_partial").alias("sub_partial"),
            sub_col_min("vals_num", "vals_null").alias("sub_null"),
        )
    )

    assert q.collect().dtypes == [
        pl.Int64,
        pl.List(pl.Float64),
        pl.List(pl.Float64),
        pl.List(pl.Float64),
    ]


@pytest.mark.parametrize("maintain_order", [False, True])
def test_grouped_slice_literals(maintain_order: bool) -> None:
    df = pl.DataFrame({"idx": [1, 2, 3]})
    q = (
        df.lazy()
        .group_by(True, maintain_order=maintain_order)
        .agg(
            x=pl.lit([1, 2]).slice(
                -1, 1
            ),  # slices a list of 1 element, so remains the same element
            x2=pl.lit(pl.Series([1, 2])).slice(-1, 1),
            x3=pl.lit(pl.Series([[1, 2]])).slice(-1, 1),
        )
    )
    out = q.collect()
    expected = pl.DataFrame(
        {"literal": [True], "x": [[[1, 2]]], "x2": [[2]], "x3": [[[1, 2]]]}
    )
    assert_frame_equal(
        out,
        expected,
        check_row_order=maintain_order,
    )
    assert q.collect_schema() == q.collect().schema


def test_positional_by_with_list_or_tuple_17540() -> None:
    with pytest.raises(TypeError, match="Hint: if you"):
        pl.DataFrame({"a": [1, 2, 3]}).group_by(by=["a"])
    with pytest.raises(TypeError, match="Hint: if you"):
        pl.LazyFrame({"a": [1, 2, 3]}).group_by(by=["a"])


def test_group_by_agg_19173() -> None:
    df = pl.DataFrame({"x": [1.0], "g": [0]})
    out = df.head(0).group_by("g").agg((pl.col.x - pl.col.x.sum() * pl.col.x) ** 2)
    assert out.to_dict(as_series=False) == {"g": [], "x": []}
    assert out.schema == pl.Schema([("g", pl.Int64), ("x", pl.List(pl.Float64))])


def test_group_by_map_groups_slice_pushdown_20002() -> None:
    schema = {
        "a": pl.Int8,
        "b": pl.UInt8,
    }

    df = (
        pl.LazyFrame(
            data={"a": [1, 2, 3, 4, 5], "b": [90, 80, 70, 60, 50]},
            schema=schema,
        )
        .group_by("a", maintain_order=True)
        .map_groups(lambda df: df * 2.0, schema=schema)
        .head(3)
        .collect()
    )

    assert_frame_equal(
        df,
        pl.DataFrame(
            {
                "a": [2.0, 4.0, 6.0],
                "b": [180.0, 160.0, 140.0],
            }
        ),
    )


@typing.no_type_check
def test_group_by_lit_series(capfd: Any, monkeypatch: Any) -> None:
    monkeypatch.setenv("POLARS_VERBOSE", "1")
    n = 10
    df = pl.DataFrame({"x": np.ones(2 * n), "y": n * list(range(2))})
    a = np.ones(n, dtype=float)
    df.lazy().group_by("y").agg(pl.col("x").dot(a)).collect()
    captured = capfd.readouterr().err
    assert "are not partitionable" in captured


def test_group_by_list_column() -> None:
    df = pl.DataFrame({"a": [1, 2, 3], "b": [[1, 2], [3], [1, 2]]})
    result = df.group_by("b").agg(pl.sum("a")).sort("b")
    expected = pl.DataFrame({"b": [[1, 2], [3]], "a": [4, 2]})
    assert_frame_equal(result, expected)


def test_enum_perfect_group_by_21360() -> None:
    dtype = pl.Enum(categories=["a", "b"])

    assert_frame_equal(
        pl.from_dicts([{"col": "a"}], schema={"col": dtype})
        .group_by("col")
        .agg(pl.len()),
        pl.DataFrame(
            [
                pl.Series("col", ["a"], dtype),
                pl.Series("len", [1], get_index_type()),
            ]
        ),
    )


def test_partitioned_group_by_21634(partition_limit: int) -> None:
    n = partition_limit
    df = pl.DataFrame({"grp": [1] * n, "x": [1] * n})
    assert df.group_by("grp", True).agg().to_dict(as_series=False) == {
        "grp": [1],
        "literal": [True],
    }


def test_group_by_cse_dup_key_alias_22238() -> None:
    df = pl.LazyFrame({"a": [1, 1, 2, 2, -1], "x": [0, 1, 2, 3, 10]})
    result = df.group_by(
        pl.col("a").abs(),
        pl.col("a").abs().alias("a_with_alias"),
    ).agg(pl.col("x").sum())
    assert_frame_equal(
        result.collect(),
        pl.DataFrame({"a": [1, 2], "a_with_alias": [1, 2], "x": [11, 5]}),
        check_row_order=False,
    )


def test_group_by_22328() -> None:
    N = 20

    df1 = pl.select(
        x=pl.repeat(1, N // 2).append(pl.repeat(2, N // 2)).shuffle(),
        y=pl.lit(3.0, pl.Float32),
    ).lazy()

    df2 = pl.select(x=pl.repeat(4, N)).lazy()

    assert (
        df2.join(df1.group_by("x").mean().with_columns(z="y"), how="left", on="x")
        .with_columns(pl.col("z").fill_null(0))
        .collect()
    ).shape == (20, 3)


@pytest.mark.parametrize("maintain_order", [False, True])
def test_group_by_arrays_22574(maintain_order: bool) -> None:
    assert_frame_equal(
        pl.Series("a", [[1], [2], [2]], pl.Array(pl.Int64, 1))
        .to_frame()
        .group_by("a", maintain_order=maintain_order)
        .agg(pl.len()),
        pl.DataFrame(
            [
                pl.Series("a", [[1], [2]], pl.Array(pl.Int64, 1)),
                pl.Series("len", [1, 2], pl.get_index_type()),
            ]
        ),
        check_row_order=maintain_order,
    )

    assert_frame_equal(
        pl.Series(
            "a", [[[1, 2]], [[2, 3]], [[2, 3]]], pl.Array(pl.Array(pl.Int64, 2), 1)
        )
        .to_frame()
        .group_by("a", maintain_order=maintain_order)
        .agg(pl.len()),
        pl.DataFrame(
            [
                pl.Series(
                    "a", [[[1, 2]], [[2, 3]]], pl.Array(pl.Array(pl.Int64, 2), 1)
                ),
                pl.Series("len", [1, 2], pl.get_index_type()),
            ]
        ),
        check_row_order=maintain_order,
    )


def test_group_by_empty_rows_with_literal_21959() -> None:
    out = (
        pl.LazyFrame({"a": [1, 2, 3], "b": [4, 5, 6], "c": [1, 1, 3]})
        .filter(pl.col("c") == 99)
        .group_by(pl.lit(1).alias("d"), pl.col("a"), pl.col("b"))
        .agg()
        .collect()
    )
    expected = pl.DataFrame(
        {"d": [], "a": [], "b": []},
        schema={"d": pl.Int32, "a": pl.Int64, "b": pl.Int64},
    )
    assert_frame_equal(out, expected)


def test_group_by_empty_dtype_22716() -> None:
    df = pl.DataFrame(schema={"a": pl.String, "b": pl.Int64})
    out = df.group_by("a").agg(x=(pl.col("b") == pl.int_range(pl.len())).all())
    assert_frame_equal(out, pl.DataFrame(schema={"a": pl.String, "x": pl.Boolean}))


def test_group_by_implode_22870() -> None:
    out = (
        pl.DataFrame({"x": ["a", "b"]})
        .group_by(pl.col.x)
        .agg(
            y=pl.col.x.replace_strict(
                pl.lit(pl.Series(["a", "b"])).implode(),
                pl.lit(pl.Series([1, 2])).implode(),
                default=-1,
            )
        )
    )
    assert_frame_equal(
        out,
        pl.DataFrame({"x": ["a", "b"], "y": [[1], [2]]}),
        check_row_order=False,
    )


# Note: the underlying bug is not guaranteed to manifest itself as it depends
# on the internal group order, i.e., for the bug to materialize, there must be
# empty groups before the non-empty group
def test_group_by_empty_groups_23338() -> None:
    # We need one non-empty and many groups
    df = pl.DataFrame(
        {
            "k": [10, 10, 20, 30, 40, 50, 60, 70, 80, 90],
            "a": [1, 1, 2, 3, 4, 5, 6, 7, 8, 9],
        }
    )
    out = df.group_by("k").agg(
        pl.col("a").filter(pl.col("a") == 1).fill_nan(None).sum()
    )
    expected = df.group_by("k").agg(pl.col("a").filter(pl.col("a") == 1).sum())
    assert_frame_equal(out.sort("k"), expected.sort("k"))


def test_group_by_filter_all_22955() -> None:
    df = pl.DataFrame(
        {
            "grp": [1, 2, 3, 4, 5],
            "value": [10, 20, 30, 40, 50],
        }
    )

    assert_frame_equal(
        df.group_by("grp").agg(
            pl.all().filter(pl.col("value") > 20),
        ),
        pl.DataFrame(
            {
                "grp": [1, 2, 3, 4, 5],
                "value": [[], [], [30], [40], [50]],
            }
        ),
        check_row_order=False,
    )


@pytest.mark.parametrize("maintain_order", [False, True])
def test_group_by_series_lit_22103(maintain_order: bool) -> None:
    df = pl.DataFrame(
        {
            "g": [0, 1],
        }
    )
    assert_frame_equal(
        df.group_by("g", maintain_order=maintain_order).agg(
            foo=pl.lit(pl.Series([42, 2, 3]))
        ),
        pl.DataFrame(
            {
                "g": [0, 1],
                "foo": [[42, 2, 3], [42, 2, 3]],
            }
        ),
        check_row_order=maintain_order,
    )


@pytest.mark.parametrize("maintain_order", [False, True])
def test_group_by_filter_sum_23897(maintain_order: bool) -> None:
    testdf = pl.DataFrame(
        {
            "id": [8113, 9110, 9110],
            "value": [None, None, 1.0],
            "weight": [1.0, 1.0, 1.0],
        }
    )

    w = pl.col("weight").filter(pl.col("value").is_finite())

    w = w / w.sum()

    result = w.sum()

    assert_frame_equal(
        testdf.group_by("id", maintain_order=maintain_order).agg(result),
        pl.DataFrame({"id": [8113, 9110], "weight": [0.0, 1.0]}),
        check_row_order=maintain_order,
    )


@pytest.mark.parametrize("maintain_order", [False, True])
def test_group_by_shift_filter_23910(maintain_order: bool) -> None:
    df = pl.DataFrame({"a": [3, 7, 5, 9, 2, 1], "b": [2, 2, 2, 3, 3, 1]})

    out = df.group_by("b", maintain_order=maintain_order).agg(
        pl.col("a").filter(pl.col("a") > pl.col("a").shift(1)).sum().alias("tt")
    )

    assert_frame_equal(
        out,
        pl.DataFrame(
            {
                "b": [2, 3, 1],
                "tt": [7, 0, 0],
            }
        ),
        check_row_order=maintain_order,
    )


def test_group_by_tuple_typing_24112() -> None:
    df = pl.DataFrame({"id": ["a", "b", "a"], "val": [1, 2, 3]})
    for (id_,), _ in df.group_by("id"):
        _should_work: str = id_


def test_group_by_input_independent_with_len_23868() -> None:
    out = pl.DataFrame({"a": ["A", "B", "C"]}).group_by(pl.lit("G")).agg(pl.len())
    assert_frame_equal(
        out,
        pl.DataFrame(
            {"literal": "G", "len": 3},
            schema={"literal": pl.String, "len": pl.get_index_type()},
        ),
    )


@pytest.mark.parametrize("maintain_order", [False, True])
def test_group_by_head_tail_24215(maintain_order: bool) -> None:
    df = pl.DataFrame(
        {
            "station": ["A", "A", "B"],
            "num_rides": [1, 2, 3],
        }
    )
    expected = pl.DataFrame(
        {"station": ["A", "B"], "num_rides": [1.5, 3], "rides_per_day": [[1, 2], [3]]}
    )

    result = (
        df.group_by("station", maintain_order=maintain_order)
        .agg(
            cs.numeric().mean(),
            pl.col("num_rides").alias("rides_per_day"),
        )
        .group_by("station", maintain_order=maintain_order)
        .head(1)
    )
    assert_frame_equal(result, expected, check_row_order=maintain_order)

    result = (
        df.group_by("station", maintain_order=maintain_order)
        .agg(
            cs.numeric().mean(),
            pl.col("num_rides").alias("rides_per_day"),
        )
        .group_by("station", maintain_order=maintain_order)
        .tail(1)
    )
    assert_frame_equal(result, expected, check_row_order=maintain_order)


def test_slice_group_by_offset_24259() -> None:
    df = pl.DataFrame(
        {
            "letters": ["c", "c", "a", "c", "a", "b", "d"],
            "nrs": [1, 2, 3, 4, 5, 6, None],
        }
    )
    assert df.group_by("letters").agg(
        x=pl.col("nrs").drop_nulls(),
        tail=pl.col("nrs").drop_nulls().tail(1),
    ).sort("letters").to_dict(as_series=False) == {
        "letters": ["a", "b", "c", "d"],
        "x": [[3, 5], [6], [1, 2, 4], []],
        "tail": [[5], [6], [4], []],
    }


def test_group_by_first_nondet_24278() -> None:
    values = [
        96, 86, 0, 86, 43, 50, 9, 14, 98, 39, 93, 7, 71, 1, 93, 41, 56,
        56, 93, 41, 58, 91, 81, 29, 81, 68, 5, 9, 32, 93, 78, 34, 17, 40,
        14, 2, 52, 77, 81, 4, 56, 42, 64, 12, 29, 58, 71, 98, 32, 49, 34,
        86, 29, 94, 37, 21, 41, 36, 9, 72, 23, 28, 71, 9, 66, 72, 84, 81,
        23, 12, 64, 57, 99, 15, 77, 38, 95, 64, 13, 91, 43, 61, 70, 47,
        39, 75, 47, 93, 45, 1, 95, 55, 29, 5, 83, 8, 3, 6, 45, 84,
    ]  # fmt: skip
    q = (
        pl.LazyFrame({"a": values, "idx": range(100)})
        .group_by("a")
        .agg(pl.col.idx.first())
        .select(a=pl.col.idx)
    )

    fst_value = q.collect().to_series().sum()
    for _ in range(10):
        assert q.collect().to_series().sum() == fst_value


@pytest.mark.parametrize("maintain_order", [False, True])
def test_group_by_agg_on_lit(maintain_order: bool) -> None:
    fs: list[Callable[[Expr], Expr]] = [
        Expr.min,
        Expr.max,
        Expr.mean,
        Expr.sum,
        Expr.len,
        Expr.count,
        Expr.first,
        Expr.last,
        Expr.n_unique,
        Expr.implode,
        Expr.std,
        Expr.var,
        lambda e: e.quantile(0.5),
        Expr.nan_min,
        Expr.nan_max,
        Expr.skew,
        Expr.null_count,
        Expr.product,
        lambda e: pl.corr(e, e),
    ]

    df = pl.DataFrame({"a": [1, 2], "b": [1, 1]})

    assert_frame_equal(
        df.group_by("a", maintain_order=maintain_order).agg(
            f(pl.lit(1)).alias(f"c{i}") for i, f in enumerate(fs)
        ),
        pl.select(
            [pl.lit(pl.Series("a", [1, 2]))]
            + [f(pl.lit(1)).alias(f"c{i}") for i, f in enumerate(fs)]
        ),
        check_row_order=maintain_order,
    )

    df = pl.DataFrame({"a": [1, 2], "b": [None, 1]})

    assert_frame_equal(
        df.group_by("a", maintain_order=maintain_order).agg(
            f(pl.lit(1)).alias(f"c{i}") for i, f in enumerate(fs)
        ),
        pl.select(
            [pl.lit(pl.Series("a", [1, 2]))]
            + [f(pl.lit(1)).alias(f"c{i}") for i, f in enumerate(fs)]
        ),
        check_row_order=maintain_order,
    )


def test_group_by_cum_sum_key_24489() -> None:
    df = pl.LazyFrame({"x": [1, 2]})
    out = df.group_by((pl.col.x > 1).cum_sum()).agg().collect()
    expected = pl.DataFrame({"x": [0, 1]}, schema={"x": pl.UInt32})
    assert_frame_equal(out, expected, check_row_order=False)


@pytest.mark.parametrize("maintain_order", [False, True])
def test_double_aggregations(maintain_order: bool) -> None:
    fs: list[Callable[[pl.Expr], pl.Expr]] = [
        Expr.min,
        Expr.max,
        Expr.mean,
        Expr.sum,
        Expr.len,
        Expr.count,
        Expr.first,
        Expr.last,
        Expr.n_unique,
        Expr.implode,
        Expr.std,
        Expr.var,
        lambda e: e.quantile(0.5),
        Expr.nan_min,
        Expr.nan_max,
        Expr.skew,
        Expr.null_count,
        Expr.product,
        lambda e: pl.corr(e, e),
    ]

    df = pl.DataFrame({"a": [1, 2], "b": [1, 1]})

    assert_frame_equal(
        df.group_by("a", maintain_order=maintain_order).agg(
            f(pl.col.b).alias(f"c{i}") for i, f in enumerate(fs)
        ),
        df.group_by("a", maintain_order=maintain_order).agg(
            f(pl.col.b.first()).alias(f"c{i}") for i, f in enumerate(fs)
        ),
        check_row_order=maintain_order,
    )

    df = pl.DataFrame({"a": [1, 2], "b": [None, 1]})

    assert_frame_equal(
        df.group_by("a", maintain_order=maintain_order).agg(
            f(pl.col.b).alias(f"c{i}") for i, f in enumerate(fs)
        ),
        df.group_by("a", maintain_order=maintain_order).agg(
            f(pl.col.b.first()).alias(f"c{i}") for i, f in enumerate(fs)
        ),
        check_row_order=maintain_order,
    )


<<<<<<< HEAD
def test_group_by_enum_min_max_18394() -> None:
    df = pl.DataFrame(
        {
            "id": ["a", "a", "b", "b", "c", "c"],
            "degree": ["low", "high", "high", "mid", "mid", "low"],
        }
    ).with_columns(pl.col("degree").cast(pl.Enum(["low", "mid", "high"])))
    out = df.group_by("id").agg(
        min_degree=pl.col("degree").min(),
        max_degree=pl.col("degree").max(),
    )
    expected = pl.DataFrame(
        {
            "id": ["a", "b", "c"],
            "min_degree": ["low", "mid", "low"],
            "max_degree": ["high", "high", "mid"],
        },
        schema={
            "id": pl.String,
            "min_degree": pl.Enum(["low", "mid", "high"]),
            "max_degree": pl.Enum(["low", "mid", "high"]),
        },
    )
    assert_frame_equal(out, expected, check_row_order=False)
=======
def test_group_by_length_preserving_on_scalar() -> None:
    df = pl.DataFrame({"a": [[1], [2], [3]]})
    df = df.group_by(pl.lit(1, pl.Int64)).agg(
        a=pl.col.a.first().reverse(),
        b=pl.col.a.first(),
        c=pl.col.a.reverse(),
        d=pl.lit(1, pl.Int64).reverse(),
        e=pl.lit(1, pl.Int64).unique(),
    )

    assert_frame_equal(
        df,
        pl.DataFrame(
            {
                "literal": [1],
                "a": [[1]],
                "b": [[1]],
                "c": [[[3], [2], [1]]],
                "d": [1],
                "e": [[1]],
            }
        ),
    )
>>>>>>> a143eb0d
<|MERGE_RESOLUTION|>--- conflicted
+++ resolved
@@ -1667,32 +1667,6 @@
     )
 
 
-<<<<<<< HEAD
-def test_group_by_enum_min_max_18394() -> None:
-    df = pl.DataFrame(
-        {
-            "id": ["a", "a", "b", "b", "c", "c"],
-            "degree": ["low", "high", "high", "mid", "mid", "low"],
-        }
-    ).with_columns(pl.col("degree").cast(pl.Enum(["low", "mid", "high"])))
-    out = df.group_by("id").agg(
-        min_degree=pl.col("degree").min(),
-        max_degree=pl.col("degree").max(),
-    )
-    expected = pl.DataFrame(
-        {
-            "id": ["a", "b", "c"],
-            "min_degree": ["low", "mid", "low"],
-            "max_degree": ["high", "high", "mid"],
-        },
-        schema={
-            "id": pl.String,
-            "min_degree": pl.Enum(["low", "mid", "high"]),
-            "max_degree": pl.Enum(["low", "mid", "high"]),
-        },
-    )
-    assert_frame_equal(out, expected, check_row_order=False)
-=======
 def test_group_by_length_preserving_on_scalar() -> None:
     df = pl.DataFrame({"a": [[1], [2], [3]]})
     df = df.group_by(pl.lit(1, pl.Int64)).agg(
@@ -1716,4 +1690,29 @@
             }
         ),
     )
->>>>>>> a143eb0d
+
+
+def test_group_by_enum_min_max_18394() -> None:
+    df = pl.DataFrame(
+        {
+            "id": ["a", "a", "b", "b", "c", "c"],
+            "degree": ["low", "high", "high", "mid", "mid", "low"],
+        }
+    ).with_columns(pl.col("degree").cast(pl.Enum(["low", "mid", "high"])))
+    out = df.group_by("id").agg(
+        min_degree=pl.col("degree").min(),
+        max_degree=pl.col("degree").max(),
+    )
+    expected = pl.DataFrame(
+        {
+            "id": ["a", "b", "c"],
+            "min_degree": ["low", "mid", "low"],
+            "max_degree": ["high", "high", "mid"],
+        },
+        schema={
+            "id": pl.String,
+            "min_degree": pl.Enum(["low", "mid", "high"]),
+            "max_degree": pl.Enum(["low", "mid", "high"]),
+        },
+    )
+    assert_frame_equal(out, expected, check_row_order=False)