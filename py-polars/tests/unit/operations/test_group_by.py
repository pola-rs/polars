--- conflicted
+++ resolved
@@ -1392,19 +1392,6 @@
     )
 
 
-<<<<<<< HEAD
-def group_by_having() -> None:
-    df = pl.DataFrame(
-        {
-            "grp": ["A", "A", "B", "B", "C", "C"],
-            "value": [10, 15, 5, 15, 5, 10],
-        }
-    )
-
-    result = df.group_by("group").having(pl.col("value").mean() >= 10).agg()
-    expected = pl.DataFrame({"grp": ["A", "B"]})
-    assert_frame_equal(result, expected, check_row_order=False)
-=======
 @pytest.mark.parametrize("maintain_order", [False, True])
 def test_group_by_series_lit_22103(maintain_order: bool) -> None:
     df = pl.DataFrame(
@@ -1467,4 +1454,16 @@
         ),
         check_row_order=maintain_order,
     )
->>>>>>> 400a22fe
+
+
+def group_by_having() -> None:
+    df = pl.DataFrame(
+        {
+            "grp": ["A", "A", "B", "B", "C", "C"],
+            "value": [10, 15, 5, 15, 5, 10],
+        }
+    )
+
+    result = df.group_by("group").having(pl.col("value").mean() >= 10).agg()
+    expected = pl.DataFrame({"grp": ["A", "B"]})
+    assert_frame_equal(result, expected, check_row_order=False)