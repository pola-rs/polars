--- conflicted
+++ resolved
@@ -3613,7 +3613,6 @@
     assert_frame_equal(q.collect(), q.collect(optimizations=pl.QueryOptFlags.none()))
 
 
-<<<<<<< HEAD
 def test_join_coalesce_23177() -> None:
     df1 = pl.DataFrame(
         {
@@ -3636,7 +3635,7 @@
 09:00:21,5253
 """
     assert buf.getvalue().decode("utf-8") == expected
-=======
+
 def test_join_filter_pushdown_iejoin_cse_23469() -> None:
     lf_x = pl.LazyFrame({"x": [1, 2, 3]})
     lf_y = pl.LazyFrame({"y": [1, 2, 3]})
@@ -3819,5 +3818,4 @@
             {"a": [1, 1, 2], "i": 1, "b": None},
             schema={"a": pl.Int128, "i": pl.Int32, "b": pl.Int128},
         ),
-    )
->>>>>>> ea109edf
+    )