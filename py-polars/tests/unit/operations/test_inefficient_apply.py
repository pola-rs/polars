--- conflicted
+++ resolved
@@ -43,14 +43,9 @@
 def test_non_simple_function(func: Callable[[Any], Any]) -> None:
     stacklevel = find_stacklevel()
     assert not _param_name_from_signature(func) or not _can_rewrite_as_expression(
-<<<<<<< HEAD
-        _get_bytecode_ops(func),
-        apply_target="expr",
+        _get_bytecode_instructions(func), apply_target="expr",
         param_name="x",
         stacklevel=stacklevel + 1,
-=======
-        _get_bytecode_instructions(func), apply_target="expr"
->>>>>>> bc23eaed
     )
 
 
@@ -105,8 +100,10 @@
         Test().x10, col="colx", apply_target="expr", param_name="x"
     )
     assert suggestion == 'pl.col("colx") * 10'
+    # note: all constants - should not create a warning/suggestion
+    suggestion = _get_suggestion(lambda x: MY_CONSTANT + 42, "colx", "expr", "x")
+    assert suggestion is None
 
-<<<<<<< HEAD
 
 def test_map_dict() -> None:
     my_local_dict = {1: 2, 2: 3, 3: 1}
@@ -129,9 +126,4 @@
                 x=pl.col("a"),
                 y=pl.col("a").apply(func),
             )
-        assert result.rows() == expected.rows()
-=======
-    # note: all constants - should not create a warning/suggestion
-    suggestion = _get_suggestion(lambda x: MY_CONSTANT + 42, "colx", "expr", "x")
-    assert suggestion is None
->>>>>>> bc23eaed
+        assert result.rows() == expected.rows()