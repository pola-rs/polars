from __future__ import annotations

from datetime import date
from typing import TYPE_CHECKING

import hypothesis.strategies as st
import numpy as np
import pytest
from hypothesis import assume, given

import polars as pl
from polars.exceptions import InvalidOperationError
from polars.testing import assert_frame_equal, assert_series_equal
from polars.testing.parametric import column, dataframes

if TYPE_CHECKING:
    from polars._typing import PolarsDataType


@pytest.mark.parametrize(
    "times_dtype",
    [
        pl.Datetime("ms"),
        pl.Datetime("us", "Asia/Kathmandu"),
        pl.Datetime("ns"),
        pl.Date,
        pl.Int64,
        pl.Int32,
        pl.UInt64,
        pl.UInt32,
        pl.Float32,
        pl.Float64,
    ],
)
@pytest.mark.parametrize(
    "values_dtype",
    [
        pl.Float64,
        pl.Float32,
        pl.Int64,
        pl.Int32,
        pl.UInt64,
        pl.UInt32,
    ],
)
def test_interpolate_by(
    values_dtype: PolarsDataType, times_dtype: PolarsDataType
) -> None:
    df = pl.DataFrame(
        {
            "times": [
                1,
                3,
                10,
                11,
                12,
                16,
                21,
                30,
            ],
            "values": [1, None, None, 5, None, None, None, 6],
        },
        schema={"times": times_dtype, "values": values_dtype},
    )
    result = df.select(pl.col("values").interpolate_by("times"))
    expected = pl.DataFrame(
        {
            "values": [
                1.0,
                1.7999999999999998,
                4.6,
                5.0,
                5.052631578947368,
                5.2631578947368425,
                5.526315789473684,
                6.0,
            ]
        }
    )
    if values_dtype == pl.Float32:
        expected = expected.select(pl.col("values").cast(pl.Float32))
    assert_frame_equal(result, expected)
    result = (
        df.sort("times", descending=True)
        .with_columns(pl.col("values").interpolate_by("times"))
        .sort("times")
        .drop("times")
    )
    assert_frame_equal(result, expected)

    some_nulls = pl.DataFrame(
        {
            "times": [None, None, None, None],
            "values": [1, 2, 3, 4],
        },
        schema={"times": times_dtype, "values": values_dtype},
    )

    with_null_df = pl.concat([df, some_nulls], how="vertical").sample(
        fraction=1.0, shuffle=True
    )

    # Test sorted implementation
    result = with_null_df.sort("times").with_columns(
        pl.col("values").interpolate_by("times")
    )

    assert_frame_equal(
        result.drop_nulls(subset="times").sort("times").select("values"), expected
    )
    assert_frame_equal(
        result.filter(pl.col("times").is_null()).sort("values"),
        some_nulls.sort("values"),
        check_dtypes=False,
    )

    # Test unsorted implementation
    result = with_null_df.with_columns(pl.col("values").interpolate_by("times"))

    assert_frame_equal(
        result.drop_nulls(subset="times").sort("times").select("values"), expected
    )
    assert_frame_equal(
        result.filter(pl.col("times").is_null()).sort("values"),
        some_nulls.sort("values"),
        check_dtypes=False,
    )


def test_interpolate_by_leading_nulls() -> None:
    df = pl.DataFrame(
        {
            "times": [
                date(2020, 1, 1),
                date(2020, 1, 1),
                date(2020, 1, 1),
                date(2020, 1, 1),
                date(2020, 1, 3),
                date(2020, 1, 10),
                date(2020, 1, 11),
            ],
            "values": [None, None, None, 1, None, None, 5],
        }
    )
    result = df.select(pl.col("values").interpolate_by("times"))
    expected = pl.DataFrame({"values": [None, None, None, 1.0, 1.8, 4.6, 5.0]})
    assert_frame_equal(result, expected)
    result = (
        df.sort("times", maintain_order=True, descending=True)
        .with_columns(pl.col("values").interpolate_by("times"))
        .sort("times", maintain_order=True)
        .drop("times")
    )
    assert_frame_equal(result, expected, check_exact=False)


@pytest.mark.parametrize("dataset", ["floats", "dates"])
def test_interpolate_by_trailing_nulls(dataset: str) -> None:
    input_data = {
        "dates": pl.DataFrame(
            {
                "times": [
                    date(2020, 1, 1),
                    date(2020, 1, 3),
                    date(2020, 1, 10),
                    date(2020, 1, 11),
                    date(2020, 1, 12),
                    date(2020, 1, 13),
                ],
                "values": [1, None, None, 5, None, None],
            }
        ),
        "floats": pl.DataFrame(
            {
                "times": [0.2, 0.4, 0.5, 0.6, 0.9, 1.1],
                "values": [1, None, None, 5, None, None],
            }
        ),
    }

    expected_data = {
        "dates": pl.DataFrame(
            {"values": [1.0, 1.7999999999999998, 4.6, 5.0, None, None]}
        ),
        "floats": pl.DataFrame({"values": [1.0, 3.0, 4.0, 5.0, None, None]}),
    }

    df = input_data[dataset]
    expected = expected_data[dataset]

    result = df.select(pl.col("values").interpolate_by("times"))

    assert_frame_equal(result, expected)
    result = (
        df.sort("times", descending=True)
        .with_columns(pl.col("values").interpolate_by("times"))
        .sort("times")
        .drop("times")
    )
    assert_frame_equal(result, expected)


@given(data=st.data(), x_dtype=st.sampled_from([pl.Date, pl.Float64]))
def test_interpolate_vs_numpy(data: st.DataObject, x_dtype: pl.DataType) -> None:
    # Strategy for `ts` values if float; for Date we let hypothesis generate valid dates
    if x_dtype == pl.Float64:
        by_strategy = st.floats(
            min_value=-100,
            max_value=100,
            allow_nan=False,
            allow_infinity=False,
            allow_subnormal=False,
        )
    else:
        by_strategy = None

    # Base dataframe: unique, sorted ts; value may be null
    dataframe = (
        data.draw(
            dataframes(
                [
<<<<<<< HEAD
                    column("ts", dtype=x_dtype, allow_null=False, strategy=by_strategy),
                    column("value", dtype=pl.Float64, allow_null=True),
=======
                    column(
                        "ts",
                        dtype=x_dtype,
                        allow_null=False,
                        strategy=by_strategy,
                    ),
                    column(
                        "value",
                        dtype=pl.Float64,
                        allow_null=True,
                        strategy=by_strategy,
                    ),
>>>>>>> ca3ae9a1
                ],
                min_size=1,
            )
        )
        .sort("ts")
        .fill_nan(None)
        .unique("ts")
    )

    if x_dtype == pl.Float64:
        # Guard against bad float inputs for NumPy
        assume(not dataframe["ts"].is_nan().any())
        assume(not dataframe["ts"].is_null().any())
        assume(not dataframe["ts"].is_in([float("-inf"), float("inf")]).any())

    assume(not dataframe["value"].is_null().all())
    assume(not dataframe["value"].is_in([float("-inf"), float("inf")]).any())

    dataframe = dataframe.sort("ts")

    # ===== Original check: no nulls in `by` =====
    result = dataframe.select(pl.col("value").interpolate_by("ts"))["value"]

    mask_val = dataframe["value"].is_not_null()
    np_dtype = "int64" if x_dtype == pl.Date else "float64"
    x = dataframe["ts"].to_numpy().astype(np_dtype)
    xp = dataframe["ts"].filter(mask_val).to_numpy().astype(np_dtype)
    yp = dataframe["value"].filter(mask_val).to_numpy().astype("float64")
    interp = np.interp(x, xp, yp)

    # Polars preserves boundary nulls; NumPy does not—adjust expected
    first_non_null = dataframe["value"].is_not_null().arg_max()
    last_non_null = len(dataframe) - dataframe["value"][::-1].is_not_null().arg_max()  # type: ignore[operator]
    interp[:first_non_null] = float("nan")
    interp[last_non_null:] = float("nan")

    expected = dataframe.with_columns(value=pl.Series(interp, nan_to_null=True))[
        "value"
    ]

<<<<<<< HEAD
    # Allow a tiny absolute error due to NumPy quirks
    assert_series_equal(result, expected, abs_tol=1e-4, check_names=False)

=======
    # We increase the absolute error threshold, numpy has some instability, see #22348.
    assert_series_equal(result, expected, abs_tol=1e-3)
>>>>>>> ca3ae9a1
    result_from_unsorted = (
        dataframe.sort("ts", descending=True)
        .with_columns(pl.col("value").interpolate_by("ts"))
        .sort("ts")["value"]
    )
<<<<<<< HEAD
    assert_series_equal(result_from_unsorted, expected, abs_tol=1e-4, check_names=False)

    n = len(dataframe)
    # Random null mask for ts (length-n list of booleans)
    ts_null_mask = np.array(
        data.draw(st.lists(st.booleans(), min_size=n, max_size=n)), dtype=bool
    )
    # Ensure not all ts become null (we need at least some anchors left)
    assume(~ts_null_mask.all())

    # Inject nulls into ts
    null_ts = pl.lit(None).cast(x_dtype)
    dataframe_null_ts = dataframe.with_columns(
        ts=pl.when(pl.Series(ts_null_mask)).then(null_ts).otherwise(pl.col("ts"))
    )

    filter_first = dataframe_null_ts.filter(pl.col("ts").is_not_null()).with_columns(
        pl.col("value").interpolate_by("ts")
    )

    filter_second = dataframe_null_ts.with_columns(
        pl.col("value").interpolate_by("ts")
    ).filter(pl.col("ts").is_not_null())

    assert_frame_equal(filter_first, filter_second, check_exact=False, abs_tol=1e-4)

    null_before = dataframe_null_ts.filter(pl.col("ts").is_null())

    null_after = dataframe_null_ts.with_columns(
        pl.col("value").interpolate_by("ts")
    ).filter(pl.col("ts").is_null())

    assert_frame_equal(null_before, null_after, check_exact=False, abs_tol=1e-4)
=======
    assert_series_equal(result_from_unsorted, expected, abs_tol=1e-3)
>>>>>>> ca3ae9a1


def test_interpolate_by_invalid() -> None:
    s = pl.Series([1, None, 3])
    by = pl.Series([1, 2])
    with pytest.raises(InvalidOperationError, match=r"\(3\), got 2"):
        s.interpolate_by(by)

    # by = pl.Series([1, None, 3])
    # with pytest.raises(
    #     InvalidOperationError,
    #     match="null values in `by` column are not yet supported in 'interpolate_by'",
    # ):
    #     s.interpolate_by(by)<|MERGE_RESOLUTION|>--- conflicted
+++ resolved
@@ -219,10 +219,6 @@
         data.draw(
             dataframes(
                 [
-<<<<<<< HEAD
-                    column("ts", dtype=x_dtype, allow_null=False, strategy=by_strategy),
-                    column("value", dtype=pl.Float64, allow_null=True),
-=======
                     column(
                         "ts",
                         dtype=x_dtype,
@@ -235,7 +231,6 @@
                         allow_null=True,
                         strategy=by_strategy,
                     ),
->>>>>>> ca3ae9a1
                 ],
                 min_size=1,
             )
@@ -276,20 +271,13 @@
         "value"
     ]
 
-<<<<<<< HEAD
-    # Allow a tiny absolute error due to NumPy quirks
-    assert_series_equal(result, expected, abs_tol=1e-4, check_names=False)
-
-=======
     # We increase the absolute error threshold, numpy has some instability, see #22348.
     assert_series_equal(result, expected, abs_tol=1e-3)
->>>>>>> ca3ae9a1
     result_from_unsorted = (
         dataframe.sort("ts", descending=True)
         .with_columns(pl.col("value").interpolate_by("ts"))
         .sort("ts")["value"]
     )
-<<<<<<< HEAD
     assert_series_equal(result_from_unsorted, expected, abs_tol=1e-4, check_names=False)
 
     n = len(dataframe)
@@ -323,9 +311,6 @@
     ).filter(pl.col("ts").is_null())
 
     assert_frame_equal(null_before, null_after, check_exact=False, abs_tol=1e-4)
-=======
-    assert_series_equal(result_from_unsorted, expected, abs_tol=1e-3)
->>>>>>> ca3ae9a1
 
 
 def test_interpolate_by_invalid() -> None:
