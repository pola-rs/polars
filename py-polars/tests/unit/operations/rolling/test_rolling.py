from __future__ import annotations

import sys
from datetime import date, datetime, timedelta
from typing import TYPE_CHECKING

import numpy as np
import pytest
from numpy import nan

from polars.exceptions import ComputeError

if sys.version_info >= (3, 9):
    from zoneinfo import ZoneInfo
else:
    # Import from submodule due to typing issue with backports.zoneinfo package:
    # https://github.com/pganssle/zoneinfo/issues/125
    from backports.zoneinfo._zoneinfo import ZoneInfo

import polars as pl
from polars.testing import assert_frame_equal, assert_series_equal

if TYPE_CHECKING:
    from polars.type_aliases import ClosedInterval, TimeUnit


@pytest.fixture()
def example_df() -> pl.DataFrame:
    return pl.DataFrame(
        {
            "dt": [
                datetime(2021, 1, 1),
                datetime(2021, 1, 2),
                datetime(2021, 1, 4),
                datetime(2021, 1, 5),
                datetime(2021, 1, 7),
            ],
            "values": pl.arange(0, 5, eager=True),
        }
    )


@pytest.mark.parametrize(
    "period",
    ["1d", "2d", "3d", timedelta(days=1), timedelta(days=2), timedelta(days=3)],
)
@pytest.mark.parametrize("closed", ["left", "right", "none", "both"])
def test_rolling_kernels_and_group_by_rolling(
    example_df: pl.DataFrame, period: str | timedelta, closed: ClosedInterval
) -> None:
    out1 = example_df.set_sorted("dt").select(
        [
            pl.col("dt"),
            # this differs from group_by aggregation because the empty window is
            # null here
            # where the sum aggregation of an empty set is 0
            pl.col("values")
            .rolling_sum(period, by="dt", closed=closed)
            .fill_null(0)
            .alias("sum"),
            pl.col("values").rolling_var(period, by="dt", closed=closed).alias("var"),
            pl.col("values").rolling_mean(period, by="dt", closed=closed).alias("mean"),
            pl.col("values").rolling_std(period, by="dt", closed=closed).alias("std"),
        ]
    )
    out2 = (
        example_df.set_sorted("dt")
        .group_by_rolling("dt", period=period, closed=closed)
        .agg(
            [
                pl.col("values").sum().alias("sum"),
                pl.col("values").var().alias("var"),
                pl.col("values").mean().alias("mean"),
                pl.col("values").std().alias("std"),
            ]
        )
    )
    assert_frame_equal(out1, out2)


@pytest.mark.parametrize(
    ("offset", "closed", "expected_values"),
    [
        pytest.param(
            "-1d",
            "left",
            [[1], [1, 2], [2, 3], [3, 4]],
            id="partial lookbehind, left",
        ),
        pytest.param(
            "-1d",
            "right",
            [[1, 2], [2, 3], [3, 4], [4]],
            id="partial lookbehind, right",
        ),
        pytest.param(
            "-1d",
            "both",
            [[1, 2], [1, 2, 3], [2, 3, 4], [3, 4]],
            id="partial lookbehind, both",
        ),
        pytest.param(
            "-1d",
            "none",
            [[1], [2], [3], [4]],
            id="partial lookbehind, none",
        ),
        pytest.param(
            "-2d",
            "left",
            [[], [1], [1, 2], [2, 3]],
            id="full lookbehind, left",
        ),
        pytest.param(
            "-3d",
            "left",
            [[], [], [1], [1, 2]],
            id="full lookbehind, offset > period, left",
        ),
        pytest.param(
            "-3d",
            "right",
            [[], [1], [1, 2], [2, 3]],
            id="full lookbehind, right",
        ),
        pytest.param(
            "-3d",
            "both",
            [[], [1], [1, 2], [1, 2, 3]],
            id="full lookbehind, both",
        ),
        pytest.param(
            "-2d",
            "none",
            [[], [1], [2], [3]],
            id="full lookbehind, none",
        ),
        pytest.param(
            "-3d",
            "none",
            [[], [], [1], [2]],
            id="full lookbehind, offset > period, none",
        ),
    ],
)
def test_rolling_negative_offset(
    offset: str, closed: ClosedInterval, expected_values: list[list[int]]
) -> None:
    df = pl.DataFrame(
        {
            "ts": pl.datetime_range(
                datetime(2021, 1, 1), datetime(2021, 1, 4), "1d", eager=True
            ),
            "value": [1, 2, 3, 4],
        }
    )
    result = df.group_by_rolling("ts", period="2d", offset=offset, closed=closed).agg(
        pl.col("value")
    )
    expected = pl.DataFrame(
        {
            "ts": pl.datetime_range(
                datetime(2021, 1, 1), datetime(2021, 1, 4), "1d", eager=True
            ),
            "value": expected_values,
        }
    )
    assert_frame_equal(result, expected)


def test_rolling_skew() -> None:
    s = pl.Series([1, 2, 3, 3, 2, 10, 8])
    assert s.rolling_skew(window_size=4, bias=True).to_list() == pytest.approx(
        [
            None,
            None,
            None,
            -0.49338220021815865,
            0.0,
            1.097025449363867,
            0.09770939201338157,
        ]
    )

    assert s.rolling_skew(window_size=4, bias=False).to_list() == pytest.approx(
        [
            None,
            None,
            None,
            -0.8545630383279711,
            0.0,
            1.9001038154942962,
            0.16923763134384154,
        ]
    )


@pytest.mark.parametrize("time_zone", [None, "US/Central"])
@pytest.mark.parametrize(
    ("rolling_fn", "expected_values"),
    [
        ("rolling_mean", [None, 1.0, 2.0, 3.0, 4.0, 5.0]),
        ("rolling_sum", [None, 1, 2, 3, 4, 5]),
        ("rolling_min", [None, 1, 2, 3, 4, 5]),
        ("rolling_max", [None, 1, 2, 3, 4, 5]),
        ("rolling_std", [None, 0.0, 0.0, 0.0, 0.0, 0.0]),
        ("rolling_var", [None, 0.0, 0.0, 0.0, 0.0, 0.0]),
    ],
)
def test_rolling_crossing_dst(
    time_zone: str | None, rolling_fn: str, expected_values: list[int | None | float]
) -> None:
    ts = pl.datetime_range(
        datetime(2021, 11, 5), datetime(2021, 11, 10), "1d", time_zone="UTC", eager=True
    ).dt.replace_time_zone(time_zone)
    df = pl.DataFrame({"ts": ts, "value": [1, 2, 3, 4, 5, 6]})
    result = df.with_columns(
        getattr(pl.col("value"), rolling_fn)("1d", by="ts", closed="left")
    )
    expected = pl.DataFrame({"ts": ts, "value": expected_values})
    assert_frame_equal(result, expected)


def test_rolling_extrema() -> None:
    # sorted data and nulls flags trigger different kernels
    df = (
        pl.DataFrame(
            {
                "col1": pl.int_range(0, 7, eager=True),
                "col2": pl.int_range(0, 7, eager=True).reverse(),
            }
        )
    ).with_columns(
        [
            pl.when(pl.int_range(0, pl.count(), eager=False) < 2)
            .then(None)
            .otherwise(pl.all())
            .suffix("_nulls")
        ]
    )

    assert df.select([pl.all().rolling_min(3)]).to_dict(False) == {
        "col1": [None, None, 0, 1, 2, 3, 4],
        "col2": [None, None, 4, 3, 2, 1, 0],
        "col1_nulls": [None, None, None, None, 2, 3, 4],
        "col2_nulls": [None, None, None, None, 2, 1, 0],
    }

    assert df.select([pl.all().rolling_max(3)]).to_dict(False) == {
        "col1": [None, None, 2, 3, 4, 5, 6],
        "col2": [None, None, 6, 5, 4, 3, 2],
        "col1_nulls": [None, None, None, None, 4, 5, 6],
        "col2_nulls": [None, None, None, None, 4, 3, 2],
    }

    # shuffled data triggers other kernels
    df = df.select([pl.all().shuffle(0)])
    assert df.select([pl.all().rolling_min(3)]).to_dict(False) == {
        "col1": [None, None, 0, 0, 1, 2, 2],
        "col2": [None, None, 0, 2, 1, 1, 1],
        "col1_nulls": [None, None, None, None, None, 2, 2],
        "col2_nulls": [None, None, None, None, None, 1, 1],
    }

    assert df.select([pl.all().rolling_max(3)]).to_dict(False) == {
        "col1": [None, None, 6, 4, 5, 5, 5],
        "col2": [None, None, 6, 6, 5, 4, 4],
        "col1_nulls": [None, None, None, None, None, 5, 5],
        "col2_nulls": [None, None, None, None, None, 4, 4],
    }


def test_rolling_group_by_extrema() -> None:
    # ensure we hit different branches so create

    df = pl.DataFrame(
        {
            "col1": pl.arange(0, 7, eager=True).reverse(),
        }
    ).with_columns(pl.col("col1").reverse().alias("row_nr"))

    assert (
        df.group_by_rolling(
            index_column="row_nr",
            period="3i",
        )
        .agg(
            [
                pl.col("col1").suffix("_list"),
                pl.col("col1").min().suffix("_min"),
                pl.col("col1").max().suffix("_max"),
                pl.col("col1").first().alias("col1_first"),
                pl.col("col1").last().alias("col1_last"),
            ]
        )
        .select(["col1_list", "col1_min", "col1_max", "col1_first", "col1_last"])
    ).to_dict(False) == {
        "col1_list": [
            [6],
            [6, 5],
            [6, 5, 4],
            [5, 4, 3],
            [4, 3, 2],
            [3, 2, 1],
            [2, 1, 0],
        ],
        "col1_min": [6, 5, 4, 3, 2, 1, 0],
        "col1_max": [6, 6, 6, 5, 4, 3, 2],
        "col1_first": [6, 6, 6, 5, 4, 3, 2],
        "col1_last": [6, 5, 4, 3, 2, 1, 0],
    }

    # ascending order

    df = pl.DataFrame(
        {
            "col1": pl.arange(0, 7, eager=True),
        }
    ).with_columns(pl.col("col1").alias("row_nr"))

    assert (
        df.group_by_rolling(
            index_column="row_nr",
            period="3i",
        )
        .agg(
            [
                pl.col("col1").suffix("_list"),
                pl.col("col1").min().suffix("_min"),
                pl.col("col1").max().suffix("_max"),
                pl.col("col1").first().alias("col1_first"),
                pl.col("col1").last().alias("col1_last"),
            ]
        )
        .select(["col1_list", "col1_min", "col1_max", "col1_first", "col1_last"])
    ).to_dict(False) == {
        "col1_list": [
            [0],
            [0, 1],
            [0, 1, 2],
            [1, 2, 3],
            [2, 3, 4],
            [3, 4, 5],
            [4, 5, 6],
        ],
        "col1_min": [0, 0, 0, 1, 2, 3, 4],
        "col1_max": [0, 1, 2, 3, 4, 5, 6],
        "col1_first": [0, 0, 0, 1, 2, 3, 4],
        "col1_last": [0, 1, 2, 3, 4, 5, 6],
    }

    # shuffled data.
    df = pl.DataFrame(
        {
            "col1": pl.arange(0, 7, eager=True).shuffle(1),
        }
    ).with_columns(pl.col("col1").sort().alias("row_nr"))

    assert (
        df.group_by_rolling(
            index_column="row_nr",
            period="3i",
        )
        .agg(
            [
                pl.col("col1").min().suffix("_min"),
                pl.col("col1").max().suffix("_max"),
                pl.col("col1").suffix("_list"),
            ]
        )
        .select(["col1_list", "col1_min", "col1_max"])
    ).to_dict(False) == {
        "col1_list": [
            [3],
            [3, 4],
            [3, 4, 5],
            [4, 5, 6],
            [5, 6, 2],
            [6, 2, 1],
            [2, 1, 0],
        ],
        "col1_min": [3, 3, 3, 4, 2, 1, 0],
        "col1_max": [3, 4, 5, 6, 6, 6, 2],
    }


def test_rolling_slice_pushdown() -> None:
    df = pl.DataFrame({"a": [1, 2, 3], "b": ["a", "a", "b"], "c": [1, 3, 5]}).lazy()
    df = (
        df.sort("a")
        .group_by_rolling(
            "a",
            by="b",
            period="2i",
        )
        .agg(
            [
                (pl.col("c") - pl.col("c").shift_and_fill(fill_value=0, periods=1))
                .sum()
                .alias("c")
            ]
        )
    )
    assert df.head(2).collect().to_dict(False) == {
        "b": ["a", "a"],
        "a": [1, 2],
        "c": [1, 3],
    }


def test_group_by_dynamic_slice_pushdown() -> None:
    df = pl.DataFrame({"a": [1, 2, 3], "b": ["a", "a", "b"], "c": [1, 3, 5]}).lazy()
    df = (
        df.sort("a")
        .group_by_dynamic(
            "a",
            by="b",
            every="2i",
        )
        .agg(
            [
                (pl.col("c") - pl.col("c").shift_and_fill(fill_value=0, periods=1))
                .sum()
                .alias("c")
            ]
        )
    )
    assert df.head(2).collect().to_dict(False) == {
        "b": ["a", "a"],
        "a": [0, 2],
        "c": [1, 3],
    }


def test_overlapping_groups_4628() -> None:
    df = pl.DataFrame(
        {
            "index": [1, 2, 3, 4, 5, 6],
            "val": [10, 20, 40, 70, 110, 160],
        }
    )
    assert (
        df.group_by_rolling(index_column=pl.col("index").set_sorted(), period="3i").agg(
            [
                pl.col("val").diff(n=1).alias("val.diff"),
                (pl.col("val") - pl.col("val").shift(1)).alias("val - val.shift"),
            ]
        )
    ).to_dict(False) == {
        "index": [1, 2, 3, 4, 5, 6],
        "val.diff": [
            [None],
            [None, 10],
            [None, 10, 20],
            [None, 20, 30],
            [None, 30, 40],
            [None, 40, 50],
        ],
        "val - val.shift": [
            [None],
            [None, 10],
            [None, 10, 20],
            [None, 20, 30],
            [None, 30, 40],
            [None, 40, 50],
        ],
    }


def test_rolling_skew_lagging_null_5179() -> None:
    s = pl.Series([None, 3, 4, 1, None, None, None, None, 3, None, 5, 4, 7, 2, 1, None])
    assert s.rolling_skew(3).fill_nan(-1.0).to_list() == [
        None,
        None,
        0.0,
        -0.3818017741606059,
        0.0,
        -1.0,
        None,
        None,
        -1.0,
        -1.0,
        0.0,
        0.0,
        0.38180177416060695,
        0.23906314692954517,
        0.6309038567106234,
        0.0,
    ]


def test_rolling_var_numerical_stability_5197() -> None:
    s = pl.Series([*[1.2] * 4, *[3.3] * 7])
    res = s.to_frame("a").with_columns(pl.col("a").rolling_var(5))[:, 0].to_list()
    assert res[4:] == pytest.approx(
        [
            0.882,
            1.3229999999999997,
            1.3229999999999997,
            0.8819999999999983,
            0.0,
            0.0,
            0.0,
        ]
    )
    assert res[:4] == [None] * 4


@pytest.mark.parametrize(
    ("every", "offset"),
    [
        ("3d", "-1d"),
        (timedelta(days=3), timedelta(days=-1)),
    ],
)
def test_dynamic_group_by_timezone_awareness(
    every: str | timedelta, offset: str | timedelta
) -> None:
    df = pl.DataFrame(
        (
            pl.datetime_range(
                datetime(2020, 1, 1),
                datetime(2020, 1, 10),
                timedelta(days=1),
                time_unit="ns",
                eager=True,
            )
            .alias("datetime")
            .dt.replace_time_zone("UTC"),
            pl.arange(1, 11, eager=True).alias("value"),
        )
    )

    assert (
        df.group_by_dynamic(
            "datetime",
            every=every,
            offset=offset,
            closed="right",
            include_boundaries=True,
            truncate=False,
        ).agg(pl.col("value").last())
    ).dtypes == [pl.Datetime("ns", "UTC")] * 3 + [pl.Int64]


@pytest.mark.parametrize("tzinfo", [None, ZoneInfo("Asia/Kathmandu")])
def test_group_by_dynamic_startby_5599(tzinfo: ZoneInfo | None) -> None:
    # start by datapoint
    start = datetime(2022, 12, 16, tzinfo=tzinfo)
    stop = datetime(2022, 12, 16, hour=3, tzinfo=tzinfo)
    df = pl.DataFrame({"date": pl.datetime_range(start, stop, "30m", eager=True)})

    assert df.group_by_dynamic(
        "date",
        every="31m",
        include_boundaries=True,
        truncate=False,
        start_by="datapoint",
    ).agg(pl.count()).to_dict(False) == {
        "_lower_boundary": [
            datetime(2022, 12, 16, 0, 0, tzinfo=tzinfo),
            datetime(2022, 12, 16, 0, 31, tzinfo=tzinfo),
            datetime(2022, 12, 16, 1, 2, tzinfo=tzinfo),
            datetime(2022, 12, 16, 1, 33, tzinfo=tzinfo),
            datetime(2022, 12, 16, 2, 4, tzinfo=tzinfo),
            datetime(2022, 12, 16, 2, 35, tzinfo=tzinfo),
        ],
        "_upper_boundary": [
            datetime(2022, 12, 16, 0, 31, tzinfo=tzinfo),
            datetime(2022, 12, 16, 1, 2, tzinfo=tzinfo),
            datetime(2022, 12, 16, 1, 33, tzinfo=tzinfo),
            datetime(2022, 12, 16, 2, 4, tzinfo=tzinfo),
            datetime(2022, 12, 16, 2, 35, tzinfo=tzinfo),
            datetime(2022, 12, 16, 3, 6, tzinfo=tzinfo),
        ],
        "date": [
            datetime(2022, 12, 16, 0, 0, tzinfo=tzinfo),
            datetime(2022, 12, 16, 1, 0, tzinfo=tzinfo),
            datetime(2022, 12, 16, 1, 30, tzinfo=tzinfo),
            datetime(2022, 12, 16, 2, 0, tzinfo=tzinfo),
            datetime(2022, 12, 16, 2, 30, tzinfo=tzinfo),
            datetime(2022, 12, 16, 3, 0, tzinfo=tzinfo),
        ],
        "count": [2, 1, 1, 1, 1, 1],
    }

    # start by monday
    start = datetime(2022, 1, 1, tzinfo=tzinfo)
    stop = datetime(2022, 1, 12, 7, tzinfo=tzinfo)

    df = pl.DataFrame(
        {"date": pl.datetime_range(start, stop, "12h", eager=True)}
    ).with_columns(pl.col("date").dt.weekday().alias("day"))

    result = df.group_by_dynamic(
        "date",
        every="1w",
        period="3d",
        include_boundaries=True,
        start_by="monday",
        truncate=False,
    ).agg([pl.count(), pl.col("day").first().alias("data_day")])
    assert result.to_dict(False) == {
        "_lower_boundary": [
            datetime(2022, 1, 3, 0, 0, tzinfo=tzinfo),
            datetime(2022, 1, 10, 0, 0, tzinfo=tzinfo),
        ],
        "_upper_boundary": [
            datetime(2022, 1, 6, 0, 0, tzinfo=tzinfo),
            datetime(2022, 1, 13, 0, 0, tzinfo=tzinfo),
        ],
        "date": [
            datetime(2022, 1, 3, 0, 0, tzinfo=tzinfo),
            datetime(2022, 1, 10, 0, 0, tzinfo=tzinfo),
        ],
        "count": [6, 5],
        "data_day": [1, 1],
    }
    # start by saturday
    result = df.group_by_dynamic(
        "date",
        every="1w",
        period="3d",
        include_boundaries=True,
        start_by="saturday",
        truncate=False,
    ).agg([pl.count(), pl.col("day").first().alias("data_day")])
    assert result.to_dict(False) == {
        "_lower_boundary": [
            datetime(2022, 1, 1, 0, 0, tzinfo=tzinfo),
            datetime(2022, 1, 8, 0, 0, tzinfo=tzinfo),
        ],
        "_upper_boundary": [
            datetime(2022, 1, 4, 0, 0, tzinfo=tzinfo),
            datetime(2022, 1, 11, 0, 0, tzinfo=tzinfo),
        ],
        "date": [
            datetime(2022, 1, 1, 0, 0, tzinfo=tzinfo),
            datetime(2022, 1, 8, 0, 0, tzinfo=tzinfo),
        ],
        "count": [6, 6],
        "data_day": [6, 6],
    }


def test_group_by_dynamic_by_monday_and_offset_5444() -> None:
    df = pl.DataFrame(
        {
            "date": [
                "2022-11-01",
                "2022-11-02",
                "2022-11-05",
                "2022-11-08",
                "2022-11-08",
                "2022-11-09",
                "2022-11-10",
            ],
            "label": ["a", "b", "a", "a", "b", "a", "b"],
            "value": [1, 2, 3, 4, 5, 6, 7],
        }
    ).with_columns(pl.col("date").str.strptime(pl.Date, "%Y-%m-%d").set_sorted())

    result = df.group_by_dynamic(
        "date", every="1w", offset="1d", by="label", start_by="monday"
    ).agg(pl.col("value").sum())

    assert result.to_dict(False) == {
        "label": ["a", "a", "b", "b"],
        "date": [
            date(2022, 11, 1),
            date(2022, 11, 8),
            date(2022, 11, 1),
            date(2022, 11, 8),
        ],
        "value": [4, 10, 2, 12],
    }

    # test empty
    result_empty = (
        df.filter(pl.col("date") == date(1, 1, 1))
        .group_by_dynamic(
            "date", every="1w", offset="1d", by="label", start_by="monday"
        )
        .agg(pl.col("value").sum())
    )
    assert result_empty.schema == result.schema


def test_group_by_rolling_iter() -> None:
    df = pl.DataFrame(
        {
            "date": [date(2020, 1, 1), date(2020, 1, 2), date(2020, 1, 5)],
            "a": [1, 2, 2],
            "b": [4, 5, 6],
        }
    ).set_sorted("date")

    # Without 'by' argument
    result1 = [
        (name, data.shape)
        for name, data in df.group_by_rolling(index_column="date", period="2d")
    ]
    expected1 = [
        (date(2020, 1, 1), (1, 3)),
        (date(2020, 1, 2), (2, 3)),
        (date(2020, 1, 5), (1, 3)),
    ]
    assert result1 == expected1

    # With 'by' argument
    result2 = [
        (name, data.shape)
        for name, data in df.group_by_rolling(index_column="date", period="2d", by="a")
    ]
    expected2 = [
        ((1, date(2020, 1, 1)), (1, 3)),
        ((2, date(2020, 1, 2)), (1, 3)),
        ((2, date(2020, 1, 5)), (1, 3)),
    ]
    assert result2 == expected2


def test_group_by_rolling_negative_period() -> None:
    df = pl.DataFrame({"ts": [datetime(2020, 1, 1)], "value": [1]}).with_columns(
        pl.col("ts").set_sorted()
    )
    with pytest.raises(
        ComputeError, match="rolling window period should be strictly positive"
    ):
        df.group_by_rolling("ts", period="-1d", offset="-1d").agg(pl.col("value"))
    with pytest.raises(
        ComputeError, match="rolling window period should be strictly positive"
    ):
        df.lazy().group_by_rolling("ts", period="-1d", offset="-1d").agg(
            pl.col("value")
        ).collect()
    with pytest.raises(ComputeError, match="window size should be strictly positive"):
        df.select(
            pl.col("value").rolling_min(by="ts", window_size="-1d", closed="left")
        )
    with pytest.raises(ComputeError, match="window size should be strictly positive"):
        df.lazy().select(
            pl.col("value").rolling_min(by="ts", window_size="-1d", closed="left")
        ).collect()


def test_rolling_skew_window_offset() -> None:
    assert (pl.arange(0, 20, eager=True) ** 2).rolling_skew(20)[
        -1
    ] == 0.6612545648596286


def test_rolling_kernels_group_by_dynamic_7548() -> None:
    assert pl.DataFrame(
        {"time": pl.arange(0, 4, eager=True), "value": pl.arange(0, 4, eager=True)}
    ).group_by_dynamic("time", every="1i", period="3i").agg(
        pl.col("value"),
        pl.col("value").min().alias("min_value"),
        pl.col("value").max().alias("max_value"),
        pl.col("value").sum().alias("sum_value"),
    ).to_dict(
        False
    ) == {
        "time": [0, 1, 2, 3],
        "value": [[0, 1, 2], [1, 2, 3], [2, 3], [3]],
        "min_value": [0, 1, 2, 3],
        "max_value": [2, 3, 3, 3],
        "sum_value": [3, 6, 5, 3],
    }


def test_rolling_cov_corr() -> None:
    df = pl.DataFrame({"x": [3, 3, 3, 5, 8], "y": [3, 4, 4, 4, 8]})

    res = df.select(
        [
            pl.rolling_cov("x", "y", window_size=3).alias("cov"),
            pl.rolling_corr("x", "y", window_size=3).alias("corr"),
        ]
    ).to_dict(False)
    assert res["cov"][2:] == pytest.approx([0.0, 0.0, 5.333333333333336])
    assert res["corr"][2:] == pytest.approx([nan, nan, 0.9176629354822473], nan_ok=True)
    assert res["cov"][:2] == [None] * 2
    assert res["corr"][:2] == [None] * 2


@pytest.mark.parametrize("time_unit", ["ms", "us", "ns"])
def test_rolling_empty_window_9406(time_unit: TimeUnit) -> None:
    datecol = pl.Series(
        "d",
        [datetime(2019, 1, x) for x in [16, 17, 18, 22, 23]],
<<<<<<< HEAD
        dtype=pl.Datetime(time_unit="us", time_zone=None),
    ).set_sorted()
=======
        dtype=pl.Datetime(time_unit=time_unit, time_zone=None),
    )
>>>>>>> edc517bb
    rawdata = pl.Series("x", [1.1, 1.2, 1.3, 1.15, 1.25], dtype=pl.Float64)
    rmin = pl.Series("x", [None, 1.1, 1.1, None, 1.15], dtype=pl.Float64)
    rmax = pl.Series("x", [None, 1.1, 1.2, None, 1.15], dtype=pl.Float64)
    df = pl.DataFrame([datecol, rawdata])

    assert_frame_equal(
        pl.DataFrame([datecol, rmax]),
        df.select(
            [
                pl.col("d"),
                pl.col("x").rolling_max(by="d", window_size="3d", closed="left"),
            ]
        ),
    )
    assert_frame_equal(
        pl.DataFrame([datecol, rmin]),
        df.select(
            [
                pl.col("d"),
                pl.col("x").rolling_min(by="d", window_size="3d", closed="left"),
            ]
        ),
    )


def test_rolling_weighted_quantile_10031() -> None:
    assert_series_equal(
        pl.Series([1, 2]).rolling_median(window_size=2, weights=[0, 1]),
        pl.Series([None, 2.0]),
    )

    assert_series_equal(
        pl.Series([1, 2, 3, 5]).rolling_quantile(0.7, "linear", 3, [0.1, 0.3, 0.6]),
        pl.Series([None, None, 2.55, 4.1]),
    )

    assert_series_equal(
        pl.Series([1, 2, 3, 5, 8]).rolling_quantile(
            0.7, "linear", 4, [0.1, 0.2, 0, 0.3]
        ),
        pl.Series([None, None, None, 3.5, 5.5]),
    )


def test_rolling_aggregations_unsorted_raise_10991() -> None:
    df = pl.DataFrame(
        {
            "dt": [datetime(2020, 1, 3), datetime(2020, 1, 1), datetime(2020, 1, 2)],
            "val": [1, 2, 3],
        }
    )
    with pytest.raises(
        pl.InvalidOperationError,
        match="argument in operation 'rolling_sum' is not explicitly sorted",
    ):
        df.with_columns(roll=pl.col("val").rolling_sum("2d", by="dt", closed="right"))


def test_rolling() -> None:
    a = pl.Series("a", [1, 2, 3, 2, 1])
    assert_series_equal(a.rolling_min(2), pl.Series("a", [None, 1, 2, 2, 1]))
    assert_series_equal(a.rolling_max(2), pl.Series("a", [None, 2, 3, 3, 2]))
    assert_series_equal(a.rolling_sum(2), pl.Series("a", [None, 3, 5, 5, 3]))
    assert_series_equal(a.rolling_mean(2), pl.Series("a", [None, 1.5, 2.5, 2.5, 1.5]))

    assert a.rolling_std(2).to_list()[1] == pytest.approx(0.7071067811865476)
    assert a.rolling_var(2).to_list()[1] == pytest.approx(0.5)
    assert a.rolling_std(2, ddof=0).to_list()[1] == pytest.approx(0.5)
    assert a.rolling_var(2, ddof=0).to_list()[1] == pytest.approx(0.25)

    assert_series_equal(
        a.rolling_median(4), pl.Series("a", [None, None, None, 2, 2], dtype=pl.Float64)
    )
    assert_series_equal(
        a.rolling_quantile(0, "nearest", 3),
        pl.Series("a", [None, None, 1, 2, 1], dtype=pl.Float64),
    )
    assert_series_equal(
        a.rolling_quantile(0, "lower", 3),
        pl.Series("a", [None, None, 1, 2, 1], dtype=pl.Float64),
    )
    assert_series_equal(
        a.rolling_quantile(0, "higher", 3),
        pl.Series("a", [None, None, 1, 2, 1], dtype=pl.Float64),
    )
    assert a.rolling_skew(4).null_count() == 3

    # 3099
    # test if we maintain proper dtype
    for dt in [pl.Float32, pl.Float64]:
        result = pl.Series([1, 2, 3], dtype=dt).rolling_min(2, weights=[0.1, 0.2])
        expected = pl.Series([None, 0.1, 0.2], dtype=dt)
        assert_series_equal(result, expected)

    df = pl.DataFrame({"val": [1.0, 2.0, 3.0, np.NaN, 5.0, 6.0, 7.0]})

    for e in [
        pl.col("val").rolling_min(window_size=3),
        pl.col("val").rolling_max(window_size=3),
    ]:
        out = df.with_columns(e).to_series()
        assert out.null_count() == 2
        assert np.isnan(out.to_numpy()).sum() == 5

    expected_values = [None, None, 2.0, 3.0, 5.0, 6.0, 6.0]
    assert (
        df.with_columns(pl.col("val").rolling_median(window_size=3))
        .to_series()
        .to_list()
        == expected_values
    )
    assert (
        df.with_columns(pl.col("val").rolling_quantile(0.5, window_size=3))
        .to_series()
        .to_list()
        == expected_values
    )

    nan = float("nan")
    a = pl.Series("a", [11.0, 2.0, 9.0, nan, 8.0])
    assert_series_equal(
        a.rolling_sum(3),
        pl.Series("a", [None, None, 22.0, nan, nan]),
    )


def test_rolling_nanoseconds_11003() -> None:
    df = pl.DataFrame(
        {
            "dt": [
                "2020-01-01T00:00:00.000000000",
                "2020-01-01T00:00:00.000000100",
                "2020-01-01T00:00:00.000000200",
            ],
            "val": [1, 2, 3],
        }
    )
    df = df.with_columns(pl.col("dt").str.to_datetime(time_unit="ns"))
    result = df.with_columns(
        pl.col("val").rolling_sum("500ns", by="dt", closed="right")
    )
    expected = df.with_columns(val=pl.Series([1, 3, 6]))
    assert_frame_equal(result, expected)<|MERGE_RESOLUTION|>--- conflicted
+++ resolved
@@ -789,13 +789,8 @@
     datecol = pl.Series(
         "d",
         [datetime(2019, 1, x) for x in [16, 17, 18, 22, 23]],
-<<<<<<< HEAD
-        dtype=pl.Datetime(time_unit="us", time_zone=None),
+        dtype=pl.Datetime(time_unit=time_unit, time_zone=None),
     ).set_sorted()
-=======
-        dtype=pl.Datetime(time_unit=time_unit, time_zone=None),
-    )
->>>>>>> edc517bb
     rawdata = pl.Series("x", [1.1, 1.2, 1.3, 1.15, 1.25], dtype=pl.Float64)
     rmin = pl.Series("x", [None, 1.1, 1.1, None, 1.15], dtype=pl.Float64)
     rmax = pl.Series("x", [None, 1.1, 1.2, None, 1.15], dtype=pl.Float64)
