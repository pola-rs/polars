--- conflicted
+++ resolved
@@ -903,7 +903,6 @@
     )
 
 
-<<<<<<< HEAD
 def test_rolling_by_date() -> None:
     df = pl.DataFrame(
         {
@@ -916,7 +915,9 @@
         roll=pl.col("val").rolling_sum("2d", by="dt", closed="right")
     )
     expected = df.with_columns(roll=pl.Series([1, 3, 5]))
-=======
+    assert_frame_equal(result, expected)
+
+
 def test_rolling_nanoseconds_11003() -> None:
     df = pl.DataFrame(
         {
@@ -933,5 +934,4 @@
         pl.col("val").rolling_sum("500ns", by="dt", closed="right")
     )
     expected = df.with_columns(val=pl.Series([1, 3, 6]))
->>>>>>> 8a821373
     assert_frame_equal(result, expected)