from __future__ import annotations

import re
from datetime import date, datetime
from typing import TYPE_CHECKING

import numpy as np
import pytest

import polars as pl
from polars.exceptions import (
    ComputeError,
    InvalidOperationError,
    OutOfBoundsError,
    SchemaError,
)
from polars.testing import assert_frame_equal, assert_series_equal
from tests.unit.conftest import time_func

if TYPE_CHECKING:
    from polars._typing import PolarsDataType


def test_list_arr_get() -> None:
    a = pl.Series("a", [[1, 2, 3], [4, 5], [6, 7, 8, 9]])
    out = a.list.get(0, null_on_oob=False)
    expected = pl.Series("a", [1, 4, 6])
    assert_series_equal(out, expected)
    out = a.list[0]
    expected = pl.Series("a", [1, 4, 6])
    assert_series_equal(out, expected)
    out = a.list.first()
    assert_series_equal(out, expected)
    out = pl.select(pl.lit(a).list.first()).to_series()
    assert_series_equal(out, expected)

    out = a.list.get(-1, null_on_oob=False)
    expected = pl.Series("a", [3, 5, 9])
    assert_series_equal(out, expected)
    out = a.list.last()
    assert_series_equal(out, expected)
    out = pl.select(pl.lit(a).list.last()).to_series()
    assert_series_equal(out, expected)

    with pytest.raises(ComputeError, match="get index is out of bounds"):
        a.list.get(3, null_on_oob=False)

    # Null index.
    out_df = a.to_frame().select(pl.col.a.list.get(pl.lit(None), null_on_oob=False))
    expected_df = pl.Series("a", [None, None, None], dtype=pl.Int64).to_frame()
    assert_frame_equal(out_df, expected_df)

    a = pl.Series("a", [[1, 2, 3], [4, 5], [6, 7, 8, 9]])

    with pytest.raises(ComputeError, match="get index is out of bounds"):
        a.list.get(-3, null_on_oob=False)

    with pytest.raises(ComputeError, match="get index is out of bounds"):
        pl.DataFrame(
            {"a": [[1], [2], [3], [4, 5, 6], [7, 8, 9], [None, 11]]}
        ).with_columns(
            pl.col("a").list.get(i, null_on_oob=False).alias(f"get_{i}")
            for i in range(4)
        )

    # get by indexes where some are out of bounds
    df = pl.DataFrame({"cars": [[1, 2, 3], [2, 3], [4], []], "indexes": [-2, 1, -3, 0]})

    with pytest.raises(ComputeError, match="get index is out of bounds"):
        df.select([pl.col("cars").list.get("indexes", null_on_oob=False)]).to_dict(
            as_series=False
        )

    # exact on oob boundary
    df = pl.DataFrame(
        {
            "index": [3, 3, 3],
            "lists": [[3, 4, 5], [4, 5, 6], [7, 8, 9, 4]],
        }
    )

    with pytest.raises(ComputeError, match="get index is out of bounds"):
        df.select(pl.col("lists").list.get(3, null_on_oob=False))

    with pytest.raises(ComputeError, match="get index is out of bounds"):
        df.select(pl.col("lists").list.get(pl.col("index"), null_on_oob=False))


def test_list_arr_get_null_on_oob() -> None:
    a = pl.Series("a", [[1, 2, 3], [4, 5], [6, 7, 8, 9]])
    out = a.list.get(0, null_on_oob=True)
    expected = pl.Series("a", [1, 4, 6])
    assert_series_equal(out, expected)
    out = a.list[0]
    expected = pl.Series("a", [1, 4, 6])
    assert_series_equal(out, expected)
    out = a.list.first()
    assert_series_equal(out, expected)
    out = pl.select(pl.lit(a).list.first()).to_series()
    assert_series_equal(out, expected)

    out = a.list.get(-1, null_on_oob=True)
    expected = pl.Series("a", [3, 5, 9])
    assert_series_equal(out, expected)
    out = a.list.last()
    assert_series_equal(out, expected)
    out = pl.select(pl.lit(a).list.last()).to_series()
    assert_series_equal(out, expected)

    # Out of bounds index.
    out = a.list.get(3, null_on_oob=True)
    expected = pl.Series("a", [None, None, 9])
    assert_series_equal(out, expected)

    # Null index.
    out_df = a.to_frame().select(pl.col.a.list.get(pl.lit(None), null_on_oob=True))
    expected_df = pl.Series("a", [None, None, None], dtype=pl.Int64).to_frame()
    assert_frame_equal(out_df, expected_df)

    a = pl.Series("a", [[1, 2, 3], [4, 5], [6, 7, 8, 9]])
    out = a.list.get(-3, null_on_oob=True)
    expected = pl.Series("a", [1, None, 7])
    assert_series_equal(out, expected)

    assert pl.DataFrame(
        {"a": [[1], [2], [3], [4, 5, 6], [7, 8, 9], [None, 11]]}
    ).with_columns(
        pl.col("a").list.get(i, null_on_oob=True).alias(f"get_{i}") for i in range(4)
    ).to_dict(as_series=False) == {
        "a": [[1], [2], [3], [4, 5, 6], [7, 8, 9], [None, 11]],
        "get_0": [1, 2, 3, 4, 7, None],
        "get_1": [None, None, None, 5, 8, 11],
        "get_2": [None, None, None, 6, 9, None],
        "get_3": [None, None, None, None, None, None],
    }

    # get by indexes where some are out of bounds
    df = pl.DataFrame({"cars": [[1, 2, 3], [2, 3], [4], []], "indexes": [-2, 1, -3, 0]})

    assert df.select([pl.col("cars").list.get("indexes", null_on_oob=True)]).to_dict(
        as_series=False
    ) == {"cars": [2, 3, None, None]}
    # exact on oob boundary
    df = pl.DataFrame(
        {
            "index": [3, 3, 3],
            "lists": [[3, 4, 5], [4, 5, 6], [7, 8, 9, 4]],
        }
    )

    assert df.select(pl.col("lists").list.get(3, null_on_oob=True)).to_dict(
        as_series=False
    ) == {"lists": [None, None, 4]}
    assert df.select(
        pl.col("lists").list.get(pl.col("index"), null_on_oob=True)
    ).to_dict(as_series=False) == {"lists": [None, None, 4]}


def test_list_categorical_get() -> None:
    df = pl.DataFrame(
        {
            "actions": pl.Series(
                [["a", "b"], ["c"], [None], None], dtype=pl.List(pl.Categorical)
            ),
        }
    )
    expected = pl.Series("actions", ["a", "c", None, None], dtype=pl.Categorical)
    assert_series_equal(
        df["actions"].list.get(0, null_on_oob=True), expected, categorical_as_str=True
    )


def test_list_gather_wrong_indices_list_type() -> None:
    a = pl.Series("a", [[1, 2, 3], [4, 5], [6, 7, 8, 9]])
    expected = pl.Series("a", [[1, 2], [4], [6, 9]])

    # int8
    indices_series = pl.Series("indices", [[0, 1], [0], [0, 3]], dtype=pl.List(pl.Int8))
    result = a.list.gather(indices=indices_series)
    assert_series_equal(result, expected)

    # int16
    indices_series = pl.Series(
        "indices", [[0, 1], [0], [0, 3]], dtype=pl.List(pl.Int16)
    )
    result = a.list.gather(indices=indices_series)
    assert_series_equal(result, expected)

    # int32
    indices_series = pl.Series(
        "indices", [[0, 1], [0], [0, 3]], dtype=pl.List(pl.Int32)
    )
    result = a.list.gather(indices=indices_series)
    assert_series_equal(result, expected)

    # int64
    indices_series = pl.Series(
        "indices", [[0, 1], [0], [0, 3]], dtype=pl.List(pl.Int64)
    )
    result = a.list.gather(indices=indices_series)
    assert_series_equal(result, expected)

    # uint8
    indices_series = pl.Series(
        "indices", [[0, 1], [0], [0, 3]], dtype=pl.List(pl.UInt8)
    )
    result = a.list.gather(indices=indices_series)
    assert_series_equal(result, expected)

    # uint16
    indices_series = pl.Series(
        "indices", [[0, 1], [0], [0, 3]], dtype=pl.List(pl.UInt16)
    )
    result = a.list.gather(indices=indices_series)
    assert_series_equal(result, expected)

    # uint32
    indices_series = pl.Series(
        "indices", [[0, 1], [0], [0, 3]], dtype=pl.List(pl.UInt32)
    )
    result = a.list.gather(indices=indices_series)
    assert_series_equal(result, expected)

    # uint64
    indices_series = pl.Series(
        "indices", [[0, 1], [0], [0, 3]], dtype=pl.List(pl.UInt64)
    )
    result = a.list.gather(indices=indices_series)
    assert_series_equal(result, expected)

    df = pl.DataFrame(
        {
            "index": [["2"], ["2"], ["2"]],
            "lists": [[3, 4, 5], [4, 5, 6], [7, 8, 9, 4]],
        }
    )
    with pytest.raises(
        InvalidOperationError,
        match=re.escape(
            "list.gather operation not supported for dtypes `list[i64]` and `list[str]`"
        ),
    ):
        df.select(pl.col("lists").list.gather(pl.col("index")))


def test_contains() -> None:
    a = pl.Series("a", [[1, 2, 3], [2, 5], [6, 7, 8, 9]])
    out = a.list.contains(2)
    expected = pl.Series("a", [True, True, False])
    assert_series_equal(out, expected)

    out = pl.select(pl.lit(a).list.contains(2)).to_series()
    assert_series_equal(out, expected)


def test_list_contains_invalid_datatype() -> None:
    df = pl.DataFrame({"a": [[1, 2], [3, 4]]}, schema={"a": pl.Array(pl.Int8, shape=2)})
    with pytest.raises(SchemaError, match="invalid series dtype: expected `List`"):
        df.select(pl.col("a").list.contains(2))


def test_list_contains_wildcard_expansion() -> None:
    # Test that wildcard expansions occurs correctly in list.contains
    # https://github.com/pola-rs/polars/issues/18968
    df = pl.DataFrame({"a": [[1, 2]], "b": [[3, 4]]})
    assert df.select(pl.all().list.contains(3)).to_dict(as_series=False) == {
        "a": [False],
        "b": [True],
    }


def test_list_concat() -> None:
    df = pl.DataFrame({"a": [[1, 2], [1], [1, 2, 3]]})

    out = df.select([pl.col("a").list.concat(pl.Series([[1, 2]]))])
    assert out["a"][0].to_list() == [1, 2, 1, 2]

    out = df.select([pl.col("a").list.concat([1, 4])])
    assert out["a"][0].to_list() == [1, 2, 1, 4]

    out_s = df["a"].list.concat([4, 1])
    assert out_s[0].to_list() == [1, 2, 4, 1]


def test_list_join() -> None:
    df = pl.DataFrame(
        {
            "a": [["ab", "c", "d"], ["e", "f"], ["g"], [], None],
            "separator": ["&", None, "*", "_", "*"],
        }
    )
    out = df.select(pl.col("a").list.join("-"))
    assert out.to_dict(as_series=False) == {"a": ["ab-c-d", "e-f", "g", "", None]}
    out = df.select(pl.col("a").list.join(pl.col("separator")))
    assert out.to_dict(as_series=False) == {"a": ["ab&c&d", None, "g", "", None]}

    # test ignore_nulls argument
    df = pl.DataFrame(
        {
            "a": [["a", None, "b", None], None, [None, None], ["c", "d"], []],
            "separator": ["-", "&", " ", "@", "/"],
        }
    )
    # ignore nulls
    out = df.select(pl.col("a").list.join("-", ignore_nulls=True))
    assert out.to_dict(as_series=False) == {"a": ["a-b", None, "", "c-d", ""]}
    out = df.select(pl.col("a").list.join(pl.col("separator"), ignore_nulls=True))
    assert out.to_dict(as_series=False) == {"a": ["a-b", None, "", "c@d", ""]}
    # propagate nulls
    out = df.select(pl.col("a").list.join("-", ignore_nulls=False))
    assert out.to_dict(as_series=False) == {"a": [None, None, None, "c-d", ""]}
    out = df.select(pl.col("a").list.join(pl.col("separator"), ignore_nulls=False))
    assert out.to_dict(as_series=False) == {"a": [None, None, None, "c@d", ""]}


def test_list_arr_empty() -> None:
    df = pl.DataFrame({"cars": [[1, 2, 3], [2, 3], [4], []]})

    out = df.select(
        pl.col("cars").list.first().alias("cars_first"),
        pl.when(pl.col("cars").list.first() == 2)
        .then(1)
        .when(pl.col("cars").list.contains(2))
        .then(2)
        .otherwise(3)
        .alias("cars_literal"),
    )
    expected = pl.DataFrame(
        {"cars_first": [1, 2, 4, None], "cars_literal": [2, 1, 3, 3]},
        schema_overrides={"cars_literal": pl.Int32},  # Literals default to Int32
    )
    assert_frame_equal(out, expected)


def test_list_argminmax() -> None:
    s = pl.Series("a", [[1, 2], [3, 2, 1]])
    expected = pl.Series("a", [0, 2], dtype=pl.UInt32)
    assert_series_equal(s.list.arg_min(), expected)
    expected = pl.Series("a", [1, 0], dtype=pl.UInt32)
    assert_series_equal(s.list.arg_max(), expected)


def test_list_shift() -> None:
    s = pl.Series("a", [[1, 2], [3, 2, 1]])
    expected = pl.Series("a", [[None, 1], [None, 3, 2]])
    assert s.list.shift().to_list() == expected.to_list()

    df = pl.DataFrame(
        {
            "values": [
                [1, 2, None],
                [1, 2, 3],
                [None, 1, 2],
                [None, None, None],
                [1, 2],
            ],
            "shift": [1, -2, 3, 2, None],
        }
    )
    df = df.select(pl.col("values").list.shift(pl.col("shift")))
    expected_df = pl.DataFrame(
        {
            "values": [
                [None, 1, 2],
                [3, None, None],
                [None, None, None],
                [None, None, None],
                None,
            ]
        }
    )
    assert_frame_equal(df, expected_df)


def test_list_drop_nulls() -> None:
    s = pl.Series("values", [[1, None, 2, None], [None, None], [1, 2], None])
    expected = pl.Series("values", [[1, 2], [], [1, 2], None])
    assert_series_equal(s.list.drop_nulls(), expected)

    df = pl.DataFrame({"values": [[None, 1, None, 2], [None], [3, 4]]})
    df = df.select(pl.col("values").list.drop_nulls())
    expected_df = pl.DataFrame({"values": [[1, 2], [], [3, 4]]})
    assert_frame_equal(df, expected_df)


def test_list_sample() -> None:
    s = pl.Series("values", [[1, 2, 3, None], [None, None], [1, 2], None])

    expected_sample_n = pl.Series("values", [[3, 1], [None], [2], None])
    assert_series_equal(
        s.list.sample(n=pl.Series([2, 1, 1, 1]), seed=1), expected_sample_n
    )

    expected_sample_frac = pl.Series("values", [[3, 1], [None], [1, 2], None])
    assert_series_equal(
        s.list.sample(fraction=pl.Series([0.5, 0.5, 1.0, 0.3]), seed=1),
        expected_sample_frac,
    )

    df = pl.DataFrame(
        {
            "values": [[1, 2, 3, None], [None, None], [3, 4]],
            "n": [2, 1, 2],
            "frac": [0.5, 0.5, 1.0],
        }
    )
    df = df.select(
        sample_n=pl.col("values").list.sample(n=pl.col("n"), seed=1),
        sample_frac=pl.col("values").list.sample(fraction=pl.col("frac"), seed=1),
    )
    expected_df = pl.DataFrame(
        {"sample_n": [[3, 1], [None], [3, 4]], "sample_frac": [[3, 1], [None], [3, 4]]}
    )
    assert_frame_equal(df, expected_df)


def test_list_diff() -> None:
    s = pl.Series("a", [[1, 2], [10, 2, 1]])
    expected = pl.Series("a", [[None, 1], [None, -8, -1]])
    assert s.list.diff().to_list() == expected.to_list()


def test_slice() -> None:
    vals = [[1, 2, 3, 4], [10, 2, 1]]
    s = pl.Series("a", vals)
    assert s.list.head(2).to_list() == [[1, 2], [10, 2]]
    assert s.list.tail(2).to_list() == [[3, 4], [2, 1]]
    assert s.list.tail(200).to_list() == vals
    assert s.list.head(200).to_list() == vals
    assert s.list.slice(1, 2).to_list() == [[2, 3], [2, 1]]
    assert s.list.slice(-5, 2).to_list() == [[1], []]


def test_list_ternary_concat() -> None:
    df = pl.DataFrame(
        {
            "list1": [["123", "456"], None],
            "list2": [["789"], ["zzz"]],
        }
    )

    assert df.with_columns(
        pl.when(pl.col("list1").is_null())
        .then(pl.col("list1").list.concat(pl.col("list2")))
        .otherwise(pl.col("list2"))
        .alias("result")
    ).to_dict(as_series=False) == {
        "list1": [["123", "456"], None],
        "list2": [["789"], ["zzz"]],
        "result": [["789"], None],
    }

    assert df.with_columns(
        pl.when(pl.col("list1").is_null())
        .then(pl.col("list2"))
        .otherwise(pl.col("list1").list.concat(pl.col("list2")))
        .alias("result")
    ).to_dict(as_series=False) == {
        "list1": [["123", "456"], None],
        "list2": [["789"], ["zzz"]],
        "result": [["123", "456", "789"], ["zzz"]],
    }


def test_arr_contains_categorical() -> None:
    df = pl.DataFrame(
        {"str": ["A", "B", "A", "B", "C"], "group": [1, 1, 2, 1, 2]}
    ).lazy()
    df = df.with_columns(pl.col("str").cast(pl.Categorical))
    df_groups = df.group_by("group").agg([pl.col("str").alias("str_list")])

    result = df_groups.filter(pl.col("str_list").list.contains("C")).collect()
    expected = {"group": [2], "str_list": [["A", "C"]]}
    assert result.to_dict(as_series=False) == expected


def test_list_slice() -> None:
    df = pl.DataFrame(
        {
            "lst": [[1, 2, 3, 4], [10, 2, 1]],
            "offset": [1, 2],
            "len": [3, 2],
        }
    )

    assert df.select([pl.col("lst").list.slice("offset", "len")]).to_dict(
        as_series=False
    ) == {"lst": [[2, 3, 4], [1]]}
    assert df.select([pl.col("lst").list.slice("offset", 1)]).to_dict(
        as_series=False
    ) == {"lst": [[2], [1]]}
    assert df.select([pl.col("lst").list.slice(-2, "len")]).to_dict(
        as_series=False
    ) == {"lst": [[3, 4], [2, 1]]}


def test_list_sliced_get_5186() -> None:
    # https://github.com/pola-rs/polars/issues/5186
    n = 30
    df = pl.from_dict(
        {
            "ind": pl.arange(0, n, eager=True),
            "inds": pl.Series(
                np.stack([np.arange(n), -np.arange(n)], axis=-1), dtype=pl.List
            ),
        }
    )

    exprs = [
        "ind",
        pl.col("inds").list.first().alias("first_element"),
        pl.col("inds").list.last().alias("last_element"),
    ]
    out1 = df.select(exprs)[10:20]
    out2 = df[10:20].select(exprs)
    assert_frame_equal(out1, out2)


def test_list_amortized_apply_explode_5812() -> None:
    s = pl.Series([None, [1, 3], [0, -3], [1, 2, 2]])
    assert s.list.sum().to_list() == [None, 4, -3, 5]
    assert s.list.min().to_list() == [None, 1, -3, 1]
    assert s.list.max().to_list() == [None, 3, 0, 2]
    assert s.list.arg_min().to_list() == [None, 0, 1, 0]
    assert s.list.arg_max().to_list() == [None, 1, 0, 1]


def test_list_slice_5866() -> None:
    vals = [[1, 2, 3, 4], [10, 2, 1]]
    s = pl.Series("a", vals)
    assert s.list.slice(1).to_list() == [[2, 3, 4], [2, 1]]


def test_list_gather() -> None:
    s = pl.Series("a", [[1, 2, 3], [4, 5], [6, 7, 8]])
    # mypy: we make it work, but idiomatic is `arr.get`.
    assert s.list.gather(0).to_list() == [[1], [4], [6]]  # type: ignore[arg-type]
    assert s.list.gather([0, 1]).to_list() == [[1, 2], [4, 5], [6, 7]]

    assert s.list.gather([-1, 1]).to_list() == [[3, 2], [5, 5], [8, 7]]

    # use another list to make sure negative indices are respected
    gatherer = pl.Series([[-1, 1], [-1, 1], [-1, -2]])
    assert s.list.gather(gatherer).to_list() == [[3, 2], [5, 5], [8, 7]]
    with pytest.raises(OutOfBoundsError, match=r"gather indices are out of bounds"):
        s.list.gather([1, 2])
    s = pl.Series(
        [["A", "B", "C"], ["A"], ["B"], ["1", "2"], ["e"]],
    )

    assert s.list.gather([0, 2], null_on_oob=True).to_list() == [
        ["A", "C"],
        ["A", None],
        ["B", None],
        ["1", None],
        ["e", None],
    ]
    assert s.list.gather([0, 1, 2], null_on_oob=True).to_list() == [
        ["A", "B", "C"],
        ["A", None, None],
        ["B", None, None],
        ["1", "2", None],
        ["e", None, None],
    ]
    s = pl.Series([[42, 1, 2], [5, 6, 7]])

    with pytest.raises(OutOfBoundsError, match=r"gather indices are out of bounds"):
        s.list.gather(pl.Series([[0, 1, 2, 3], [0, 1, 2, 3]]))

    assert s.list.gather([0, 1, 2, 3], null_on_oob=True).to_list() == [
        [42, 1, 2, None],
        [5, 6, 7, None],
    ]


def test_list_function_group_awareness() -> None:
    df = pl.DataFrame(
        {
            "a": [100, 103, 105, 106, 105, 104, 103, 106, 100, 102],
            "group": [0, 0, 1, 1, 1, 1, 1, 1, 2, 2],
        }
    )

    assert df.group_by("group").agg(
        [
            pl.col("a").get(0).alias("get_scalar"),
            pl.col("a").gather([0]).alias("take_no_implode"),
            pl.col("a").implode().list.get(0).alias("implode_get"),
            pl.col("a").implode().list.gather([0]).alias("implode_take"),
            pl.col("a").implode().list.slice(0, 3).alias("implode_slice"),
        ]
    ).sort("group").to_dict(as_series=False) == {
        "group": [0, 1, 2],
        "get_scalar": [100, 105, 100],
        "take_no_implode": [[100], [105], [100]],
        "implode_get": [100, 105, 100],
        "implode_take": [[100], [105], [100]],
        "implode_slice": [[100, 103], [105, 106, 105], [100, 102]],
    }


def test_list_get_logical_types() -> None:
    df = pl.DataFrame(
        {
            "date_col": [[datetime(2023, 2, 1).date(), datetime(2023, 2, 2).date()]],
            "datetime_col": [[datetime(2023, 2, 1), datetime(2023, 2, 2)]],
        }
    )

    assert df.select(pl.all().list.get(1).name.suffix("_element_1")).to_dict(
        as_series=False
    ) == {
        "date_col_element_1": [date(2023, 2, 2)],
        "datetime_col_element_1": [datetime(2023, 2, 2, 0, 0)],
    }


def test_list_gather_logical_type() -> None:
    df = pl.DataFrame(
        {"foo": [["foo", "foo", "bar"]], "bar": [[5.0, 10.0, 12.0]]}
    ).with_columns(pl.col("foo").cast(pl.List(pl.Categorical)))

    df = pl.concat([df, df], rechunk=False)
    assert df.n_chunks() == 2
    assert df.select(pl.all().gather([0, 1])).to_dict(as_series=False) == {
        "foo": [["foo", "foo", "bar"], ["foo", "foo", "bar"]],
        "bar": [[5.0, 10.0, 12.0], [5.0, 10.0, 12.0]],
    }


def test_list_unique() -> None:
    s = pl.Series([[1, 1, 2, 2, 3], [3, 3, 3, 2, 1, 2]])
    result = s.list.unique(maintain_order=True)
    expected = pl.Series([[1, 2, 3], [3, 2, 1]])
    assert_series_equal(result, expected)


def test_list_unique2() -> None:
    s = pl.Series("a", [[2, 1], [1, 2, 2]])
    result = s.list.unique()
    assert len(result) == 2
    assert sorted(result[0]) == [1, 2]
    assert sorted(result[1]) == [1, 2]


@pytest.mark.may_fail_auto_streaming
def test_list_to_struct() -> None:
    df = pl.DataFrame({"n": [[0, 1, 2], [0, 1]]})

    assert df.select(pl.col("n").list.to_struct(_eager=True)).rows(named=True) == [
        {"n": {"field_0": 0, "field_1": 1, "field_2": 2}},
        {"n": {"field_0": 0, "field_1": 1, "field_2": None}},
    ]

    assert df.select(
        pl.col("n").list.to_struct(fields=lambda idx: f"n{idx}", _eager=True)
    ).rows(named=True) == [
        {"n": {"n0": 0, "n1": 1, "n2": 2}},
        {"n": {"n0": 0, "n1": 1, "n2": None}},
    ]

    assert df.select(pl.col("n").list.to_struct(fields=["one", "two", "three"])).rows(
        named=True
    ) == [
        {"n": {"one": 0, "two": 1, "three": 2}},
        {"n": {"one": 0, "two": 1, "three": None}},
    ]

    q = df.lazy().select(
        pl.col("n").list.to_struct(fields=["a", "b"]).struct.field("a")
    )

    assert_frame_equal(q.collect(), pl.DataFrame({"a": [0, 0]}))

    # Check that:
    # * Specifying an upper bound calls the field name getter function to
    #   retrieve the lazy schema
    # * The upper bound is respected during execution
    q = df.lazy().select(
        pl.col("n")
        .list.to_struct(fields=str, upper_bound=2, _eager=True)
        .struct.unnest()
    )
    assert q.collect_schema() == {"0": pl.Int64, "1": pl.Int64}
    assert_frame_equal(q.collect(), pl.DataFrame({"0": [0, 0], "1": [1, 1]}))

    assert df.lazy().select(
        pl.col("n").list.to_struct(_eager=True)
    ).collect_schema() == {"n": pl.Unknown}


def test_list_to_struct_all_null_12119() -> None:
    s = pl.Series([None], dtype=pl.List(pl.Int64))
    result = s.list.to_struct(fields=["a", "b", "c"]).to_list()
    assert result == [{"a": None, "b": None, "c": None}]


def test_select_from_list_to_struct_11143() -> None:
    ldf = pl.LazyFrame({"some_col": [[1.0, 2.0], [1.5, 3.0]]})
    ldf = ldf.select(
        pl.col("some_col").list.to_struct(fields=["a", "b"], upper_bound=2)
    )
    df = ldf.select(pl.col("some_col").struct.field("a")).collect()
    assert df.equals(pl.DataFrame({"a": [1.0, 1.5]}))


def test_list_arr_get_8810() -> None:
    assert pl.DataFrame(pl.Series("a", [None], pl.List(pl.Int64))).select(
        pl.col("a").list.get(0, null_on_oob=True)
    ).to_dict(as_series=False) == {"a": [None]}


def test_list_tail_underflow_9087() -> None:
    assert pl.Series([["a", "b", "c"]]).list.tail(pl.lit(1, pl.UInt32)).to_list() == [
        ["c"]
    ]


def test_list_count_match_boolean_nulls_9141() -> None:
    a = pl.DataFrame({"a": [[True, None, False]]})
    assert a.select(pl.col("a").list.count_matches(True))["a"].to_list() == [1]


def test_list_count_match_categorical() -> None:
    df = pl.DataFrame(
        {"list": [["0"], ["1"], ["1", "2", "3", "2"], ["1", "2", "1"], ["4", "4"]]},
        schema={"list": pl.List(pl.Categorical)},
    )
    assert df.select(pl.col("list").list.count_matches("2").alias("number_of_twos"))[
        "number_of_twos"
    ].to_list() == [0, 0, 2, 1, 0]


def test_list_count_matches_boolean_nulls_9141() -> None:
    a = pl.DataFrame({"a": [[True, None, False]]})

    assert a.select(pl.col("a").list.count_matches(True))["a"].to_list() == [1]


def test_list_count_matches_wildcard_expansion() -> None:
    # Test that wildcard expansions occurs correctly in list.count_match
    # https://github.com/pola-rs/polars/issues/18968
    df = pl.DataFrame({"a": [[1, 2]], "b": [[3, 4]]})
    assert df.select(pl.all().list.count_matches(3)).to_dict(as_series=False) == {
        "a": [0],
        "b": [1],
    }


def test_list_gather_oob_10079() -> None:
    df = pl.DataFrame(
        {
            "a": [[1, 2, 3], [], [None, 3], [5, 6, 7]],
            "b": [["2"], ["3"], [None], ["3", "Hi"]],
        }
    )
    with pytest.raises(OutOfBoundsError, match="gather indices are out of bounds"):
        df.select(pl.col("a").gather(999))


def test_utf8_empty_series_arg_min_max_10703() -> None:
    res = pl.select(pl.lit(pl.Series("list", [["a"], []]))).with_columns(
        pl.all(),
        pl.all().list.arg_min().alias("arg_min"),
        pl.all().list.arg_max().alias("arg_max"),
    )
    assert res.to_dict(as_series=False) == {
        "list": [["a"], []],
        "arg_min": [0, None],
        "arg_max": [0, None],
    }


def test_list_to_array() -> None:
    data = [[1.0, 2.0], [3.0, 4.0]]
    s = pl.Series(data, dtype=pl.List(pl.Float32))

    result = s.list.to_array(2)
    result_slice = s[1:].list.to_array(2)

    expected = pl.Series(data, dtype=pl.Array(pl.Float32, 2))
    assert_series_equal(result, expected)

    expected_slice = pl.Series([data[1]], dtype=pl.Array(pl.Float32, 2))
    assert_series_equal(result_slice, expected_slice)

    # test logical type
    df = pl.DataFrame(
        data={"duration": [[1000, 2000], None]},
        schema={
            "duration": pl.List(pl.Datetime),
        },
    ).with_columns(pl.col("duration").list.to_array(2))

    expected_df = pl.DataFrame(
        data={"duration": [[1000, 2000], None]},
        schema={
            "duration": pl.Array(pl.Datetime, 2),
        },
    )
    assert_frame_equal(df, expected_df)


def test_list_to_array_wrong_lengths() -> None:
    s = pl.Series([[1.0, 2.0], [3.0, 4.0]], dtype=pl.List(pl.Float32))
    with pytest.raises(ComputeError, match="not all elements have the specified width"):
        s.list.to_array(3)


def test_list_to_array_wrong_dtype() -> None:
    s = pl.Series([1.0, 2.0])
    with pytest.raises(ComputeError, match="expected List dtype"):
        s.list.to_array(2)


def test_list_lengths() -> None:
    s = pl.Series([[1, 2, None], [5]])
    result = s.list.len()
    expected = pl.Series([3, 1], dtype=pl.UInt32)
    assert_series_equal(result, expected)

    s = pl.Series("a", [[1, 2], [1, 2, 3]])
    assert_series_equal(s.list.len(), pl.Series("a", [2, 3], dtype=pl.UInt32))
    df = pl.DataFrame([s])
    assert_series_equal(
        df.select(pl.col("a").list.len())["a"], pl.Series("a", [2, 3], dtype=pl.UInt32)
    )

    assert_series_equal(
        pl.select(
            pl.when(pl.Series([True, False]))
            .then(pl.Series([[1, 1], [1, 1]]))
            .list.len()
        ).to_series(),
        pl.Series([2, None], dtype=pl.UInt32),
    )

    assert_series_equal(
        pl.select(
            pl.when(pl.Series([False, False]))
            .then(pl.Series([[1, 1], [1, 1]]))
            .list.len()
        ).to_series(),
        pl.Series([None, None], dtype=pl.UInt32),
    )


def test_list_arithmetic() -> None:
    s = pl.Series("a", [[1, 2], [1, 2, 3]])
    assert_series_equal(s.list.sum(), pl.Series("a", [3, 6]))
    assert_series_equal(s.list.mean(), pl.Series("a", [1.5, 2.0]))
    assert_series_equal(s.list.max(), pl.Series("a", [2, 3]))
    assert_series_equal(s.list.min(), pl.Series("a", [1, 1]))


def test_list_ordering() -> None:
    s = pl.Series("a", [[2, 1], [1, 3, 2]])
    assert_series_equal(s.list.sort(), pl.Series("a", [[1, 2], [1, 2, 3]]))
    assert_series_equal(s.list.reverse(), pl.Series("a", [[1, 2], [2, 3, 1]]))

    # test nulls_last
    s = pl.Series([[None, 1, 2], [-1, None, 9]])
    assert_series_equal(
        s.list.sort(nulls_last=True), pl.Series([[1, 2, None], [-1, 9, None]])
    )
    assert_series_equal(
        s.list.sort(nulls_last=False), pl.Series([[None, 1, 2], [None, -1, 9]])
    )


def test_list_get_logical_type() -> None:
    s = pl.Series(
        "a",
        [
            [date(1999, 1, 1), date(2000, 1, 1)],
            [date(2001, 10, 1), None],
        ],
        dtype=pl.List(pl.Date),
    )

    out = s.list.get(0)
    expected = pl.Series(
        "a",
        [date(1999, 1, 1), date(2001, 10, 1)],
        dtype=pl.Date,
    )
    assert_series_equal(out, expected)

    out = s.list.get(pl.Series([1, -2]))
    expected = pl.Series(
        "a",
        [date(2000, 1, 1), date(2001, 10, 1)],
        dtype=pl.Date,
    )
    assert_series_equal(out, expected)


def test_list_gather_every() -> None:
    df = pl.DataFrame(
        {
            "lst": [[1, 2, 3], [], [4, 5], None, [6, 7, 8], [9, 10, 11, 12]],
            "n": [2, 2, 1, 3, None, 2],
            "offset": [None, 1, 0, 1, 2, 2],
        }
    )

    out = df.select(
        n_expr=pl.col("lst").list.gather_every(pl.col("n"), 0),
        offset_expr=pl.col("lst").list.gather_every(2, pl.col("offset")),
        all_expr=pl.col("lst").list.gather_every(pl.col("n"), pl.col("offset")),
        all_lit=pl.col("lst").list.gather_every(2, 0),
    )

    expected = pl.DataFrame(
        {
            "n_expr": [[1, 3], [], [4, 5], None, None, [9, 11]],
            "offset_expr": [None, [], [4], None, [8], [11]],
            "all_expr": [None, [], [4, 5], None, None, [11]],
            "all_lit": [[1, 3], [], [4], None, [6, 8], [9, 11]],
        }
    )

    assert_frame_equal(out, expected)


def test_list_n_unique() -> None:
    df = pl.DataFrame(
        {
            "a": [[1, 1, 2], [3, 3], [None], None, []],
        }
    )

    out = df.select(n_unique=pl.col("a").list.n_unique())
    expected = pl.DataFrame(
        {"n_unique": [2, 1, 1, None, 0]}, schema={"n_unique": pl.UInt32}
    )
    assert_frame_equal(out, expected)


def test_list_get_with_null() -> None:
    df = pl.DataFrame({"a": [None, [1, 2]], "b": [False, True]})

    # We allow two layouts of null in ListArray:
    # 1. null element are stored as arbitrary values in `value` array.
    # 2. null element are not stored in `value` array.
    out = df.select(
        # For performance reasons, when-then-otherwise produces the list with layout-1.
        layout1=pl.when(pl.col("b")).then([1, 2]).list.get(0, null_on_oob=True),
        layout2=pl.col("a").list.get(0, null_on_oob=True),
    )

    expected = pl.DataFrame(
        {
            "layout1": [None, 1],
            "layout2": [None, 1],
        }
    )

    assert_frame_equal(out, expected)


def test_list_sum_bool_schema() -> None:
    q = pl.LazyFrame({"x": [[True, True, False]]})
    assert q.select(pl.col("x").list.sum()).collect_schema()["x"] == pl.UInt32


def test_list_concat_struct_19279() -> None:
    df = pl.select(
        pl.struct(s=pl.lit("abcd").str.split("").explode(), i=pl.int_range(0, 4))
    )
    df = pl.concat([df[:2], df[-2:]])
    assert df.select(pl.concat_list("s")).to_dict(as_series=False) == {
        "s": [
            [{"s": "a", "i": 0}],
            [{"s": "b", "i": 1}],
            [{"s": "c", "i": 2}],
            [{"s": "d", "i": 3}],
        ]
    }


def test_list_eval_element_schema_19345() -> None:
    assert_frame_equal(
        (
            pl.LazyFrame({"a": [[{"a": 1}]]})
            .select(pl.col("a").list.eval(pl.element().struct.field("a")))
            .collect()
        ),
        pl.DataFrame({"a": [[1]]}),
    )


@pytest.mark.parametrize(
    ("agg", "inner_dtype", "expected_dtype"),
    [
        ("sum", pl.Int8, pl.Int64),
        ("max", pl.Int8, pl.Int8),
        ("sum", pl.Duration("us"), pl.Duration("us")),
        ("min", pl.Duration("ms"), pl.Duration("ms")),
        ("min", pl.String, pl.String),
        ("max", pl.String, pl.String),
    ],
)
def test_list_agg_all_null(
    agg: str, inner_dtype: PolarsDataType, expected_dtype: PolarsDataType
) -> None:
    s = pl.Series([None, None], dtype=pl.List(inner_dtype))
    assert getattr(s.list, agg)().dtype == expected_dtype


@pytest.mark.parametrize(
    ("inner_dtype", "expected_inner_dtype"),
    [
        (pl.Datetime("us"), pl.Duration("us")),
        (pl.Date(), pl.Duration("ms")),
        (pl.Time(), pl.Duration("ns")),
        (pl.UInt64(), pl.Int64()),
        (pl.UInt32(), pl.Int64()),
        (pl.UInt8(), pl.Int16()),
        (pl.Int8(), pl.Int8()),
        (pl.Float32(), pl.Float32()),
    ],
)
def test_list_diff_schema(
    inner_dtype: PolarsDataType, expected_inner_dtype: PolarsDataType
) -> None:
    lf = (
        pl.LazyFrame({"a": [[1, 2]]})
        .cast(pl.List(inner_dtype))
        .select(pl.col("a").list.diff(1))
    )
    expected = {"a": pl.List(expected_inner_dtype)}
    assert lf.collect_schema() == expected
    assert lf.collect().schema == expected


def test_gather_every_nzero_22027() -> None:
    df = pl.DataFrame(
        [
            pl.Series(
                "a",
                [
                    ["a"],
                    ["eb", "d"],
                ],
                pl.List(pl.String),
            ),
        ]
    )
    with pytest.raises(pl.exceptions.ComputeError):
        df.select(pl.col.a.list.gather_every(pl.Series([0, 0])))


def test_list_sample_n_unequal_lengths_22018() -> None:
    with pytest.raises(pl.exceptions.ShapeError):
        pl.Series("a", [[1, 2], [1, 2]]).list.sample(pl.Series([1, 2, 1]))


def test_list_sample_fraction_unequal_lengths_22018() -> None:
    with pytest.raises(pl.exceptions.ShapeError):
        pl.Series("a", [[1, 2], [1, 2]]).list.sample(
            fraction=pl.Series([0.5, 0.2, 0.4])
        )


def test_list_sample_n_self_broadcast() -> None:
    assert pl.Series("a", [[1, 2]]).list.sample(pl.Series([1, 2, 1])).len() == 3


def test_list_sample_fraction_self_broadcast() -> None:
    assert (
        pl.Series("a", [[1, 2]]).list.sample(fraction=pl.Series([0.5, 0.2, 0.4])).len()
        == 3
    )


def test_list_shift_unequal_lengths_22018() -> None:
    with pytest.raises(pl.exceptions.ShapeError):
        pl.Series("a", [[1, 2], [1, 2]]).list.shift(pl.Series([1, 2, 3]))


def test_list_shift_self_broadcast() -> None:
    assert pl.Series("a", [[1, 2]]).list.shift(pl.Series([1, 2, 1])).len() == 3

<<<<<<< HEAD
def test_list_filter_simple() -> None:
    assert pl.Series([
        [1, 2, 3, 4, 5],
        [1, 3, 7, 8],
        [6, 1, 4, 5],
    ]).list.filter(pl.element() < 5).to_list() == [
        [1, 2, 3, 4],
        [1, 3],
        [1, 4],
    ]

def test_list_filter_result_empty() -> None:
    assert pl.Series([
        ["a"],
        ["b", "c"],
    ]).list.filter(pl.element() == "d").to_list() == [
        [],
        [],
    ]

def test_list_filter_null() -> None:
    assert pl.Series([
        [None, 1, 2],
        [None, None],
        [1, 2],
    ]).list.filter(pl.element().is_not_null()).to_list() == [
        [1, 2],
        [],
        [1, 2],
    ]
=======

@pytest.mark.slow
def test_list_struct_field_perf() -> None:
    base_df = pl.concat(100 * [pl.DataFrame({"a": [[{"fld": 1}]]})]).rechunk()
    df = base_df

    q = df.lazy().select(pl.col("a").list.eval(pl.element().struct.field("fld")))

    t0 = time_func(q.collect, iterations=5)

    # Note: Rechunk is important here to force single threaded
    df = pl.concat(10_000 * [base_df]).rechunk()

    q = df.lazy().select(pl.col("a").list.eval(pl.element().struct.field("fld")))

    t1 = time_func(q.collect, iterations=5)

    slowdown = t1 / t0

    # Timings (Apple M3 Pro 11-core)
    # * Debug build w/ elementwise: 1x
    # * Release pypi 1.29.0: 80x
    threshold = 3

    if slowdown > threshold:
        msg = f"slowdown ({slowdown}) > {threshold}x ({t0 = }, {t1 = })"
        raise ValueError(msg)


def test_list_elementwise_eval_logical_output_type() -> None:
    out = pl.DataFrame({"a": [["2025-01-01"], ["2025-01-01"]]}).select(
        pl.col("a").list.eval(pl.element().str.strptime(pl.Datetime, format="%Y-%m-%d"))
    )

    assert_series_equal(
        out.to_series(),
        pl.Series(
            "a",
            [[datetime(2025, 1, 1)], [datetime(2025, 1, 1)]],
            dtype=pl.List(pl.Datetime),
        ),
    )


def test_list_elementwise_eval_fallible_masked_sliced() -> None:
    # Baseline - fails on invalid data
    with pytest.raises(
        InvalidOperationError, match=r"conversion from `str` to `datetime\[μs\]` failed"
    ):
        pl.DataFrame({"a": [["AAA"], ["2025-01-01"]]}).select(
            pl.col("a").list.eval(
                pl.element().str.strptime(pl.Datetime, format="%Y-%m-%d")
            )
        )

    # Ensure fallible expressions do not cause failures on masked-out data.
    out = (
        pl.DataFrame({"a": [["AAA"], ["2025-01-01"]]})
        .with_columns(pl.when(pl.Series([False, True])).then(pl.col("a")).alias("a"))
        .select(
            pl.col("a").list.eval(
                pl.element().str.strptime(pl.Datetime, format="%Y-%m-%d")
            )
        )
    )

    assert_series_equal(
        out.to_series(),
        pl.Series("a", [None, [datetime(2025, 1, 1)]], dtype=pl.List(pl.Datetime)),
    )

    out = (
        pl.DataFrame({"a": [["AAA"], ["2025-01-01"], ["2025-01-01"]]})
        .slice(1)
        .select(
            pl.col("a").list.eval(
                pl.element().str.strptime(pl.Datetime, format="%Y-%m-%d")
            )
        )
    )

    assert_series_equal(
        out.to_series(),
        pl.Series(
            "a",
            [[datetime(2025, 1, 1)], [datetime(2025, 1, 1)]],
            dtype=pl.List(pl.Datetime),
        ),
    )
>>>>>>> 9cc8fac6
<|MERGE_RESOLUTION|>--- conflicted
+++ resolved
@@ -1082,7 +1082,6 @@
 def test_list_shift_self_broadcast() -> None:
     assert pl.Series("a", [[1, 2]]).list.shift(pl.Series([1, 2, 1])).len() == 3
 
-<<<<<<< HEAD
 def test_list_filter_simple() -> None:
     assert pl.Series([
         [1, 2, 3, 4, 5],
@@ -1113,7 +1112,6 @@
         [],
         [1, 2],
     ]
-=======
 
 @pytest.mark.slow
 def test_list_struct_field_perf() -> None:
@@ -1202,5 +1200,4 @@
             [[datetime(2025, 1, 1)], [datetime(2025, 1, 1)]],
             dtype=pl.List(pl.Datetime),
         ),
-    )
->>>>>>> 9cc8fac6
+    )