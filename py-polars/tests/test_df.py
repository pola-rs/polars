from polars import DataFrame, Series
from polars.datatypes import *
from polars.lazy import *
from polars import functions
import pytest
from io import BytesIO
import numpy as np
from builtins import range
import pyarrow as pa
import polars as pl
import pandas as pd

from utils import get_complete_df


def test_version():
    pl.__version__


def test_init():
    df = pl.DataFrame({"a": [1, 2, 3], "b": [1.0, 2.0, 3.0]})
    assert df.shape == (3, 2)

    # length mismatch
    with pytest.raises(RuntimeError):
        pl.DataFrame({"a": [1, 2, 3], "b": [1.0, 2.0, 3.0, 4.0]})

    df = pl.DataFrame(np.random.randn(3, 5))
    assert df.shape == (3, 5)
    assert df.columns == ["0", "1", "2", "3", "4"]


def test_selection():
    df = DataFrame({"a": [1, 2, 3], "b": [1.0, 2.0, 3.0], "c": ["a", "b", "c"]})

    assert df["a"].dtype == Int64
    assert df["b"].dtype == Float64
    assert df["c"].dtype == Utf8

    assert df[["a", "b"]].columns == ["a", "b"]
    assert df[[True, False, True]].height == 2

    assert df[[True, False, True], "b"].shape == (2, 1)
    assert df[[True, False, False], ["a", "b"]].shape == (1, 2)

    assert df[[0, 1], "b"].shape == (2, 1)
    assert df[[2], ["a", "b"]].shape == (1, 2)
    assert df.select_at_idx(0).name == "a"
    assert (df.a == df["a"]).sum() == 3
    assert (df.c == df["a"]).sum() == 0
    assert df[:, "a":"b"].shape == (3, 2)


def test_from_arrow():
    tbl = pa.table(
        {
            "a": pa.array([1, 2], pa.timestamp("s")),
            "b": pa.array([1, 2], pa.timestamp("ms")),
            "c": pa.array([1, 2], pa.timestamp("us")),
            "d": pa.array([1, 2], pa.timestamp("ns")),
            "decimal1": pa.array([1, 2], pa.decimal128(2, 2)),
        }
    )
    assert pl.from_arrow_table(tbl).shape == (2, 5)


def test_downsample():
    s = Series(
        "datetime",
        [
            946684800000,
            946684860000,
            946684920000,
            946684980000,
            946685040000,
            946685100000,
            946685160000,
            946685220000,
            946685280000,
            946685340000,
            946685400000,
            946685460000,
            946685520000,
            946685580000,
            946685640000,
            946685700000,
            946685760000,
            946685820000,
            946685880000,
            946685940000,
        ],
    ).cast(Date64)
    s2 = s.clone()
    df = DataFrame({"a": s, "b": s2})
    out = df.downsample("a", rule="minute", n=5).first()
    assert out.shape == (4, 2)

    # OLHC
    out = df.downsample("a", rule="minute", n=5).agg(
        {"b": ["first", "min", "max", "last"]}
    )
    assert out.shape == (4, 5)

    # test to_pandas as well.
    out = df.to_pandas()
    assert out["a"].dtype == "datetime64[ns]"


def test_sort():
    df = DataFrame({"a": [2, 1, 3], "b": [1, 2, 3]})
    df.sort("a", in_place=True)
    assert df.frame_equal(DataFrame({"a": [1, 2, 3], "b": [2, 1, 3]}))


def test_replace():
    df = DataFrame({"a": [2, 1, 3], "b": [1, 2, 3]})
    s = Series("c", [True, False, True])
    df.replace("a", s)
    assert df.frame_equal(DataFrame({"c": [True, False, True], "b": [1, 2, 3]}))


def test_slice():
    df = DataFrame({"a": [2, 1, 3], "b": ["a", "b", "c"]})
    df = df.slice(1, 2)
    assert df.frame_equal(DataFrame({"a": [1, 3], "b": ["b", "c"]}))


def test_null_count():
    df = DataFrame({"a": [2, 1, 3], "b": ["a", "b", None]})
    assert df.null_count().shape == (1, 2)


def test_head_tail():
    df = DataFrame({"a": range(10), "b": range(10)})
    assert df.head(5).height == 5
    assert df.tail(5).height == 5

    assert not df.head(5).frame_equal(df.tail(5))
    # check if it doesn't fail when out of bounds
    assert df.head(100).height == 10
    assert df.tail(100).height == 10


def test_groupby():
    df = DataFrame(
        {
            "a": ["a", "b", "a", "b", "b", "c"],
            "b": [1, 2, 3, 4, 5, 6],
            "c": [6, 5, 4, 3, 2, 1],
        }
    )

    # use __getitem__ to map to select
    assert (
        df.groupby("a")["b"]
        .sum()
        .sort(by="a")
        .frame_equal(DataFrame({"a": ["a", "b", "c"], "": [4, 11, 6]}))
    )

    assert (
        df.groupby("a")
        .select("b")
        .sum()
        .sort(by="a")
        .frame_equal(DataFrame({"a": ["a", "b", "c"], "": [4, 11, 6]}))
    )
    assert (
        df.groupby("a")
        .select("c")
        .sum()
        .sort(by="a")
        .frame_equal(DataFrame({"a": ["a", "b", "c"], "": [10, 10, 1]}))
    )
    assert (
        df.groupby("a")
        .select("b")
        .min()
        .sort(by="a")
        .frame_equal(DataFrame({"a": ["a", "b", "c"], "": [1, 2, 6]}))
    )
    assert (
        df.groupby("a")
        .select("b")
        .max()
        .sort(by="a")
        .frame_equal(DataFrame({"a": ["a", "b", "c"], "": [3, 5, 6]}))
    )
    assert (
        df.groupby("a")
        .select("b")
        .mean()
        .sort(by="a")
        .frame_equal(DataFrame({"a": ["a", "b", "c"], "": [2.0, (2 + 4 + 5) / 3, 6.0]}))
    )
    assert (
        df.groupby("a")
        .select("b")
        .last()
        .sort(by="a")
        .frame_equal(DataFrame({"a": ["a", "b", "c"], "": [3, 5, 6]}))
    )
    # check if it runs
    (df.groupby("a").select("b").n_unique())

    (df.groupby("a").select("b").quantile(0.3))
    (df.groupby("a").select("b").agg_list())

    gb_df = df.groupby("a").agg({"b": ["sum", "min"], "c": "count"})
    assert "b_sum" in gb_df.columns
    assert "b_min" in gb_df.columns

    #
    # # TODO: is false because count is u32
    # df.groupby(by="a", select="b", agg="count").frame_equal(
    #     DataFrame({"a": ["a", "b", "c"], "": [2, 3, 1]})
    # )
    assert df.groupby("a").apply(lambda df: df[["c"]].sum()).sort("c")["c"][0] == 1

    assert df.groupby("a").groups().sort("a")["a"].series_equal(Series(["a", "b", "c"]))

    for subdf in df.groupby("a"):
        if subdf["a"][0] == "b":
            assert subdf.shape == (3, 3)

    assert df.groupby("a").get_group("c").shape == (1, 3)
    assert df.groupby("a").get_group("b").shape == (3, 3)
    assert df.groupby("a").get_group("a").shape == (2, 3)

    # Use lazy API in eager groupby
    assert df.groupby("a").agg([pl.sum("b")]).shape == (3, 2)


def test_join():
    df_left = DataFrame(
        {
            "a": ["a", "b", "a", "z"],
            "b": [1, 2, 3, 4],
            "c": [6, 5, 4, 3],
        }
    )
    df_right = DataFrame(
        {
            "a": ["b", "c", "b", "a"],
            "k": [0, 3, 9, 6],
            "c": [1, 0, 2, 1],
        }
    )

    joined = df_left.join(df_right, left_on="a", right_on="a").sort("a")
    assert joined["b"].series_equal(Series("", [1, 3, 2, 2]))
    joined = df_left.join(df_right, left_on="a", right_on="a", how="left").sort("a")
    assert joined["c_right"].is_null().sum() == 1
    assert joined["b"].series_equal(Series("", [1, 3, 2, 2, 4]))
    joined = df_left.join(df_right, left_on="a", right_on="a", how="outer").sort("a")
    assert joined["c_right"].null_count() == 1
    assert joined["c"].null_count() == 2
    assert joined["b"].null_count() == 2

    df_a = DataFrame({"a": [1, 2, 1, 1], "b": ["a", "b", "c", "c"]})
    df_b = DataFrame(
        {"foo": [1, 1, 1], "bar": ["a", "c", "c"], "ham": ["let", "var", "const"]}
    )

    # just check if join on multiple columns runs
    df_a.join(df_b, left_on=["a", "b"], right_on=["foo", "bar"])

    eager_join = df_a.join(df_b, left_on="a", right_on="foo")

    lazy_join = df_a.lazy().join(df_b.lazy(), left_on="a", right_on="foo").collect()
    assert lazy_join.shape == eager_join.shape


def test_hstack():
    df = DataFrame({"a": [2, 1, 3], "b": ["a", "b", "c"]})
    df.hstack([Series("stacked", [-1, -1, -1])], in_place=True)
    assert df.shape == (3, 3)
    assert df.columns == ["a", "b", "stacked"]


def test_drop():
    df = DataFrame({"a": [2, 1, 3], "b": ["a", "b", "c"], "c": [1, 2, 3]})
    df = df.drop("a")
    assert df.shape == (3, 2)
    df = DataFrame({"a": [2, 1, 3], "b": ["a", "b", "c"], "c": [1, 2, 3]})
    s = df.drop_in_place("a")
    assert s.name == "a"


def test_file_buffer():
    f = BytesIO()
    f.write(b"1,2,3,4,5,6\n7,8,9,10,11,12")
    f.seek(0)
    df = DataFrame.read_csv(f, has_headers=False)
    assert df.shape == (2, 6)
    f.seek(0)

    # check if not fails on TryClone and Length impl in file.rs
    with pytest.raises(RuntimeError) as e:
        df.read_parquet(f)
    assert "Invalid Parquet file" in str(e.value)


def test_set():
    np.random.seed(1)
    df = DataFrame({"foo": np.random.rand(10), "bar": np.arange(10), "ham": ["h"] * 10})
    df["new"] = np.random.rand(10)
    df[df["new"] > 0.5, "new"] = 1


def test_melt():
    df = DataFrame({"A": ["a", "b", "c"], "B": [1, 3, 5], "C": [2, 4, 6]})
    melted = df.melt(id_vars="A", value_vars=["B", "C"])
    assert melted["value"] == [1, 3, 4, 2, 4, 6]


def test_shift():
    df = DataFrame({"A": ["a", "b", "c"], "B": [1, 3, 5]})
    a = df.shift(1)
    b = DataFrame({"A": [None, "a", "b"], "B": [None, 1, 3]}, nullable=True)
    assert a.frame_equal(b, null_equal=True)


def test_to_dummies():
    df = DataFrame({"A": ["a", "b", "c"], "B": [1, 3, 5]})
    dummies = df.to_dummies()
    assert dummies["A_a"].to_list() == [1, 0, 0]
    assert dummies["A_b"].to_list() == [0, 1, 0]
    assert dummies["A_c"].to_list() == [0, 0, 1]


def test_from_pandas():
    df = pd.DataFrame(
        {
            "bools": [False, True, False],
            "bools_nulls": [None, True, False],
            "int": [1, 2, 3],
            "int_nulls": [1, None, 3],
            "floats": [1.0, 2.0, 3.0],
            "floats_nulls": [1.0, None, 3.0],
            "strings": ["foo", "bar", "ham"],
            "strings_nulls": ["foo", None, "ham"],
            "strings-cat": ["foo", "bar", "ham"],
        }
    )
    df["strings-cat"] = df["strings-cat"].astype("category")

    out = pl.from_pandas(df)
    assert out.shape == (3, 9)


def test_custom_groupby():
    df = DataFrame({"A": ["a", "a", "c", "c"], "B": [1, 3, 5, 2]})
    assert df.groupby("A").select("B").apply(lambda x: x.sum()).shape == (2, 2)
    assert df.groupby("A").select("B").apply(
        lambda x: Series("", np.array(x))
    ).shape == (
        2,
        2,
    )

    df = DataFrame({"a": [1, 2, 1, 1], "b": ["a", "b", "c", "c"]})

    out = (
        df.lazy()
        .groupby("b")
        .agg([col("a").apply(lambda x: x.sum(), dtype_out=int)])
        .collect()
    )
    assert out.shape == (3, 2)


def test_multiple_columns_drop():
    df = DataFrame({"a": [2, 1, 3], "b": [1, 2, 3], "c": [1, 2, 3]})
    out = df.drop(["a", "b"])
    assert out.columns == ["c"]


def test_concat():
    df = DataFrame({"a": [2, 1, 3], "b": [1, 2, 3], "c": [1, 2, 3]})

    assert functions.concat([df, df]).shape == (6, 3)


def test_to_pandas():
    df = get_complete_df()
    df.to_arrow()
    df.to_pandas()
    # test shifted df
    df.shift(2).to_pandas()
    df = DataFrame({"col": Series([True, False, True])})
    df.shift(2).to_pandas()


def test_from_arrow_table():
    data = {"a": [1, 2], "b": [1, 2]}
    tbl = pa.table(data)

    df = pl.from_arrow_table(tbl)
    df.frame_equal(pl.DataFrame(data))


def test_df_stats():
    df = get_complete_df()
    df.var()
    df.std()
    df.min()
    df.max()
    df.sum()
    df.mean()
    df.median()
    df.quantile(0.4)


def test_from_pandas_datetime():
    df = pd.DataFrame({"datetime": ["2021-01-01", "2021-01-02"], "foo": [1, 2]})
    df["datetime"] = pd.to_datetime(df["datetime"])
    pl.from_pandas(df)


def test_df_fold():
    df = pl.DataFrame({"a": [2, 1, 3], "b": [1, 2, 3], "c": [1.0, 2.0, 3.0]})

    assert df.fold(lambda s1, s2: s1 + s2).series_equal(Series("a", [4.0, 5.0, 9.0]))
    assert df.fold(lambda s1, s2: s1.zip_with(s1 < s2, s2)).series_equal(
        Series("a", [1.0, 1.0, 3.0])
    )

    df = pl.DataFrame({"a": ["foo", "bar", "2"], "b": [1, 2, 3], "c": [1.0, 2.0, 3.0]})
    out = df.fold(lambda s1, s2: s1 + s2)
    out.series_equal(Series("", ["foo11", "bar22", "233"]))

    df = pl.DataFrame({"a": [3, 2, 1], "b": [1, 2, 3], "c": [1.0, 2.0, 3.0]})
    # just check dispatch. values are tested on rust side.
    assert df.sum(axis=1).shape == (3, 1)
    assert df.mean(axis=1).shape == (3, 1)
    assert df.min(axis=1).shape == (3, 1)
    assert df.max(axis=1).shape == (3, 1)


def test_row_tuple():
    df = pl.DataFrame({"a": ["foo", "bar", "2"], "b": [1, 2, 3], "c": [1.0, 2.0, 3.0]})
    assert df.row(0) == ("foo", 1, 1.0)
    assert df.row(1) == ("bar", 2, 2.0)
    assert df.row(-1) == ("2", 3, 3.0)


def test_read_csv_categorical():
    f = BytesIO()
    f.write(b"col1,col2,col3,col4,col5,col6\n'foo',2,3,4,5,6\n'bar',8,9,10,11,12")
    f.seek(0)
    df = pl.DataFrame.read_csv(f, has_headers=True, dtype={"col1": pl.Categorical})
    assert df["col1"].dtype == pl.Categorical


def test_df_apply():
    df = pl.DataFrame({"a": ["foo", "bar", "2"], "b": [1, 2, 3], "c": [1.0, 2.0, 3.0]})
    out = df.apply(lambda x: len(x), None)
    assert out.sum() == 9


def test_column_names():
    tbl = pa.table(
        {
            "a": pa.array([1, 2, 3, 4, 5], pa.decimal128(38, 2)),
            "b": pa.array([1, 2, 3, 4, 5], pa.int64()),
        }
    )
    df = pl.from_arrow(tbl)
    assert df.columns == ["a", "b"]


def test_lazy_functions():
    df = pl.DataFrame({"a": ["foo", "bar", "2"], "b": [1, 2, 3], "c": [1.0, 2.0, 3.0]})
    out = df[[pl.count("a")]]
    assert out[0] == 3
    assert pl.count(df["a"]) == 3
    out = df[
        [
            pl.var("b"),
            pl.std("b"),
            pl.max("b"),
            pl.min("b"),
            pl.sum("b"),
            pl.mean("b"),
            pl.median("b"),
            pl.n_unique("b"),
            pl.first("b"),
            pl.last("b"),
        ]
    ]
    expected = 1.0
    assert np.isclose(out[0], expected)
    assert np.isclose(pl.var(df["b"]), expected)
    expected = 1.0
    assert np.isclose(out[1], expected)
    assert np.isclose(pl.std(df["b"]), expected)
    expected = 3
    assert np.isclose(out[2], expected)
    assert np.isclose(pl.max(df["b"]), expected)
    expected = 1
    assert np.isclose(out[3], expected)
    assert np.isclose(pl.min(df["b"]), expected)
    expected = 6
    assert np.isclose(out[4], expected)
    assert np.isclose(pl.sum(df["b"]), expected)
    expected = 2
    assert np.isclose(out[5], expected)
    assert np.isclose(pl.mean(df["b"]), expected)
    expected = 2
    assert np.isclose(out[6], expected)
    assert np.isclose(pl.median(df["b"]), expected)
    expected = 3
    assert np.isclose(out[7], expected)
    assert np.isclose(pl.n_unique(df["b"]), expected)
    expected = 1
    assert np.isclose(out[8], expected)
    assert np.isclose(pl.first(df["b"]), expected)
    expected = 3
    assert np.isclose(out[9], expected)
    assert np.isclose(pl.last(df["b"]), expected)
    expected = 3
    assert np.isclose(out[9], expected)
    assert np.isclose(pl.last(df["b"]), expected)


<<<<<<< HEAD
def test_describe():
    df = pl.DataFrame(
        {
            "a": [1.0, 2.8, 3.0],
            "b": [4, 5, 6],
            "c": [True, False, True],
            "d": ["a", "b", "c"],
        }
    )
    assert df.describe().shape != df.shape
    assert set(df.describe()[2]) == set([1.0, 4.0, 5.0, 6.0])
=======
def test_multiple_column_sort():
    df = pl.DataFrame({"a": ["foo", "bar", "2"], "b": [2, 2, 3], "c": [1.0, 2.0, 3.0]})
    out = df.sort([col("b"), col("c").reverse()])
    assert out["c"] == [2, 3, 1]
    assert out["b"] == [2, 2, 3]
>>>>>>> d304f9f5
<|MERGE_RESOLUTION|>--- conflicted
+++ resolved
@@ -524,22 +524,20 @@
     assert np.isclose(pl.last(df["b"]), expected)
 
 
-<<<<<<< HEAD
-def test_describe():
-    df = pl.DataFrame(
-        {
-            "a": [1.0, 2.8, 3.0],
-            "b": [4, 5, 6],
-            "c": [True, False, True],
-            "d": ["a", "b", "c"],
-        }
-    )
-    assert df.describe().shape != df.shape
-    assert set(df.describe()[2]) == set([1.0, 4.0, 5.0, 6.0])
-=======
 def test_multiple_column_sort():
     df = pl.DataFrame({"a": ["foo", "bar", "2"], "b": [2, 2, 3], "c": [1.0, 2.0, 3.0]})
     out = df.sort([col("b"), col("c").reverse()])
     assert out["c"] == [2, 3, 1]
     assert out["b"] == [2, 2, 3]
->>>>>>> d304f9f5
+
+def test_describe():
+    df = pl.DataFrame(
+        {
+            "a": [1.0, 2.8, 3.0],
+            "b": [4, 5, 6],
+            "c": [True, False, True],
+            "d": ["a", "b", "c"],
+        }
+    )
+    assert df.describe().shape != df.shape
+    assert set(df.describe()[2]) == set([1.0, 4.0, 5.0, 6.0])