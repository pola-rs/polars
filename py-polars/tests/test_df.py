from __future__ import annotations

import sys
import typing
from builtins import range
from datetime import date, datetime, timedelta
from io import BytesIO
from typing import Any, Iterator
from unittest.mock import patch

import numpy as np
import pandas as pd
import pyarrow as pa
import pytest

import polars as pl
from polars.testing import assert_frame_equal, assert_series_equal, columns

<<<<<<< HEAD
=======
if sys.version_info >= (3, 8):
    from typing import Literal
else:
    from typing_extensions import Literal

>>>>>>> 8406450f

def test_version() -> None:
    pl.__version__


def test_null_count() -> None:
    df = pl.DataFrame({"a": [2, 1, 3], "b": ["a", "b", None]})
    assert df.null_count().shape == (1, 2)


def test_init_empty() -> None:
    # test various flavours of empty init
    for empty in (None, (), [], {}, pa.Table.from_arrays([])):
        df = pl.DataFrame(empty)
        assert df.shape == (0, 0)


def test_init_only_columns() -> None:
    df = pl.DataFrame(columns=["a", "b", "c"])
    truth = pl.DataFrame({"a": [], "b": [], "c": []})
    assert df.shape == (0, 3)
    assert df.frame_equal(truth, null_equal=True)
    assert df.dtypes == [pl.Float32, pl.Float32, pl.Float32]

    # Validate construction with various flavours of no/empty data
    no_data: Any
    for no_data in (None, {}, []):
        df = pl.DataFrame(
            data=no_data,
            columns=[  # type: ignore
                ("a", pl.Date),
                ("b", pl.UInt64),
                ("c", pl.datatypes.Int8),
                ("d", pl.List(pl.UInt8)),
            ],
        )
        truth = pl.DataFrame({"a": [], "b": [], "c": []}).with_columns(
            [
                pl.col("a").cast(pl.Date),
                pl.col("b").cast(pl.UInt64),
                pl.col("c").cast(pl.Int8),
            ]
        )
        truth.insert_at_idx(3, pl.Series("d", [], pl.List(pl.UInt8)))

        assert df.shape == (0, 4)
        assert df.frame_equal(truth, null_equal=True)
        assert df.dtypes == [pl.Date, pl.UInt64, pl.Int8, pl.List]
        assert getattr(df.schema["d"], "inner") == pl.UInt8

        dfe = df.cleared()
        assert (df.schema == dfe.schema) and (dfe.shape == df.shape)


def test_special_char_colname_init() -> None:
    from string import punctuation

    cols = [(c.name, c.dtype) for c in columns(punctuation)]
    df = pl.DataFrame(columns=cols)

    assert len(cols) == len(df.columns)
    assert 0 == len(df.rows())
    assert df.is_empty()


def test_init_dict() -> None:
    # Empty dictionary
    df = pl.DataFrame({})
    assert df.shape == (0, 0)

    # Empty dictionary/values
    df = pl.DataFrame({"a": [], "b": []})
    assert df.shape == (0, 2)
    assert df.schema == {"a": pl.Float32, "b": pl.Float32}

    for df in (
        pl.DataFrame({}, columns={"a": pl.Date, "b": pl.Utf8}),
        pl.DataFrame({"a": [], "b": []}, columns={"a": pl.Date, "b": pl.Utf8}),
    ):
        assert df.shape == (0, 2)
        assert df.schema == {"a": pl.Date, "b": pl.Utf8}

    # List of empty list/tuple
    df = pl.DataFrame({"a": [[]], "b": [()]})
    assert df.schema == {"a": pl.List(pl.Float64), "b": pl.List(pl.Float64)}
    assert df.rows() == [([], [])]

    # Mixed dtypes
    df = pl.DataFrame({"a": [1, 2, 3], "b": [1.0, 2.0, 3.0]})
    assert df.shape == (3, 2)
    assert df.columns == ["a", "b"]
    assert df.dtypes == [pl.Int64, pl.Float64]

    df = pl.DataFrame(
        data={"a": [1, 2, 3], "b": [1.0, 2.0, 3.0]},
        columns=[("a", pl.Int8), ("b", pl.Float32)],
    )
    assert df.schema == {"a": pl.Int8, "b": pl.Float32}

    # Values contained in tuples
    df = pl.DataFrame({"a": (1, 2, 3), "b": [1.0, 2.0, 3.0]})
    assert df.shape == (3, 2)

    # Datetime/Date types (from both python and integer values)
    py_datetimes = (
        datetime(2022, 12, 31, 23, 59, 59),
        datetime(2022, 12, 31, 23, 59, 59),
    )
    py_dates = (date(2022, 12, 31), date(2022, 12, 31))
    int_datetimes = [1672531199000000, 1672531199000000]
    int_dates = [19357, 19357]

    for dates, datetimes, coldefs in (
        # test inferred and explicit (given both py/polars dtypes)
        (py_dates, py_datetimes, None),
        (py_dates, py_datetimes, [("dt", date), ("dtm", datetime)]),
        (py_dates, py_datetimes, [("dt", pl.Date), ("dtm", pl.Datetime)]),
        (int_dates, int_datetimes, [("dt", date), ("dtm", datetime)]),
        (int_dates, int_datetimes, [("dt", pl.Date), ("dtm", pl.Datetime)]),
    ):
        df = pl.DataFrame(
            data={"dt": dates, "dtm": datetimes},
            columns=coldefs,
        )
        assert df.schema == {"dt": pl.Date, "dtm": pl.Datetime}
        assert df.rows() == list(zip(py_dates, py_datetimes))

    # Overriding dict column names/types
    df = pl.DataFrame({"a": [1, 2, 3], "b": [4, 5, 6]}, columns=["c", "d"])
    assert df.columns == ["c", "d"]

    df = pl.DataFrame(
        {"a": [1, 2, 3], "b": [4, 5, 6]}, columns=["c", ("d", pl.Int8)]  # type: ignore[arg-type]
    )  # partial type info (allowed, but mypy doesn't like it ;p)
    assert df.schema == {"c": pl.Int64, "d": pl.Int8}

    df = pl.DataFrame(
        {"a": [1, 2, 3], "b": [4, 5, 6]}, columns=[("c", pl.Int8), ("d", pl.Int16)]
    )
    assert df.schema == {"c": pl.Int8, "d": pl.Int16}

    dfe = df.cleared()
    assert (df.schema == dfe.schema) and (len(dfe) == 0)


def test_init_ndarray() -> None:
    # Empty array
    df = pl.DataFrame(np.array([]))
    assert df.frame_equal(pl.DataFrame())

    # 1D array
    df = pl.DataFrame(np.array([1, 2, 3]), columns=["a"])
    truth = pl.DataFrame({"a": [1, 2, 3]})
    assert df.frame_equal(truth)

    df = pl.DataFrame(np.array([1, 2, 3]), columns=[("a", pl.Int32)])
    truth = pl.DataFrame({"a": [1, 2, 3]}).with_column(pl.col("a").cast(pl.Int32))
    assert df.frame_equal(truth)

    # 2D array - default to column orientation
    df = pl.DataFrame(np.array([[1, 2], [3, 4]]), orient="col")
    truth = pl.DataFrame({"column_0": [1, 2], "column_1": [3, 4]})
    assert df.frame_equal(truth)

    df = pl.DataFrame([[1, 2.0, "a"], [None, None, None]], orient="row")
    truth = pl.DataFrame(
        {"column_0": [1, None], "column_1": [2.0, None], "column_2": ["a", None]}
    )
    assert df.frame_equal(truth)

    df = pl.DataFrame(
        data=[[1, 2.0, "a"], [None, None, None]],
        columns=[("x", pl.Boolean), ("y", pl.Int32), "z"],  # type: ignore[arg-type]
        orient="row",
    )
    assert df.rows() == [(True, 2, "a"), (None, None, None)]
    assert df.schema == {"x": pl.Boolean, "y": pl.Int32, "z": pl.Utf8}

    # TODO: Uncomment tests below when removing deprecation warning
    # # 2D array - default to column orientation
    # df = pl.DataFrame(np.array([[1, 2], [3, 4]]))
    # truth = pl.DataFrame({"column_0": [1, 2], "column_1": [3, 4]})
    # assert df.frame_equal(truth)

    # # 2D array - row orientation inferred
    # df = pl.DataFrame(np.array([[1, 2, 3], [4, 5, 6]]), columns=["a", "b", "c"])
    # truth = pl.DataFrame({"a": [1, 4], "b": [2, 5], "c": [3, 6]})
    # assert df.frame_equal(truth)

    # # 2D array - column orientation inferred
    # df = pl.DataFrame(np.array([[1, 2, 3], [4, 5, 6]]), columns=["a", "b"])
    # truth = pl.DataFrame({"a": [1, 2, 3], "b": [4, 5, 6]})
    # assert df.frame_equal(truth)

    # 2D array - orientation conflicts with columns
    with pytest.raises(ValueError):
        pl.DataFrame(np.array([[1, 2, 3], [4, 5, 6]]), columns=["a", "b"], orient="row")
    with pytest.raises(ValueError):
        pl.DataFrame(
            np.array([[1, 2, 3], [4, 5, 6]]),
            columns=[("a", pl.UInt32), ("b", pl.UInt32)],
            orient="row",
        )

    # 3D array
    with pytest.raises(ValueError):
        _ = pl.DataFrame(np.random.randn(2, 2, 2))

    # numpy not available
    with patch("polars.internals.frame._NUMPY_AVAILABLE", False):
        with pytest.raises(ValueError):
            pl.DataFrame(np.array([1, 2, 3]), columns=["a"])


# TODO: Remove this test case when removing deprecated behaviour
def test_init_ndarray_deprecated() -> None:
    with pytest.deprecated_call():
        # 2D array - default to row orientation
        df = pl.DataFrame(np.array([[1, 2], [3, 4]]))
        truth = pl.DataFrame({"column_0": [1, 3], "column_1": [2, 4]})
        assert df.frame_equal(truth)


def test_init_arrow() -> None:
    # Handle unnamed column
    df = pl.DataFrame(pa.table({"a": [1, 2], None: [3, 4]}))
    truth = pl.DataFrame({"a": [1, 2], "None": [3, 4]})
    assert df.frame_equal(truth)

    # Rename columns
    df = pl.DataFrame(pa.table({"a": [1, 2], "b": [3, 4]}), columns=["c", "d"])
    truth = pl.DataFrame({"c": [1, 2], "d": [3, 4]})
    assert df.frame_equal(truth)

    df = pl.DataFrame(
        pa.table({"a": [1, 2], None: [3, 4]}),
        columns=[("c", pl.Int32), ("d", pl.Float32)],
    )
    assert df.schema == {"c": pl.Int32, "d": pl.Float32}
    assert df.rows() == [(1, 3.0), (2, 4.0)]

    # Bad columns argument
    with pytest.raises(ValueError):
        pl.DataFrame(
            pa.table({"a": [1, 2, 3], "b": [4, 5, 6]}), columns=["c", "d", "e"]
        )


def test_init_series() -> None:
    # List of Series
    df = pl.DataFrame([pl.Series("a", [1, 2, 3]), pl.Series("b", [4, 5, 6])])
    truth = pl.DataFrame({"a": [1, 2, 3], "b": [4, 5, 6]})
    assert df.frame_equal(truth)

    # Tuple of Series
    df = pl.DataFrame((pl.Series("a", (1, 2, 3)), pl.Series("b", (4, 5, 6))))
    assert df.frame_equal(truth)

    df = pl.DataFrame(
        (pl.Series("a", (1, 2, 3)), pl.Series("b", (4, 5, 6))),
        columns=[("x", pl.Float64), ("y", pl.Float64)],
    )
    assert df.schema == {"x": pl.Float64, "y": pl.Float64}
    assert df.rows() == [(1.0, 4.0), (2.0, 5.0), (3.0, 6.0)]

    # List of unnamed Series
    df = pl.DataFrame([pl.Series([1, 2, 3]), pl.Series([4, 5, 6])])
    truth = pl.DataFrame(
        [pl.Series("column_0", [1, 2, 3]), pl.Series("column_1", [4, 5, 6])]
    )
    assert df.frame_equal(truth)

    df = pl.DataFrame([pl.Series([0.0]), pl.Series([1.0])])
    assert df.schema == {"column_0": pl.Float64, "column_1": pl.Float64}
    assert df.rows() == [(0.0, 1.0)]

    df = pl.DataFrame(
        [pl.Series([None]), pl.Series([1.0])],
        columns=[("x", pl.Date), ("y", pl.Boolean)],
    )
    assert df.schema == {"x": pl.Date, "y": pl.Boolean}
    assert df.rows() == [(None, True)]

    # Single Series
    df = pl.DataFrame(pl.Series("a", [1, 2, 3]))
    truth = pl.DataFrame({"a": [1, 2, 3]})
    assert df.schema == {"a": pl.Int64}
    assert df.frame_equal(truth)

    df = pl.DataFrame(pl.Series("a", [1, 2, 3]), columns=[("a", pl.UInt32)])
    assert df.rows() == [(1,), (2,), (3,)]
    assert df.schema == {"a": pl.UInt32}


def test_init_seq_of_seq() -> None:
    # List of lists
    df = pl.DataFrame([[1, 2, 3], [4, 5, 6]], columns=["a", "b", "c"])
    truth = pl.DataFrame({"a": [1, 4], "b": [2, 5], "c": [3, 6]})
    assert df.frame_equal(truth)

    df = pl.DataFrame(
        [[1, 2, 3], [4, 5, 6]],
        columns=[("a", pl.Int8), ("b", pl.Int16), ("c", pl.Int32)],
    )
    assert df.schema == {"a": pl.Int8, "b": pl.Int16, "c": pl.Int32}
    assert df.rows() == [(1, 2, 3), (4, 5, 6)]

    # Tuple of tuples, default to column orientation
    df = pl.DataFrame(((1, 2, 3), (4, 5, 6)))
    truth = pl.DataFrame({"column_0": [1, 2, 3], "column_1": [4, 5, 6]})
    assert df.frame_equal(truth)

    # Row orientation
    df = pl.DataFrame(((1, 2), (3, 4)), columns=("a", "b"), orient="row")
    truth = pl.DataFrame({"a": [1, 3], "b": [2, 4]})
    assert df.frame_equal(truth)

    df = pl.DataFrame(
        ((1, 2), (3, 4)), columns=(("a", pl.Float32), ("b", pl.Float32)), orient="row"
    )
    assert df.schema == {"a": pl.Float32, "b": pl.Float32}
    assert df.rows() == [(1.0, 2.0), (3.0, 4.0)]


def test_init_1d_sequence() -> None:
    # Empty list
    df = pl.DataFrame([])
    assert df.frame_equal(pl.DataFrame())

    # List of strings
    df = pl.DataFrame(["a", "b", "c"], columns=["hi"])
    truth = pl.DataFrame({"hi": ["a", "b", "c"]})
    assert df.frame_equal(truth)

    df = pl.DataFrame([None, True, False], columns=[("xx", pl.Int8)])
    assert df.schema == {"xx": pl.Int8}
    assert df.rows() == [(None,), (1,), (0,)]

    # String sequence
    with pytest.raises(ValueError):
        pl.DataFrame("abc")


def test_init_pandas() -> None:
    pandas_df = pd.DataFrame([[1, 2], [3, 4]], columns=[1, 2])

    # pandas is available
    with patch("polars.internals.frame._PANDAS_AVAILABLE", True):
        # integer column names
        df = pl.DataFrame(pandas_df)
        truth = pl.DataFrame({"1": [1, 3], "2": [2, 4]})
        assert df.frame_equal(truth)
        assert df.schema == {"1": pl.Int64, "2": pl.Int64}

        # override column names, types
        df = pl.DataFrame(pandas_df, columns=[("x", pl.Float64), ("y", pl.Float64)])
        assert df.schema == {"x": pl.Float64, "y": pl.Float64}
        assert df.rows() == [(1.0, 2.0), (3.0, 4.0)]

    # pandas is not available
    with patch("polars.internals.frame._PANDAS_AVAILABLE", False):
        with pytest.raises(ValueError):
            pl.DataFrame(pandas_df)


def test_init_errors() -> None:
    # Length mismatch
    with pytest.raises(pl.ShapeError):
        pl.DataFrame({"a": [1, 2, 3], "b": [1.0, 2.0, 3.0, 4.0]})

    # Columns don't match data dimensions
    with pytest.raises(pl.ShapeError):
        pl.DataFrame([[1, 2], [3, 4]], columns=["a", "b", "c"])

    # Unmatched input
    with pytest.raises(ValueError):
        pl.DataFrame(0)


def test_init_records() -> None:
    dicts = [
        {"a": 1, "b": 2},
        {"b": 1, "a": 2},
        {"a": 1, "b": 2},
    ]
    df = pl.DataFrame(dicts)
    expected = pl.DataFrame({"a": [1, 2, 1], "b": [2, 1, 2]})
    assert df.frame_equal(expected)
    assert df.to_dicts() == dicts

    df_cd = pl.DataFrame(dicts, columns=["c", "d"])
    expected = pl.DataFrame({"c": [1, 2, 1], "d": [2, 1, 2]})
    assert df_cd.frame_equal(expected)

    df_xy = pl.DataFrame(dicts, columns=[("x", pl.UInt32), ("y", pl.UInt32)])
    expected = pl.DataFrame({"x": [1, 2, 1], "y": [2, 1, 2]}).with_columns(
        [pl.col("x").cast(pl.UInt32), pl.col("y").cast(pl.UInt32)]
    )
    assert df_xy.frame_equal(expected)
    assert df_xy.schema == {"x": pl.UInt32, "y": pl.UInt32}
    assert df_xy.rows() == [(1, 2), (2, 1), (1, 2)]


def test_selection() -> None:
    df = pl.DataFrame({"a": [1, 2, 3], "b": [1.0, 2.0, 3.0], "c": ["a", "b", "c"]})

    # get_column by name
    assert df.get_column("a").to_list() == [1, 2, 3]

    # select columns by mask
    assert df[:2, [True, False, False]].shape == (2, 1)
    assert df[:2, pl.Series([True, False, False])].shape == (2, 1)

    # column selection by string(s) in first dimension
    assert df["a"].to_list() == [1, 2, 3]
    assert df["b"].to_list() == [1.0, 2.0, 3.0]
    assert df["c"].to_list() == ["a", "b", "c"]

    # row selection by integers(s) in first dimension
    assert df[0].frame_equal(pl.DataFrame({"a": [1], "b": [1.0], "c": ["a"]}))
    assert df[-1].frame_equal(pl.DataFrame({"a": [3], "b": [3.0], "c": ["c"]}))

    # row, column selection when using two dimensions
    assert df[:, 0] == [1, 2, 3]
    assert df[:, 1] == [1.0, 2.0, 3.0]
    assert df[:2, 2] == ["a", "b"]

    assert df[[1, 2]].frame_equal(
        pl.DataFrame({"a": [2, 3], "b": [2.0, 3.0], "c": ["b", "c"]})
    )
    assert df[[-1, -2]].frame_equal(
        pl.DataFrame({"a": [3, 2], "b": [3.0, 2.0], "c": ["c", "b"]})
    )

    assert df[[True, False, True]].frame_equal(
        pl.DataFrame({"a": [1, 3], "b": [1.0, 3.0], "c": ["a", "c"]})
    )
    assert df[["a", "b"]].columns == ["a", "b"]
    assert df[[1, 2], [1, 2]].frame_equal(
        pl.DataFrame({"b": [2.0, 3.0], "c": ["b", "c"]})
    )
    assert df[1, 2] == "b"
    assert df[1, 1] == 2.0
    assert df[2, 0] == 3

    assert df[[True, False, True], "b"].shape == (2, 1)
    assert df[[True, False, False], ["a", "b"]].shape == (1, 2)

    assert df[[0, 1], "b"].shape == (2, 1)
    assert df[[2], ["a", "b"]].shape == (1, 2)
    assert df.select_at_idx(0).name == "a"
    assert (df["a"] == df["a"]).sum() == 3
    assert (df["c"] == df["a"].cast(str)).sum() == 0
    assert df[:, "a":"b"].shape == (3, 2)  # type: ignore
    assert df[:, "a":"c"].columns == ["a", "b", "c"]  # type: ignore
    expect = pl.DataFrame({"c": ["b"]})
    assert df[1, [2]].frame_equal(expect)
    expect = pl.DataFrame({"b": [1.0, 3.0]})
    assert df[[0, 2], [1]].frame_equal(expect)
    assert df[0, "c"] == "a"
    assert df[1, "c"] == "b"
    assert df[2, "c"] == "c"
    assert df[0, "a"] == 1

    # more slicing
    expect = pl.DataFrame({"a": [3, 2, 1], "b": [3.0, 2.0, 1.0], "c": ["c", "b", "a"]})
    assert df[::-1].frame_equal(expect)
    expect = pl.DataFrame({"a": [1, 2], "b": [1.0, 2.0], "c": ["a", "b"]})
    assert df[:-1].frame_equal(expect)

    expect = pl.DataFrame({"a": [1, 3], "b": [1.0, 3.0], "c": ["a", "c"]})
    assert df[::2].frame_equal(expect)


def test_from_arrow() -> None:
    tbl = pa.table(
        {
            "a": pa.array([1, 2], pa.timestamp("s")),
            "b": pa.array([1, 2], pa.timestamp("ms")),
            "c": pa.array([1, 2], pa.timestamp("us")),
            "d": pa.array([1, 2], pa.timestamp("ns")),
            "decimal1": pa.array([1, 2], pa.decimal128(2, 1)),
        }
    )
    assert pl.from_arrow(tbl).shape == (2, 5)


def test_dataframe_membership_operator() -> None:
    # cf. issue #4032
    df = pl.DataFrame({"name": ["Jane", "John"], "age": [20, 30]})
    assert "name" in df
    assert "phone" not in df


def test_sort() -> None:
    df = pl.DataFrame({"a": [2, 1, 3], "b": [1, 2, 3]})
    with pytest.deprecated_call():
        df.sort("a", in_place=True)
    assert df.frame_equal(pl.DataFrame({"a": [1, 2, 3], "b": [2, 1, 3]}))

    # test in-place + passing a list
    df = pl.DataFrame({"a": [2, 1, 3], "b": [1, 2, 3]})
    with pytest.deprecated_call():
        df.sort(["a", "b"], in_place=True)
    assert df.frame_equal(pl.DataFrame({"a": [1, 2, 3], "b": [2, 1, 3]}))


def test_replace() -> None:
    df = pl.DataFrame({"a": [2, 1, 3], "b": [1, 2, 3]})
    s = pl.Series("c", [True, False, True])
    df.replace("a", s)
    assert df.frame_equal(pl.DataFrame({"a": [True, False, True], "b": [1, 2, 3]}))


def test_assignment() -> None:
    df = pl.DataFrame({"foo": [1, 2, 3], "bar": [2, 3, 4]})
    df = df.with_column(pl.col("foo").alias("foo"))
    # make sure that assignment does not change column order
    assert df.columns == ["foo", "bar"]
    df = df.with_column(
        pl.when(pl.col("foo") > 1).then(9).otherwise(pl.col("foo")).alias("foo")
    )
    assert df["foo"].to_list() == [1, 9, 9]


def test_select_at_idx() -> None:
    df = pl.DataFrame({"x": [1, 2, 3], "y": [2, 3, 4], "z": [3, 4, 5]})
    for idx in range(len(df.columns)):
        assert_series_equal(
            df.select_at_idx(idx),  # regular positive indexing
            df.select_at_idx(idx - len(df.columns)),  # equivalent negative index
        )


def test_insert_at_idx() -> None:
    df = pl.DataFrame({"z": [3, 4, 5]})
    df.insert_at_idx(0, pl.Series("x", [1, 2, 3]))
    df.insert_at_idx(-1, pl.Series("y", [2, 3, 4]))

    expected_df = pl.DataFrame({"x": [1, 2, 3], "y": [2, 3, 4], "z": [3, 4, 5]})
    assert_frame_equal(expected_df, df)


def test_replace_at_idx() -> None:
    df = pl.DataFrame({"x": [1, 2, 3], "y": [2, 3, 4], "z": [3, 4, 5]})
    df.replace_at_idx(0, pl.Series("a", [4, 5, 6]))
    df.replace_at_idx(-2, pl.Series("b", [5, 6, 7]))
    df.replace_at_idx(-1, pl.Series("c", [6, 7, 8]))

    expected_df = pl.DataFrame({"a": [4, 5, 6], "b": [5, 6, 7], "c": [6, 7, 8]})
    assert_frame_equal(expected_df, df)


def test_to_series() -> None:
    df = pl.DataFrame({"x": [1, 2, 3], "y": [2, 3, 4], "z": [3, 4, 5]})

    assert_series_equal(df.to_series(), df["x"])
    assert_series_equal(df.to_series(0), df["x"])
    assert_series_equal(df.to_series(-3), df["x"])

    assert_series_equal(df.to_series(1), df["y"])
    assert_series_equal(df.to_series(-2), df["y"])

    assert_series_equal(df.to_series(2), df["z"])
    assert_series_equal(df.to_series(-1), df["z"])


def test_take_every() -> None:
    df = pl.DataFrame({"a": [1, 2, 3, 4], "b": ["w", "x", "y", "z"]})
    expected_df = pl.DataFrame({"a": [1, 3], "b": ["w", "y"]})
    assert_frame_equal(expected_df, df.take_every(2))


def test_slice() -> None:
    df = pl.DataFrame({"a": [1, 2, 3], "b": ["a", "b", "c"]})
    expected = pl.DataFrame({"a": [2, 3], "b": ["b", "c"]})
    for slice_params in (
        [1, 10],  # slice > len(df)
        [1, 2],  # slice == len(df)
        [1],  # optional len
    ):
        assert df.slice(*slice_params).frame_equal(expected)

    for py_slice in (
        slice(1, 2),
        slice(0, 2, 2),
        slice(3, -3, -1),
        slice(1, None, -2),
        slice(-1, -3, -1),
        slice(-3, None, -3),
    ):
        # confirm frame slice matches python slice
        assert df[py_slice].rows() == df.rows()[py_slice]


def test_head_tail_limit() -> None:
    df = pl.DataFrame({"a": range(10), "b": range(10)})
    assert df.head(5).height == 5
    assert df.limit(5).height == 5
    assert df.tail(5).height == 5

    assert not df.head(5).frame_equal(df.tail(5))
    # check if it doesn't fail when out of bounds
    assert df.head(100).height == 10
    assert df.limit(100).height == 10
    assert df.tail(100).height == 10

    # limit is an alias of head
    assert df.head(5).frame_equal(df.limit(5))


def test_drop_nulls() -> None:
    df = pl.DataFrame(
        {
            "foo": [1, 2, 3],
            "bar": [6, None, 8],
            "ham": ["a", "b", "c"],
        }
    )

    result = df.drop_nulls()
    expected = pl.DataFrame(
        {
            "foo": [1, 3],
            "bar": [6, 8],
            "ham": ["a", "c"],
        }
    )
    assert result.frame_equal(expected)

    # below we only drop entries if they are null in the column 'foo'
    result = df.drop_nulls("foo")
    assert result.frame_equal(df)


def test_pipe() -> None:
    df = pl.DataFrame({"foo": [1, 2, 3], "bar": [6, None, 8]})

    def _multiply(data: pl.DataFrame, mul: int) -> pl.DataFrame:
        return data * mul

    result = df.pipe(_multiply, mul=3)

    assert result.frame_equal(df * 3)


def test_explode() -> None:
    df = pl.DataFrame({"letters": ["c", "a"], "nrs": [[1, 2], [1, 3]]})
    out = df.explode("nrs")
    assert out["letters"].to_list() == ["c", "c", "a", "a"]
    assert out["nrs"].to_list() == [1, 2, 1, 3]


def test_groupby() -> None:
    df = pl.DataFrame(
        {
            "a": ["a", "b", "a", "b", "b", "c"],
            "b": [1, 2, 3, 4, 5, 6],
            "c": [6, 5, 4, 3, 2, 1],
        }
    )

    gb_df = df.groupby("a").agg({"b": ["sum", "min"], "c": "count"})
    assert "b_sum" in gb_df.columns
    assert "b_min" in gb_df.columns

    #
    # # TODO: is false because count is u32
    # df.groupby(by="a", select="b", agg="count").frame_equal(
    #     pl.DataFrame({"a": ["a", "b", "c"], "": [2, 3, 1]})
    # )
    assert df.groupby("a").apply(lambda df: df[["c"]].sum()).sort("c")["c"][0] == 1

    with pytest.deprecated_call():
        df_groups = df.groupby("a").groups().sort("a")
        assert df_groups["a"].series_equal(pl.Series("a", ["a", "b", "c"]))

    with pytest.deprecated_call():
        # TODO: find a way to avoid indexing into GroupBy
        for subdf in df.groupby("a"):  # type: ignore
            # TODO: add __next__() to GroupBy
            if subdf["a"][0] == "b":
                assert subdf.shape == (3, 3)

    with pytest.deprecated_call():
        assert df.groupby("a").get_group("c").shape == (1, 3)
        assert df.groupby("a").get_group("b").shape == (3, 3)
        assert df.groupby("a").get_group("a").shape == (2, 3)

    # Use lazy API in eager groupby
    assert df.groupby("a").agg([pl.sum("b")]).shape == (3, 2)
    # test if it accepts a single expression
    assert df.groupby("a").agg(pl.sum("b")).shape == (3, 2)

    df = pl.DataFrame(
        {
            "a": [1, 2, 3, 4, 5],
            "b": ["a", "a", "b", "b", "b"],
            "c": [None, 1, None, 1, None],
        }
    )

    # check if this query runs and thus column names propagate
    df.groupby("b").agg(pl.col("c").forward_fill()).explode("c")

    # get a specific column
    result = df.groupby("b").agg(pl.count("a"))
    assert result.shape == (2, 2)
    assert result.columns == ["b", "a"]

    # make sure all the methods below run
    assert df.groupby("b").first().shape == (2, 3)
    assert df.groupby("b").last().shape == (2, 3)
    assert df.groupby("b").max().shape == (2, 3)
    assert df.groupby("b").min().shape == (2, 3)
    assert df.groupby("b").count().shape == (2, 2)
    assert df.groupby("b").mean().shape == (2, 3)
    assert df.groupby("b").n_unique().shape == (2, 3)
    assert df.groupby("b").median().shape == (2, 3)
    # assert df.groupby("b").quantile(0.5).shape == (2, 3)
    assert df.groupby("b").agg_list().shape == (2, 3)


def test_join() -> None:
    df_left = pl.DataFrame(
        {
            "a": ["a", "b", "a", "z"],
            "b": [1, 2, 3, 4],
            "c": [6, 5, 4, 3],
        }
    )
    df_right = pl.DataFrame(
        {
            "a": ["b", "c", "b", "a"],
            "k": [0, 3, 9, 6],
            "c": [1, 0, 2, 1],
        }
    )

    joined = df_left.join(df_right, left_on="a", right_on="a").sort("a")
    assert joined["b"].series_equal(pl.Series("b", [1, 3, 2, 2]))
    joined = df_left.join(df_right, left_on="a", right_on="a", how="left").sort("a")
    assert joined["c_right"].is_null().sum() == 1
    assert joined["b"].series_equal(pl.Series("b", [1, 3, 2, 2, 4]))
    joined = df_left.join(df_right, left_on="a", right_on="a", how="outer").sort("a")
    assert joined["c_right"].null_count() == 1
    assert joined["c"].null_count() == 1
    assert joined["b"].null_count() == 1
    assert joined["k"].null_count() == 1
    assert joined["a"].null_count() == 0

    # we need to pass in a column to join on, either by supplying `on`, or both `left_on` and `right_on`
    with pytest.raises(ValueError):
        df_left.join(df_right)
    with pytest.raises(ValueError):
        df_left.join(df_right, right_on="a")
    with pytest.raises(ValueError):
        df_left.join(df_right, left_on="a")

    df_a = pl.DataFrame({"a": [1, 2, 1, 1], "b": ["a", "b", "c", "c"]})
    df_b = pl.DataFrame(
        {"foo": [1, 1, 1], "bar": ["a", "c", "c"], "ham": ["let", "var", "const"]}
    )

    # just check if join on multiple columns runs
    df_a.join(df_b, left_on=["a", "b"], right_on=["foo", "bar"])

    eager_join = df_a.join(df_b, left_on="a", right_on="foo")

    lazy_join = df_a.lazy().join(df_b.lazy(), left_on="a", right_on="foo").collect()
    assert lazy_join.shape == eager_join.shape


def test_joins_dispatch() -> None:
    # this just flexes the dispatch a bit

    # don't change the data of this dataframe, this triggered:
    # https://github.com/pola-rs/polars/issues/1688
    dfa = pl.DataFrame(
        {
            "a": ["a", "b", "c", "a"],
            "b": [1, 2, 3, 1],
            "date": ["2021-01-01", "2021-01-02", "2021-01-03", "2021-01-01"],
            "datetime": [13241324, 12341256, 12341234, 13241324],
        }
    ).with_columns(
        [pl.col("date").str.strptime(pl.Date), pl.col("datetime").cast(pl.Datetime)]
    )

    for how in ["left", "inner", "outer"]:
        dfa.join(dfa, on=["a", "b", "date", "datetime"], how=how)
        dfa.join(dfa, on=["date", "datetime"], how=how)
        dfa.join(dfa, on=["date", "datetime", "a"], how=how)
        dfa.join(dfa, on=["date", "a"], how=how)
        dfa.join(dfa, on=["a", "datetime"], how=how)
        dfa.join(dfa, on=["date"], how=how)


@pytest.mark.parametrize(
    "stack,exp_shape,exp_columns",
    [
        ([pl.Series("stacked", [-1, -1, -1])], (3, 3), ["a", "b", "stacked"]),
        (
            [pl.Series("stacked2", [-1, -1, -1]), pl.Series("stacked3", [-1, -1, -1])],
            (3, 4),
            ["a", "b", "stacked2", "stacked3"],
        ),
    ],
)
@pytest.mark.parametrize("in_place", [True, False])
def test_hstack_list_of_series(
    stack: list, exp_shape: tuple, exp_columns: list, in_place: bool
) -> None:
    df = pl.DataFrame({"a": [2, 1, 3], "b": ["a", "b", "c"]})
    if in_place:
        df.hstack(stack, in_place=True)
        assert df.shape == exp_shape
        assert df.columns == exp_columns
    else:
        df_out = df.hstack(stack, in_place=False)
        assert df_out.shape == exp_shape
        assert df_out.columns == exp_columns


@pytest.mark.parametrize("in_place", [True, False])
def test_hstack_dataframe(in_place: bool) -> None:
    df = pl.DataFrame({"a": [2, 1, 3], "b": ["a", "b", "c"]})
    df2 = pl.DataFrame({"c": [2, 1, 3], "d": ["a", "b", "c"]})
    expected = pl.DataFrame(
        {"a": [2, 1, 3], "b": ["a", "b", "c"], "c": [2, 1, 3], "d": ["a", "b", "c"]}
    )
    if in_place:
        df.hstack(df2, in_place=True)
        assert df.frame_equal(expected)
    else:
        df_out = df.hstack(df2, in_place=False)
        assert df_out.frame_equal(expected)


@pytest.mark.parametrize("in_place", [True, False])
def test_vstack(in_place: bool) -> None:
    df1 = pl.DataFrame({"foo": [1, 2], "bar": [6, 7], "ham": ["a", "b"]})
    df2 = pl.DataFrame({"foo": [3, 4], "bar": [8, 9], "ham": ["c", "d"]})

    expected = pl.DataFrame(
        {"foo": [1, 2, 3, 4], "bar": [6, 7, 8, 9], "ham": ["a", "b", "c", "d"]}
    )

    out = df1.vstack(df2, in_place=in_place)
    if in_place:
        assert df1.frame_equal(expected)
    else:
        assert out.frame_equal(expected)  # type: ignore


def test_extend() -> None:
    with pl.StringCache():
        df1 = pl.DataFrame(
            {
                "foo": [1, 2],
                "bar": [True, False],
                "ham": ["a", "b"],
                "cat": ["A", "B"],
                "dates": [datetime(2021, 1, 1), datetime(2021, 2, 1)],
            }
        ).with_columns(
            [
                pl.col("cat").cast(pl.Categorical),
            ]
        )
        df2 = pl.DataFrame(
            {
                "foo": [3, 4],
                "bar": [True, None],
                "ham": ["c", "d"],
                "cat": ["C", "B"],
                "dates": [datetime(2022, 9, 1), datetime(2021, 2, 1)],
            }
        ).with_columns(
            [
                pl.col("cat").cast(pl.Categorical),
            ]
        )

    df1.extend(df2)
    expected = pl.DataFrame(
        {
            "foo": [1, 2, 3, 4],
            "bar": [True, False, True, None],
            "ham": ["a", "b", "c", "d"],
            "cat": ["A", "B", "C", "B"],
            "dates": [
                datetime(2021, 1, 1),
                datetime(2021, 2, 1),
                datetime(2022, 9, 1),
                datetime(2021, 2, 1),
            ],
        }
    ).with_column(
        pl.col("cat").cast(pl.Categorical),
    )
    assert df1.frame_equal(expected)


def test_drop() -> None:
    df = pl.DataFrame({"a": [2, 1, 3], "b": ["a", "b", "c"], "c": [1, 2, 3]})
    df = df.drop("a")
    assert df.shape == (3, 2)
    df = pl.DataFrame({"a": [2, 1, 3], "b": ["a", "b", "c"], "c": [1, 2, 3]})
    s = df.drop_in_place("a")
    assert s.name == "a"


def test_file_buffer() -> None:
    f = BytesIO()
    f.write(b"1,2,3,4,5,6\n7,8,9,10,11,12")
    f.seek(0)
    df = pl.read_csv(f, has_header=False)
    assert df.shape == (2, 6)

    f = BytesIO()
    f.write(b"1,2,3,4,5,6\n7,8,9,10,11,12")
    f.seek(0)
    # check if not fails on TryClone and Length impl in file.rs
    with pytest.raises(pl.ArrowError) as e:
        pl.read_parquet(f)
    assert "Invalid Parquet file" in str(e.value)


def test_read_missing_file() -> None:
    with pytest.raises(FileNotFoundError, match="fake_parquet_file"):
        pl.read_parquet("fake_parquet_file")

    with pytest.raises(FileNotFoundError, match="fake_csv_file"):
        pl.read_csv("fake_csv_file")

    with pytest.raises(FileNotFoundError, match="fake_csv_file"):
        with open("fake_csv_file", "r") as f:
            pl.read_csv(f)


def test_set() -> None:
    """Setting a dataframe using indices is deprecated. We keep these tests because we only generate a warning"""
    with pytest.deprecated_call():
        np.random.seed(1)
        df = pl.DataFrame(
            {"foo": np.random.rand(10), "bar": np.arange(10), "ham": ["h"] * 10}
        )
        df["new"] = np.random.rand(10)
        df[df["new"] > 0.5, "new"] = 1

        # set 2D
        df = pl.DataFrame({"b": [0, 0]})
        df[["A", "B"]] = [[1, 2], [1, 2]]
        assert df["A"] == [1, 1]
        assert df["B"] == [2, 2]

        with pytest.raises(ValueError):
            df[["C", "D"]] = 1
        with pytest.raises(ValueError):
            df[["C", "D"]] = [1, 1]
        with pytest.raises(ValueError):
            df[["C", "D"]] = [[1, 2, 3], [1, 2, 3]]

        # set tuple
        df = pl.DataFrame({"b": [0, 0]})
        df[0, "b"] = 1
        assert df[0, "b"] == 1

        df[0, 0] = 2
        assert df[0, "b"] == 2

        # row and col selection have to be int or str
        with pytest.raises(ValueError):
            df[:, [1]] = 1  # type: ignore
        with pytest.raises(ValueError):
            df[True, :] = 1  # type: ignore

        # needs to be a 2 element tuple
        with pytest.raises(ValueError):
            df[(1, 2, 3)] = 1  # type: ignore

        # we cannot index with any type, such as bool
        with pytest.raises(NotImplementedError):
            df[True] = 1  # type: ignore


def test_melt() -> None:
    df = pl.DataFrame({"A": ["a", "b", "c"], "B": [1, 3, 5], "C": [2, 4, 6]})
    melted = df.melt(id_vars="A", value_vars=["B", "C"])
    assert all(melted["value"] == [1, 3, 5, 2, 4, 6])

    melted = df.melt(id_vars="A", value_vars="B")
    assert all(melted["value"] == [1, 3, 5])
    n = 3
    for melted in [df.melt(), df.lazy().melt().collect()]:
        assert melted["variable"].to_list() == ["A"] * n + ["B"] * n + ["C"] * n
        assert melted["value"].to_list() == [
            "a",
            "b",
            "c",
            "1",
            "3",
            "5",
            "2",
            "4",
            "6",
        ]

    for melted in [
        df.melt(value_name="foo", variable_name="bar"),
        df.lazy().melt(value_name="foo", variable_name="bar").collect(),
    ]:
        assert melted["bar"].to_list() == ["A"] * n + ["B"] * n + ["C"] * n
        assert melted["foo"].to_list() == [
            "a",
            "b",
            "c",
            "1",
            "3",
            "5",
            "2",
            "4",
            "6",
        ]


def test_shift() -> None:
    df = pl.DataFrame({"A": ["a", "b", "c"], "B": [1, 3, 5]})
    a = df.shift(1)
    b = pl.DataFrame(
        {"A": [None, "a", "b"], "B": [None, 1, 3]},
    )
    assert a.frame_equal(b, null_equal=True)


def test_to_dummies() -> None:
    df = pl.DataFrame({"A": ["a", "b", "c"], "B": [1, 3, 5]})
    dummies = df.to_dummies()
    assert dummies["A_a"].to_list() == [1, 0, 0]
    assert dummies["A_b"].to_list() == [0, 1, 0]
    assert dummies["A_c"].to_list() == [0, 0, 1]


def test_custom_groupby() -> None:
    df = pl.DataFrame({"a": [1, 2, 1, 1], "b": ["a", "b", "c", "c"]})

    out = (
        df.lazy()
        .groupby("b")
        .agg([pl.col("a").apply(lambda x: x.sum(), return_dtype=pl.Int64)])
        .collect()
    )
    assert out.shape == (3, 2)


def test_multiple_columns_drop() -> None:
    df = pl.DataFrame({"a": [2, 1, 3], "b": [1, 2, 3], "c": [1, 2, 3]})
    out = df.drop(["a", "b"])
    assert out.columns == ["c"]


def test_concat() -> None:
    df = pl.DataFrame({"a": [2, 1, 3], "b": [1, 2, 3], "c": [1, 2, 3]})

    df2 = pl.concat([df, df])
    assert df2.shape == (6, 3)
    assert df2.n_chunks() == 1  # the default is to rechunk

    assert pl.concat([df, df], rechunk=False).n_chunks() == 2

    # check if a remains unchanged
    a = pl.from_records(((1, 2), (1, 2)))
    _ = pl.concat([a, a, a])
    assert a.shape == (2, 2)

    with pytest.raises(ValueError):
        _ = pl.concat([])

    with pytest.raises(ValueError):
        pl.concat([df, df], how="rubbish")


def test_arg_where() -> None:
    s = pl.Series([True, False, True, False])
    assert pl.arg_where(s, eager=True).cast(int).series_equal(pl.Series([0, 2]))


def test_get_dummies() -> None:
    df = pl.DataFrame({"a": [1, 2, 3]})
    res = pl.get_dummies(df)
    expected = pl.DataFrame(
        {"a_1": [1, 0, 0], "a_2": [0, 1, 0], "a_3": [0, 0, 1]}
    ).with_columns(pl.all().cast(pl.UInt8))
    assert res.frame_equal(expected)


def test_to_pandas(df: pl.DataFrame) -> None:
    # pyarrow cannot deal with unsigned dictionary integer yet.
    # pyarrow cannot convert a time64 w/ non-zero nanoseconds
    df = df.drop(["cat", "time"])
    df.to_arrow()
    df.to_pandas()
    # test shifted df
    df.shift(2).to_pandas()
    df = pl.DataFrame({"col": pl.Series([True, False, True])})
    df.shift(2).to_pandas()


def test_from_arrow_table() -> None:
    data = {"a": [1, 2], "b": [1, 2]}
    tbl = pa.table(data)

    df: pl.DataFrame = pl.from_arrow(tbl)  # type: ignore
    df.frame_equal(pl.DataFrame(data))


def test_df_stats(df: pl.DataFrame) -> None:
    df.var()
    df.std()
    df.min()
    df.max()
    df.sum()
    df.mean()
    df.median()
    df.quantile(0.4, "nearest")


def test_df_fold() -> None:
    df = pl.DataFrame({"a": [2, 1, 3], "b": [1, 2, 3], "c": [1.0, 2.0, 3.0]})

    assert df.fold(lambda s1, s2: s1 + s2).series_equal(pl.Series("a", [4.0, 5.0, 9.0]))
    assert df.fold(lambda s1, s2: s1.zip_with(s1 < s2, s2)).series_equal(
        pl.Series("a", [1.0, 1.0, 3.0])
    )

    df = pl.DataFrame({"a": ["foo", "bar", "2"], "b": [1, 2, 3], "c": [1.0, 2.0, 3.0]})
    out = df.fold(lambda s1, s2: s1 + s2)
    out.series_equal(pl.Series("", ["foo11", "bar22", "233"]))

    df = pl.DataFrame({"a": [3, 2, 1], "b": [1, 2, 3], "c": [1.0, 2.0, 3.0]})
    # just check dispatch. values are tested on rust side.
    assert len(df.sum(axis=1)) == 3
    assert len(df.mean(axis=1)) == 3
    assert len(df.min(axis=1)) == 3
    assert len(df.max(axis=1)) == 3

    df_width_one = df[["a"]]
    assert df_width_one.fold(lambda s1, s2: s1).series_equal(df["a"])


def test_row_tuple() -> None:
    df = pl.DataFrame({"a": ["foo", "bar", "2"], "b": [1, 2, 3], "c": [1.0, 2.0, 3.0]})
    assert df.row(0) == ("foo", 1, 1.0)
    assert df.row(1) == ("bar", 2, 2.0)
    assert df.row(-1) == ("2", 3, 3.0)


def test_df_apply() -> None:
    df = pl.DataFrame({"a": ["foo", "bar", "2"], "b": [1, 2, 3], "c": [1.0, 2.0, 3.0]})
    out = df.apply(lambda x: len(x), None).to_series()
    assert out.sum() == 9


def test_column_names() -> None:
    tbl = pa.table(
        {
            "a": pa.array([1, 2, 3, 4, 5], pa.decimal128(38, 2)),
            "b": pa.array([1, 2, 3, 4, 5], pa.int64()),
        }
    )
    df: pl.DataFrame = pl.from_arrow(tbl)  # type: ignore
    assert df.columns == ["a", "b"]


def test_lazy_functions() -> None:
    df = pl.DataFrame({"a": ["foo", "bar", "2"], "b": [1, 2, 3], "c": [1.0, 2.0, 3.0]})
    out = df.select([pl.count("a")])
    assert out["a"] == 3
    assert pl.count(df["a"]) == 3
    out = df.select(
        [
            pl.var("b").alias("1"),
            pl.std("b").alias("2"),
            pl.max("b").alias("3"),
            pl.min("b").alias("4"),
            pl.sum("b").alias("5"),
            pl.mean("b").alias("6"),
            pl.median("b").alias("7"),
            pl.n_unique("b").alias("8"),
            pl.first("b").alias("9"),
            pl.last("b").alias("10"),
        ]
    )
    expected = 1.0
    assert np.isclose(out.select_at_idx(0), expected)
    assert np.isclose(pl.var(df["b"]), expected)  # type: ignore
    expected = 1.0
    assert np.isclose(out.select_at_idx(1), expected)
    assert np.isclose(pl.std(df["b"]), expected)  # type: ignore
    expected = 3
    assert np.isclose(out.select_at_idx(2), expected)
    assert np.isclose(pl.max(df["b"]), expected)
    expected = 1
    assert np.isclose(out.select_at_idx(3), expected)
    assert np.isclose(pl.min(df["b"]), expected)
    expected = 6
    assert np.isclose(out.select_at_idx(4), expected)
    assert np.isclose(pl.sum(df["b"]), expected)
    expected = 2
    assert np.isclose(out.select_at_idx(5), expected)
    assert np.isclose(pl.mean(df["b"]), expected)
    expected = 2
    assert np.isclose(out.select_at_idx(6), expected)
    assert np.isclose(pl.median(df["b"]), expected)
    expected = 3
    assert np.isclose(out.select_at_idx(7), expected)
    assert np.isclose(pl.n_unique(df["b"]), expected)
    expected = 1
    assert np.isclose(out.select_at_idx(8), expected)
    assert np.isclose(pl.first(df["b"]), expected)
    expected = 3
    assert np.isclose(out.select_at_idx(9), expected)
    assert np.isclose(pl.last(df["b"]), expected)


def test_multiple_column_sort() -> None:
    df = pl.DataFrame({"a": ["foo", "bar", "2"], "b": [2, 2, 3], "c": [1.0, 2.0, 3.0]})
    out = df.sort([pl.col("b"), pl.col("c").reverse()])
    assert out["c"] == [2, 3, 1]
    assert out["b"] == [2, 2, 3]

    df = pl.DataFrame({"a": np.arange(1, 4), "b": ["a", "a", "b"]})

    df.sort("a", reverse=True).frame_equal(
        pl.DataFrame({"a": [3, 2, 1], "b": ["b", "a", "a"]})
    )

    df.sort("b", reverse=True).frame_equal(
        pl.DataFrame({"a": [3, 1, 2], "b": ["b", "a", "a"]})
    )

    df.sort(["b", "a"], reverse=[False, True]).frame_equal(
        pl.DataFrame({"a": [2, 1, 3], "b": ["a", "a", "b"]})
    )


def test_describe() -> None:
    df = pl.DataFrame(
        {
            "a": [1.0, 2.8, 3.0],
            "b": [4, 5, 6],
            "c": [True, False, True],
            "d": ["a", "b", "c"],
        }
    )
    assert df.describe().shape != df.shape
    assert set(df.describe().select_at_idx(2)) == {1.0, 4.0, 5.0, 6.0}


def test_string_cache_eager_lazy() -> None:
    # tests if the global string cache is really global and not interfered by the lazy execution.
    # first the global settings was thread-local and this breaks with the parallel execution of lazy
    with pl.StringCache():
        df1 = pl.DataFrame(
            {"region_ids": ["reg1", "reg2", "reg3", "reg4", "reg5"]}
        ).select([pl.col("region_ids").cast(pl.Categorical)])
        df2 = pl.DataFrame(
            {"seq_name": ["reg4", "reg2", "reg1"], "score": [3.0, 1.0, 2.0]}
        ).select([pl.col("seq_name").cast(pl.Categorical), pl.col("score")])

    expected = pl.DataFrame(
        {
            "region_ids": ["reg1", "reg2", "reg3", "reg4", "reg5"],
            "score": [2.0, 1.0, None, 3.0, None],
        }
    ).with_column(pl.col("region_ids").cast(pl.Categorical))

    assert df1.join(
        df2, left_on="region_ids", right_on="seq_name", how="left"
    ).frame_equal(expected, null_equal=True)


def test_assign() -> None:
    # check if can assign in case of a single column
    df = pl.DataFrame({"a": [1, 2, 3]})
    # test if we can assign in case of single column
    df = df.with_column(pl.col("a") * 2)
    assert df["a"] == [2, 4, 6]


def test_to_numpy() -> None:
    df = pl.DataFrame({"a": [1, 2, 3], "b": [1.0, 2.0, 3.0]})
    assert df.to_numpy().shape == (3, 2)


def test_argsort_by(df: pl.DataFrame) -> None:
    idx_df = df.select(pl.argsort_by(["int_nulls", "floats"], reverse=[False, True]))
    assert idx_df["int_nulls"] == [1, 0, 3]

    idx_df = df.select(pl.argsort_by(["int_nulls", "floats"], reverse=False))
    assert idx_df["int_nulls"] == [1, 0, 2]


def test_literal_series() -> None:
    df = pl.DataFrame(
        {
            "a": np.array([21.7, 21.8, 21], dtype=np.float32),
            "b": np.array([1, 3, 2], dtype=np.int64),
            "c": ["reg1", "reg2", "reg3"],
        }
    )
    out = (
        df.lazy()
        .with_column(pl.Series("e", [2, 1, 3]))  # type: ignore
        .with_column(pl.col("e").cast(pl.Float32))
        .collect()
    )
    assert out["e"] == [2, 1, 3]


def test_to_html(df: pl.DataFrame) -> None:
    # check if it does not panic/ error
    df._repr_html_()


def test_rows() -> None:
    df = pl.DataFrame({"a": [1, 2], "b": [1, 2]})
    assert df.rows() == [(1, 1), (2, 2)]
    assert df.reverse().rows() == [(2, 2), (1, 1)]


def test_rename(df: pl.DataFrame) -> None:
    out = df.rename({"strings": "bars", "int": "foos"})
    # check if wel can select these new columns
    _ = out[["foos", "bars"]]


def test_write_csv() -> None:
    df = pl.DataFrame(
        {
            "foo": [1, 2, 3, 4, 5],
            "bar": [6, 7, 8, 9, 10],
            "ham": ["a", "b", "c", "d", "e"],
        }
    )
    expected = "foo,bar,ham\n1,6,a\n2,7,b\n3,8,c\n4,9,d\n5,10,e\n"

    # if no file argument is supplied, write_csv() will return the string
    s = df.write_csv()
    assert s == expected

    # otherwise it will write to the file/iobuffer
    file = BytesIO()
    df.write_csv(file)
    file.seek(0)
    s = file.read().decode("utf8")
    assert s == expected


def test_from_rows() -> None:
    df = pl.from_records([[1, 2, "foo"], [2, 3, "bar"]], orient="row")
    assert df.frame_equal(
        pl.DataFrame(
            {"column_0": [1, 2], "column_1": [2, 3], "column_2": ["foo", "bar"]}
        )
    )

    df = pl.from_records(
        [[1, datetime.fromtimestamp(100)], [2, datetime.fromtimestamp(2398754908)]],
        orient="row",
    )
    assert df.dtypes == [pl.Int64, pl.Datetime]


def test_repeat_by() -> None:
    df = pl.DataFrame({"name": ["foo", "bar"], "n": [2, 3]})

    out = df.select(pl.col("n").repeat_by("n"))
    s = out["n"]
    assert s[0] == [2, 2]
    assert s[1] == [3, 3, 3]


def test_join_dates() -> None:
    dts_in = pl.date_range(
        datetime(2021, 6, 24),
        datetime(2021, 6, 24, 10, 0, 0),
        interval=timedelta(hours=1),
        closed="left",
    )
    dts = (
        dts_in.cast(int)
        .apply(lambda x: x + np.random.randint(1_000 * 60, 60_000 * 60))
        .cast(pl.Datetime)
    )

    # some df with sensor id, (randomish) datetime and some value
    df = pl.DataFrame(
        {
            "sensor": ["a"] * 5 + ["b"] * 5,
            "datetime": dts,
            "value": [2, 3, 4, 1, 2, 3, 5, 1, 2, 3],
        }
    )
    out = df.join(df, on="datetime")
    assert len(out) == len(df)


def test_asof_cross_join() -> None:
    left = pl.DataFrame({"a": [-10, 5, 10], "left_val": ["a", "b", "c"]})
    right = pl.DataFrame({"a": [1, 2, 3, 6, 7], "right_val": [1, 2, 3, 6, 7]})

    # only test dispatch of asof join
    out = left.join_asof(right, on="a")
    assert out.shape == (3, 3)

    left.lazy().join_asof(right.lazy(), on="a").collect()
    assert out.shape == (3, 3)

    # only test dispatch of cross join
    out = left.join(right, how="cross")
    assert out.shape == (15, 4)

    left.lazy().join(right.lazy(), how="cross").collect()
    assert out.shape == (15, 4)


def test_str_concat() -> None:
    df = pl.DataFrame(
        {
            "nrs": [1, 2, 3, 4],
            "name": ["ham", "spam", "foo", None],
        }
    )
    out = df.with_column((pl.lit("Dr. ") + pl.col("name")).alias("graduated_name"))
    assert out["graduated_name"][0] == "Dr. ham"
    assert out["graduated_name"][1] == "Dr. spam"


def dot_product() -> None:
    df = pl.DataFrame({"a": [1, 2, 3, 4], "b": [2, 2, 2, 2]})

    assert df["a"].dot(df["b"]) == 20
    assert df.select([pl.col("a").dot("b")])[0, "a"] == 20


def test_hash_rows() -> None:
    df = pl.DataFrame({"a": [1, 2, 3, 4], "b": [2, 2, 2, 2]})
    assert df.hash_rows().dtype == pl.UInt64
    assert df["a"].hash().dtype == pl.UInt64
    assert df.select([pl.col("a").hash().alias("foo")])["foo"].dtype == pl.UInt64


def test_reproducible_hash_with_seeds() -> None:
    """Tests the reproducibility of DataFrame.hash_rows, Series.hash, and Expr.hash.

    cf. issue #3966, hashes must always be reproducible across sessions when using
    the same seeds.

    """
    df = pl.DataFrame({"s": [1234, None, 5678]})
    seeds = (11, 22, 33, 44)
    expected = pl.Series(
        "s",
        [
            15801072432137883943,
            988796329533502010,
            9604537446374444741,
        ],
        dtype=pl.UInt64,
    )

    result = df.hash_rows(*seeds)
    assert_series_equal(expected, result, check_names=False, check_exact=True)
    result = df["s"].hash(*seeds)
    assert_series_equal(expected, result, check_names=False, check_exact=True)
    result = df.select([pl.col("s").hash(*seeds)])["s"]
    assert_series_equal(expected, result, check_names=False, check_exact=True)


def test_create_df_from_object() -> None:
    class Foo:
        def __init__(self, value: int) -> None:
            self._value = value

        def __eq__(self, other: Any) -> bool:
            return issubclass(other.__class__, self.__class__) and (
                self._value == other._value
            )

        def __repr__(self) -> str:
            return f"{self.__class__.__name__}({self._value})"

    # from miscellaneous object
    df = pl.DataFrame({"a": [Foo(1), Foo(2)]})
    assert df["a"].dtype == pl.Object
    assert df.rows() == [(Foo(1),), (Foo(2),)]

    # from mixed-type input
    df = pl.DataFrame({"x": [["abc", 12, 34.5]], "y": [1]})
    assert df.schema == {"x": pl.Object, "y": pl.Int64}
    assert df.rows() == [(["abc", 12, 34.5], 1)]


def test_hashing_on_python_objects() -> None:
    # see if we can do a groupby, drop_duplicates on a DataFrame with objects.
    # this requires that the hashing and aggregations are done on python objects

    df = pl.DataFrame({"a": [1, 1, 3, 4], "b": [1, 1, 2, 2]})

    class Foo:
        def __init__(self):  # type: ignore
            pass

        def __hash__(self):  # type: ignore
            return 0

        def __eq__(self, other):  # type: ignore
            return True

    df = df.with_column(pl.col("a").apply(lambda x: Foo()).alias("foo"))
    assert df.groupby(["foo"]).first().shape == (1, 3)
    assert df.distinct().shape == (3, 3)


def test_distinct_unit_rows() -> None:
    # simply test if we don't panic.
    pl.DataFrame({"a": [1], "b": [None]}).distinct(subset="a")


def test_panic() -> None:
    # may contain some tests that yielded a panic in polars or arrow
    # https://github.com/pola-rs/polars/issues/1110
    a = pl.DataFrame(
        {
            "col1": ["a"] * 500 + ["b"] * 500,
        }
    )
    a.filter(pl.col("col1") != "b")


def test_h_agg() -> None:
    df = pl.DataFrame({"a": [1, None, 3], "b": [1, 2, 3]})

    assert_series_equal(
        df.sum(axis=1, null_strategy="ignore"), pl.Series("a", [2, 2, 6])
    )
    assert_series_equal(
        df.sum(axis=1, null_strategy="propagate"), pl.Series("a", [2, None, 6])
    )
    assert_series_equal(
        df.mean(axis=1, null_strategy="propagate"), pl.Series("a", [1.0, None, 3.0])
    )


def test_slicing() -> None:
    # https://github.com/pola-rs/polars/issues/1322
    n = 20

    df = pl.DataFrame(
        {
            "d": ["u", "u", "d", "c", "c", "d", "d"] * n,
            "v1": [None, "help", None, None, None, None, None] * n,
        }
    )

    assert (df.filter(pl.col("d") != "d").select([pl.col("v1").unique()])).shape == (
        2,
        1,
    )


def test_apply_list_return() -> None:
    df = pl.DataFrame({"start": [1, 2], "end": [3, 5]})
    out = df.apply(lambda r: pl.Series(range(r[0], r[1] + 1))).to_series()
    assert out.to_list() == [[1, 2, 3], [2, 3, 4, 5]]


def test_apply_dataframe_return() -> None:
    df = pl.DataFrame({"a": [1, 2, 3], "b": ["c", "d", None]})

    out = df.apply(lambda row: (row[0] * 10, "foo", True, row[-1]))
    expected = pl.DataFrame(
        {
            "column_0": [10, 20, 30],
            "column_1": ["foo", "foo", "foo"],
            "column_2": [True, True, True],
            "column_3": ["c", "d", None],
        }
    )
    assert out.frame_equal(expected, null_equal=True)


def test_groupby_cat_list() -> None:
    grouped = (
        pl.DataFrame(
            [
                pl.Series("str_column", ["a", "b", "b", "a", "b"]),
                pl.Series("int_column", [1, 1, 2, 2, 3]),
            ]
        )
        .with_column(pl.col("str_column").cast(pl.Categorical).alias("cat_column"))
        .groupby("int_column", maintain_order=True)
        .agg([pl.col("cat_column")])["cat_column"]
    )

    out = grouped.explode()
    assert out.dtype == pl.Categorical
    assert out[0] == "a"

    # test if we can also correctly fmt the categorical in list
    assert (
        str(grouped)
        == """shape: (3,)
Series: 'cat_column' [list]
[
	["a", "b"]
	["b", "a"]
	["b"]
]"""
    )


def test_groupby_agg_n_unique_floats() -> None:
    # tests proper dispatch
    df = pl.DataFrame({"a": [1, 1, 3], "b": [1.0, 2.0, 2.0]})

    for dtype in [pl.Float32, pl.Float64]:
        out = df.groupby("a", maintain_order=True).agg(
            [pl.col("b").cast(dtype).n_unique()]
        )
        assert out["b"].to_list() == [2, 1]


def test_select_by_dtype(df: pl.DataFrame) -> None:
    out = df.select(pl.col(pl.Utf8))
    assert out.columns == ["strings", "strings_nulls"]
    out = df.select(pl.col([pl.Utf8, pl.Boolean]))
    assert out.columns == ["strings", "strings_nulls", "bools", "bools_nulls"]


def test_with_row_count() -> None:
    df = pl.DataFrame({"a": [1, 1, 3], "b": [1.0, 2.0, 2.0]})

    out = df.with_row_count()
    assert out["row_nr"].to_list() == [0, 1, 2]

    out = df.lazy().with_row_count().collect()
    assert out["row_nr"].to_list() == [0, 1, 2]


def test_filter_with_all_expansion() -> None:
    df = pl.DataFrame(
        {
            "b": [1, 2, None],
            "c": [1, 2, None],
            "a": [None, None, None],
        }
    )
    out = df.filter(~pl.fold(True, lambda acc, s: acc & s.is_null(), pl.all()))
    assert out.shape == (2, 3)


def test_transpose() -> None:
    df = pl.DataFrame({"a": [1, 2, 3], "b": [1, 2, 3]})
    expected = pl.DataFrame(
        {
            "column": ["a", "b"],
            "column_0": [1, 1],
            "column_1": [2, 2],
            "column_2": [3, 3],
        }
    )
    out = df.transpose(include_header=True)
    assert expected.frame_equal(out)

    out = df.transpose(include_header=False, column_names=["a", "b", "c"])
    expected = pl.DataFrame(
        {
            "a": [1, 1],
            "b": [2, 2],
            "c": [3, 3],
        }
    )
    assert expected.frame_equal(out)

    out = df.transpose(
        include_header=True, header_name="foo", column_names=["a", "b", "c"]
    )
    expected = pl.DataFrame(
        {
            "foo": ["a", "b"],
            "a": [1, 1],
            "b": [2, 2],
            "c": [3, 3],
        }
    )
    assert expected.frame_equal(out)

    def name_generator() -> Iterator[str]:
        base_name = "my_column_"
        count = 0
        while True:
            yield f"{base_name}{count}"
            count += 1

    out = df.transpose(include_header=False, column_names=name_generator())
    expected = pl.DataFrame(
        {
            "my_column_0": [1, 1],
            "my_column_1": [2, 2],
            "my_column_2": [3, 3],
        }
    )
    assert expected.frame_equal(out)


def test_extension() -> None:
    class Foo:
        def __init__(self, value):  # type: ignore
            self.value = value

        def __repr__(self):  # type: ignore
            return f"foo({self.value})"

    foos = [Foo(1), Foo(2), Foo(3)]
    # I believe foos, stack, and sys.getrefcount have a ref
    base_count = 3
    assert sys.getrefcount(foos[0]) == base_count

    df = pl.DataFrame({"groups": [1, 1, 2], "a": foos})
    assert sys.getrefcount(foos[0]) == base_count + 1
    del df
    assert sys.getrefcount(foos[0]) == base_count

    df = pl.DataFrame({"groups": [1, 1, 2], "a": foos})
    assert sys.getrefcount(foos[0]) == base_count + 1

    out = df.groupby("groups", maintain_order=True).agg(pl.col("a").list().alias("a"))
    assert sys.getrefcount(foos[0]) == base_count + 2
    s = out["a"].explode()
    assert sys.getrefcount(foos[0]) == base_count + 3
    del s
    assert sys.getrefcount(foos[0]) == base_count + 2

    assert out["a"].explode().to_list() == foos
    assert sys.getrefcount(foos[0]) == base_count + 2
    del out
    assert sys.getrefcount(foos[0]) == base_count + 1
    del df
    assert sys.getrefcount(foos[0]) == base_count


def test_groupby_order_dispatch() -> None:
    df = pl.DataFrame({"x": list("bab"), "y": range(3)})
    expected = pl.DataFrame({"x": ["b", "a"], "count": [2, 1]})
    assert df.groupby("x", maintain_order=True).count().frame_equal(expected)
    expected = pl.DataFrame({"x": ["b", "a"], "y": [[0, 2], [1]]})
    assert df.groupby("x", maintain_order=True).agg_list().frame_equal(expected)


def test_partitioned_groupby_order() -> None:
    # check if group ordering is maintained.
    # we only have 30 groups, so this triggers a partitioned group by
    df = pl.DataFrame({"x": [chr(v) for v in range(33, 63)], "y": range(30)})
    out = df.groupby("x", maintain_order=True).agg(pl.all().list())
    assert out["x"] == df["x"]


def test_schema() -> None:
    df = pl.DataFrame(
        {"foo": [1, 2, 3], "bar": [6.0, 7.0, 8.0], "ham": ["a", "b", "c"]}
    )
    expected = {"foo": pl.Int64, "bar": pl.Float64, "ham": pl.Utf8}
    assert df.schema == expected


def test_df_schema_unique() -> None:
    df = pl.DataFrame({"a": [1, 2], "b": [3, 4]})
    with pytest.raises(Exception):
        df.columns = ["a", "a"]

    with pytest.raises(Exception):
        df.rename({"b": "a"})


def test_empty_projection() -> None:
    assert pl.DataFrame({"a": [1, 2], "b": [3, 4]}).select([]).shape == (0, 0)


def test_with_column_renamed() -> None:
    df = pl.DataFrame({"a": [1, 2], "b": [3, 4]})
    result = df.rename({"b": "c"})
    expected = pl.DataFrame({"a": [1, 2], "c": [3, 4]})
    assert result.frame_equal(expected)


def test_rename_swap() -> None:
    df = pl.DataFrame(
        {
            "a": [1, 2, 3, 4, 5],
            "b": [5, 4, 3, 2, 1],
        }
    )

    out = df.rename({"a": "b", "b": "a"})
    expected = pl.DataFrame(
        {
            "b": [1, 2, 3, 4, 5],
            "a": [5, 4, 3, 2, 1],
        }
    )
    assert out.frame_equal(expected)


def test_rename_same_name() -> None:
    df = pl.DataFrame(
        {
            "nrs": [1, 2, 3, 4, 5],
            "groups": ["A", "A", "B", "C", "B"],
        }
    ).lazy()
    df = df.rename({"groups": "groups"})
    df = df.select(["groups"])
    assert df.collect().to_dict(False) == {"groups": ["A", "A", "B", "C", "B"]}
    df = pl.DataFrame(
        {
            "nrs": [1, 2, 3, 4, 5],
            "groups": ["A", "A", "B", "C", "B"],
            "test": [1, 2, 3, 4, 5],
        }
    ).lazy()
    df = df.rename({"nrs": "nrs", "groups": "groups"})
    df = df.select(["groups"])
    df.collect()
    assert df.collect().to_dict(False) == {"groups": ["A", "A", "B", "C", "B"]}


def test_fill_null() -> None:
    df = pl.DataFrame({"a": [1, 2], "b": [3, None]})
    assert df.fill_null(4).frame_equal(pl.DataFrame({"a": [1, 2], "b": [3, 4]}))
    assert df.fill_null("max").frame_equal(pl.DataFrame({"a": [1, 2], "b": [3, 3]}))


def test_fill_nan() -> None:
    df = pl.DataFrame({"a": [1, 2], "b": [3.0, float("nan")]})
    assert df.fill_nan(4).frame_equal(pl.DataFrame({"a": [1, 2], "b": [3, 4]}))
    assert df["b"].fill_nan(5.0).to_list() == [3.0, 5.0]
    df = pl.DataFrame(
        {
            "a": [1.0, np.nan, 3.0],
            "b": [datetime(1, 2, 2), datetime(2, 2, 2), datetime(3, 2, 2)],
        }
    )
    assert df.fill_nan(2.0).dtypes == [pl.Float64, pl.Datetime]


def test_shift_and_fill() -> None:
    df = pl.DataFrame(
        {
            "foo": [1, 2, 3],
            "bar": [6, 7, 8],
            "ham": ["a", "b", "c"],
        }
    )
    result = df.shift_and_fill(periods=1, fill_value=0)
    expected = pl.DataFrame(
        {
            "foo": [0, 1, 2],
            "bar": [0, 6, 7],
            "ham": ["0", "a", "b"],
        }
    )
    assert result.frame_equal(expected)


def test_is_duplicated() -> None:
    df = pl.DataFrame({"foo": [1, 2, 2], "bar": [6, 7, 7]})
    assert df.is_duplicated().series_equal(pl.Series("", [False, True, True]))


def test_is_unique() -> None:
    df = pl.DataFrame({"foo": [1, 2, 2], "bar": [6, 7, 7]})
    assert df.is_unique().series_equal(pl.Series("", [True, False, False]))


def test_sample() -> None:
    df = pl.DataFrame({"foo": [1, 2, 3], "bar": [6, 7, 8], "ham": ["a", "b", "c"]})

    assert df.sample(n=2, seed=0).shape == (2, 3)
    assert df.sample(frac=0.4, seed=0).shape == (1, 3)


@pytest.mark.parametrize("in_place", [True, False])
def test_shrink_to_fit(in_place: bool) -> None:
    df = pl.DataFrame({"foo": [1, 2, 3], "bar": [6, 7, 8], "ham": ["a", "b", "c"]})

    if in_place:
        assert df.shrink_to_fit(in_place) is None
    else:
        assert df.shrink_to_fit(in_place).frame_equal(df)


def test_arithmetic() -> None:
    df = pl.DataFrame({"a": [1.0, 2.0], "b": [3.0, 4.0]})

    df_mul = df * 2
    expected = pl.DataFrame({"a": [2, 4], "b": [6, 8]})
    assert df_mul.frame_equal(expected)

    df_div = df / 2
    expected = pl.DataFrame({"a": [0.5, 1.0], "b": [1.5, 2.0]})
    assert df_div.frame_equal(expected)

    df_plus = df + 2
    expected = pl.DataFrame({"a": [3, 4], "b": [5, 6]})
    assert df_plus.frame_equal(expected)

    df_minus = df - 2
    expected = pl.DataFrame({"a": [-1, 0], "b": [1, 2]})
    assert df_minus.frame_equal(expected)

    df_mod = df % 2
    expected = pl.DataFrame({"a": [1.0, 0.0], "b": [1.0, 0.0]})
    assert df_mod.frame_equal(expected)

    df2 = pl.DataFrame({"c": [10]})

    out = df + df2
    expected = pl.DataFrame({"a": [11.0, None], "b": [None, None]}).with_column(
        pl.col("b").cast(pl.Float64)
    )
    assert out.frame_equal(expected, null_equal=True)

    out = df - df2
    expected = pl.DataFrame({"a": [-9.0, None], "b": [None, None]}).with_column(
        pl.col("b").cast(pl.Float64)
    )
    assert out.frame_equal(expected, null_equal=True)

    out = df / df2
    expected = pl.DataFrame({"a": [0.1, None], "b": [None, None]}).with_column(
        pl.col("b").cast(pl.Float64)
    )
    assert out.frame_equal(expected, null_equal=True)

    out = df * df2
    expected = pl.DataFrame({"a": [10.0, None], "b": [None, None]}).with_column(
        pl.col("b").cast(pl.Float64)
    )
    assert out.frame_equal(expected, null_equal=True)

    out = df % df2
    expected = pl.DataFrame({"a": [1.0, None], "b": [None, None]}).with_column(
        pl.col("b").cast(pl.Float64)
    )
    assert out.frame_equal(expected, null_equal=True)

    # cannot do arithmetic with a sequence
    with pytest.raises(ValueError, match="Operation not supported"):
        _ = df + [1]  # type: ignore


def test_add_string() -> None:
    df = pl.DataFrame({"a": ["hi", "there"], "b": ["hello", "world"]})
    result = df + " hello"
    expected = pl.DataFrame(
        {"a": ["hi hello", "there hello"], "b": ["hello hello", "world hello"]}
    )
    assert result.frame_equal(expected)


def test_getattr() -> None:
    with pytest.deprecated_call():
        df = pl.DataFrame({"a": [1.0, 2.0]})
        assert_series_equal(df.a, pl.Series("a", [1.0, 2.0]))

        with pytest.raises(AttributeError):
            _ = df.b


def test_get_item() -> None:
    """test all the methods to use [] on a dataframe"""
    df = pl.DataFrame({"a": [1.0, 2.0], "b": [3, 4]})

    # expression
    assert df.select(pl.col("a")).frame_equal(pl.DataFrame({"a": [1.0, 2.0]}))

    # tuple. The first element refers to the rows, the second element to columns
    assert df[:, :].frame_equal(df)

    # str, always refers to a column name
    assert df["a"].series_equal(pl.Series("a", [1.0, 2.0]))

    # int, always refers to a row index (zero-based): index=1 => second row
    assert df[1].frame_equal(pl.DataFrame({"a": [2.0], "b": [4]}))

    # range, refers to rows
    assert df[range(1)].frame_equal(pl.DataFrame({"a": [1.0], "b": [3]}))

    # slice. Below an example of taking every second row
    assert df[::2].frame_equal(pl.DataFrame({"a": [1.0], "b": [3]}))

    # numpy array; assumed to be row indices if integers, or columns if strings
    df[np.array([1])].frame_equal(pl.DataFrame({"a": [2.0], "b": [4]}))
    df[np.array(["a"])].frame_equal(pl.DataFrame({"a": [1.0, 2.0]}))
    # note that we cannot use floats (even if they could be casted to integer without loss)
    with pytest.raises(NotImplementedError):
        _ = df[np.array([1.0])]
    # using boolean masks with numpy is deprecated
    with pytest.deprecated_call():
        assert df[np.array([True, False])].frame_equal(
            pl.DataFrame({"a": [1.0], "b": [3]})
        )

    # sequences (lists or tuples; tuple only if length != 2)
    # if strings or list of expressions, assumed to be column names
    # if bools, assumed to be a row mask
    # if integers, assumed to be row indices
    assert df[["a", "b"]].frame_equal(df)
    assert df.select([pl.col("a"), pl.col("b")]).frame_equal(df)
    df[[1]].frame_equal(pl.DataFrame({"a": [1.0], "b": [3]}))
    df[[False, True]].frame_equal(pl.DataFrame({"a": [1.0], "b": [3]}))

    # pl.Series: like sequences, but only for rows
    df[[1]].frame_equal(pl.DataFrame({"a": [1.0], "b": [3]}))
    df[[False, True]].frame_equal(pl.DataFrame({"a": [1.0], "b": [3]}))
    with pytest.raises(NotImplementedError):
        _ = df[pl.Series("", ["hello Im a string"])]


@pytest.mark.parametrize("as_series,inner_dtype", [(True, pl.Series), (False, list)])
def test_to_dict(as_series: bool, inner_dtype: Any) -> None:
    df = pl.DataFrame(
        {
            "A": [1, 2, 3, 4, 5],
            "fruits": ["banana", "banana", "apple", "apple", "banana"],
            "B": [5, 4, 3, 2, 1],
            "cars": ["beetle", "audi", "beetle", "beetle", "beetle"],
            "optional": [28, 300, None, 2, -30],
        }
    )

    s = df.to_dict(as_series=as_series)
    assert isinstance(s, dict)
    for v in s.values():
        assert isinstance(v, inner_dtype)
        assert len(v) == len(df)


def test_df_broadcast() -> None:
    df = pl.DataFrame({"a": [1, 2, 3]})
    out = df.with_column(pl.Series([[1, 2]]))
    assert out.shape == (3, 2)


def test_product() -> None:
    df = pl.DataFrame(
        {
            "int": [1, 2, 3],
            "flt": [-1.0, 12.0, 9.0],
            "bool_0": [True, False, True],
            "bool_1": [True, True, True],
        }
    )
    out = df.product()
    expected = pl.DataFrame({"int": [6], "flt": [-108.0], "bool_0": [0], "bool_1": [1]})
    assert out.frame_equal(expected)


def test_first_last_expression(fruits_cars: pl.DataFrame) -> None:
    df = fruits_cars
    out = df.select(pl.first())
    assert out.columns == ["A"]

    out = df.select(pl.last())
    assert out.columns == ["cars"]


def test_empty_is_in() -> None:
    assert pl.DataFrame({"foo": ["a", "b", "c", "d"]}).filter(
        pl.col("foo").is_in([])
    ).shape == (0, 1)


def test_groupby_slice_expression_args() -> None:
    df = pl.DataFrame({"groups": ["a"] * 10 + ["b"] * 20, "vals": range(30)})

    out = (
        df.groupby("groups", maintain_order=True)
        .agg([pl.col("vals").slice(pl.count() * 0.1, (pl.count() // 5))])
        .explode("vals")
    )

    expected = pl.DataFrame(
        {"groups": ["a", "a", "b", "b", "b", "b"], "vals": [1, 2, 12, 13, 14, 15]}
    )
    assert out.frame_equal(expected)


def test_join_suffixes() -> None:
    df_a = pl.DataFrame({"A": [1], "B": [1]})
    df_b = pl.DataFrame({"A": [1], "B": [1]})

    for how in ["left", "inner", "outer", "cross"]:
        # no need for an assert, we error if wrong
        df_a.join(df_b, on="A", suffix="_y", how=how)["B_y"]

    df_a.join_asof(df_b, on="A", suffix="_y")["B_y"]


def test_preservation_of_subclasses() -> None:
    """Tests for DataFrame inheritance."""

    # We should be able to inherit from polars.DataFrame
    class SubClassedDataFrame(pl.DataFrame):
        pass

    # The constructor creates an object which is an instance of both the
    # superclass and subclass
    df = SubClassedDataFrame({"column_1": [1, 2, 3]})
    assert isinstance(df, pl.DataFrame)
    assert isinstance(df, SubClassedDataFrame)

    # Methods which yield new dataframes should preserve the subclass,
    # and here we choose a random method to test with
    assert isinstance(df.transpose(), SubClassedDataFrame)

    # The type of the dataframe should be preserved when casted to LazyFrame and back
    assert isinstance(df.lazy().collect(), SubClassedDataFrame)

    # Check if the end user can extend the functionality of both DataFrame and LazyFrame
    # and connect these classes together
    class MyLazyFrame(pl.LazyFrame):
        @property
        def _dataframe_class(cls) -> type[MyDataFrame]:
            return MyDataFrame

    class MyDataFrame(pl.DataFrame):
        _lazyframe_class = MyLazyFrame

    assert isinstance(MyDataFrame().lazy(), MyLazyFrame)
    assert isinstance(MyDataFrame().lazy().collect(), MyDataFrame)


def test_preservation_of_subclasses_after_groupby_statements() -> None:
    """Group by operations should preserve inherited dataframe classes."""

    class SubClassedDataFrame(pl.DataFrame):
        pass

    # A group by operation should preserve the subclass
    subclassed_df = SubClassedDataFrame({"a": [1, 2], "b": [3, 4]})
    groupby = subclassed_df.groupby("a")
    assert isinstance(groupby.agg(pl.count()), SubClassedDataFrame)

    # Round-trips to GBSelection and back should also preserve subclass
    assert isinstance(
        groupby.agg(pl.col("a").count().alias("count")), SubClassedDataFrame
    )

    # Round-trips to PivotOps and back should also preserve subclass
    assert isinstance(
        groupby.pivot(pivot_column="a", values_column="b").first(),
        SubClassedDataFrame,
    )


def test_explode_empty() -> None:
    df = (
        pl.DataFrame(dict(x=["a", "a", "b", "b"], y=[1, 1, 2, 2]))
        .groupby("x")
        .agg(pl.col("y").take([]))
    )
    assert df.explode("y").shape == (0, 2)

    df = pl.DataFrame(dict(x=["1", "2", "4"], y=[["a", "b", "c"], ["d"], []]))
    assert df.explode("y").frame_equal(
        pl.DataFrame({"x": ["1", "1", "1", "2", "4"], "y": ["a", "b", "c", "d", None]})
    )


def test_asof_by_multiple_keys() -> None:
    lhs = pl.DataFrame(
        {
            "a": [-20, -19, 8, 12, 14],
            "by": [1, 1, 2, 2, 2],
            "by2": [1, 1, 2, 2, 2],
        }
    )

    rhs = pl.DataFrame(
        {
            "a": [-19, -15, 3, 5, 13],
            "by": [1, 1, 2, 2, 2],
            "by2": [1, 1, 2, 2, 2],
        }
    )

    assert (
        lhs.join_asof(rhs, on="a", by=["by", "by2"], strategy="backward")
        .select(["a", "by"])
        .frame_equal(pl.DataFrame({"a": [-20, -19, 8, 12, 14], "by": [1, 1, 2, 2, 2]}))
    )


@typing.no_type_check
def test_partition_by() -> None:
    df = pl.DataFrame(
        {
            "foo": ["A", "A", "B", "B", "C"],
            "N": [1, 2, 2, 4, 2],
            "bar": ["k", "l", "m", "m", "l"],
        }
    )

    assert [
        a.to_dict(False) for a in df.partition_by(["foo", "bar"], maintain_order=True)
    ] == [
        {"foo": ["A"], "N": [1], "bar": ["k"]},
        {"foo": ["A"], "N": [2], "bar": ["l"]},
        {"foo": ["B", "B"], "N": [2, 4], "bar": ["m", "m"]},
        {"foo": ["C"], "N": [2], "bar": ["l"]},
    ]

    assert [a.to_dict(False) for a in df.partition_by("foo", maintain_order=True)] == [
        {"foo": ["A", "A"], "N": [1, 2], "bar": ["k", "l"]},
        {"foo": ["B", "B"], "N": [2, 4], "bar": ["m", "m"]},
        {"foo": ["C"], "N": [2], "bar": ["l"]},
    ]

    df = pl.DataFrame({"a": ["one", "two", "one", "two"], "b": [1, 2, 3, 4]})
    assert df.partition_by(["a", "b"], as_dict=True)["one", 1].to_dict(False) == {
        "a": ["one"],
        "b": [1],
    }
    assert df.partition_by(["a"], as_dict=True)["one"].to_dict(False) == {
        "a": ["one", "one"],
        "b": [1, 3],
    }


@typing.no_type_check
def test_list_of_list_of_struct() -> None:
    expected = [{"list_of_list_of_struct": [[{"a": 1}, {"a": 2}]]}]
    pa_df = pa.Table.from_pylist(expected)
    df = pl.from_arrow(pa_df)
    assert df.rows() == [([[{"a": 1}, {"a": 2}]],)]
    assert df.to_dicts() == expected


def test_concat_to_empty() -> None:
    assert pl.concat([pl.DataFrame([]), pl.DataFrame({"a": [1]})]).to_dict(False) == {
        "a": [1]
    }


def test_fill_null_limits() -> None:
    assert pl.DataFrame(
        {
            "a": [1, None, None, None, 5, 6, None, None, None, 10],
            "b": ["a", None, None, None, "b", "c", None, None, None, "d"],
            "c": [True, None, None, None, False, True, None, None, None, False],
        }
    ).select(
        [
            pl.all().fill_null("forward", limit=2),
            pl.all().fill_null("backward", limit=2).suffix("_backward"),
        ]
    ).to_dict(
        False
    ) == {
        "a": [1, 1, 1, None, 5, 6, 6, 6, None, 10],
        "b": ["a", "a", "a", None, "b", "c", "c", "c", None, "d"],
        "c": [True, True, True, None, False, True, True, True, None, False],
        "a_backward": [1, None, 5, 5, 5, 6, None, 10, 10, 10],
        "b_backward": ["a", None, "b", "b", "b", "c", None, "d", "d", "d"],
        "c_backward": [
            True,
            None,
            False,
            False,
            False,
            True,
            None,
            False,
            False,
            False,
        ],
    }


def test_selection_regex_and_multicol() -> None:
    test_df = pl.DataFrame(
        {
            "a": [1, 2, 3, 4],
            "b": [5, 6, 7, 8],
            "c": [9, 10, 11, 12],
            "foo": [13, 14, 15, 16],
        }
    )

    # Selection only
    test_df.select(
        [
            pl.col(["a", "b", "c"]).suffix("_list"),
            pl.all().exclude("foo").suffix("_wild"),
            pl.col("^\\w$").suffix("_regex"),
        ]
    )

    # Multi * Single
    assert test_df.select(pl.col(["a", "b", "c"]) * pl.col("foo")).to_dict(False) == {
        "a": [13, 28, 45, 64],
        "b": [65, 84, 105, 128],
        "c": [117, 140, 165, 192],
    }
    assert test_df.select(pl.all().exclude("foo") * pl.col("foo")).to_dict(False) == {
        "a": [13, 28, 45, 64],
        "b": [65, 84, 105, 128],
        "c": [117, 140, 165, 192],
    }

    assert test_df.select(pl.col("^\\w$") * pl.col("foo")).to_dict(False) == {
        "a": [13, 28, 45, 64],
        "b": [65, 84, 105, 128],
        "c": [117, 140, 165, 192],
    }

    # Multi * Multi
    assert test_df.select(pl.col(["a", "b", "c"]) * pl.col(["a", "b", "c"])).to_dict(
        False
    ) == {"a": [1, 4, 9, 16], "b": [25, 36, 49, 64], "c": [81, 100, 121, 144]}
    assert test_df.select(pl.all().exclude("foo") * pl.all().exclude("foo")).to_dict(
        False
    ) == {"a": [1, 4, 9, 16], "b": [25, 36, 49, 64], "c": [81, 100, 121, 144]}
    assert test_df.select(pl.col("^\\w$") * pl.col("^\\w$")).to_dict(False) == {
        "a": [1, 4, 9, 16],
        "b": [25, 36, 49, 64],
        "c": [81, 100, 121, 144],
    }


def test_with_columns() -> None:
    df = pl.DataFrame(
        {
            "a": [1, 2, 3, 4],
            "b": [0.5, 4, 10, 13],
            "c": [True, True, False, True],
        }
    )
    srs_named = pl.Series("f", [3, 2, 1, 0])
    srs_unnamed = pl.Series(values=[3, 2, 1, 0])

    expected = pl.DataFrame(
        {
            "a": [1, 2, 3, 4],
            "b": [0.5, 4, 10, 13],
            "c": [True, True, False, True],
            "d": [0.5, 8.0, 30.0, 52.0],
            "e": [False, False, True, False],
            "f": [3, 2, 1, 0],
        }
    )

    # as exprs list
    dx = df.with_columns(
        [(pl.col("a") * pl.col("b")).alias("d"), ~pl.col("c").alias("e"), srs_named]
    )
    assert_frame_equal(dx, expected)

    # as **kwargs (experimental feature: requires opt-in)
    pl.Config.with_columns_kwargs = True

    dx = df.with_columns(
        d=pl.col("a") * pl.col("b"),
        e=~pl.col("c"),
        f=srs_unnamed,
    )
    assert_frame_equal(dx, expected)

    # mixed
    dx = df.with_columns(
        [(pl.col("a") * pl.col("b")).alias("d")],
        e=~pl.col("c"),
        f=srs_unnamed,
    )
    assert_frame_equal(dx, expected)

    # at least one of exprs/**named_exprs required
    with pytest.raises(ValueError):
        _ = df.with_columns()<|MERGE_RESOLUTION|>--- conflicted
+++ resolved
@@ -16,14 +16,6 @@
 import polars as pl
 from polars.testing import assert_frame_equal, assert_series_equal, columns
 
-<<<<<<< HEAD
-=======
-if sys.version_info >= (3, 8):
-    from typing import Literal
-else:
-    from typing_extensions import Literal
-
->>>>>>> 8406450f
 
 def test_version() -> None:
     pl.__version__
