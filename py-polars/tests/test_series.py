from datetime import date, datetime, timedelta

import numpy as np
import pyarrow as pa
import pytest

import polars as pl


def create_series() -> pl.Series:
    return pl.Series("a", [1, 2])


def test_cum_agg():
    s = pl.Series("a", [1, 2, 3, 2])
    assert s.cumsum().series_equal(pl.Series([1, 3, 6, 8]))
    assert s.cummin().series_equal(pl.Series([1, 1, 1, 1]))
    assert s.cummax().series_equal(pl.Series([1, 2, 3, 3]))
    assert s.cumprod().series_equal(pl.Series([1, 2, 6, 12]))


def test_init_inputs():
    # Good inputs
    pl.Series("a", [1, 2])
    pl.Series("a", values=[1, 2])
    pl.Series(name="a", values=[1, 2])
    pl.Series(values=[1, 2], name="a")

    assert pl.Series([1, 2]).dtype == pl.Int64
    assert pl.Series(values=[1, 2]).dtype == pl.Int64
    assert pl.Series("a").dtype == pl.Float32  # f32 type used in case of no data
    assert pl.Series().dtype == pl.Float32
    assert pl.Series(values=[True, False]).dtype == pl.Boolean
    assert pl.Series(values=np.array([True, False])).dtype == pl.Boolean
    assert pl.Series(values=np.array(["foo", "bar"])).dtype == pl.Utf8
    assert pl.Series(values=["foo", "bar"]).dtype == pl.Utf8
    assert pl.Series("a", [pl.Series([1, 2, 4]), pl.Series([3, 2, 1])]).dtype == pl.List

    # Bad inputs
    with pytest.raises(ValueError):
        pl.Series([1, 2, 3], [1, 2, 3])
    with pytest.raises(ValueError):
        pl.Series({"a": [1, 2, 3]})
    with pytest.raises(OverflowError):
        pl.Series("bigint", [2 ** 64])


def test_concat():
    s = pl.Series("a", [2, 1, 3])

    assert pl.concat([s, s]).len() == 6
    # check if s remains unchanged
    assert s.len() == 3


def test_to_frame():
    assert create_series().to_frame().shape == (2, 1)


def test_bitwise_ops():
    a = pl.Series([True, False, True])
    b = pl.Series([False, True, True])
    assert a & b == [False, False, True]
    assert a | b == [True, True, True]


def test_equality():
    a = create_series()
    b = a

    cmp = a == b
    assert isinstance(cmp, pl.Series)
    assert cmp.sum() == 2
    assert (a != b).sum() == 0
    assert (a >= b).sum() == 2
    assert (a <= b).sum() == 2
    assert (a > b).sum() == 0
    assert (a < b).sum() == 0
    assert a.sum() == 3
    assert a.series_equal(b)

    a = pl.Series("name", ["ham", "foo", "bar"])
    assert (a == "ham").to_list() == [True, False, False]


def test_agg():
    a = create_series()
    assert a.mean() == 1.5
    assert a.min() == 1
    assert a.max() == 2


def test_arithmetic():
    a = create_series()
    b = a

    assert ((a * b) == [1, 4]).sum() == 2
    assert ((a / b) == [1.0, 1.0]).sum() == 2
    assert ((a + b) == [2, 4]).sum() == 2
    assert ((a - b) == [0, 0]).sum() == 2
    assert ((a + 1) == [2, 3]).sum() == 2
    assert ((a - 1) == [0, 1]).sum() == 2
    assert ((a / 1) == [1.0, 2.0]).sum() == 2
    assert ((a // 2) == [0, 1]).sum() == 2
    assert ((a * 2) == [2, 4]).sum() == 2
    assert ((1 + a) == [2, 3]).sum() == 2
    assert ((1 - a) == [0, -1]).sum() == 2
    assert ((1 * a) == [1, 2]).sum() == 2
    # integer division
    assert ((1 / a) == [1.0, 0.5]).sum() == 2
    assert ((1 // a) == [1, 0]).sum() == 2
    # modulo
    assert ((1 % a) == [0, 1]).sum() == 2
    assert ((a % 1) == [0, 0]).sum() == 2
    # negate
    assert (-a == [-1, -2]).sum() == 2
    # wrong dtypes in rhs operands
    assert ((1.0 - a) == [0, -1]).sum() == 2
    assert ((1.0 / a) == [1.0, 0.5]).sum() == 2
    assert ((1.0 * a) == [1, 2]).sum() == 2
    assert ((1.0 + a) == [2, 3]).sum() == 2
    assert ((1.0 % a) == [0, 1]).sum() == 2


def test_various():
    a = create_series()

    assert a.is_null().sum() == 0
    assert a.name == "a"
    a.rename("b", in_place=True)
    assert a.name == "b"
    assert a.len() == 2
    assert len(a) == 2
    b = a.slice(1, 1)
    assert b.len() == 1
    assert b.series_equal(pl.Series("", [2]))
    a.append(b)
    assert a.series_equal(pl.Series("", [1, 2, 2]))

    a = pl.Series("a", range(20))
    assert a.head(5).len() == 5
    assert a.tail(5).len() == 5
    assert a.head(5) != a.tail(5)

    a = pl.Series("a", [2, 1, 4])
    a.sort(in_place=True)
    assert a.series_equal(pl.Series("", [1, 2, 4]))
    a = pl.Series("a", [2, 1, 1, 4, 4, 4])
    assert a.arg_unique().to_list() == [0, 1, 3]

    assert a.take([2, 3]).series_equal(pl.Series("", [1, 4]))
    assert a.is_numeric()
    a = pl.Series("bool", [True, False])
    assert not a.is_numeric()


def test_filter_ops():
    a = pl.Series("a", range(20))
    assert a[a > 1].len() == 18
    assert a[a < 1].len() == 1
    assert a[a <= 1].len() == 2
    assert a[a >= 1].len() == 19
    assert a[a == 1].len() == 1
    assert a[a != 1].len() == 19


def test_cast():
    a = pl.Series("a", range(20))

    assert a.cast(pl.Float32).dtype == pl.Float32
    assert a.cast(pl.Float64).dtype == pl.Float64
    assert a.cast(pl.Int32).dtype == pl.Int32
    assert a.cast(pl.UInt32).dtype == pl.UInt32
    assert a.cast(pl.Datetime).dtype == pl.Datetime
    assert a.cast(pl.Date).dtype == pl.Date


def test_to_python():
    a = pl.Series("a", range(20))
    b = a.to_list()
    assert isinstance(b, list)
    assert len(b) == 20

    b = a.to_list(use_pyarrow=True)
    assert isinstance(b, list)
    assert len(b) == 20

    a = pl.Series("a", [1, None, 2])
    assert a.null_count() == 1
    assert a.to_list() == [1, None, 2]


def test_sort():
    a = pl.Series("a", [2, 1, 3])
    assert a.sort().to_list() == [1, 2, 3]
    assert a.sort(reverse=True) == [3, 2, 1]


def test_rechunk():
    a = pl.Series("a", [1, 2, 3])
    b = pl.Series("b", [4, 5, 6])
    a.append(b)
    assert a.n_chunks() == 2
    assert a.rechunk(in_place=False).n_chunks() == 1
    a.rechunk(in_place=True)
    assert a.n_chunks() == 1


def test_indexing():
    a = pl.Series("a", [1, 2, None])
    assert a[1] == 2
    assert a[2] is None
    b = pl.Series("b", [True, False])
    assert b[0]
    assert not b[1]
    a = pl.Series("a", ["a", None])
    assert a[0] == "a"
    assert a[1] is None
    a = pl.Series("a", [0.1, None])
    assert a[0] == 0.1
    assert a[1] is None


def test_arrow():
    a = pl.Series("a", [1, 2, 3, None])
    out = a.to_arrow()
    assert out == pa.array([1, 2, 3, None])

    a = pa.array(["foo", "bar"], pa.dictionary(pa.int32(), pa.utf8()))
    s = pl.Series("a", a)
    assert s.dtype == pl.Categorical
    assert (
        pl.from_arrow(pa.array([["foo"], ["foo", "bar"]], pa.list_(pa.utf8()))).dtype
        == pl.List
    )


def test_view():
    a = pl.Series("a", [1.0, 2.0, 3.0])
    assert isinstance(a.view(), np.ndarray)
    assert np.all(a.view() == np.array([1, 2, 3]))


def test_ufunc():
    a = pl.Series("a", [1.0, 2.0, 3.0, 4.0])
    b = np.multiply(a, 4)
    assert isinstance(b, pl.Series)
    assert b == [4, 8, 12, 16]

    # test if null bitmask is preserved
    a = pl.Series("a", [1.0, None, 3.0])
    b = np.exp(a)
    assert b.null_count() == 1


def test_get():
    a = pl.Series("a", [1, 2, 3])
    assert a[0] == 1
    assert a[:2] == [1, 2]


def test_set():
    a = pl.Series("a", [True, False, True])
    mask = pl.Series("msk", [True, False, True])
    a[mask] = False


def test_fill_null():
    a = pl.Series("a", [1, 2, None])
    b = a.fill_null("forward")
    assert b == [1, 2, 2]
    b = a.fill_null(14)
    assert b.to_list() == [1, 2, 14]


def test_apply():
    a = pl.Series("a", [1, 2, None])
    b = a.apply(lambda x: x ** 2)
    assert b == [1, 4, None]

    a = pl.Series("a", ["foo", "bar", None])
    b = a.apply(lambda x: x + "py")
    assert b == ["foopy", "barpy", None]

    b = a.apply(lambda x: len(x), return_dtype=pl.Int32)
    assert b == [3, 3, None]

    b = a.apply(lambda x: len(x))
    assert b == [3, 3, None]

    # just check that it runs (somehow problem with conditional compilation)
    a = pl.Series("a", [2, 2, 3]).cast(pl.Datetime)
    a.apply(lambda x: x)
    a = pl.Series("a", [2, 2, 3]).cast(pl.Date)
    a.apply(lambda x: x)


def test_shift():
    a = pl.Series("a", [1, 2, 3])
    assert a.shift(1).to_list() == [None, 1, 2]
    assert a.shift(-1).to_list() == [2, 3, None]
    assert a.shift(-2).to_list() == [3, None, None]
    assert a.shift_and_fill(-1, 10).to_list() == [2, 3, 10]


def test_rolling():
    a = pl.Series("a", [1, 2, 3, 2, 1])
    assert a.rolling_min(2).to_list() == [None, 1, 2, 2, 1]
    assert a.rolling_max(2).to_list() == [None, 2, 3, 3, 2]
    assert a.rolling_sum(2).to_list() == [None, 3, 5, 5, 3]
    assert a.rolling_mean(2).to_list() == [None, 1.5, 2.5, 2.5, 1.5]
    assert np.isclose(a.rolling_std(2).to_list()[1], 0.7071067811865476)
    assert np.isclose(a.rolling_var(2).to_list()[1], 0.5)
    assert a.rolling_median(4).to_list() == [None, None, None, 2, 2]
    assert a.rolling_quantile(3, 0.5).to_list() == [None, None, 2, 2, 2]
    assert a.rolling_skew(4).null_count() == 3


def test_object():
    vals = [[12], "foo", 9]
    a = pl.Series("a", vals)
    assert a.dtype == pl.Object
    assert a.to_list() == vals
    assert a[1] == "foo"


def test_repeat():
    s = pl.repeat(1, 10)
    assert s.dtype == pl.Int64
    assert s.len() == 10
    s = pl.repeat("foo", 10)
    assert s.dtype == pl.Utf8
    assert s.len() == 10
    s = pl.repeat(1.0, 5)
    assert s.dtype == pl.Float64
    assert s.len() == 5
    assert s == [1.0, 1.0, 1.0, 1.0, 1.0]
    s = pl.repeat(True, 5)
    assert s.dtype == pl.Boolean
    assert s.len() == 5


def test_median():
    s = pl.Series([1, 2, 3])
    assert s.median() == 2


def test_quantile():
    s = pl.Series([1, 2, 3])
    assert s.quantile(0.5) == 2


def test_shape():
    s = pl.Series([1, 2, 3])
    assert s.shape == (3,)


def test_create_list_series():
    pass
    # may Segfault: see https://github.com/pola-rs/polars/issues/518
    # a = [[1, 2], None, [None, 3]]
    # s = pl.Series("", a)
    # assert s.to_list() == a


def test_iter():
    s = pl.Series("", [1, 2, 3])

    iter = s.__iter__()
    assert iter.__next__() == 1
    assert iter.__next__() == 2
    assert iter.__next__() == 3
    assert sum(s) == 6


def test_empty():
    a = pl.Series(dtype=pl.Int8)
    assert a.dtype == pl.Int8
    a = pl.Series()
    assert a.dtype == pl.Float32
    a = pl.Series("name", [])
    assert a.dtype == pl.Float32
    a = pl.Series(values=(), dtype=pl.Int8)
    assert a.dtype == pl.Int8


def test_describe():
    num_s = pl.Series([1, 2, 3])
    float_s = pl.Series([1.3, 4.6, 8.9])
    str_s = pl.Series(["abc", "pqr", "xyz"])
    bool_s = pl.Series([True, False, None, True, True])
    date_s = pl.Series([date(2021, 1, 1), date(2021, 1, 2), date(2021, 1, 3)])
    empty_s = pl.Series(np.empty(0))

    assert num_s.describe().shape == (6, 2)
    assert float_s.describe().shape == (6, 2)
    assert str_s.describe().shape == (3, 2)
    assert bool_s.describe().shape == (3, 2)
    assert date_s.describe().shape == (4, 2)

    with pytest.raises(ValueError):
        assert empty_s.describe()


def test_is_in():
    s = pl.Series([1, 2, 3])

    out = s.is_in([1, 2])
    assert out == [True, True, False]
    df = pl.DataFrame({"a": [1.0, 2.0], "b": [1, 4]})

    assert df[pl.col("a").is_in(pl.col("b")).alias("mask")]["mask"] == [True, False]


def test_str_slice():
    df = pl.DataFrame({"a": ["foobar", "barfoo"]})
    assert df["a"].str.slice(-3) == ["bar", "foo"]

    assert df[[pl.col("a").str.slice(2, 4)]]["a"] == ["obar", "rfoo"]


def test_arange_expr():
    df = pl.DataFrame({"a": ["foobar", "barfoo"]})
    out = df[[pl.arange(0, pl.col("a").count() * 10)]]
    assert out.shape == (20, 1)
    assert out.select_at_idx(0)[-1] == 19

    # eager arange
    out = pl.arange(0, 10, 2, eager=True)
    assert out == [0, 2, 4, 8, 8]

    out = pl.arange(pl.Series([0, 19]), pl.Series([3, 39]), step=2, eager=True)
    assert out.dtype == pl.List
    assert out[0].to_list() == [0, 2]


def test_round():
    a = pl.Series("f", [1.003, 2.003])
    b = a.round(2)
    assert b == [1.00, 2.00]


def test_apply_list_out():
    s = pl.Series("count", [3, 2, 2])
    out = s.apply(lambda val: pl.repeat(val, val))
    assert out[0] == [3, 3, 3]
    assert out[1] == [2, 2]
    assert out[2] == [2, 2]


def test_is_first():
    s = pl.Series("", [1, 1, 2])
    assert s.is_first() == [True, False, True]


def test_reinterpret():
    s = pl.Series("a", [1, 1, 2], dtype=pl.UInt64)
    assert s.reinterpret(signed=True).dtype == pl.Int64
    df = pl.DataFrame([s])
    assert df[[pl.col("a").reinterpret(signed=True)]]["a"].dtype == pl.Int64


def test_mode():
    s = pl.Series("a", [1, 1, 2])
    assert s.mode() == [1]
    df = pl.DataFrame([s])
    assert df[[pl.col("a").mode()]]["a"] == [1]


def test_jsonpath_single():
    s = pl.Series(['{"a":"1"}', None, '{"a":2}', '{"a":2.1}', '{"a":true}'])
    print(s.str.json_path_match("$.a"))
    assert s.str.json_path_match("$.a").to_list() == [
        "1",
        None,
        "2",
        "2.1",
        "true",
    ]


def test_extract_regex():
    s = pl.Series(
        [
            "http://vote.com/ballon_dor?candidate=messi&ref=polars",
            "http://vote.com/ballon_dor?candidat=jorginho&ref=polars",
            "http://vote.com/ballon_dor?candidate=ronaldo&ref=polars",
        ]
    )
    assert s.str.extract(r"candidate=(\w+)", 1).to_list() == [
        "messi",
        None,
        "ronaldo",
    ]


def test_rank_dispatch():
    s = pl.Series("a", [1, 2, 3, 2, 2, 3, 0])

    assert list(s.rank("dense")) == [2, 3, 4, 3, 3, 4, 1]

    df = pl.DataFrame([s])
    df.select(pl.col("a").rank("dense"))["a"] == [2, 3, 4, 3, 3, 4, 1]


def test_diff_dispatch():
    s = pl.Series("a", [1, 2, 3, 2, 2, 3, 0])
    expected = [1, 1, -1, 0, 1, -3]

    assert list(s.diff(null_behavior="drop")) == expected

    df = pl.DataFrame([s])
    assert df.select(pl.col("a").diff())["a"].to_list() == [None, 1, 1, -1, 0, 1, -3]


def test_skew_dispatch():
    s = pl.Series("a", [1, 2, 3, 2, 2, 3, 0])

    assert np.isclose(s.skew(True), -0.5953924651018018)
    assert np.isclose(s.skew(False), -0.7717168360221258)

    df = pl.DataFrame([s])
    assert np.isclose(df.select(pl.col("a").skew(False))["a"][0], -0.7717168360221258)


def test_kurtosis_dispatch():
    s = pl.Series("a", [1, 2, 3, 2, 2, 3, 0])
    expected = -0.6406250000000004

    assert np.isclose(s.kurtosis(), expected)
    df = pl.DataFrame([s])
    assert np.isclose(df.select(pl.col("a").kurtosis())["a"][0], expected)


def test_arr_lengths_dispatch():
    s = pl.Series("a", [[1, 2], [1, 2, 3]])
    assert s.arr.lengths().to_list() == [2, 3]
    df = pl.DataFrame([s])
    assert df.select(pl.col("a").arr.lengths())["a"].to_list() == [2, 3]


def test_sqrt_dispatch():
    s = pl.Series("a", [1, 2])
    assert s.sqrt().to_list() == [1, np.sqrt(2)]
    df = pl.DataFrame([s])
    assert df.select(pl.col("a").sqrt())["a"].to_list() == [1, np.sqrt(2)]


def test_range():
    s = pl.Series("a", [1, 2, 3, 2, 2, 3, 0])
    assert s[2:5].series_equal(s[range(2, 5)])
    df = pl.DataFrame([s])
    assert df[2:5].frame_equal(df[range(2, 5)])


def test_strict_cast():
    with pytest.raises(RuntimeError):
        pl.Series("a", [2 ** 16]).cast(dtype=pl.Int16, strict=True)
    with pytest.raises(RuntimeError):
        pl.DataFrame({"a": [2 ** 16]}).select([pl.col("a").cast(pl.Int16, strict=True)])


def test_list_concat_dispatch():
    s0 = pl.Series("a", [[1, 2]])
    s1 = pl.Series("b", [[3, 4, 5]])
    expected = pl.Series("a", [[1, 2, 3, 4, 5]])

    out = s0.arr.concat([s1])
    assert out.series_equal(expected)

    out = s0.arr.concat(s1)
    assert out.series_equal(expected)

    df = pl.DataFrame([s0, s1])
    assert df.select(pl.concat_list(["a", "b"]).alias("concat"))["concat"].series_equal(
        expected
    )
    assert df.select(pl.col("a").arr.concat("b").alias("concat"))[
        "concat"
    ].series_equal(expected)
    assert df.select(pl.col("a").arr.concat(["b"]).alias("concat"))[
        "concat"
    ].series_equal(expected)


def test_floor_divide():
    s = pl.Series("a", [1, 2, 3])
    assert (s // 2).to_list() == [0, 1, 1]
    assert pl.DataFrame([s]).select(pl.col("a") // 2)["a"].to_list() == [0, 1, 1]


def test_true_divide():
    s = pl.Series("a", [1, 2])
    assert (s / 2).to_list() == [0.5, 1.0]
    assert pl.DataFrame([s]).select(pl.col("a") / 2)["a"].to_list() == [0.5, 1.0]

    # https://github.com/pola-rs/polars/issues/1369
    vals = [3000000000, 2, 3]
    foo = pl.Series(vals)
    assert (foo / 1).to_list() == vals
    assert pl.DataFrame({"a": vals}).select([pl.col("a") / 1])["a"].to_list() == vals


def test_invalid_categorical():
    s = pl.Series("cat_series", ["a", "b", "b", "c", "a"]).cast(pl.Categorical)
    assert s.std() is None
    assert s.var() is None
    assert s.median() is None
    assert s.quantile(0.5) is None
    assert s.mode().to_list() == [None]


def test_bitwise():
    a = pl.Series("a", [1, 2, 3])
    b = pl.Series("b", [3, 4, 5])
    assert (a & b).to_list() == [1, 0, 1]
    assert (a | b).to_list() == [3, 6, 7]
    assert (a ^ b).to_list() == [2, 6, 6]

    df = pl.DataFrame([a, b])
    out = df.select(
        [
            (pl.col("a") & pl.col("b")).alias("and"),
            (pl.col("a") | pl.col("b")).alias("or"),
            (pl.col("a") ^ pl.col("b")).alias("xor"),
        ]
    )
    out["and"].to_list() == [1, 0, 1]
    out["or"].to_list() == [3, 6, 7]
    out["xor"].to_list() == [2, 6, 6]


def test_to_numpy():
    pl.eager.series._PYARROW_AVAILABLE = False
    a = pl.Series("a", [1, 2, 3])
    a.to_numpy() == np.array([1, 2, 3])
    a = pl.Series("a", [1, 2, None])
    a.to_numpy() == np.array([1.0, 2.0, np.nan])


def test_from_sequences():
    # test int, str, bool, flt
    values = [
        [[1], [None, 3]],
        [["foo"], [None, "bar"]],
        [[True], [None, False]],
        [[1.0], [None, 3.0]],
    ]

    for vals in values:
        pl.internals.construction._PYARROW_AVAILABLE = False
        a = pl.Series("a", vals)
        pl.internals.construction._PYARROW_AVAILABLE = True
        b = pl.Series("a", vals)
        assert a.series_equal(b, null_equal=True)
        assert a.to_list() == vals


def test_comparisons_int_series_to_float():
    srs_int = pl.Series([1, 2, 3, 4])
    assert (srs_int - 1.0).to_list() == [0, 1, 2, 3]
    assert (srs_int + 1.0).to_list() == [2, 3, 4, 5]
    assert (srs_int * 2.0).to_list() == [2, 4, 6, 8]
    # todo: this is inconsistent
    assert (srs_int / 2.0).to_list() == [0.5, 1.0, 1.5, 2.0]
    assert (srs_int % 2.0).to_list() == [1, 0, 1, 0]
    assert (4.0 % srs_int).to_list() == [0, 0, 1, 0]

    assert (srs_int // 2.0).to_list() == [0, 1, 1, 2]
    assert (srs_int < 3.0).to_list() == [True, True, False, False]
    assert (srs_int <= 3.0).to_list() == [True, True, True, False]
    assert (srs_int > 3.0).to_list() == [False, False, False, True]
    assert (srs_int >= 3.0).to_list() == [False, False, True, True]
    assert (srs_int == 3.0).to_list() == [False, False, True, False]
    assert (srs_int - True).to_list() == [0, 1, 2, 3]


def test_comparisons_float_series_to_int():
    srs_float = pl.Series([1.0, 2.0, 3.0, 4.0])
    assert (srs_float - 1).to_list() == [0.0, 1.0, 2.0, 3.0]
    assert (srs_float + 1).to_list() == [2.0, 3.0, 4.0, 5.0]
    assert (srs_float * 2).to_list() == [2.0, 4.0, 6.0, 8.0]
    assert (srs_float / 2).to_list() == [0.5, 1.0, 1.5, 2.0]
    assert (srs_float % 2).to_list() == [1.0, 0.0, 1.0, 0.0]
    assert (4 % srs_float).to_list() == [0.0, 0.0, 1.0, 0.0]

    assert (srs_float // 2).to_list() == [0.0, 1.0, 1.0, 2.0]
    assert (srs_float < 3).to_list() == [True, True, False, False]
    assert (srs_float <= 3).to_list() == [True, True, True, False]
    assert (srs_float > 3).to_list() == [False, False, False, True]
    assert (srs_float >= 3).to_list() == [False, False, True, True]
    assert (srs_float == 3).to_list() == [False, False, True, False]
    assert (srs_float - True).to_list() == [0.0, 1.0, 2.0, 3.0]


def test_comparisons_bool_series_to_int():
    srs_bool = pl.Series([True, False])
    # todo: do we want this to work?
    assert (srs_bool / 1).to_list() == [True, False]
    with pytest.raises(TypeError, match=r"\-: 'Series' and 'int'"):
        srs_bool - 1
    with pytest.raises(TypeError, match=r"\+: 'Series' and 'int'"):
        srs_bool + 1
    with pytest.raises(TypeError, match=r"\%: 'Series' and 'int'"):
        srs_bool % 2
    with pytest.raises(TypeError, match=r"\*: 'Series' and 'int'"):
        srs_bool * 1
    with pytest.raises(
        TypeError, match=r"'<' not supported between instances of 'Series' and 'int'"
    ):
        srs_bool < 2
    with pytest.raises(
        TypeError, match=r"'>' not supported between instances of 'Series' and 'int'"
    ):
        srs_bool > 2


def test_trigonometry_functions():
    srs_float = pl.Series("t", [0.0, np.pi])
    assert np.allclose(srs_float.sin(), np.array([0.0, 0.0]))
    assert np.allclose(srs_float.cos(), np.array([1.0, -1.0]))
    assert np.allclose(srs_float.tan(), np.array([0.0, -0.0]))

    srs_float = pl.Series("t", [1.0, 0.0, -1])
    assert np.allclose(srs_float.arcsin(), np.array([1.571, 0.0, -1.571]), atol=0.01)
    assert np.allclose(srs_float.arccos(), np.array([0.0, 1.571, 3.142]), atol=0.01)
    assert np.allclose(srs_float.arctan(), np.array([0.785, 0.0, -0.785]), atol=0.01)


def test_date_range():
    result = pl.date_range(
        datetime(1985, 1, 1), datetime(2015, 7, 1), timedelta(days=1, hours=12)
    )
    assert len(result) == 7426
    assert result.dt[0] == datetime(1985, 1, 1)
    assert result.dt[1] == datetime(1985, 1, 2, 12, 0)
    assert result.dt[2] == datetime(1985, 1, 4, 0, 0)
    assert result.dt[-1] == datetime(2015, 6, 30, 12, 0)


def test_abs():
    s = pl.Series([1, -2, 3, -4])
    assert s.abs().to_list() == [1, 2, 3, 4]
    assert np.abs(s).to_list() == [1, 2, 3, 4]


<<<<<<< HEAD
def test_to_dummies():
    s = pl.Series("a", [1, 2, 3])
    result = s.to_dummies()
    expected = pl.DataFrame({"a_1": [1, 0, 0], "a_2": [0, 1, 0], "a_3": [0, 0, 1]})
    assert result.frame_equal(expected)


def test_value_counts():
    s = pl.Series("a", [1, 2, 2, 3])
    result = s.value_counts()
    expected = pl.DataFrame({"a": [1, 2, 3], "counts": [1, 2, 1]})
    assert result.sort("a").frame_equal(expected)


def test_chunk_lengths():
    s = pl.Series("a", [1, 2, 2, 3])
    # this is a Series with one chunk, of length 4
    assert s.n_chunks() == 1
    assert s.chunk_lengths() == [4]


def test_limit():
    s = pl.Series("a", [1, 2, 3])
    assert s.limit(2).series_equal(pl.Series("a", [1, 2]))


def test_filter():
    s = pl.Series("a", [1, 2, 3])
    mask = pl.Series("", [True, False, True])
    assert s.filter(mask).series_equal(pl.Series("a", [1, 3]))


def test_take_every():
    s = pl.Series("a", [1, 2, 3, 4])
    assert s.take_every(2).series_equal(pl.Series([1, 3]))


def test_argsort():
    s = pl.Series("a", [5, 3, 4, 1, 2])
    result = s.argsort()
    expected = pl.Series([3, 4, 1, 2, 0])
    assert result.series_equal(expected)

    result_reverse = s.argsort(True)
    expected_reverse = pl.Series([0, 2, 1, 4, 3])
    assert result_reverse.series_equal(expected_reverse)


def test_arg_min_and_arg_max():
    s = pl.Series("a", [5, 3, 4, 1, 2])
    assert s.arg_min() == 3
    assert s.arg_max() == 0


def test_is_null_is_not_null():
    s = pl.Series("a", [1.0, 2.0, 3.0, None])
    assert s.is_null().series_equal(pl.Series([False, False, False, True]))
    assert s.is_not_null().series_equal(pl.Series([True, True, True, False]))


def test_is_finite_is_infinite():
    s = pl.Series("a", [1.0, 2.0, np.inf])

    s.is_finite().series_equal(pl.Series([True, True, False]))
    s.is_infinite().series_equal(pl.Series([False, False, True]))


def test_is_nan_is_not_nan():
    s = pl.Series("a", [1.0, 2.0, 3.0, np.NaN])
    assert s.is_nan().series_equal(pl.Series([False, False, False, True]))
    assert s.is_not_nan().series_equal(pl.Series([True, True, True, False]))


def test_is_unique():
    s = pl.Series("a", [1, 2, 2, 3])
    assert s.is_unique().series_equal(pl.Series([True, False, False, True]))


def test_is_duplicated():
    s = pl.Series("a", [1, 2, 2, 3])
    assert s.is_duplicated().series_equal(pl.Series([False, True, True, False]))


def test_dot():
    s = pl.Series("a", [1, 2, 3])
    s2 = pl.Series("b", [4.0, 5.0, 6.0])
    assert s.dot(s2) == 32


def test_sample():
    s = pl.Series("a", [1, 2, 3, 4, 5])
    assert len(s.sample(n=2)) == 2
    assert len(s.sample(frac=0.4)) == 2

    assert len(s.sample(n=2, with_replacement=True)) == 2

    # on a series of length 5, you cannot sample more than 5 items
    with pytest.raises(Exception):
        s.sample(n=10, with_replacement=False)
    # unless you use with_replacement=True
    assert len(s.sample(n=10, with_replacement=True)) == 10


def test_peak_max_peak_min():
    s = pl.Series("a", [4, 1, 3, 2, 5])
    assert s.peak_min().series_equal(pl.Series([False, True, False, True, False]))
    assert s.peak_max().series_equal(pl.Series([True, False, True, False, True]))


def test_shrink_to_fit():
    s = pl.Series("a", [4, 1, 3, 2, 5])
    assert s.shrink_to_fit(in_place=True) is None

    s = pl.Series("a", [4, 1, 3, 2, 5])
    assert isinstance(s.shrink_to_fit(in_place=False), pl.Series)


@pytest.mark.skip(reason="TODO: test is from the docstring")
def test_str_concat():
    assert pl.Series([1, None, 2]).str_concat("-")[0] == "1-null-2"


def test_str_lengths():
    s = pl.Series(["messi", "ronaldo", None])
    assert s.str.lengths().to_list() == [5, 7, None]


def test_str_contains():
    s = pl.Series(["messi", "ronaldo", "ibrahimovic"])
    assert s.str.contains("mes").to_list() == [True, False, False]


def test_str_replace_str_replace_all():
    s = pl.Series(["hello", "world", "test"])
    assert s.str.replace("o", "0").to_list() == ["hell0", "w0rld", "test"]

    s = pl.Series(["hello", "world", "test"])
    assert s.str.replace_all("o", "0").to_list() == ["hell0", "w0rld", "test"]


def test_str_to_lowercase():
    s = pl.Series(["Hello", "WORLD"])
    assert s.str.to_lowercase().to_list() == ["hello", "world"]


def test_str_to_uppercase():
    s = pl.Series(["Hello", "WORLD"])
    assert s.str.to_uppercase().to_list() == ["HELLO", "WORLD"]


def test_str_rstrip():
    s = pl.Series([" hello ", "world\t "])
    assert s.str.rstrip().to_list() == [" hello", "world"]


def test_str_lstrip():
    s = pl.Series([" hello ", "\t world"])
    assert s.str.lstrip().to_list() == ["hello ", "world"]


def test_dt_strftime():
    a = pl.Series("a", [10000, 20000, 30000], dtype=pl.Date)
    assert a.dtype == pl.Date
    a = a.dt.strftime("%F")
    assert a[2] == "2052-02-20"


def test_dt_year_month_week_day_ordinal_day():
    a = pl.Series("a", [10000, 20000, 30000], dtype=pl.Date)
    assert a.dt.year().to_list() == [1997, 2024, 2052]
    assert a.dt.month().to_list() == [5, 10, 2]
    assert a.dt.weekday().to_list() == [0, 4, 1]
    assert a.dt.day().to_list() == [19, 4, 20]
    assert a.dt.ordinal_day().to_list() == [139, 278, 51]
=======
def test_str_concat():
    s = pl.Series(["1", None, "2"])
    assert s.str_concat()[0] == "1-null-2"
>>>>>>> f0c2aef1
<|MERGE_RESOLUTION|>--- conflicted
+++ resolved
@@ -744,7 +744,6 @@
     assert np.abs(s).to_list() == [1, 2, 3, 4]
 
 
-<<<<<<< HEAD
 def test_to_dummies():
     s = pl.Series("a", [1, 2, 3])
     result = s.to_dummies()
@@ -862,9 +861,9 @@
     assert isinstance(s.shrink_to_fit(in_place=False), pl.Series)
 
 
-@pytest.mark.skip(reason="TODO: test is from the docstring")
 def test_str_concat():
-    assert pl.Series([1, None, 2]).str_concat("-")[0] == "1-null-2"
+    s = pl.Series(["1", None, "2"])
+    assert s.str_concat()[0] == "1-null-2"
 
 
 def test_str_lengths():
@@ -918,9 +917,4 @@
     assert a.dt.month().to_list() == [5, 10, 2]
     assert a.dt.weekday().to_list() == [0, 4, 1]
     assert a.dt.day().to_list() == [19, 4, 20]
-    assert a.dt.ordinal_day().to_list() == [139, 278, 51]
-=======
-def test_str_concat():
-    s = pl.Series(["1", None, "2"])
-    assert s.str_concat()[0] == "1-null-2"
->>>>>>> f0c2aef1
+    assert a.dt.ordinal_day().to_list() == [139, 278, 51]