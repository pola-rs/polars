--- conflicted
+++ resolved
@@ -125,7 +125,11 @@
     # map_dict
     # ---------------------------------------------
     ("a", lambda x: MY_DICT[x], 'pl.col("a").map_dict(MY_DICT)'),
-<<<<<<< HEAD
+    (
+        "a",
+        lambda x: MY_DICT[x - 1] + MY_DICT[1 + x],
+        '(pl.col("a") - 1).map_dict(MY_DICT) + (1 + pl.col("a")).map_dict(MY_DICT)',
+    ),
     # ---------------------------------------------
     # standard library datetime parsing
     # ---------------------------------------------
@@ -138,12 +142,6 @@
         "d",
         lambda x: dt.datetime.strptime(x, "%Y-%m-%d"),
         "pl.col(\"d\").str.to_datetime(format='%Y-%m-%d')",
-=======
-    (
-        "a",
-        lambda x: MY_DICT[x - 1] + MY_DICT[1 + x],
-        '(pl.col("a") - 1).map_dict(MY_DICT) + (1 + pl.col("a")).map_dict(MY_DICT)',
->>>>>>> 6874e2f1
     ),
 ]
 
