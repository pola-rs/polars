# type: ignore

import sys
import time

import numpy as np

import polars as pl

print(pl.__version__)

x = pl.read_csv(
    "G1_1e7_1e2_5_0.csv",
    dtype={
        "id4": pl.Int32,
        "id5": pl.Int32,
        "id6": pl.Int32,
        "v1": pl.Int32,
        "v2": pl.Int32,
        "v3": pl.Float64,
    },
)
ON_STRINGS = sys.argv.pop() == "on_strings"

if not ON_STRINGS:
    x["id1"] = x["id1"].cast(pl.Categorical)
    x["id2"] = x["id2"].cast(pl.Categorical)
    x["id3"] = x["id3"].cast(pl.Categorical)
df = x.clone()
x = df.lazy()

t00 = time.time()
t0 = time.time()
print("q1")
out = x.groupby("id1").agg(pl.sum("v1").alias("v1_sum")).collect()
print(time.time() - t0)
print("out.shape", out.shape)
print('out["v1_sum"].sum()', out["v1_sum"].sum())

t0easy = time.time()
t0 = time.time()
print("q2")
out = x.groupby(["id1", "id2"]).agg(pl.sum("v1").alias("v1_sum")).collect()
print(time.time() - t0)
print("out.shape", out.shape)
print('out["v1_sum"].sum()', out["v1_sum"].sum())

t0 = time.time()
print("q3")
out = (
    x.groupby("id3")
    .agg([pl.sum("v1").alias("v1_sum"), pl.mean("v3").alias("v3_mean")])
    .collect()
)
print(time.time() - t0)
print("out.shape", out.shape)
print('out["v1_sum"].sum()', out["v1_sum"].sum())
print('out["v3_mean"].sum()', out["v3_mean"].sum())

t0 = time.time()
print("q4")
out = (
    x.groupby("id4")
    .agg(
        [
            pl.mean("v1").alias("v1_mean"),
            pl.mean("v2").alias("v2_mean"),
            pl.mean("v3").alias("v3_mean"),
        ]
    )
    .collect()
)
print(time.time() - t0)
print("out.shape", out.shape)
print('out["v1_mean"].sum()', out["v1_mean"].sum())
print('out["v2_mean"].sum()', out["v2_mean"].sum())
print('out["v3_mean"].sum()', out["v3_mean"].sum())

t0 = time.time()
print("q5")
out = (
    x.groupby("id6")
    .agg(
        [
<<<<<<< HEAD
            pl.sum("v1").alias("v1_mean"),
=======
            pl.sum("v1").alias("v1_sum"),
>>>>>>> 445880fe
            pl.sum("v2").alias("v2_sum"),
            pl.sum("v3").alias("v3_sum"),
        ]
    )
    .collect()
)
print(time.time() - t0)
print("out.shape", out.shape)
print('out["v1_sum"].sum()', out["v1_sum"].sum())
print('out["v2_sum"].sum()', out["v2_sum"].sum())
easy_time = time.time() - t0easy
t0advanced = time.time()

t0 = time.time()
print("q6")
out = (
    x.groupby(["id4", "id5"])
    .agg([pl.median("v3").alias("v3_median"), pl.std("v3").alias("v3_std")])
    .collect()
)
print(time.time() - t0)
print("out.shape", out.shape)
print('out["v3_median"].sum()', out["v3_median"].sum())
print('out["v3_std"].sum()', out["v3_std"].sum())

t0 = time.time()
print("q7")
out = (
    x.groupby("id3").agg([(pl.max("v1") - pl.min("v2")).alias("range_v1_v2")]).collect()
)
print(time.time() - t0)
print("out.shape", out.shape)
print('out["range_v1_v2"].sum()', out["range_v1_v2"].sum())

t0 = time.time()
print("q8")
out = (
    x.drop_nulls("v3")
    .sort("v3", reverse=True)
    .groupby("id6")
    .agg(pl.col("v3").head(2).alias("largest2_v3"))
    .explode("largest2_v3")
    .collect()
)
print(time.time() - t0)
print("out.shape", out.shape)
print('out["largest2_v3"].sum()', out["largest2_v3"].sum())

t0 = time.time()
print("q9")
out = (
    x.groupby(["id2", "id4"])
    .agg((pl.pearson_corr("v1", "v2") ** 2).alias("r2"))
    .collect()
)
print(time.time() - t0)
print("out.shape", out.shape)
print('out["r2"].sum()', out["r2"].sum())

t0 = time.time()
print("q10")
out = (
    x.groupby(["id1", "id2", "id3", "id4", "id5", "id6"])
    .agg([pl.sum("v3").alias("v3"), pl.count("v1").alias("count")])
    .collect()
)
print(time.time() - t0)
print("out.shape", out.shape)
print("easy took:", easy_time, "s")
print("advanced took:", time.time() - t0advanced, "s")
print("total took:", time.time() - t00, "s")

t00 = time.time()
t0 = time.time()
print("q1")
out = x.groupby("id1").agg(pl.sum("v1").alias("v1_sum")).collect()
print(time.time() - t0)
assert out.shape == (96, 2)
assert out["v1_sum"].sum() == 28501451

t0easy = time.time()
t0 = time.time()
print("q2")
out = x.groupby(["id1", "id2"]).agg(pl.sum("v1").alias("v1_sum")).collect()
print(time.time() - t0)
assert out.shape == (9216, 3)
assert out["v1_sum"].sum() == 28501451

t0 = time.time()
print("q3")
out = (
    x.groupby("id3")
<<<<<<< HEAD
    .agg([pl.sum("v1".alias("v1_sum")), pl.mean("v3").alias("v3_mean")])
=======
    .agg([pl.sum("v1").alias("v1_sum"), pl.mean("v3").alias("v3_mean")])
>>>>>>> 445880fe
    .collect()
)
print(time.time() - t0)
assert out.shape == (95001, 3)
assert out["v1_sum"].sum() == 28501451
assert np.isclose(out["v3_mean"].sum(), 4751358.825104358)

t0 = time.time()
print("q4")
out = (
    x.groupby("id4")
    .agg(
        [
            pl.mean("v1").alias("v1_mean"),
<<<<<<< HEAD
            pl.mean("v2".alias("v2_mean")),
=======
            pl.mean("v2").alias("v2_mean"),
>>>>>>> 445880fe
            pl.mean("v3").alias("v3_mean"),
        ]
    )
    .collect()
)
print(time.time() - t0)
assert out.shape == (96, 4)
assert np.isclose(out["v1_mean"].sum(), 288.0192364601018)
assert np.isclose(out["v2_mean"].sum(), 767.9422306545811)
assert np.isclose(out["v3_mean"].sum(), 4801.784316931509)

t0 = time.time()
print("q5")
out = (
    x.groupby("id6")
    .agg(
        [
<<<<<<< HEAD
            pl.sum("v1".alias("v1_sum")),
=======
            pl.sum("v1").alias("v1_sum"),
>>>>>>> 445880fe
            pl.sum("v2").alias("v2_sum"),
            pl.sum("v3").alias("v3_sum"),
        ]
    )
    .collect()
)
print(time.time() - t0)
assert out.shape == (95001, 4)
assert out["v1_sum"].sum() == 28501451
assert out["v2_sum"].sum() == 75998165
easy_time = time.time() - t0easy
t0advanced = time.time()

t0 = time.time()
print("q6")
out = (
    x.groupby(["id4", "id5"])
    .agg([pl.median("v3").alias("v3_median"), pl.std("v3").alias("v3_std")])
    .collect()
)
print(time.time() - t0)
assert out.shape == (9216, 4)
assert np.isclose(out["v3_median"].sum(), 460892.5487690001)
assert np.isclose(out["v3_std"].sum(), 266052.20492321637)

t0 = time.time()
print("q7")
out = (
    x.groupby("id3")
    .agg(
        [
            (pl.max("v1").alias("v1_max") - pl.min("v2").alias("v2_mean")).alias(
                "range_v1_v2"
            )
        ]
    )
    .collect()
)
print(time.time() - t0)
assert out.shape == (95001, 2)
assert out["range_v1_v2"].sum() == 379846

t0 = time.time()
print("q8")
out = (
    x.drop_nulls("v3")
    .sort("v3", reverse=True)
    .groupby("id6")
    .agg(pl.col("v3").head(2).alias("largest2_v3"))
    .explode("largest2_v3")
    .collect()
)
print(time.time() - t0)
assert out.shape == (190002, 2)
assert np.isclose(out["largest2_v3"].sum(), 18700642.66837202)

t0 = time.time()
print("q9")
out = (
    x.groupby(["id2", "id4"])
    .agg((pl.pearson_corr("v1", "v2") ** 2).alias("r2"))
    .collect()
)
print(time.time() - t0)
assert out.shape == (9216, 3)
assert np.isclose(out["r2"].sum(), 9.896846028461322)

t0 = time.time()
print("q10")
out = (
    x.groupby(["id1", "id2", "id3", "id4", "id5", "id6"])
    .agg([pl.sum("v3").alias("v3"), pl.count("v1").alias("count")])
    .collect()
)
print(time.time() - t0)
print("easy took:", easy_time, "s")
print("advanced took:", time.time() - t0advanced, "s")
total_time = time.time() - t00
print("total took:", total_time, "s")
assert out.shape == (9999995, 8)

if not ON_STRINGS:
    if total_time > 11:
        print("query took longer than 11s, may be noise")
        exit(1)

# Additional tests
# the code below, does not belong to the db-benchmark
# but it triggers other code paths so the checksums assertion
# are a sort of integration tests
out = (
    x.filter(pl.col("id1") == pl.lit("id046"))
    .select([pl.sum("id6"), pl.sum("v3")])
    .collect()
)
assert out["id6"] == 430957682
assert np.isclose(out["v3"], 4.724150165888001e6)

out = (
    x.filter(~(pl.col("id1") == pl.lit("id046")))
    .select([pl.sum("id6"), pl.sum("v3")])
    .collect()
)

assert out["id6"] == 2137755425
assert np.isclose(out["v3"], 4.7040828499563754e8)<|MERGE_RESOLUTION|>--- conflicted
+++ resolved
@@ -49,8 +49,8 @@
 print("q3")
 out = (
     x.groupby("id3")
-    .agg([pl.sum("v1").alias("v1_sum"), pl.mean("v3").alias("v3_mean")])
-    .collect()
+        .agg([pl.sum("v1").alias("v1_sum"), pl.mean("v3").alias("v3_mean")])
+        .collect()
 )
 print(time.time() - t0)
 print("out.shape", out.shape)
@@ -61,14 +61,14 @@
 print("q4")
 out = (
     x.groupby("id4")
-    .agg(
+        .agg(
         [
             pl.mean("v1").alias("v1_mean"),
             pl.mean("v2").alias("v2_mean"),
             pl.mean("v3").alias("v3_mean"),
         ]
     )
-    .collect()
+        .collect()
 )
 print(time.time() - t0)
 print("out.shape", out.shape)
@@ -80,18 +80,14 @@
 print("q5")
 out = (
     x.groupby("id6")
-    .agg(
-        [
-<<<<<<< HEAD
-            pl.sum("v1").alias("v1_mean"),
-=======
+        .agg(
+        [
             pl.sum("v1").alias("v1_sum"),
->>>>>>> 445880fe
             pl.sum("v2").alias("v2_sum"),
             pl.sum("v3").alias("v3_sum"),
         ]
     )
-    .collect()
+        .collect()
 )
 print(time.time() - t0)
 print("out.shape", out.shape)
@@ -104,8 +100,8 @@
 print("q6")
 out = (
     x.groupby(["id4", "id5"])
-    .agg([pl.median("v3").alias("v3_median"), pl.std("v3").alias("v3_std")])
-    .collect()
+        .agg([pl.median("v3").alias("v3_median"), pl.std("v3").alias("v3_std")])
+        .collect()
 )
 print(time.time() - t0)
 print("out.shape", out.shape)
@@ -125,11 +121,11 @@
 print("q8")
 out = (
     x.drop_nulls("v3")
-    .sort("v3", reverse=True)
-    .groupby("id6")
-    .agg(pl.col("v3").head(2).alias("largest2_v3"))
-    .explode("largest2_v3")
-    .collect()
+        .sort("v3", reverse=True)
+        .groupby("id6")
+        .agg(pl.col("v3").head(2).alias("largest2_v3"))
+        .explode("largest2_v3")
+        .collect()
 )
 print(time.time() - t0)
 print("out.shape", out.shape)
@@ -139,8 +135,8 @@
 print("q9")
 out = (
     x.groupby(["id2", "id4"])
-    .agg((pl.pearson_corr("v1", "v2") ** 2).alias("r2"))
-    .collect()
+        .agg((pl.pearson_corr("v1", "v2") ** 2).alias("r2"))
+        .collect()
 )
 print(time.time() - t0)
 print("out.shape", out.shape)
@@ -150,8 +146,8 @@
 print("q10")
 out = (
     x.groupby(["id1", "id2", "id3", "id4", "id5", "id6"])
-    .agg([pl.sum("v3").alias("v3"), pl.count("v1").alias("count")])
-    .collect()
+        .agg([pl.sum("v3").alias("v3"), pl.count("v1").alias("count")])
+        .collect()
 )
 print(time.time() - t0)
 print("out.shape", out.shape)
@@ -179,12 +175,8 @@
 print("q3")
 out = (
     x.groupby("id3")
-<<<<<<< HEAD
-    .agg([pl.sum("v1".alias("v1_sum")), pl.mean("v3").alias("v3_mean")])
-=======
-    .agg([pl.sum("v1").alias("v1_sum"), pl.mean("v3").alias("v3_mean")])
->>>>>>> 445880fe
-    .collect()
+        .agg([pl.sum("v1").alias("v1_sum"), pl.mean("v3").alias("v3_mean")])
+        .collect()
 )
 print(time.time() - t0)
 assert out.shape == (95001, 3)
@@ -195,18 +187,14 @@
 print("q4")
 out = (
     x.groupby("id4")
-    .agg(
+        .agg(
         [
             pl.mean("v1").alias("v1_mean"),
-<<<<<<< HEAD
-            pl.mean("v2".alias("v2_mean")),
-=======
             pl.mean("v2").alias("v2_mean"),
->>>>>>> 445880fe
             pl.mean("v3").alias("v3_mean"),
         ]
     )
-    .collect()
+        .collect()
 )
 print(time.time() - t0)
 assert out.shape == (96, 4)
@@ -218,18 +206,14 @@
 print("q5")
 out = (
     x.groupby("id6")
-    .agg(
-        [
-<<<<<<< HEAD
-            pl.sum("v1".alias("v1_sum")),
-=======
+        .agg(
+        [
             pl.sum("v1").alias("v1_sum"),
->>>>>>> 445880fe
             pl.sum("v2").alias("v2_sum"),
             pl.sum("v3").alias("v3_sum"),
         ]
     )
-    .collect()
+        .collect()
 )
 print(time.time() - t0)
 assert out.shape == (95001, 4)
@@ -242,8 +226,8 @@
 print("q6")
 out = (
     x.groupby(["id4", "id5"])
-    .agg([pl.median("v3").alias("v3_median"), pl.std("v3").alias("v3_std")])
-    .collect()
+        .agg([pl.median("v3").alias("v3_median"), pl.std("v3").alias("v3_std")])
+        .collect()
 )
 print(time.time() - t0)
 assert out.shape == (9216, 4)
@@ -254,14 +238,14 @@
 print("q7")
 out = (
     x.groupby("id3")
-    .agg(
+        .agg(
         [
             (pl.max("v1").alias("v1_max") - pl.min("v2").alias("v2_mean")).alias(
                 "range_v1_v2"
             )
         ]
     )
-    .collect()
+        .collect()
 )
 print(time.time() - t0)
 assert out.shape == (95001, 2)
@@ -271,11 +255,11 @@
 print("q8")
 out = (
     x.drop_nulls("v3")
-    .sort("v3", reverse=True)
-    .groupby("id6")
-    .agg(pl.col("v3").head(2).alias("largest2_v3"))
-    .explode("largest2_v3")
-    .collect()
+        .sort("v3", reverse=True)
+        .groupby("id6")
+        .agg(pl.col("v3").head(2).alias("largest2_v3"))
+        .explode("largest2_v3")
+        .collect()
 )
 print(time.time() - t0)
 assert out.shape == (190002, 2)
@@ -285,8 +269,8 @@
 print("q9")
 out = (
     x.groupby(["id2", "id4"])
-    .agg((pl.pearson_corr("v1", "v2") ** 2).alias("r2"))
-    .collect()
+        .agg((pl.pearson_corr("v1", "v2") ** 2).alias("r2"))
+        .collect()
 )
 print(time.time() - t0)
 assert out.shape == (9216, 3)
@@ -296,8 +280,8 @@
 print("q10")
 out = (
     x.groupby(["id1", "id2", "id3", "id4", "id5", "id6"])
-    .agg([pl.sum("v3").alias("v3"), pl.count("v1").alias("count")])
-    .collect()
+        .agg([pl.sum("v3").alias("v3"), pl.count("v1").alias("count")])
+        .collect()
 )
 print(time.time() - t0)
 print("easy took:", easy_time, "s")
@@ -317,16 +301,16 @@
 # are a sort of integration tests
 out = (
     x.filter(pl.col("id1") == pl.lit("id046"))
-    .select([pl.sum("id6"), pl.sum("v3")])
-    .collect()
+        .select([pl.sum("id6"), pl.sum("v3")])
+        .collect()
 )
 assert out["id6"] == 430957682
 assert np.isclose(out["v3"], 4.724150165888001e6)
 
 out = (
     x.filter(~(pl.col("id1") == pl.lit("id046")))
-    .select([pl.sum("id6"), pl.sum("v3")])
-    .collect()
+        .select([pl.sum("id6"), pl.sum("v3")])
+        .collect()
 )
 
 assert out["id6"] == 2137755425
