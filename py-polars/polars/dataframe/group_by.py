--- conflicted
+++ resolved
@@ -101,7 +101,6 @@
         temp_col = "__POLARS_GB_GROUP_INDICES"
         groups_df = (
             self.df.lazy()
-<<<<<<< HEAD
             .with_row_count(name=temp_col)
             .group_by(
                 self.by,
@@ -109,9 +108,6 @@
                 **self.named_by,
                 maintain_order=self.maintain_order,
             )
-=======
-            .group_by(self.by, *self.more_by, maintain_order=self.maintain_order)
->>>>>>> d0873b1e
             .agg(F.first().agg_groups().alias(temp_col))
             .collect(no_optimization=True)
         )
