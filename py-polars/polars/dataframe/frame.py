--- conflicted
+++ resolved
@@ -3123,12 +3123,8 @@
         statistics: bool = False,
         row_group_size: int | None = None,
         use_pyarrow: bool = False,
-<<<<<<< HEAD
         storage_options: dict[str, Any] | None = None,
-        pyarrow_options: dict[str, object] | None = None,
-=======
         pyarrow_options: dict[str, Any] | None = None,
->>>>>>> d7bc251c
     ) -> None:
         """
         Write to Apache Parquet file.
@@ -3200,14 +3196,6 @@
 
         if compression is None:
             compression = "uncompressed"
-<<<<<<< HEAD
-=======
-        if isinstance(file, (str, Path)):
-            if pyarrow_options is not None and pyarrow_options.get("partition_cols"):
-                file = normalise_filepath(file, check_not_directory=False)
-            else:
-                file = normalise_filepath(file)
->>>>>>> d7bc251c
 
         storage_options = storage_options or {}
 
@@ -3224,12 +3212,10 @@
 
                 tbl = pa.table(data)
 
-<<<<<<< HEAD
                 # do not remove this import!
                 # needed below
                 import pyarrow.parquet  # noqa: F401
 
-=======
             if pyarrow_options is not None and pyarrow_options.get("partition_cols"):
                 pyarrow_options["compression"] = (
                     None if compression == "uncompressed" else compression
@@ -3244,7 +3230,6 @@
                     **(pyarrow_options or {}),
                 )
             else:
->>>>>>> d7bc251c
                 pa.parquet.write_table(
                     table=tbl,
                     where=file,
@@ -3254,18 +3239,11 @@
                     write_statistics=statistics,
                     **(pyarrow_options or {}),
                 )
-<<<<<<< HEAD
-            else:
-                self._df.write_parquet(
-                    file, compression, compression_level, statistics, row_group_size
-                )
-=======
 
         else:
             self._df.write_parquet(
                 file, compression, compression_level, statistics, row_group_size
             )
->>>>>>> d7bc251c
 
     @deprecate_renamed_parameter("connection_uri", "connection", version="0.18.9")
     def write_database(
