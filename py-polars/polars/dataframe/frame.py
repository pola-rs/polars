--- conflicted
+++ resolved
@@ -2865,13 +2865,10 @@
               the `top_row` and `top_col`. Thus, to freeze only the top row and have the
               scrolling region begin at row 10, column D (5th col), supply (1, 0, 9, 4).
               Using cell notation for (row, col), supplying ("A2", 9, 4) is equivalent.
-<<<<<<< HEAD
         storage_options
             Important: this only works if file is type string
             Extra options for the storage backends supported by `fsspec`.
             For cloud storages, this may include configurations for authentication etc.
-=======
->>>>>>> c33d7055
 
         Notes
         -----
@@ -3124,7 +3121,6 @@
                 table_start[1] + len(df.columns) - 1,
             )
 
-<<<<<<< HEAD
             # write table structure and formats into the target sheet
             if not is_empty or has_header:
                 ws.add_table(
@@ -3139,25 +3135,6 @@
                         "name": table_name,
                         **table_options,
                     },
-=======
-        # additional column-level properties
-        hidden_columns = _expand_selectors(df, hidden_columns or ())
-        if isinstance(column_widths, int):
-            column_widths = {column: column_widths for column in df.columns}
-        else:
-            column_widths = _expand_selector_dicts(  # type: ignore[assignment]
-                df, column_widths, expand_keys=True, expand_values=False
-            )
-        column_widths = _unpack_multi_column_dict(column_widths or {})  # type: ignore[assignment]
-
-        for column in df.columns:
-            col_idx, options = table_start[1] + df.find_idx_by_name(column), {}
-            if column in hidden_columns:
-                options = {"hidden": True}
-            if column in column_widths:  # type: ignore[operator]
-                ws.set_column_pixels(
-                    col_idx, col_idx, column_widths[column], None, options  # type: ignore[index]
->>>>>>> c33d7055
                 )
 
                 # write data into the table range, column-wise
@@ -3182,11 +3159,14 @@
                         has_header=has_header,
                         format_cache=fmt_cache,
                     )
-
             # additional column-level properties
-            hidden_columns = hidden_columns or ()
+            hidden_columns = _expand_selectors(df, hidden_columns or ())
             if isinstance(column_widths, int):
                 column_widths = {column: column_widths for column in df.columns}
+            else:
+                column_widths = _expand_selector_dicts(  # type: ignore[assignment]
+                    df, column_widths, expand_keys=True, expand_values=False
+                )
             column_widths = _unpack_multi_column_dict(column_widths or {})  # type: ignore[assignment]
 
             for column in df.columns:
@@ -3196,9 +3176,8 @@
                 if column in column_widths:  # type: ignore[operator]
                     ws.set_column_pixels(
                         col_idx, col_idx, column_widths[column], None, options  # type: ignore[index]
-                    )
-                elif options:
-                    ws.set_column(col_idx, col_idx, None, None, options)
+                # additional column-level properties
+                hidden_columns = hidden_columns or ()
 
             # finally, inject any sparklines into the table
             for column, params in (sparklines or {}).items():
