--- conflicted
+++ resolved
@@ -4408,34 +4408,6 @@
 
         >>> df.describe()
         shape: (9, 7)
-<<<<<<< HEAD
-        ┌────────────┬──────────┬──────────┬───────┬──────┬──────┬─────────────────────┐
-        │ describe   ┆ float    ┆ int      ┆ bool  ┆ str  ┆ str2 ┆ date                │
-        │ ---        ┆ ---      ┆ ---      ┆ ---   ┆ ---  ┆ ---  ┆ ---                 │
-        │ str        ┆ f64      ┆ f64      ┆ str   ┆ str  ┆ str  ┆ str                 │
-        ╞════════════╪══════════╪══════════╪═══════╪══════╪══════╪═════════════════════╡
-        │ count      ┆ 3.0      ┆ 2.0      ┆ 3     ┆ 2    ┆ 2    ┆ 3                   │
-        │ null_count ┆ 0.0      ┆ 1.0      ┆ 0     ┆ 1    ┆ 1    ┆ 0                   │
-        │ mean       ┆ 2.266667 ┆ 4.5      ┆ null  ┆ null ┆ null ┆ 2020-12-31 16:00:00 │
-        │ std        ┆ 1.101514 ┆ 0.707107 ┆ null  ┆ null ┆ null ┆ null                │
-        │ min        ┆ 1.0      ┆ 4.0      ┆ False ┆ b    ┆ eur  ┆ 2020-01-01          │
-        │ 25%        ┆ 2.8      ┆ 4.0      ┆ null  ┆ null ┆ null ┆ null                │
-        │ 50%        ┆ 2.8      ┆ 5.0      ┆ null  ┆ null ┆ null ┆ null                │
-        │ 75%        ┆ 3.0      ┆ 5.0      ┆ null  ┆ null ┆ null ┆ null                │
-        │ max        ┆ 3.0      ┆ 5.0      ┆ True  ┆ c    ┆ usd  ┆ 2022-01-01          │
-        └────────────┴──────────┴──────────┴───────┴──────┴──────┴─────────────────────┘
-        """
-        if not self.columns:
-            raise TypeError("cannot describe a DataFrame without any columns")
-
-        # Determine which columns should get std/mean/percentile statistics
-        stat_cols = {c for c, dt in self.schema.items() if dt.is_numeric()}
-        mean_cols = {
-            c
-            for c, dt in self.schema.items()
-            if dt.is_numeric() or dt in (Date, Datetime)
-        }
-=======
         ┌────────────┬──────────┬──────────┬──────────┬──────┬────────────┬──────────┐
         │ statistic  ┆ float    ┆ int      ┆ bool     ┆ str  ┆ date       ┆ time     │
         │ ---        ┆ ---      ┆ ---      ┆ ---      ┆ ---  ┆ ---        ┆ ---      │
@@ -4480,7 +4452,6 @@
         if not self.columns:
             msg = "cannot describe a DataFrame without any columns"
             raise TypeError(msg)
->>>>>>> 62739955
 
         # create list of metrics
         metrics = ["count", "null_count", "mean", "std", "min"]
@@ -4488,20 +4459,9 @@
             metrics.extend(f"{q * 100:g}%" for q in quantiles)
         metrics.append("max")
 
-<<<<<<< HEAD
-        mean_exprs = [
-            (F.col(c).mean() if c in mean_cols else F.lit(None)).alias(f"mean:{c}")
-            for c in self.columns
-        ]
-        std_exprs = [
-            (F.col(c).std() if c in stat_cols else F.lit(None)).alias(f"std:{c}")
-            for c in self.columns
-        ]
-=======
         @lru_cache
         def skip_minmax(dt: PolarsDataType) -> bool:
             return dt.is_nested() or dt in (Categorical, Enum, Null, Object, Unknown)
->>>>>>> 62739955
 
         # determine which columns will produce std/mean/percentile/etc
         # statistics in a single pass over the frame schema
