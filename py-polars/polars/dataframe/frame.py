"""Module containing logic related to eager DataFrames."""
from __future__ import annotations

import contextlib
import os
import random
from collections import defaultdict
from collections.abc import Sized
from io import BytesIO, StringIO, TextIOWrapper
from operator import itemgetter
from pathlib import Path
from typing import (
    TYPE_CHECKING,
    Any,
    BinaryIO,
    Callable,
    ClassVar,
    Collection,
    Generator,
    Iterable,
    Iterator,
    Mapping,
    NoReturn,
    Sequence,
    TypeVar,
    cast,
    overload,
)

import polars._reexport as pl
from polars import functions as F
from polars.dataframe._html import NotebookFormatter
from polars.dataframe.groupby import DynamicGroupBy, GroupBy, RollingGroupBy
from polars.datatypes import (
    FLOAT_DTYPES,
    INTEGER_DTYPES,
    N_INFER_DEFAULT,
    NUMERIC_DTYPES,
    Boolean,
    DataTypeClass,
    Float64,
    Object,
    Utf8,
    py_type_to_dtype,
)
from polars.dependencies import (
    _PYARROW_AVAILABLE,
    _check_for_numpy,
    _check_for_pandas,
    _check_for_pyarrow,
    dataframe_api_compat,
)
from polars.dependencies import numpy as np
from polars.dependencies import pandas as pd
from polars.dependencies import pyarrow as pa
from polars.exceptions import NoRowsReturnedError, TooManyRowsReturnedError
from polars.functions import col, lit
from polars.io._utils import _is_glob_pattern, _is_local_file
from polars.io.excel._write_utils import (
    _unpack_multi_column_dict,
    _xl_apply_conditional_formats,
    _xl_inject_sparklines,
    _xl_setup_table_columns,
    _xl_setup_table_options,
    _xl_setup_workbook,
    _xl_unique_table_name,
    _XLFormatCache,
)
from polars.selectors import _expand_selectors
from polars.slice import PolarsSlice
from polars.utils import no_default
from polars.utils._construction import (
    _post_apply_columns,
    arrow_to_pydf,
    dict_to_pydf,
    iterable_to_pydf,
    numpy_to_idxs,
    numpy_to_pydf,
    pandas_to_pydf,
    sequence_to_pydf,
    series_to_pydf,
)
from polars.utils._parse_expr_input import parse_as_expression
from polars.utils._wrap import wrap_expr, wrap_ldf, wrap_s
from polars.utils.convert import _timedelta_to_pl_duration
from polars.utils.deprecation import (
    deprecate_renamed_methods,
    deprecate_renamed_parameter,
    issue_deprecation_warning,
)
from polars.utils.various import (
    _prepare_row_count_args,
    _process_null_values,
    can_create_dicts_with_pyarrow,
    handle_projection_columns,
    is_bool_sequence,
    is_int_sequence,
    is_str_sequence,
    normalise_filepath,
    parse_percentiles,
    parse_version,
    range_to_slice,
    scale_bytes,
)

with contextlib.suppress(ImportError):  # Module not available when building docs
    from polars.polars import PyDataFrame

if TYPE_CHECKING:
    import sys
    from datetime import timedelta
    from io import IOBase
    from typing import Literal

    import deltalake
    from xlsxwriter import Workbook

    from polars import Expr, LazyFrame, Series
    from polars.interchange.dataframe import PolarsDataFrame
    from polars.type_aliases import (
        AsofJoinStrategy,
        AvroCompression,
        ClosedInterval,
        ColumnNameOrSelector,
        ColumnTotalsDefinition,
        ComparisonOperator,
        ConditionalFormatDict,
        CsvEncoding,
        DbWriteEngine,
        DbWriteMode,
        FillNullStrategy,
        FrameInitTypes,
        IndexOrder,
        IntoExpr,
        IpcCompression,
        JoinStrategy,
        JoinValidation,
        NullStrategy,
        OneOrMoreDataTypes,
        Orientation,
        ParallelStrategy,
        ParquetCompression,
        PivotAgg,
        PolarsDataType,
        RollingInterpolationMethod,
        RowTotalsDefinition,
        SchemaDefinition,
        SchemaDict,
        SizeUnit,
        StartBy,
        UniqueKeepStrategy,
        UnstackDirection,
    )
    from polars.utils import NoDefault

    if sys.version_info >= (3, 10):
        from typing import Concatenate, ParamSpec, TypeAlias
    else:
        from typing_extensions import Concatenate, ParamSpec, TypeAlias

    if sys.version_info >= (3, 11):
        from typing import Self
    else:
        from typing_extensions import Self

    # these aliases are used to annotate DataFrame.__getitem__()
    # MultiRowSelector indexes into the vertical axis and
    # MultiColSelector indexes into the horizontal axis
    # NOTE: wrapping these as strings is necessary for Python <3.10

    MultiRowSelector: TypeAlias = "slice | range | list[int] | Series"
    MultiColSelector: TypeAlias = (
        "slice | range | list[int] | list[str] | list[bool] | Series"
    )

    T = TypeVar("T")
    P = ParamSpec("P")


@deprecate_renamed_methods(
    mapping={"approx_unique": "approx_n_unique"},
    versions={"approx_unique": "0.18.12"},
)
class DataFrame:
    """
    Two-dimensional data structure representing data as a table with rows and columns.

    Parameters
    ----------
    data : dict, Sequence, ndarray, Series, or pandas.DataFrame
        Two-dimensional data in various forms; dict input must contain Sequences,
        Generators, or a ``range``. Sequence may contain Series or other Sequences.
    schema : Sequence of str, (str,DataType) pairs, or a {str:DataType,} dict
        The DataFrame schema may be declared in several ways:

        * As a dict of {name:type} pairs; if type is None, it will be auto-inferred.
        * As a list of column names; in this case types are automatically inferred.
        * As a list of (name,type) pairs; this is equivalent to the dictionary form.

        If you supply a list of column names that does not match the names in the
        underlying data, the names given here will overwrite them. The number
        of names given in the schema should match the underlying data dimensions.
    schema_overrides : dict, default None
        Support type specification or override of one or more columns; note that
        any dtypes inferred from the schema param will be overridden.
        underlying data, the names given here will overwrite them.

        The number of entries in the schema should match the underlying data
        dimensions, unless a sequence of dictionaries is being passed, in which case
        a _partial_ schema can be declared to prevent specific fields from being loaded.
    orient : {'col', 'row'}, default None
        Whether to interpret two-dimensional data as columns or as rows. If None,
        the orientation is inferred by matching the columns and data dimensions. If
        this does not yield conclusive results, column orientation is used.
    infer_schema_length : int, default None
        Maximum number of rows to read for schema inference; only applies if the input
        data is a sequence or generator of rows; other input is read as-is.
    nan_to_null : bool, default False
        If the data comes from one or more numpy arrays, can optionally convert input
        data np.nan values to null instead. This is a no-op for all other input data.

    Examples
    --------
    Constructing a DataFrame from a dictionary:

    >>> data = {"a": [1, 2], "b": [3, 4]}
    >>> df = pl.DataFrame(data)
    >>> df
    shape: (2, 2)
    ┌─────┬─────┐
    │ a   ┆ b   │
    │ --- ┆ --- │
    │ i64 ┆ i64 │
    ╞═════╪═════╡
    │ 1   ┆ 3   │
    │ 2   ┆ 4   │
    └─────┴─────┘

    Notice that the dtypes are automatically inferred as polars Int64:

    >>> df.dtypes
    [Int64, Int64]

    To specify a more detailed/specific frame schema you can supply the `schema`
    parameter with a dictionary of (name,dtype) pairs...

    >>> data = {"col1": [0, 2], "col2": [3, 7]}
    >>> df2 = pl.DataFrame(data, schema={"col1": pl.Float32, "col2": pl.Int64})
    >>> df2
    shape: (2, 2)
    ┌──────┬──────┐
    │ col1 ┆ col2 │
    │ ---  ┆ ---  │
    │ f32  ┆ i64  │
    ╞══════╪══════╡
    │ 0.0  ┆ 3    │
    │ 2.0  ┆ 7    │
    └──────┴──────┘

    ...a sequence of (name,dtype) pairs...

    >>> data = {"col1": [1, 2], "col2": [3, 4]}
    >>> df3 = pl.DataFrame(data, schema=[("col1", pl.Float32), ("col2", pl.Int64)])
    >>> df3
    shape: (2, 2)
    ┌──────┬──────┐
    │ col1 ┆ col2 │
    │ ---  ┆ ---  │
    │ f32  ┆ i64  │
    ╞══════╪══════╡
    │ 1.0  ┆ 3    │
    │ 2.0  ┆ 4    │
    └──────┴──────┘

    ...or a list of typed Series.

    >>> data = [
    ...     pl.Series("col1", [1, 2], dtype=pl.Float32),
    ...     pl.Series("col2", [3, 4], dtype=pl.Int64),
    ... ]
    >>> df4 = pl.DataFrame(data)
    >>> df4
    shape: (2, 2)
    ┌──────┬──────┐
    │ col1 ┆ col2 │
    │ ---  ┆ ---  │
    │ f32  ┆ i64  │
    ╞══════╪══════╡
    │ 1.0  ┆ 3    │
    │ 2.0  ┆ 4    │
    └──────┴──────┘

    Constructing a DataFrame from a numpy ndarray, specifying column names:

    >>> import numpy as np
    >>> data = np.array([(1, 2), (3, 4)], dtype=np.int64)
    >>> df5 = pl.DataFrame(data, schema=["a", "b"], orient="col")
    >>> df5
    shape: (2, 2)
    ┌─────┬─────┐
    │ a   ┆ b   │
    │ --- ┆ --- │
    │ i64 ┆ i64 │
    ╞═════╪═════╡
    │ 1   ┆ 3   │
    │ 2   ┆ 4   │
    └─────┴─────┘

    Constructing a DataFrame from a list of lists, row orientation inferred:

    >>> data = [[1, 2, 3], [4, 5, 6]]
    >>> df6 = pl.DataFrame(data, schema=["a", "b", "c"])
    >>> df6
    shape: (2, 3)
    ┌─────┬─────┬─────┐
    │ a   ┆ b   ┆ c   │
    │ --- ┆ --- ┆ --- │
    │ i64 ┆ i64 ┆ i64 │
    ╞═════╪═════╪═════╡
    │ 1   ┆ 2   ┆ 3   │
    │ 4   ┆ 5   ┆ 6   │
    └─────┴─────┴─────┘

    Notes
    -----
    Some methods internally convert the DataFrame into a LazyFrame before collecting
    the results back into a DataFrame. This can lead to unexpected behavior when using
    a subclassed DataFrame. For example,

    >>> class MyDataFrame(pl.DataFrame):
    ...     pass
    ...
    >>> isinstance(MyDataFrame().lazy().collect(), MyDataFrame)
    False

    """

    _accessors: ClassVar[set[str]] = set()

    def __init__(
        self,
        data: FrameInitTypes | None = None,
        schema: SchemaDefinition | None = None,
        *,
        schema_overrides: SchemaDict | None = None,
        orient: Orientation | None = None,
        infer_schema_length: int | None = N_INFER_DEFAULT,
        nan_to_null: bool = False,
    ):
        if data is None:
            self._df = dict_to_pydf(
                {}, schema=schema, schema_overrides=schema_overrides
            )

        elif isinstance(data, dict):
            self._df = dict_to_pydf(
                data,
                schema=schema,
                schema_overrides=schema_overrides,
                nan_to_null=nan_to_null,
            )

        elif isinstance(data, (list, tuple, Sequence)):
            self._df = sequence_to_pydf(
                data,
                schema=schema,
                schema_overrides=schema_overrides,
                orient=orient,
                infer_schema_length=infer_schema_length,
            )
        elif isinstance(data, pl.Series):
            self._df = series_to_pydf(
                data, schema=schema, schema_overrides=schema_overrides
            )

        elif _check_for_numpy(data) and isinstance(data, np.ndarray):
            self._df = numpy_to_pydf(
                data,
                schema=schema,
                schema_overrides=schema_overrides,
                orient=orient,
                nan_to_null=nan_to_null,
            )

        elif _check_for_pyarrow(data) and isinstance(data, pa.Table):
            self._df = arrow_to_pydf(
                data, schema=schema, schema_overrides=schema_overrides
            )

        elif _check_for_pandas(data) and isinstance(data, pd.DataFrame):
            self._df = pandas_to_pydf(
                data, schema=schema, schema_overrides=schema_overrides
            )

        elif not isinstance(data, Sized) and isinstance(data, (Generator, Iterable)):
            self._df = iterable_to_pydf(
                data,
                schema=schema,
                schema_overrides=schema_overrides,
                orient=orient,
                infer_schema_length=infer_schema_length,
            )
        else:
            raise ValueError(
                f"DataFrame constructor called with unsupported type; got {type(data)}"
            )

    @classmethod
    def _from_pydf(cls, py_df: PyDataFrame) -> Self:
        """Construct Polars DataFrame from FFI PyDataFrame object."""
        df = cls.__new__(cls)
        df._df = py_df
        return df

    @classmethod
    def _from_dicts(
        cls,
        data: Sequence[dict[str, Any]],
        schema: SchemaDefinition | None = None,
        *,
        schema_overrides: SchemaDict | None = None,
        infer_schema_length: int | None = N_INFER_DEFAULT,
    ) -> Self:
        pydf = PyDataFrame.read_dicts(data, infer_schema_length, schema)
        if schema or schema_overrides:
            pydf = _post_apply_columns(
                pydf, list(schema or pydf.columns()), schema_overrides=schema_overrides
            )
        return cls._from_pydf(pydf)

    @classmethod
    def _from_dict(
        cls,
        data: Mapping[str, Sequence[object] | Mapping[str, Sequence[object]] | Series],
        schema: SchemaDefinition | None = None,
        *,
        schema_overrides: SchemaDict | None = None,
    ) -> Self:
        """
        Construct a DataFrame from a dictionary of sequences.

        Parameters
        ----------
        data : dict of sequences
          Two-dimensional data represented as a dictionary. dict must contain
          Sequences.
        schema : Sequence of str, (str,DataType) pairs, or a {str:DataType,} dict
            The DataFrame schema may be declared in several ways:

            * As a dict of {name:type} pairs; if type is None, it will be auto-inferred.
            * As a list of column names; in this case types are automatically inferred.
            * As a list of (name,type) pairs; this is equivalent to the dictionary form.

            If you supply a list of column names that does not match the names in the
            underlying data, the names given here will overwrite them. The number
            of names given in the schema should match the underlying data dimensions.
        schema_overrides : dict, default None
          Support type specification or override of one or more columns; note that
          any dtypes inferred from the columns param will be overridden.

        """
        return cls._from_pydf(
            dict_to_pydf(data, schema=schema, schema_overrides=schema_overrides)
        )

    @classmethod
    def _from_records(
        cls,
        data: Sequence[Any],
        schema: SchemaDefinition | None = None,
        *,
        schema_overrides: SchemaDict | None = None,
        orient: Orientation | None = None,
        infer_schema_length: int | None = N_INFER_DEFAULT,
    ) -> Self:
        """
        Construct a DataFrame from a sequence of sequences.

        Parameters
        ----------
        data : Sequence of sequences
            Two-dimensional data represented as a sequence of sequences.
        schema : Sequence of str, (str,DataType) pairs, or a {str:DataType,} dict
            The DataFrame schema may be declared in several ways:

            * As a dict of {name:type} pairs; if type is None, it will be auto-inferred.
            * As a list of column names; in this case types are automatically inferred.
            * As a list of (name,type) pairs; this is equivalent to the dictionary form.

            If you supply a list of column names that does not match the names in the
            underlying data, the names given here will overwrite them. The number
            of names given in the schema should match the underlying data dimensions.
        schema_overrides : dict, default None
            Support type specification or override of one or more columns; note that
            any dtypes inferred from the columns param will be overridden.
        orient : {'col', 'row'}, default None
            Whether to interpret two-dimensional data as columns or as rows. If None,
            the orientation is inferred by matching the columns and data dimensions. If
            this does not yield conclusive results, column orientation is used.
        infer_schema_length
            How many rows to scan to determine the column type.

        """
        return cls._from_pydf(
            sequence_to_pydf(
                data,
                schema=schema,
                schema_overrides=schema_overrides,
                orient=orient,
                infer_schema_length=infer_schema_length,
            )
        )

    @classmethod
    def _from_numpy(
        cls,
        data: np.ndarray[Any, Any],
        schema: SchemaDefinition | None = None,
        *,
        schema_overrides: SchemaDict | None = None,
        orient: Orientation | None = None,
    ) -> Self:
        """
        Construct a DataFrame from a numpy ndarray.

        Parameters
        ----------
        data : numpy ndarray
            Two-dimensional data represented as a numpy ndarray.
        schema : Sequence of str, (str,DataType) pairs, or a {str:DataType,} dict
            The DataFrame schema may be declared in several ways:

            * As a dict of {name:type} pairs; if type is None, it will be auto-inferred.
            * As a list of column names; in this case types are automatically inferred.
            * As a list of (name,type) pairs; this is equivalent to the dictionary form.

            If you supply a list of column names that does not match the names in the
            underlying data, the names given here will overwrite them. The number
            of names given in the schema should match the underlying data dimensions.
        schema_overrides : dict, default None
            Support type specification or override of one or more columns; note that
            any dtypes inferred from the columns param will be overridden.
        orient : {'col', 'row'}, default None
            Whether to interpret two-dimensional data as columns or as rows. If None,
            the orientation is inferred by matching the columns and data dimensions. If
            this does not yield conclusive results, column orientation is used.

        """
        return cls._from_pydf(
            numpy_to_pydf(
                data, schema=schema, schema_overrides=schema_overrides, orient=orient
            )
        )

    @classmethod
    def _from_arrow(
        cls,
        data: pa.Table,
        schema: SchemaDefinition | None = None,
        *,
        schema_overrides: SchemaDict | None = None,
        rechunk: bool = True,
    ) -> Self:
        """
        Construct a DataFrame from an Arrow table.

        This operation will be zero copy for the most part. Types that are not
        supported by Polars may be cast to the closest supported type.

        Parameters
        ----------
        data : arrow table, array, or sequence of sequences
            Data representing an Arrow Table or Array.
        schema : Sequence of str, (str,DataType) pairs, or a {str:DataType,} dict
            The DataFrame schema may be declared in several ways:

            * As a dict of {name:type} pairs; if type is None, it will be auto-inferred.
            * As a list of column names; in this case types are automatically inferred.
            * As a list of (name,type) pairs; this is equivalent to the dictionary form.

            If you supply a list of column names that does not match the names in the
            underlying data, the names given here will overwrite them. The number
            of names given in the schema should match the underlying data dimensions.
        schema_overrides : dict, default None
            Support type specification or override of one or more columns; note that
            any dtypes inferred from the columns param will be overridden.
        rechunk : bool, default True
            Make sure that all data is in contiguous memory.

        """
        return cls._from_pydf(
            arrow_to_pydf(
                data,
                schema=schema,
                schema_overrides=schema_overrides,
                rechunk=rechunk,
            )
        )

    @classmethod
    def _from_pandas(
        cls,
        data: pd.DataFrame,
        schema: SchemaDefinition | None = None,
        *,
        schema_overrides: SchemaDict | None = None,
        rechunk: bool = True,
        nan_to_null: bool = True,
        include_index: bool = False,
    ) -> Self:
        """
        Construct a Polars DataFrame from a pandas DataFrame.

        Parameters
        ----------
        data : pandas DataFrame
            Two-dimensional data represented as a pandas DataFrame.
        schema : Sequence of str, (str,DataType) pairs, or a {str:DataType,} dict
            The DataFrame schema may be declared in several ways:

            * As a dict of {name:type} pairs; if type is None, it will be auto-inferred.
            * As a list of column names; in this case types are automatically inferred.
            * As a list of (name,type) pairs; this is equivalent to the dictionary form.

            If you supply a list of column names that does not match the names in the
            underlying data, the names given here will overwrite them. The number
            of names given in the schema should match the underlying data dimensions.
        schema_overrides : dict, default None
            Support type specification or override of one or more columns; note that
            any dtypes inferred from the columns param will be overridden.
        rechunk : bool, default True
            Make sure that all data is in contiguous memory.
        nan_to_null : bool, default True
            If the data contains NaN values they will be converted to null/None.
        include_index : bool, default False
            Load any non-default pandas indexes as columns.

        """
        return cls._from_pydf(
            pandas_to_pydf(
                data,
                schema=schema,
                schema_overrides=schema_overrides,
                rechunk=rechunk,
                nan_to_null=nan_to_null,
                include_index=include_index,
            )
        )

    @classmethod
    def _read_csv(
        cls,
        source: str | Path | BinaryIO | bytes,
        *,
        has_header: bool = True,
        columns: Sequence[int] | Sequence[str] | None = None,
        separator: str = ",",
        comment_char: str | None = None,
        quote_char: str | None = r'"',
        skip_rows: int = 0,
        dtypes: None | (SchemaDict | Sequence[PolarsDataType]) = None,
        null_values: str | Sequence[str] | dict[str, str] | None = None,
        missing_utf8_is_empty_string: bool = False,
        ignore_errors: bool = False,
        try_parse_dates: bool = False,
        n_threads: int | None = None,
        infer_schema_length: int | None = N_INFER_DEFAULT,
        batch_size: int = 8192,
        n_rows: int | None = None,
        encoding: CsvEncoding = "utf8",
        low_memory: bool = False,
        rechunk: bool = True,
        skip_rows_after_header: int = 0,
        row_count_name: str | None = None,
        row_count_offset: int = 0,
        sample_size: int = 1024,
        eol_char: str = "\n",
        raise_if_empty: bool = True,
    ) -> DataFrame:
        """
        Read a CSV file into a DataFrame.

        Use ``pl.read_csv`` to dispatch to this method.

        See Also
        --------
        polars.io.read_csv

        """
        self = cls.__new__(cls)

        path: str | None
        if isinstance(source, (str, Path)):
            path = normalise_filepath(source)
        else:
            path = None
            if isinstance(source, BytesIO):
                source = source.getvalue()
            if isinstance(source, StringIO):
                source = source.getvalue().encode()

        dtype_list: Sequence[tuple[str, PolarsDataType]] | None = None
        dtype_slice: Sequence[PolarsDataType] | None = None
        if dtypes is not None:
            if isinstance(dtypes, dict):
                dtype_list = []
                for k, v in dtypes.items():
                    dtype_list.append((k, py_type_to_dtype(v)))
            elif isinstance(dtypes, Sequence):
                dtype_slice = dtypes
            else:
                raise ValueError("dtype arg should be list or dict")

        processed_null_values = _process_null_values(null_values)

        if isinstance(columns, str):
            columns = [columns]
        if isinstance(source, str) and _is_glob_pattern(source):
            dtypes_dict = None
            if dtype_list is not None:
                dtypes_dict = dict(dtype_list)
            if dtype_slice is not None:
                raise ValueError(
                    "cannot use glob patterns and unnamed dtypes as `dtypes` argument;"
                    " Use dtypes: Mapping[str, Type[DataType]"
                )
            from polars import scan_csv

            scan = scan_csv(
                source,
                has_header=has_header,
                separator=separator,
                comment_char=comment_char,
                quote_char=quote_char,
                skip_rows=skip_rows,
                dtypes=dtypes_dict,
                null_values=null_values,
                missing_utf8_is_empty_string=missing_utf8_is_empty_string,
                ignore_errors=ignore_errors,
                infer_schema_length=infer_schema_length,
                n_rows=n_rows,
                low_memory=low_memory,
                rechunk=rechunk,
                skip_rows_after_header=skip_rows_after_header,
                row_count_name=row_count_name,
                row_count_offset=row_count_offset,
                eol_char=eol_char,
                raise_if_empty=raise_if_empty,
            )
            if columns is None:
                return scan.collect()
            elif is_str_sequence(columns, allow_str=False):
                return scan.select(columns).collect()
            else:
                raise ValueError(
                    "cannot use glob patterns and integer based projection as `columns`"
                    " argument; Use columns: List[str]"
                )

        projection, columns = handle_projection_columns(columns)

        self._df = PyDataFrame.read_csv(
            source,
            infer_schema_length,
            batch_size,
            has_header,
            ignore_errors,
            n_rows,
            skip_rows,
            projection,
            separator,
            rechunk,
            columns,
            encoding,
            n_threads,
            path,
            dtype_list,
            dtype_slice,
            low_memory,
            comment_char,
            quote_char,
            processed_null_values,
            missing_utf8_is_empty_string,
            try_parse_dates,
            skip_rows_after_header,
            _prepare_row_count_args(row_count_name, row_count_offset),
            sample_size=sample_size,
            eol_char=eol_char,
            raise_if_empty=raise_if_empty,
        )
        return self

    @classmethod
    def _read_parquet(
        cls,
        source: str | Path | BinaryIO | bytes,
        *,
        columns: Sequence[int] | Sequence[str] | None = None,
        n_rows: int | None = None,
        parallel: ParallelStrategy = "auto",
        row_count_name: str | None = None,
        row_count_offset: int = 0,
        low_memory: bool = False,
        use_statistics: bool = True,
        rechunk: bool = True,
    ) -> DataFrame:
        """
        Read into a DataFrame from a parquet file.

        Use ``pl.read_parquet`` to dispatch to this method.

        See Also
        --------
        polars.io.read_parquet

        """
        if isinstance(source, (str, Path)):
            source = normalise_filepath(source)
        if isinstance(columns, str):
            columns = [columns]

        if (
            isinstance(source, str)
            and _is_glob_pattern(source)
            and _is_local_file(source)
        ):
            from polars import scan_parquet

            scan = scan_parquet(
                source,
                n_rows=n_rows,
                rechunk=True,
                parallel=parallel,
                row_count_name=row_count_name,
                row_count_offset=row_count_offset,
                low_memory=low_memory,
            )

            if columns is None:
                return scan.collect()
            elif is_str_sequence(columns, allow_str=False):
                return scan.select(columns).collect()
            else:
                raise ValueError(
                    "cannot use glob patterns and integer based projection as `columns`"
                    " argument; Use columns: List[str]"
                )

        projection, columns = handle_projection_columns(columns)
        self = cls.__new__(cls)
        self._df = PyDataFrame.read_parquet(
            source,
            columns,
            projection,
            n_rows,
            parallel,
            _prepare_row_count_args(row_count_name, row_count_offset),
            low_memory=low_memory,
            use_statistics=use_statistics,
            rechunk=rechunk,
        )
        return self

    @classmethod
    def _read_avro(
        cls,
        source: str | Path | BinaryIO | bytes,
        *,
        columns: Sequence[int] | Sequence[str] | None = None,
        n_rows: int | None = None,
    ) -> Self:
        """
        Read into a DataFrame from Apache Avro format.

        Parameters
        ----------
        source
            Path to a file or a file-like object (by file-like object, we refer to
            objects that have a ``read()`` method, such as a file handler (e.g.
            via builtin ``open`` function) or ``BytesIO``).
        columns
            Columns.
        n_rows
            Stop reading from Apache Avro file after reading ``n_rows``.

        """
        if isinstance(source, (str, Path)):
            source = normalise_filepath(source)
        projection, columns = handle_projection_columns(columns)
        self = cls.__new__(cls)
        self._df = PyDataFrame.read_avro(source, columns, projection, n_rows)
        return self

    @classmethod
    def _read_ipc(
        cls,
        source: str | Path | BinaryIO | bytes,
        *,
        columns: Sequence[int] | Sequence[str] | None = None,
        n_rows: int | None = None,
        row_count_name: str | None = None,
        row_count_offset: int = 0,
        rechunk: bool = True,
        memory_map: bool = True,
    ) -> Self:
        """
        Read into a DataFrame from Arrow IPC stream format.

        Arrow IPC is also know as Feather (v2).

        Parameters
        ----------
        source
            Path to a file or a file-like object (by file-like object, we refer to
            objects that have a ``read()`` method, such as a file handler (e.g.
            via builtin ``open`` function) or ``BytesIO``).
        columns
            Columns to select. Accepts a list of column indices (starting at zero) or a
            list of column names.
        n_rows
            Stop reading from IPC file after reading ``n_rows``.
        row_count_name
            Row count name.
        row_count_offset
            Row count offset.
        rechunk
            Make sure that all data is contiguous.
        memory_map
            Memory map the file

        """
        if isinstance(source, (str, Path)):
            source = normalise_filepath(source)
        if isinstance(columns, str):
            columns = [columns]

        if (
            isinstance(source, str)
            and _is_glob_pattern(source)
            and _is_local_file(source)
        ):
            from polars import scan_ipc

            scan = scan_ipc(
                source,
                n_rows=n_rows,
                rechunk=rechunk,
                row_count_name=row_count_name,
                row_count_offset=row_count_offset,
                memory_map=memory_map,
            )
            if columns is None:
                df = scan.collect()
            elif is_str_sequence(columns, allow_str=False):
                df = scan.select(columns).collect()
            else:
                raise ValueError(
                    "cannot use glob patterns and integer based projection as `columns`"
                    " argument; Use columns: List[str]"
                )
            return cls._from_pydf(df._df)

        projection, columns = handle_projection_columns(columns)
        self = cls.__new__(cls)
        self._df = PyDataFrame.read_ipc(
            source,
            columns,
            projection,
            n_rows,
            _prepare_row_count_args(row_count_name, row_count_offset),
            memory_map=memory_map,
        )
        return self

    @classmethod
    def _read_json(
        cls,
        source: str | Path | IOBase | bytes,
        *,
        schema: SchemaDefinition | None = None,
        schema_overrides: SchemaDefinition | None = None,
    ) -> Self:
        """
        Read into a DataFrame from a JSON file.

        Use ``pl.read_json`` to dispatch to this method.

        See Also
        --------
        polars.io.read_json

        """
        if isinstance(source, StringIO):
            source = BytesIO(source.getvalue().encode())
        elif isinstance(source, (str, Path)):
            source = normalise_filepath(source)

        self = cls.__new__(cls)
        self._df = PyDataFrame.read_json(
            source, schema=schema, schema_overrides=schema_overrides
        )
        return self

    @classmethod
    def _read_ndjson(
        cls,
        source: str | Path | IOBase | bytes,
        *,
        schema: SchemaDefinition | None = None,
        schema_overrides: SchemaDefinition | None = None,
        ignore_errors: bool = False,
    ) -> Self:
        """
        Read into a DataFrame from a newline delimited JSON file.

        Use ``pl.read_ndjson`` to dispatch to this method.

        See Also
        --------
        polars.io.read_ndjson

        """
        if isinstance(source, StringIO):
            source = BytesIO(source.getvalue().encode())
        elif isinstance(source, (str, Path)):
            source = normalise_filepath(source)

        self = cls.__new__(cls)
        self._df = PyDataFrame.read_ndjson(
            source,
            ignore_errors=ignore_errors,
            schema=schema,
            schema_overrides=schema_overrides,
        )
        return self

    @property
    def shape(self) -> tuple[int, int]:
        """
        Get the shape of the DataFrame.

        Examples
        --------
        >>> df = pl.DataFrame({"foo": [1, 2, 3, 4, 5]})
        >>> df.shape
        (5, 1)

        """
        return self._df.shape()

    @property
    def height(self) -> int:
        """
        Get the height of the DataFrame.

        Examples
        --------
        >>> df = pl.DataFrame({"foo": [1, 2, 3, 4, 5]})
        >>> df.height
        5

        """
        return self._df.height()

    @property
    def width(self) -> int:
        """
        Get the width of the DataFrame.

        Examples
        --------
        >>> df = pl.DataFrame({"foo": [1, 2, 3, 4, 5]})
        >>> df.width
        1

        """
        return self._df.width()

    @property
    def columns(self) -> list[str]:
        """
        Get or set column names.

        Examples
        --------
        >>> df = pl.DataFrame(
        ...     {
        ...         "foo": [1, 2, 3],
        ...         "bar": [6, 7, 8],
        ...         "ham": ["a", "b", "c"],
        ...     }
        ... )
        >>> df.columns
        ['foo', 'bar', 'ham']

        Set column names:

        >>> df.columns = ["apple", "banana", "orange"]
        >>> df
        shape: (3, 3)
        ┌───────┬────────┬────────┐
        │ apple ┆ banana ┆ orange │
        │ ---   ┆ ---    ┆ ---    │
        │ i64   ┆ i64    ┆ str    │
        ╞═══════╪════════╪════════╡
        │ 1     ┆ 6      ┆ a      │
        │ 2     ┆ 7      ┆ b      │
        │ 3     ┆ 8      ┆ c      │
        └───────┴────────┴────────┘

        """
        return self._df.columns()

    @columns.setter
    def columns(self, names: Sequence[str]) -> None:
        """
        Change the column names of the `DataFrame`.

        Parameters
        ----------
        names
            A list with new names for the `DataFrame`.
            The length of the list should be equal to the width of the `DataFrame`.

        """
        self._df.set_column_names(names)

    @property
    def dtypes(self) -> list[PolarsDataType]:
        """
        Get the datatypes of the columns of this DataFrame.

        The datatypes can also be found in column headers when printing the DataFrame.

        Examples
        --------
        >>> df = pl.DataFrame(
        ...     {
        ...         "foo": [1, 2, 3],
        ...         "bar": [6.0, 7.0, 8.0],
        ...         "ham": ["a", "b", "c"],
        ...     }
        ... )
        >>> df.dtypes
        [Int64, Float64, Utf8]
        >>> df
        shape: (3, 3)
        ┌─────┬─────┬─────┐
        │ foo ┆ bar ┆ ham │
        │ --- ┆ --- ┆ --- │
        │ i64 ┆ f64 ┆ str │
        ╞═════╪═════╪═════╡
        │ 1   ┆ 6.0 ┆ a   │
        │ 2   ┆ 7.0 ┆ b   │
        │ 3   ┆ 8.0 ┆ c   │
        └─────┴─────┴─────┘

        See Also
        --------
        schema : Returns a {colname:dtype} mapping.

        """
        return self._df.dtypes()

    @property
    def flags(self) -> dict[str, dict[str, bool]]:
        """
        Get flags that are set on the columns of this DataFrame.

        Returns
        -------
        dict
            Mapping from column names to column flags.
        """
        return {name: self[name].flags for name in self.columns}

    @property
    def schema(self) -> SchemaDict:
        """
        Get a dict[column name, DataType].

        Examples
        --------
        >>> df = pl.DataFrame(
        ...     {
        ...         "foo": [1, 2, 3],
        ...         "bar": [6.0, 7.0, 8.0],
        ...         "ham": ["a", "b", "c"],
        ...     }
        ... )
        >>> df.schema
        {'foo': Int64, 'bar': Float64, 'ham': Utf8}

        """
        return dict(zip(self.columns, self.dtypes))

    def __array__(self, dtype: Any = None) -> np.ndarray[Any, Any]:
        """
        Numpy __array__ interface protocol.

        Ensures that `np.asarray(pl.DataFrame(..))` works as expected, see
        https://numpy.org/devdocs/user/basics.interoperability.html#the-array-method.
        """
        if dtype:
            return self.to_numpy().__array__(dtype)
        else:
            return self.to_numpy().__array__()

    def __dataframe__(
        self, nan_as_null: bool = False, allow_copy: bool = True
    ) -> PolarsDataFrame:
        """
        Convert to a dataframe object implementing the dataframe interchange protocol.

        Parameters
        ----------
        nan_as_null
            Overwrite null values in the data with ``NaN``.

            .. warning::
                This functionality has not been implemented and the parameter will be
                removed in a future version.
                Setting this to ``True`` will raise a ``NotImplementedError``.
        allow_copy
            Allow memory to be copied to perform the conversion. If set to ``False``,
            causes conversions that are not zero-copy to fail.

        Notes
        -----
        Details on the Python dataframe interchange protocol:
        https://data-apis.org/dataframe-protocol/latest/index.html

        Examples
        --------
        Convert a Polars dataframe to a generic dataframe object and access some
        properties.

        >>> df = pl.DataFrame({"a": [1, 2], "b": [3.0, 4.0], "c": ["x", "y"]})
        >>> dfi = df.__dataframe__()
        >>> dfi.num_rows()
        2
        >>> dfi.get_column(1).dtype
        (<DtypeKind.FLOAT: 2>, 64, 'g', '=')

        """
        if nan_as_null:
            raise NotImplementedError(
                "functionality for `nan_as_null` has not been implemented and the"
                " parameter will be removed in a future version."
                " Use the default `nan_as_null=False`."
            )

        from polars.interchange.dataframe import PolarsDataFrame

        return PolarsDataFrame(self, allow_copy=allow_copy)

    def __dataframe_consortium_standard__(
        self, *, api_version: str | None = None
    ) -> Any:
        """
        Provide entry point to the Consortium DataFrame Standard API.

        This is developed and maintained outside of polars.
        Please report any issues to https://github.com/data-apis/dataframe-api-compat.
        """
        return dataframe_api_compat.polars_standard.convert_to_standard_compliant_dataframe(
            self, api_version=api_version
        )

    def _comp(self, other: Any, op: ComparisonOperator) -> DataFrame:
        """Compare a DataFrame with another object."""
        if isinstance(other, DataFrame):
            return self._compare_to_other_df(other, op)
        else:
            return self._compare_to_non_df(other, op)

    def _compare_to_other_df(
        self,
        other: DataFrame,
        op: ComparisonOperator,
    ) -> DataFrame:
        """Compare a DataFrame with another DataFrame."""
        if self.columns != other.columns:
            raise ValueError("DataFrame columns do not match")
        if self.shape != other.shape:
            raise ValueError("DataFrame dimensions do not match")

        suffix = "__POLARS_CMP_OTHER"
        other_renamed = other.select(F.all().suffix(suffix))
        combined = F.concat([self, other_renamed], how="horizontal")

        if op == "eq":
            expr = [F.col(n) == F.col(f"{n}{suffix}") for n in self.columns]
        elif op == "neq":
            expr = [F.col(n) != F.col(f"{n}{suffix}") for n in self.columns]
        elif op == "gt":
            expr = [F.col(n) > F.col(f"{n}{suffix}") for n in self.columns]
        elif op == "lt":
            expr = [F.col(n) < F.col(f"{n}{suffix}") for n in self.columns]
        elif op == "gt_eq":
            expr = [F.col(n) >= F.col(f"{n}{suffix}") for n in self.columns]
        elif op == "lt_eq":
            expr = [F.col(n) <= F.col(f"{n}{suffix}") for n in self.columns]
        else:
            raise ValueError(f"got unexpected comparison operator: {op}")

        return combined.select(expr)

    def _compare_to_non_df(
        self,
        other: Any,
        op: ComparisonOperator,
    ) -> DataFrame:
        """Compare a DataFrame with a non-DataFrame object."""
        if op == "eq":
            return self.select(F.all() == other)
        elif op == "neq":
            return self.select(F.all() != other)
        elif op == "gt":
            return self.select(F.all() > other)
        elif op == "lt":
            return self.select(F.all() < other)
        elif op == "gt_eq":
            return self.select(F.all() >= other)
        elif op == "lt_eq":
            return self.select(F.all() <= other)
        else:
            raise ValueError(f"got unexpected comparison operator: {op}")

    def _div(self, other: Any, floordiv: bool) -> DataFrame:
        if isinstance(other, pl.Series):
            if floordiv:
                return self.select(F.all() // lit(other))
            return self.select(F.all() / lit(other))

        elif not isinstance(other, DataFrame):
            s = _prepare_other_arg(other, length=len(self))
            other = DataFrame([s.alias(f"n{i}") for i in range(len(self.columns))])

        orig_dtypes = other.dtypes
        other = self._cast_all_from_to(other, INTEGER_DTYPES, Float64)
        df = self._from_pydf(self._df.div_df(other._df))

        df = (
            df
            if not floordiv
            else df.with_columns([s.floor() for s in df if s.dtype() in FLOAT_DTYPES])
        )
        if floordiv:
            int_casts = [
                col(column).cast(tp)
                for i, (column, tp) in enumerate(self.schema.items())
                if tp in INTEGER_DTYPES and orig_dtypes[i] in INTEGER_DTYPES
            ]
            if int_casts:
                return df.with_columns(int_casts)
        return df

    def _cast_all_from_to(
        self, df: DataFrame, from_: frozenset[PolarsDataType], to: PolarsDataType
    ) -> DataFrame:
        casts = [s.cast(to).alias(s.name) for s in df if s.dtype() in from_]
        return df.with_columns(casts) if casts else df

    def __floordiv__(self, other: DataFrame | Series | int | float) -> DataFrame:
        return self._div(other, floordiv=True)

    def __truediv__(self, other: DataFrame | Series | int | float) -> DataFrame:
        return self._div(other, floordiv=False)

    def __bool__(self) -> NoReturn:
        raise ValueError(
            "The truth value of a DataFrame is ambiguous. "
            "Hint: to check if a DataFrame contains any values, use 'is_empty()'"
        )

    def __eq__(self, other: Any) -> DataFrame:  # type: ignore[override]
        return self._comp(other, "eq")

    def __ne__(self, other: Any) -> DataFrame:  # type: ignore[override]
        return self._comp(other, "neq")

    def __gt__(self, other: Any) -> DataFrame:
        return self._comp(other, "gt")

    def __lt__(self, other: Any) -> DataFrame:
        return self._comp(other, "lt")

    def __ge__(self, other: Any) -> DataFrame:
        return self._comp(other, "gt_eq")

    def __le__(self, other: Any) -> DataFrame:
        return self._comp(other, "lt_eq")

    def __getstate__(self) -> list[Series]:
        return self.get_columns()

    def __setstate__(self, state) -> None:  # type: ignore[no-untyped-def]
        self._df = DataFrame(state)._df

    def __mul__(self, other: DataFrame | Series | int | float) -> Self:
        if isinstance(other, DataFrame):
            return self._from_pydf(self._df.mul_df(other._df))

        other = _prepare_other_arg(other)
        return self._from_pydf(self._df.mul(other._s))

    def __rmul__(self, other: DataFrame | Series | int | float) -> Self:
        return self * other

    def __add__(
        self, other: DataFrame | Series | int | float | bool | str
    ) -> DataFrame:
        if isinstance(other, DataFrame):
            return self._from_pydf(self._df.add_df(other._df))
        other = _prepare_other_arg(other)
        return self._from_pydf(self._df.add(other._s))

    def __radd__(  # type: ignore[misc]
        self, other: DataFrame | Series | int | float | bool | str
    ) -> DataFrame:
        if isinstance(other, str):
            return self.select((lit(other) + F.col("*")).keep_name())
        return self + other

    def __sub__(self, other: DataFrame | Series | int | float) -> Self:
        if isinstance(other, DataFrame):
            return self._from_pydf(self._df.sub_df(other._df))
        other = _prepare_other_arg(other)
        return self._from_pydf(self._df.sub(other._s))

    def __mod__(self, other: DataFrame | Series | int | float) -> Self:
        if isinstance(other, DataFrame):
            return self._from_pydf(self._df.rem_df(other._df))
        other = _prepare_other_arg(other)
        return self._from_pydf(self._df.rem(other._s))

    def __str__(self) -> str:
        return self._df.as_str()

    def __repr__(self) -> str:
        return self.__str__()

    def __contains__(self, key: str) -> bool:
        return key in self.columns

    def __iter__(self) -> Iterator[Any]:
        return self.get_columns().__iter__()

    def _pos_idx(self, idx: int, dim: int) -> int:
        if idx >= 0:
            return idx
        else:
            return self.shape[dim] + idx

    def _take_with_series(self, s: Series) -> DataFrame:
        return self._from_pydf(self._df.take_with_series(s._s))

    @overload
    def __getitem__(self, item: str) -> Series:
        ...

    @overload
    def __getitem__(
        self,
        item: (
            int
            | np.ndarray[Any, Any]
            | MultiColSelector
            | tuple[int, MultiColSelector]
            | tuple[MultiRowSelector, MultiColSelector]
        ),
    ) -> Self:
        ...

    @overload
    def __getitem__(self, item: tuple[int, int | str]) -> Any:
        ...

    @overload
    def __getitem__(self, item: tuple[MultiRowSelector, int | str]) -> Series:
        ...

    def __getitem__(
        self,
        item: (
            str
            | int
            | np.ndarray[Any, Any]
            | MultiColSelector
            | tuple[int, MultiColSelector]
            | tuple[MultiRowSelector, MultiColSelector]
            | tuple[MultiRowSelector, int | str]
            | tuple[int, int | str]
        ),
    ) -> DataFrame | Series:
        """Get item. Does quite a lot. Read the comments."""
        # fail on ['col1', 'col2', ..., 'coln']
        if (
            isinstance(item, tuple)
            and len(item) > 1
            and all(isinstance(x, str) for x in item)
        ):
            raise KeyError(item)

        # select rows and columns at once
        # every 2d selection, i.e. tuple is row column order, just like numpy
        if isinstance(item, tuple) and len(item) == 2:
            row_selection, col_selection = item

            # df[[], :]
            if isinstance(row_selection, Sequence):
                if len(row_selection) == 0:
                    # handle empty list by falling through to slice
                    row_selection = slice(0)

            # df[:, unknown]
            if isinstance(row_selection, slice):
                # multiple slices
                # df[:, :]
                if isinstance(col_selection, slice):
                    # slice can be
                    # by index
                    #   [1:8]
                    # or by column name
                    #   ["foo":"bar"]
                    # first we make sure that the slice is by index
                    start = col_selection.start
                    stop = col_selection.stop
                    if isinstance(col_selection.start, str):
                        start = self.find_idx_by_name(col_selection.start)
                    if isinstance(col_selection.stop, str):
                        stop = self.find_idx_by_name(col_selection.stop) + 1

                    col_selection = slice(start, stop, col_selection.step)

                    df = self.__getitem__(self.columns[col_selection])
                    return df[row_selection]

                # df[:, [True, False]]
                if is_bool_sequence(col_selection) or (
                    isinstance(col_selection, pl.Series)
                    and col_selection.dtype == Boolean
                ):
                    if len(col_selection) != self.width:
                        raise ValueError(
                            f"Expected {self.width} values when selecting columns by"
                            f" boolean mask. Got {len(col_selection)}."
                        )
                    series_list = []
                    for i, val in enumerate(col_selection):
                        if val:
                            series_list.append(self.to_series(i))

                    df = self.__class__(series_list)
                    return df[row_selection]

            # df[2, :] (select row as df)
            if isinstance(row_selection, int):
                if isinstance(col_selection, (slice, list)) or (
                    _check_for_numpy(col_selection)
                    and isinstance(col_selection, np.ndarray)
                ):
                    df = self[:, col_selection]
                    return df.slice(row_selection, 1)
                # df[2, "a"]
                if isinstance(col_selection, str):
                    return self[col_selection][row_selection]

            # column selection can be "a" and ["a", "b"]
            if isinstance(col_selection, str):
                col_selection = [col_selection]

            # df[:, 1]
            if isinstance(col_selection, int):
                if (col_selection >= 0 and col_selection >= self.width) or (
                    col_selection < 0 and col_selection < -self.width
                ):
                    raise ValueError(f"column index {col_selection!r} is out of bounds")
                series = self.to_series(col_selection)
                return series[row_selection]

            if isinstance(col_selection, list):
                # df[:, [1, 2]]
                if is_int_sequence(col_selection):
                    for i in col_selection:
                        if (i >= 0 and i >= self.width) or (i < 0 and i < -self.width):
                            raise ValueError(
                                f'Column index "{col_selection}" is out of bounds.'
                            )
                    series_list = [self.to_series(i) for i in col_selection]
                    df = self.__class__(series_list)
                    return df[row_selection]

            df = self.__getitem__(col_selection)
            return df.__getitem__(row_selection)

        # select single column
        # df["foo"]
        if isinstance(item, str):
            return wrap_s(self._df.column(item))

        # df[idx]
        if isinstance(item, int):
            return self.slice(self._pos_idx(item, dim=0), 1)

        # df[range(n)]
        if isinstance(item, range):
            return self[range_to_slice(item)]

        # df[:]
        if isinstance(item, slice):
            return PolarsSlice(self).apply(item)

        # select rows by numpy mask or index
        # df[np.array([1, 2, 3])]
        # df[np.array([True, False, True])]
        if _check_for_numpy(item) and isinstance(item, np.ndarray):
            if item.ndim != 1:
                raise ValueError("Only a 1D-Numpy array is supported as index.")
            if item.dtype.kind in ("i", "u"):
                # Numpy array with signed or unsigned integers.
                return self._take_with_series(numpy_to_idxs(item, self.shape[0]))
            if isinstance(item[0], str):
                return self._from_pydf(self._df.select(item))

        if is_str_sequence(item, allow_str=False):
            # select multiple columns
            # df[["foo", "bar"]]
            return self._from_pydf(self._df.select(item))
        elif is_int_sequence(item):
            item = pl.Series("", item)  # fall through to next if isinstance

        if isinstance(item, pl.Series):
            dtype = item.dtype
            if dtype == Utf8:
                return self._from_pydf(self._df.select(item))
            elif dtype in INTEGER_DTYPES:
                return self._take_with_series(item._pos_idxs(self.shape[0]))

        # if no data has been returned, the operation is not supported
        raise ValueError(
            f"Cannot __getitem__ on DataFrame with item: '{item}'"
            f" of type: '{type(item)}'."
        )

    def __setitem__(
        self,
        key: str | Sequence[int] | Sequence[str] | tuple[Any, str | int],
        value: Any,
    ) -> None:  # pragma: no cover
        # df["foo"] = series
        if isinstance(key, str):
            raise TypeError(
                "'DataFrame' object does not support 'Series' assignment by index. "
                "Use 'DataFrame.with_columns'"
            )

        # df[["C", "D"]]
        elif isinstance(key, list):
            # TODO: Use python sequence constructors
            value = np.array(value)
            if value.ndim != 2:
                raise ValueError("can only set multiple columns with 2D matrix")
            if value.shape[1] != len(key):
                raise ValueError(
                    "matrix columns should be equal to list use to determine column"
                    " names"
                )

            # todo! we can parallelize this by calling from_numpy
            columns = []
            for i, name in enumerate(key):
                columns.append(pl.Series(name, value[:, i]))
            self._df = self.with_columns(columns)._df

        # df[a, b]
        elif isinstance(key, tuple):
            row_selection, col_selection = key

            if (
                isinstance(row_selection, pl.Series) and row_selection.dtype == Boolean
            ) or is_bool_sequence(row_selection):
                raise ValueError(
                    "Not allowed to set 'DataFrame' by boolean mask in the "
                    "row position. Consider using 'DataFrame.with_columns'"
                )

            # get series column selection
            if isinstance(col_selection, str):
                s = self.__getitem__(col_selection)
            elif isinstance(col_selection, int):
                s = self[:, col_selection]
            else:
                raise ValueError(f"column selection not understood: {col_selection}")

            # dispatch to __setitem__ of Series to do modification
            s[row_selection] = value

            # now find the location to place series
            # df[idx]
            if isinstance(col_selection, int):
                self.replace_at_idx(col_selection, s)
            # df["foo"]
            elif isinstance(col_selection, str):
                self.replace(col_selection, s)
        else:
            raise ValueError(
                f"Cannot __setitem__ on DataFrame with key: '{key}' "
                f"of type: '{type(key)}' and value: '{value}' "
                f"of type: '{type(value)}'."
            )

    def __len__(self) -> int:
        return self.height

    def __copy__(self) -> Self:
        return self.clone()

    def __deepcopy__(self, memo: None = None) -> Self:
        return self.clone()

    def _ipython_key_completions_(self) -> list[str]:
        return self.columns

    def _repr_html_(self, **kwargs: Any) -> str:
        """
        Format output data in HTML for display in Jupyter Notebooks.

        Output rows and columns can be modified by setting the following ENVIRONMENT
        variables:

        * POLARS_FMT_MAX_COLS: set the number of columns
        * POLARS_FMT_MAX_ROWS: set the number of rows

        """
        max_cols = int(os.environ.get("POLARS_FMT_MAX_COLS", default=75))
        if max_cols < 0:
            max_cols = self.shape[1]
        max_rows = int(os.environ.get("POLARS_FMT_MAX_ROWS", default=25))
        if max_rows < 0:
            max_rows = self.shape[0]

        from_series = kwargs.get("from_series", False)
        return "".join(
            NotebookFormatter(
                self,
                max_cols=max_cols,
                max_rows=max_rows,
                from_series=from_series,
            ).render()
        )

    def item(self, row: int | None = None, column: int | str | None = None) -> Any:
        """
        Return the dataframe as a scalar, or return the element at the given row/column.

        Notes
        -----
        If row/col not provided, this is equivalent to ``df[0,0]``, with a check that
        the shape is (1,1). With row/col, this is equivalent to ``df[row,col]``.

        Parameters
        ----------
        row
            Optional row index.
        column
            Optional column index or name.

        Examples
        --------
        >>> df = pl.DataFrame({"a": [1, 2, 3], "b": [4, 5, 6]})
        >>> df.select((pl.col("a") * pl.col("b")).sum()).item()
        32
        >>> df.item(1, 1)
        5
        >>> df.item(2, "b")
        6

        See Also
        --------
        row: Get the values of a single row, either by index or by predicate.

        """
        if row is None and column is None:
            if self.shape != (1, 1):
                raise ValueError(
                    f"Can only call '.item()' if the dataframe is of shape (1,1), or if "
                    f"explicit row/col values are provided; frame has shape {self.shape}"
                )
            return self._df.select_at_idx(0).get_idx(0)

        elif row is None or column is None:
            raise ValueError("cannot call `.item()` with only one of `row` or `column`")

        s = (
            self._df.select_at_idx(column)
            if isinstance(column, int)
            else self._df.column(column)
        )
        if s is None:
            raise ValueError(f"column index {column!r} is out of bounds")
        return s.get_idx(row)

    def to_arrow(self) -> pa.Table:
        """
        Collect the underlying arrow arrays in an Arrow Table.

        This operation is mostly zero copy.

        Data types that do copy:
            - CategoricalType

        Examples
        --------
        >>> df = pl.DataFrame(
        ...     {"foo": [1, 2, 3, 4, 5, 6], "bar": ["a", "b", "c", "d", "e", "f"]}
        ... )
        >>> df.to_arrow()
        pyarrow.Table
        foo: int64
        bar: large_string
        ----
        foo: [[1,2,3,4,5,6]]
        bar: [["a","b","c","d","e","f"]]

        """
        if self.shape[1]:  # all except 0x0 dataframe
            record_batches = self._df.to_arrow()
            return pa.Table.from_batches(record_batches)
        else:  # 0x0 dataframe, cannot infer schema from batches
            return pa.table({})

    @overload
    def to_dict(self, as_series: Literal[True] = ...) -> dict[str, Series]:
        ...

    @overload
    def to_dict(self, as_series: Literal[False]) -> dict[str, list[Any]]:
        ...

    @overload
    def to_dict(
        self, as_series: bool = True
    ) -> dict[str, Series] | dict[str, list[Any]]:
        ...

    def to_dict(
        self, as_series: bool = True
    ) -> dict[str, Series] | dict[str, list[Any]]:
        """
        Convert DataFrame to a dictionary mapping column name to values.

        Parameters
        ----------
        as_series
            True -> Values are series
            False -> Values are List[Any]

        Examples
        --------
        >>> df = pl.DataFrame(
        ...     {
        ...         "A": [1, 2, 3, 4, 5],
        ...         "fruits": ["banana", "banana", "apple", "apple", "banana"],
        ...         "B": [5, 4, 3, 2, 1],
        ...         "cars": ["beetle", "audi", "beetle", "beetle", "beetle"],
        ...         "optional": [28, 300, None, 2, -30],
        ...     }
        ... )
        >>> df
        shape: (5, 5)
        ┌─────┬────────┬─────┬────────┬──────────┐
        │ A   ┆ fruits ┆ B   ┆ cars   ┆ optional │
        │ --- ┆ ---    ┆ --- ┆ ---    ┆ ---      │
        │ i64 ┆ str    ┆ i64 ┆ str    ┆ i64      │
        ╞═════╪════════╪═════╪════════╪══════════╡
        │ 1   ┆ banana ┆ 5   ┆ beetle ┆ 28       │
        │ 2   ┆ banana ┆ 4   ┆ audi   ┆ 300      │
        │ 3   ┆ apple  ┆ 3   ┆ beetle ┆ null     │
        │ 4   ┆ apple  ┆ 2   ┆ beetle ┆ 2        │
        │ 5   ┆ banana ┆ 1   ┆ beetle ┆ -30      │
        └─────┴────────┴─────┴────────┴──────────┘
        >>> df.to_dict(as_series=False)
        {'A': [1, 2, 3, 4, 5],
        'fruits': ['banana', 'banana', 'apple', 'apple', 'banana'],
        'B': [5, 4, 3, 2, 1],
        'cars': ['beetle', 'audi', 'beetle', 'beetle', 'beetle'],
        'optional': [28, 300, None, 2, -30]}
        >>> df.to_dict(as_series=True)
        {'A': shape: (5,)
        Series: 'A' [i64]
        [
            1
            2
            3
            4
            5
        ], 'fruits': shape: (5,)
        Series: 'fruits' [str]
        [
            "banana"
            "banana"
            "apple"
            "apple"
            "banana"
        ], 'B': shape: (5,)
        Series: 'B' [i64]
        [
            5
            4
            3
            2
            1
        ], 'cars': shape: (5,)
        Series: 'cars' [str]
        [
            "beetle"
            "audi"
            "beetle"
            "beetle"
            "beetle"
        ], 'optional': shape: (5,)
        Series: 'optional' [i64]
        [
            28
            300
            null
            2
            -30
        ]}

        """
        if as_series:
            return {s.name: s for s in self}
        else:
            return {s.name: s.to_list() for s in self}

    def to_dicts(self) -> list[dict[str, Any]]:
        """
        Convert every row to a dictionary of Python-native values.

        Notes
        -----
        If you have ``ns``-precision temporal values you should be aware that Python
        natively only supports up to ``μs``-precision; `ns`-precision values will be
        truncated to microseconds on conversion to Python. If this matters to your
        use-case you should export to a different format (such as Arrow or NumPy).

        Examples
        --------
        >>> df = pl.DataFrame({"foo": [1, 2, 3], "bar": [4, 5, 6]})
        >>> df.to_dicts()
        [{'foo': 1, 'bar': 4}, {'foo': 2, 'bar': 5}, {'foo': 3, 'bar': 6}]

        """
        return list(self.iter_rows(named=True))

    def to_numpy(
        self, structured: bool = False, *, order: IndexOrder = "fortran"
    ) -> np.ndarray[Any, Any]:
        """
        Convert DataFrame to a 2D NumPy array.

        This operation clones data.

        Parameters
        ----------
        structured
            Optionally return a structured array, with field names and
            dtypes that correspond to the DataFrame schema.
        order
            The index order of the returned NumPy array, either C-like or
            Fortran-like. In general, using the Fortran-like index order is faster.
            However, the C-like order might be more appropriate to use for downstream
            applications to prevent cloning data, e.g. when reshaping into a
            one-dimensional array. Note that this option only takes effect if
            ``structured`` is set to ``False`` and the DataFrame dtypes allow for a
            global dtype for all columns.

        Notes
        -----
        If you're attempting to convert Utf8 to an array you'll need to install
        ``pyarrow``.

        Examples
        --------
        >>> df = pl.DataFrame(
        ...     {
        ...         "foo": [1, 2, 3],
        ...         "bar": [6.5, 7.0, 8.5],
        ...         "ham": ["a", "b", "c"],
        ...     },
        ...     schema_overrides={"foo": pl.UInt8, "bar": pl.Float32},
        ... )

        Export to a standard 2D numpy array.

        >>> df.to_numpy()
        array([[1, 6.5, 'a'],
               [2, 7.0, 'b'],
               [3, 8.5, 'c']], dtype=object)

        Export to a structured array, which can better-preserve individual
        column data, such as name and dtype...

        >>> df.to_numpy(structured=True)
        array([(1, 6.5, 'a'), (2, 7. , 'b'), (3, 8.5, 'c')],
              dtype=[('foo', 'u1'), ('bar', '<f4'), ('ham', '<U1')])

        ...optionally zero-copying as a record array view:

        >>> import numpy as np
        >>> df.to_numpy(True).view(np.recarray)
        rec.array([(1, 6.5, 'a'), (2, 7. , 'b'), (3, 8.5, 'c')],
                  dtype=[('foo', 'u1'), ('bar', '<f4'), ('ham', '<U1')])

        """
        if structured:
            # see: https://numpy.org/doc/stable/user/basics.rec.html
            arrays = []
            for c, tp in self.schema.items():
                s = self[c]
                a = s.to_numpy()
                arrays.append(
                    a.astype(str, copy=False)
                    if tp == Utf8 and not s.has_validity()
                    else a
                )

            out = np.empty(
                len(self), dtype=list(zip(self.columns, (a.dtype for a in arrays)))
            )
            for idx, c in enumerate(self.columns):
                out[c] = arrays[idx]
        else:
            out = self._df.to_numpy(order)
            if out is None:
                return np.vstack(
                    [self.to_series(i).to_numpy() for i in range(self.width)]
                ).T

        return out

    def to_pandas(  # noqa: D417
        self,
        *args: Any,
        use_pyarrow_extension_array: bool = False,
        **kwargs: Any,
    ) -> pd.DataFrame:
        """
        Cast to a pandas DataFrame.

        This requires that :mod:`pandas` and :mod:`pyarrow` are installed.
        This operation clones data, unless `use_pyarrow_extension_array=True`.

        Parameters
        ----------
        use_pyarrow_extension_array
            Use PyArrow backed-extension arrays instead of numpy arrays for each column
            of the pandas DataFrame; this allows zero copy operations and preservation
            of null values. Subsequent operations on the resulting pandas DataFrame may
            trigger conversion to NumPy arrays if that operation is not supported by
            pyarrow compute functions.
        **kwargs
            Arguments will be sent to :meth:`pyarrow.Table.to_pandas`.

        Returns
        -------
        :class:`pandas.DataFrame`

        Examples
        --------
        >>> import pandas
        >>> df1 = pl.DataFrame(
        ...     {
        ...         "foo": [1, 2, 3],
        ...         "bar": [6, 7, 8],
        ...         "ham": ["a", "b", "c"],
        ...     }
        ... )
        >>> pandas_df1 = df1.to_pandas()
        >>> type(pandas_df1)
        <class 'pandas.core.frame.DataFrame'>
        >>> pandas_df1.dtypes
        foo     int64
        bar     int64
        ham    object
        dtype: object
        >>> df2 = pl.DataFrame(
        ...     {
        ...         "foo": [1, 2, None],
        ...         "bar": [6, None, 8],
        ...         "ham": [None, "b", "c"],
        ...     }
        ... )
        >>> pandas_df2 = df2.to_pandas()
        >>> pandas_df2
           foo  bar   ham
        0  1.0  6.0  None
        1  2.0  NaN     b
        2  NaN  8.0     c
        >>> pandas_df2.dtypes
        foo    float64
        bar    float64
        ham     object
        dtype: object
        >>> pandas_df2_pa = df2.to_pandas(
        ...     use_pyarrow_extension_array=True
        ... )  # doctest: +SKIP
        >>> pandas_df2_pa  # doctest: +SKIP
            foo   bar   ham
        0     1     6  <NA>
        1     2  <NA>     b
        2  <NA>     8     c
        >>> pandas_df2_pa.dtypes  # doctest: +SKIP
        foo           int64[pyarrow]
        bar           int64[pyarrow]
        ham    large_string[pyarrow]
        dtype: object

        """
        if use_pyarrow_extension_array:
            if parse_version(pd.__version__) < parse_version("1.5"):
                raise ModuleNotFoundError(
                    f'pandas>=1.5.0 is required for `to_pandas("use_pyarrow_extension_array=True")`, found Pandas {pd.__version__}.'
                )
            if not _PYARROW_AVAILABLE or parse_version(pa.__version__) < parse_version(
                "8"
            ):
                raise ModuleNotFoundError(
                    f'pyarrow>=8.0.0 is required for `to_pandas("use_pyarrow_extension_array=True")`'
                    f", found pyarrow {pa.__version__}."
                    if _PYARROW_AVAILABLE
                    else "."
                )

        record_batches = self._df.to_pandas()
        tbl = pa.Table.from_batches(record_batches)
        if use_pyarrow_extension_array:
            return tbl.to_pandas(
                self_destruct=True,
                split_blocks=True,
                types_mapper=lambda pa_dtype: pd.ArrowDtype(pa_dtype),
                **kwargs,
            )

        date_as_object = kwargs.pop("date_as_object", False)
        return tbl.to_pandas(date_as_object=date_as_object, **kwargs)

    def to_series(self, index: int = 0) -> Series:
        """
        Select column as Series at index location.

        Parameters
        ----------
        index
            Location of selection.

        See Also
        --------
        get_column

        Examples
        --------
        >>> df = pl.DataFrame(
        ...     {
        ...         "foo": [1, 2, 3],
        ...         "bar": [6, 7, 8],
        ...         "ham": ["a", "b", "c"],
        ...     }
        ... )
        >>> df.to_series(1)
        shape: (3,)
        Series: 'bar' [i64]
        [
                6
                7
                8
        ]

        """
        if not isinstance(index, int):
            raise ValueError(
                f'Index value "{index}" should be be an int, but is {type(index)}.'
            )

        if index < 0:
            index = len(self.columns) + index
        return wrap_s(self._df.select_at_idx(index))

    def to_init_repr(self, n: int = 1000) -> str:
        """
        Convert DataFrame to instantiatable string representation.

        Parameters
        ----------
        n
            Only use first n rows.

        See Also
        --------
        polars.Series.to_init_repr
        polars.from_repr

        Examples
        --------
        >>> df = pl.DataFrame(
        ...     [
        ...         pl.Series("foo", [1, 2, 3], dtype=pl.UInt8),
        ...         pl.Series("bar", [6.0, 7.0, 8.0], dtype=pl.Float32),
        ...         pl.Series("ham", ["a", "b", "c"], dtype=pl.Categorical),
        ...     ]
        ... )
        >>> print(df.to_init_repr())
        pl.DataFrame(
            [
                pl.Series("foo", [1, 2, 3], dtype=pl.UInt8),
                pl.Series("bar", [6.0, 7.0, 8.0], dtype=pl.Float32),
                pl.Series("ham", ['a', 'b', 'c'], dtype=pl.Categorical),
            ]
        )

        >>> df_from_str_repr = eval(df.to_init_repr())
        >>> df_from_str_repr
        shape: (3, 3)
        ┌─────┬─────┬─────┐
        │ foo ┆ bar ┆ ham │
        │ --- ┆ --- ┆ --- │
        │ u8  ┆ f32 ┆ cat │
        ╞═════╪═════╪═════╡
        │ 1   ┆ 6.0 ┆ a   │
        │ 2   ┆ 7.0 ┆ b   │
        │ 3   ┆ 8.0 ┆ c   │
        └─────┴─────┴─────┘

        """
        output = StringIO()
        output.write("pl.DataFrame(\n    [\n")

        for i in range(self.width):
            output.write("        ")
            output.write(self.to_series(i).to_init_repr(n))
            output.write(",\n")

        output.write("    ]\n)\n")

        return output.getvalue()

    @overload
    def write_json(
        self,
        file: None = ...,
        *,
        pretty: bool = ...,
        row_oriented: bool = ...,
    ) -> str:
        ...

    @overload
    def write_json(
        self,
        file: IOBase | str | Path,
        *,
        pretty: bool = ...,
        row_oriented: bool = ...,
    ) -> None:
        ...

    def write_json(
        self,
        file: IOBase | str | Path | None = None,
        *,
        pretty: bool = False,
        row_oriented: bool = False,
    ) -> str | None:
        """
        Serialize to JSON representation.

        Parameters
        ----------
        file
            File path to which the result should be written. If set to ``None``
            (default), the output is returned as a string instead.
        pretty
            Pretty serialize json.
        row_oriented
            Write to row oriented json. This is slower, but more common.

        See Also
        --------
        DataFrame.write_ndjson

        Examples
        --------
        >>> df = pl.DataFrame(
        ...     {
        ...         "foo": [1, 2, 3],
        ...         "bar": [6, 7, 8],
        ...     }
        ... )
        >>> df.write_json()
        '{"columns":[{"name":"foo","datatype":"Int64","bit_settings":"","values":[1,2,3]},{"name":"bar","datatype":"Int64","bit_settings":"","values":[6,7,8]}]}'
        >>> df.write_json(row_oriented=True)
        '[{"foo":1,"bar":6},{"foo":2,"bar":7},{"foo":3,"bar":8}]'

        """
        if isinstance(file, (str, Path)):
            file = normalise_filepath(file)
        to_string_io = (file is not None) and isinstance(file, StringIO)
        if file is None or to_string_io:
            with BytesIO() as buf:
                self._df.write_json(buf, pretty, row_oriented)
                json_bytes = buf.getvalue()

            json_str = json_bytes.decode("utf8")
            if to_string_io:
                file.write(json_str)  # type: ignore[union-attr]
            else:
                return json_str
        else:
            self._df.write_json(file, pretty, row_oriented)
        return None

    @overload
    def write_ndjson(self, file: None = None) -> str:
        ...

    @overload
    def write_ndjson(self, file: IOBase | str | Path) -> None:
        ...

    def write_ndjson(self, file: IOBase | str | Path | None = None) -> str | None:
        r"""
        Serialize to newline delimited JSON representation.

        Parameters
        ----------
        file
            File path to which the result should be written. If set to ``None``
            (default), the output is returned as a string instead.

        Examples
        --------
        >>> df = pl.DataFrame(
        ...     {
        ...         "foo": [1, 2, 3],
        ...         "bar": [6, 7, 8],
        ...     }
        ... )
        >>> df.write_ndjson()
        '{"foo":1,"bar":6}\n{"foo":2,"bar":7}\n{"foo":3,"bar":8}\n'

        """
        if isinstance(file, (str, Path)):
            file = normalise_filepath(file)
        to_string_io = (file is not None) and isinstance(file, StringIO)
        if file is None or to_string_io:
            with BytesIO() as buf:
                self._df.write_ndjson(buf)
                json_bytes = buf.getvalue()

            json_str = json_bytes.decode("utf8")
            if to_string_io:
                file.write(json_str)  # type: ignore[union-attr]
            else:
                return json_str
        else:
            self._df.write_ndjson(file)
        return None

    @overload
    def write_csv(
        self,
        file: None = None,
        *,
        has_header: bool = ...,
        separator: str = ...,
        line_terminator: str = ...,
        quote: str = ...,
        batch_size: int = ...,
        datetime_format: str | None = ...,
        date_format: str | None = ...,
        time_format: str | None = ...,
        float_precision: int | None = ...,
        null_value: str | None = ...,
    ) -> str:
        ...

    @overload
    def write_csv(
        self,
        file: BytesIO | TextIOWrapper | str | Path,
        *,
        has_header: bool = ...,
        separator: str = ...,
        line_terminator: str = ...,
        quote: str = ...,
        batch_size: int = ...,
        datetime_format: str | None = ...,
        date_format: str | None = ...,
        time_format: str | None = ...,
        float_precision: int | None = ...,
        null_value: str | None = ...,
    ) -> None:
        ...

    def write_csv(
        self,
        file: BytesIO | TextIOWrapper | str | Path | None = None,
        *,
        has_header: bool = True,
        separator: str = ",",
        line_terminator: str = "\n",
        quote: str = '"',
        batch_size: int = 1024,
        datetime_format: str | None = None,
        date_format: str | None = None,
        time_format: str | None = None,
        float_precision: int | None = None,
        null_value: str | None = None,
    ) -> str | None:
        """
        Write to comma-separated values (CSV) file.

        Parameters
        ----------
        file
            File path to which the result should be written. If set to ``None``
            (default), the output is returned as a string instead.
        has_header
            Whether to include header in the CSV output.
        separator
            Separate CSV fields with this symbol.
        line_terminator
            String used to end each row.
        quote
            Byte to use as quoting character.
        batch_size
            Number of rows that will be processed per thread.
        datetime_format
            A format string, with the specifiers defined by the
            `chrono <https://docs.rs/chrono/latest/chrono/format/strftime/index.html>`_
            Rust crate. If no format specified, the default fractional-second
            precision is inferred from the maximum timeunit found in the frame's
            Datetime cols (if any).
        date_format
            A format string, with the specifiers defined by the
            `chrono <https://docs.rs/chrono/latest/chrono/format/strftime/index.html>`_
            Rust crate.
        time_format
            A format string, with the specifiers defined by the
            `chrono <https://docs.rs/chrono/latest/chrono/format/strftime/index.html>`_
            Rust crate.
        float_precision
            Number of decimal places to write, applied to both ``Float32`` and
            ``Float64`` datatypes.
        null_value
            A string representing null values (defaulting to the empty string).

        Examples
        --------
        >>> import pathlib
        >>>
        >>> df = pl.DataFrame(
        ...     {
        ...         "foo": [1, 2, 3, 4, 5],
        ...         "bar": [6, 7, 8, 9, 10],
        ...         "ham": ["a", "b", "c", "d", "e"],
        ...     }
        ... )
        >>> path: pathlib.Path = dirpath / "new_file.csv"
        >>> df.write_csv(path, separator=",")

        """
        if len(separator) > 1:
            raise ValueError("only single byte separator is allowed")
        elif len(quote) > 1:
            raise ValueError("only single byte quote char is allowed")
        elif null_value == "":
            null_value = None

        should_return_buffer = False
        if file is None:
            buffer = file = BytesIO()
            should_return_buffer = True
        elif isinstance(file, (str, Path)):
            file = normalise_filepath(file)
        elif isinstance(file, TextIOWrapper):
            file = cast(TextIOWrapper, file.buffer)

        self._df.write_csv(
            file,
            has_header,
            ord(separator),
            line_terminator,
            ord(quote),
            batch_size,
            datetime_format,
            date_format,
            time_format,
            float_precision,
            null_value,
        )

        if should_return_buffer:
            return str(buffer.getvalue(), encoding="utf-8")

        return None

    def write_avro(
        self,
        file: BinaryIO | BytesIO | str | Path,
        compression: AvroCompression = "uncompressed",
    ) -> None:
        """
        Write to Apache Avro file.

        Parameters
        ----------
        file
            File path to which the file should be written.
        compression : {'uncompressed', 'snappy', 'deflate'}
            Compression method. Defaults to "uncompressed".

        Examples
        --------
        >>> import pathlib
        >>>
        >>> df = pl.DataFrame(
        ...     {
        ...         "foo": [1, 2, 3, 4, 5],
        ...         "bar": [6, 7, 8, 9, 10],
        ...         "ham": ["a", "b", "c", "d", "e"],
        ...     }
        ... )
        >>> path: pathlib.Path = dirpath / "new_file.avro"
        >>> df.write_avro(path)

        """
        if compression is None:
            compression = "uncompressed"
        if isinstance(file, (str, Path)):
            file = normalise_filepath(file)

        self._df.write_avro(file, compression)

    def write_excel(
        self,
        workbook: Workbook | BytesIO | Path | str | None = None,
        worksheet: str | None = None,
        *,
        position: tuple[int, int] | str = "A1",
        table_style: str | dict[str, Any] | None = None,
        table_name: str | None = None,
        column_formats: dict[str | tuple[str, ...], str | dict[str, str]] | None = None,
        dtype_formats: dict[OneOrMoreDataTypes, str] | None = None,
        conditional_formats: ConditionalFormatDict | None = None,
        header_format: dict[str, Any] | None = None,
        column_totals: ColumnTotalsDefinition | None = None,
        column_widths: dict[str | tuple[str, ...], int] | int | None = None,
        row_totals: RowTotalsDefinition | None = None,
        row_heights: dict[int | tuple[int, ...], int] | int | None = None,
        sparklines: dict[str, Sequence[str] | dict[str, Any]] | None = None,
        formulas: dict[str, str | dict[str, str]] | None = None,
        float_precision: int = 3,
        has_header: bool = True,
        autofilter: bool = True,
        autofit: bool = False,
        hidden_columns: Sequence[str] | None = None,
        hide_gridlines: bool = False,
        sheet_zoom: int | None = None,
        freeze_panes: (
            str
            | tuple[int, int]
            | tuple[str, int, int]
            | tuple[int, int, int, int]
            | None
        ) = None,
    ) -> Workbook:
        """
        Write frame data to a table in an Excel workbook/worksheet.

        Parameters
        ----------
        workbook : Workbook
            String name or path of the workbook to create, BytesIO object to write
            into, or an open ``xlsxwriter.Workbook`` object that has not been closed.
            If None, writes to a ``dataframe.xlsx`` workbook in the working directory.
        worksheet : str
            Name of target worksheet; if None, writes to "Sheet1" when creating a new
            workbook (note that writing to an existing workbook requires a valid
            existing -or new- worksheet name).
        position : {str, tuple}
            Table position in Excel notation (eg: "A1"), or a (row,col) integer tuple.
        table_style : {str, dict}
            A named Excel table style, such as "Table Style Medium 4", or a dictionary
            of ``{"key":value,}`` options containing one or more of the following keys:
            "style", "first_column", "last_column", "banded_columns, "banded_rows".
        table_name : str
            Name of the output table object in the worksheet; can then be referred to
            in the sheet by formulae/charts, or by subsequent ``xlsxwriter`` operations.
        column_formats : dict
            A ``{colname:str,}`` dictionary for applying an Excel format string to the
            given columns. Formats defined here (such as "dd/mm/yyyy", "0.00%", etc)
            will override any defined in ``dtype_formats`` (below).
        dtype_formats : dict
            A ``{dtype:str,}`` dictionary that sets the default Excel format for the
            given dtype. (This can be overridden on a per-column basis by the
            ``column_formats`` param). It is also valid to use dtype groups such as
            ``pl.FLOAT_DTYPES`` as the dtype/format key, to simplify setting uniform
            integer and float formats.
        conditional_formats : dict
            A ``{colname(s):str,}``, ``{colname(s):dict,}``, or ``{colname(s):list,}``
            dictionary defining conditional format options for the specified columns.

            * If supplying a string typename, should be one of the valid ``xlsxwriter``
              types such as "3_color_scale", "data_bar", etc.
            * If supplying a dictionary you can make use of any/all ``xlsxwriter``
              supported options, including icon sets, formulae, etc.
            * Supplying multiple columns as a tuple/key will apply a single format
              across all columns - this is effective in creating a heatmap, as the
              min/max values will be determined across the entire range, not per-column.
            * Finally, you can also supply a list made up from the above options
              in order to apply *more* than one conditional format to the same range.
        header_format : dict
            A ``{key:value,}`` dictionary of ``xlsxwriter`` format options to apply
            to the table header row, such as ``{"bold":True, "font_color":"#702963"}``.
        column_totals : {bool, list, dict}
            Add a column-total row to the exported table.

            * If True, all numeric columns will have an associated total using "sum".
            * If passing a string, it must be one of the valid total function names
              and all numeric columns will have an associated total using that function.
            * If passing a list of colnames, only those given will have a total.
            * For more control, pass a ``{colname:funcname,}`` dict.

            Valid total function names are "average", "count_nums", "count", "max",
            "min", "std_dev", "sum", and "var".
        column_widths : {dict, int}
            A ``{colname:int,}`` dict or single integer that sets (or overrides if
            autofitting) table column widths in integer pixel units. If given as an
            integer the same value is used for all table columns.
        row_totals : {dict, bool}
            Add a row-total column to the right-hand side of the exported table.

            * If True, a column called "total" will be added at the end of the table
              that applies a "sum" function row-wise across all numeric columns.
            * If passing a list/sequence of column names, only the matching columns
              will participate in the sum.
            * Can also pass a ``{colname:columns,}`` dictionary to create one or
              more total columns with distinct names, referencing different columns.
        row_heights : {dict, int}
            An int or ``{row_index:int,}`` dictionary that sets the height of the given
            rows (if providing a dictionary) or all rows (if providing an integer) that
            intersect with the table body (including any header and total row) in
            integer pixel units. Note that ``row_index`` starts at zero and will be
            the header row (unless ``has_headers`` is False).
        sparklines : dict
            A ``{colname:list,}`` or ``{colname:dict,}`` dictionary defining one or more
            sparklines to be written into a new column in the table.

            * If passing a list of colnames (used as the source of the sparkline data)
              the default sparkline settings are used (eg: line chart with no markers).
            * For more control an ``xlsxwriter``-compliant options dict can be supplied,
              in which case three additional polars-specific keys are available:
              "columns", "insert_before", and "insert_after". These allow you to define
              the source columns and position the sparkline(s) with respect to other
              table columns. If no position directive is given, sparklines are added to
              the end of the table (eg: to the far right) in the order they are given.
        formulas : dict
            A ``{colname:formula,}`` or ``{colname:dict,}`` dictionary defining one or
            more formulas to be written into a new column in the table. Note that you
            are strongly advised to use structured references in your formulae wherever
            possible to make it simple to reference columns by name.

            * If providing a string formula (such as "=[@colx]*[@coly]") the column will
              be added to the end of the table (eg: to the far right), after any default
              sparklines and before any row_totals.
            * For the most control supply an options dictionary with the following keys:
              "formula" (mandatory), one of "insert_before" or "insert_after", and
              optionally "return_dtype". The latter is used to appropriately format the
              output of the formula and allow it to participate in row/column totals.
        float_precision : {dict, int}
            Default number of decimals displayed for floating point columns (note that
            this is purely a formatting directive; the actual values are not rounded).
        has_header : bool
            Indicate if the table should be created with a header row.
        autofilter : bool
            If the table has headers, provide autofilter capability.
        autofit : bool
            Calculate individual column widths from the data.
        hidden_columns : list
             A list of table columns to hide in the worksheet.
        hide_gridlines : bool
            Do not display any gridlines on the output worksheet.
        sheet_zoom : int
            Set the default zoom level of the output worksheet.
        freeze_panes : str | (str, int, int) | (int, int) | (int, int, int, int)
            Freeze workbook panes.

            * If (row, col) is supplied, panes are split at the top-left corner of the
              specified cell, which are 0-indexed. Thus, to freeze only the top row,
              supply (1, 0).
            * Alternatively, cell notation can be used to supply the cell. For example,
              "A2" indicates the split occurs at the top-left of cell A2, which is the
              equivalent of (1, 0).
            * If (row, col, top_row, top_col) are supplied, the panes are split based on
              the `row` and `col`, and the scrolling region is inititalized to begin at
              the `top_row` and `top_col`. Thus, to freeze only the top row and have the
              scrolling region begin at row 10, column D (5th col), supply (1, 0, 9, 4).
              Using cell notation for (row, col), supplying ("A2", 9, 4) is equivalent.


        Notes
        -----
        * A list of compatible ``xlsxwriter`` format property names can be found here:
          https://xlsxwriter.readthedocs.io/format.html#format-methods-and-format-properties

        * Conditional formatting dictionaries should provide xlsxwriter-compatible
          definitions; polars will take care of how they are applied on the worksheet
          with respect to the relative sheet/column position. For supported options,
          see: https://xlsxwriter.readthedocs.io/working_with_conditional_formats.html

        * Similarly, sparkline option dictionaries should contain xlsxwriter-compatible
          key/values, as well as a mandatory polars "columns" key that defines the
          sparkline source data; these source columns should all be adjacent. Two other
          polars-specific keys are available to help define where the sparkline appears
          in the table: "insert_after", and "insert_before". The value associated with
          these keys should be the name of a column in the exported table.
          https://xlsxwriter.readthedocs.io/working_with_sparklines.html

        * Formula dictionaries *must* contain a key called "formula", and then optional
          "insert_after", "insert_before", and/or "return_dtype" keys. These additional
          keys allow the column to be injected into the table at a specific location,
          and/or to define the return type of the formula (eg: "Int64", "Float64", etc).
          Formulas that refer to table columns should use Excel's structured references
          syntax to ensure the formula is applied correctly and is table-relative.
          https://support.microsoft.com/en-us/office/using-structured-references-with-excel-tables-f5ed2452-2337-4f71-bed3-c8ae6d2b276e

        Examples
        --------
        Instantiate a basic dataframe:

        >>> from random import uniform
        >>> from datetime import date
        >>>
        >>> df = pl.DataFrame(
        ...     {
        ...         "dtm": [date(2023, 1, 1), date(2023, 1, 2), date(2023, 1, 3)],
        ...         "num": [uniform(-500, 500), uniform(-500, 500), uniform(-500, 500)],
        ...         "val": [10_000, 20_000, 30_000],
        ...     }
        ... )

        Export to "dataframe.xlsx" (the default workbook name, if not specified) in the
        working directory, add column totals ("sum" by default) on all numeric columns,
        then autofit:

        >>> df.write_excel(column_totals=True, autofit=True)  # doctest: +SKIP

        Write frame to a specific location on the sheet, set a named table style,
        apply US-style date formatting, increase default float precision, apply a
        non-default total function to a single column, autofit:

        >>> df.write_excel(  # doctest: +SKIP
        ...     position="B4",
        ...     table_style="Table Style Light 16",
        ...     dtype_formats={pl.Date: "mm/dd/yyyy"},
        ...     column_totals={"num": "average"},
        ...     float_precision=6,
        ...     autofit=True,
        ... )

        Write the same frame to a named worksheet twice, applying different styles
        and conditional formatting to each table, adding table titles using explicit
        xlsxwriter integration:

        >>> from xlsxwriter import Workbook
        >>> with Workbook("multi_frame.xlsx") as wb:  # doctest: +SKIP
        ...     # basic/default conditional formatting
        ...     df.write_excel(
        ...         workbook=wb,
        ...         worksheet="data",
        ...         position=(3, 1),  # specify position as (row,col) coordinates
        ...         conditional_formats={"num": "3_color_scale", "val": "data_bar"},
        ...         table_style="Table Style Medium 4",
        ...     )
        ...
        ...     # advanced conditional formatting, custom styles
        ...     df.write_excel(
        ...         workbook=wb,
        ...         worksheet="data",
        ...         position=(len(df) + 7, 1),
        ...         table_style={
        ...             "style": "Table Style Light 4",
        ...             "first_column": True,
        ...         },
        ...         conditional_formats={
        ...             "num": {
        ...                 "type": "3_color_scale",
        ...                 "min_color": "#76933c",
        ...                 "mid_color": "#c4d79b",
        ...                 "max_color": "#ebf1de",
        ...             },
        ...             "val": {
        ...                 "type": "data_bar",
        ...                 "data_bar_2010": True,
        ...                 "bar_color": "#9bbb59",
        ...                 "bar_negative_color_same": True,
        ...                 "bar_negative_border_color_same": True,
        ...             },
        ...         },
        ...         column_formats={"num": "#,##0.000;[White]-#,##0.000"},
        ...         column_widths={"val": 125},
        ...         autofit=True,
        ...     )
        ...
        ...     # add some table titles (with a custom format)
        ...     ws = wb.get_worksheet_by_name("data")
        ...     fmt_title = wb.add_format(
        ...         {
        ...             "font_color": "#4f6228",
        ...             "font_size": 12,
        ...             "italic": True,
        ...             "bold": True,
        ...         }
        ...     )
        ...     ws.write(2, 1, "Basic/default conditional formatting", fmt_title)
        ...     ws.write(len(df) + 6, 1, "Customised conditional formatting", fmt_title)
        ...

        Export a table containing two different types of sparklines. Use default
        options for the "trend" sparkline and customised options (and positioning)
        for the "+/-" win_loss sparkline, with non-default integer dtype formatting,
        column totals, a subtle two-tone heatmap and hidden worksheet gridlines:

        >>> df = pl.DataFrame(
        ...     {
        ...         "id": ["aaa", "bbb", "ccc", "ddd", "eee"],
        ...         "q1": [100, 55, -20, 0, 35],
        ...         "q2": [30, -10, 15, 60, 20],
        ...         "q3": [-50, 0, 40, 80, 80],
        ...         "q4": [75, 55, 25, -10, -55],
        ...     }
        ... )
        >>> df.write_excel(  # doctest: +SKIP
        ...     table_style="Table Style Light 2",
        ...     # apply accounting format to all flavours of integer
        ...     dtype_formats={pl.INTEGER_DTYPES: "#,##0_);(#,##0)"},
        ...     sparklines={
        ...         # default options; just provide source cols
        ...         "trend": ["q1", "q2", "q3", "q4"],
        ...         # customised sparkline type, with positioning directive
        ...         "+/-": {
        ...             "columns": ["q1", "q2", "q3", "q4"],
        ...             "insert_after": "id",
        ...             "type": "win_loss",
        ...         },
        ...     },
        ...     conditional_formats={
        ...         # create a unified multi-column heatmap
        ...         ("q1", "q2", "q3", "q4"): {
        ...             "type": "2_color_scale",
        ...             "min_color": "#95b3d7",
        ...             "max_color": "#ffffff",
        ...         },
        ...     },
        ...     column_totals=["q1", "q2", "q3", "q4"],
        ...     row_totals=True,
        ...     hide_gridlines=True,
        ... )

        Export a table containing an Excel formula-based column that calculates a
        standardised Z-score, showing use of structured references in conjunction
        with positioning directives, column totals, and custom formatting.

        >>> df = pl.DataFrame(
        ...     {
        ...         "id": ["a123", "b345", "c567", "d789", "e101"],
        ...         "points": [99, 45, 50, 85, 35],
        ...     }
        ... )
        >>> df.write_excel(  # doctest: +SKIP
        ...     table_style={
        ...         "style": "Table Style Medium 15",
        ...         "first_column": True,
        ...     },
        ...     column_formats={
        ...         "id": {"font": "Consolas"},
        ...         "points": {"align": "center"},
        ...         "z-score": {"align": "center"},
        ...     },
        ...     column_totals="average",
        ...     formulas={
        ...         "z-score": {
        ...             # use structured references to refer to the table columns and 'totals' row
        ...             "formula": "=STANDARDIZE([@points], [[#Totals],[points]], STDEV([points]))",
        ...             "insert_after": "points",
        ...             "return_dtype": pl.Float64,
        ...         }
        ...     },
        ...     hide_gridlines=True,
        ...     sheet_zoom=125,
        ... )

        """  # noqa: W505
        try:
            import xlsxwriter
            from xlsxwriter.utility import xl_cell_to_rowcol
        except ImportError:
            raise ImportError(
                "Excel export requires xlsxwriter; please run `pip install XlsxWriter`"
            ) from None

        # setup workbook/worksheet
        wb, ws, can_close = _xl_setup_workbook(workbook, worksheet)
        df, is_empty = self, not len(self)

        # setup table format/columns
        fmt_cache = _XLFormatCache(wb)
        column_formats = column_formats or {}
        table_style, table_options = _xl_setup_table_options(table_style)
        table_name = table_name or _xl_unique_table_name(wb)
        table_columns, column_formats, df = _xl_setup_table_columns(  # type: ignore[assignment]
            df=df,
            format_cache=fmt_cache,
            column_formats=column_formats,
            column_totals=column_totals,
            dtype_formats=dtype_formats,
            header_format=header_format,
            float_precision=float_precision,
            row_totals=row_totals,
            sparklines=sparklines,
            formulas=formulas,
        )

        # normalise cell refs (eg: "B3" => (2,1)) and establish table start/finish,
        # accounting for potential presence/absence of headers and a totals row.
        table_start = (
            xl_cell_to_rowcol(position) if isinstance(position, str) else position
        )
        table_finish = (
            table_start[0]
            + len(df)
            + int(is_empty)
            - int(not has_header)
            + int(bool(column_totals)),
            table_start[1] + len(df.columns) - 1,
        )

        # write table structure and formats into the target sheet
        if not is_empty or has_header:
            ws.add_table(
                *table_start,
                *table_finish,
                {
                    "style": table_style,
                    "columns": table_columns,
                    "header_row": has_header,
                    "autofilter": autofilter,
                    "total_row": bool(column_totals) and not is_empty,
                    "name": table_name,
                    **table_options,
                },
            )

            # write data into the table range, column-wise
            if not is_empty:
                column_start = [table_start[0] + int(has_header), table_start[1]]
                for c in df.columns:
                    if c in self.columns:
                        ws.write_column(
                            *column_start,
                            data=df[c].to_list(),
                            cell_format=column_formats.get(c),
                        )
                    column_start[1] += 1

            # apply conditional formats
            if conditional_formats:
                _xl_apply_conditional_formats(
                    df=df,
                    ws=ws,
                    conditional_formats=conditional_formats,
                    table_start=table_start,
                    has_header=has_header,
                    format_cache=fmt_cache,
                )

        # additional column-level properties
        hidden_columns = hidden_columns or ()
        if isinstance(column_widths, int):
            column_widths = {column: column_widths for column in df.columns}
        column_widths = _unpack_multi_column_dict(column_widths or {})  # type: ignore[assignment]

        for column in df.columns:
            col_idx, options = table_start[1] + df.find_idx_by_name(column), {}
            if column in hidden_columns:
                options = {"hidden": True}
            if column in column_widths:  # type: ignore[operator]
                ws.set_column_pixels(
                    col_idx, col_idx, column_widths[column], None, options  # type: ignore[index]
                )
            elif options:
                ws.set_column(col_idx, col_idx, None, None, options)

        # finally, inject any sparklines into the table
        for column, params in (sparklines or {}).items():
            _xl_inject_sparklines(ws, df, table_start, column, has_header, params)

        # worksheet options
        if hide_gridlines:
            ws.hide_gridlines(2)
        if sheet_zoom:
            ws.set_zoom(sheet_zoom)
        if row_heights:
            if isinstance(row_heights, int):
                for idx in range(table_start[0], table_finish[0] + 1):
                    ws.set_row_pixels(idx, row_heights)
            elif isinstance(row_heights, dict):
                for idx, height in _unpack_multi_column_dict(row_heights).items():  # type: ignore[assignment]
                    ws.set_row_pixels(idx, height)

        # table/rows all written; apply (optional) autofit
        if autofit and not is_empty:
            xlv = xlsxwriter.__version__
            if parse_version(xlv) < parse_version("3.0.8"):
                raise ModuleNotFoundError(
                    f'"autofit=True" requires xlsxwriter 3.0.8 or higher; found {xlv}.'
                )
            ws.autofit()

        if freeze_panes:
            if isinstance(freeze_panes, str):
                ws.freeze_panes(freeze_panes)
            else:
                ws.freeze_panes(*freeze_panes)

        if can_close:
            wb.close()
        return wb

    @overload
    def write_ipc(
        self,
        file: None,
        compression: IpcCompression = "uncompressed",
    ) -> BytesIO:
        ...

    @overload
    def write_ipc(
        self,
        file: BinaryIO | BytesIO | str | Path,
        compression: IpcCompression = "uncompressed",
    ) -> None:
        ...

    def write_ipc(
        self,
        file: BinaryIO | BytesIO | str | Path | None,
        compression: IpcCompression = "uncompressed",
    ) -> BytesIO | None:
        """
        Write to Arrow IPC binary stream or Feather file.

        Parameters
        ----------
        file
            Path to which the IPC data should be written. If set to
            ``None``, the output is returned as a BytesIO object.
        compression : {'uncompressed', 'lz4', 'zstd'}
            Compression method. Defaults to "uncompressed".

        Examples
        --------
        >>> import pathlib
        >>>
        >>> df = pl.DataFrame(
        ...     {
        ...         "foo": [1, 2, 3, 4, 5],
        ...         "bar": [6, 7, 8, 9, 10],
        ...         "ham": ["a", "b", "c", "d", "e"],
        ...     }
        ... )
        >>> path: pathlib.Path = dirpath / "new_file.arrow"
        >>> df.write_ipc(path)

        """
        return_bytes = file is None
        if return_bytes:
            file = BytesIO()
        elif isinstance(file, (str, Path)):
            file = normalise_filepath(file)

        if compression is None:
            compression = "uncompressed"

        self._df.write_ipc(file, compression)
        return file if return_bytes else None  # type: ignore[return-value]

    def write_parquet(
        self,
        file: str | Path | BytesIO,
        *,
        compression: ParquetCompression = "zstd",
        compression_level: int | None = None,
        statistics: bool = False,
        row_group_size: int | None = None,
        use_pyarrow: bool = False,
        pyarrow_options: dict[str, Any] | None = None,
    ) -> None:
        """
        Write to Apache Parquet file.

        Parameters
        ----------
        file
            File path to which the file should be written.
        compression : {'lz4', 'uncompressed', 'snappy', 'gzip', 'lzo', 'brotli', 'zstd'}
            Choose "zstd" for good compression performance.
            Choose "lz4" for fast compression/decompression.
            Choose "snappy" for more backwards compatibility guarantees
            when you deal with older parquet readers.
        compression_level
            The level of compression to use. Higher compression means smaller files on
            disk.

            - "gzip" : min-level: 0, max-level: 10.
            - "brotli" : min-level: 0, max-level: 11.
            - "zstd" : min-level: 1, max-level: 22.

        statistics
            Write statistics to the parquet headers. This requires extra compute.
        row_group_size
            Size of the row groups in number of rows. Defaults to 512^2 rows.
        use_pyarrow
            Use C++ parquet implementation vs Rust parquet implementation.
            At the moment C++ supports more features.
        pyarrow_options
            Arguments passed to ``pyarrow.parquet.write_table``.

            If you pass ``partition_cols`` here, the dataset will be written
            using ``pyarrow.parquet.write_to_dataset``.
            The ``partition_cols`` parameter leads to write the dataset to a directory.
            Similar to Spark's partitioned datasets.

        Examples
        --------
        >>> import pathlib
        >>>
        >>> df = pl.DataFrame(
        ...     {
        ...         "foo": [1, 2, 3, 4, 5],
        ...         "bar": [6, 7, 8, 9, 10],
        ...         "ham": ["a", "b", "c", "d", "e"],
        ...     }
        ... )
        >>> path: pathlib.Path = dirpath / "new_file.parquet"
        >>> df.write_parquet(path)

        We can use pyarrow with use_pyarrow_write_to_dataset=True
        to write partitioned datasets. The following example will
        write the first row to ../watermark=1/*.parquet and the
        other rows to ../watermark=2/*.parquet.

        >>> df = pl.DataFrame({"a": [1, 2, 3], "watermark": [1, 2, 2]})
        >>> path: pathlib.Path = dirpath / "partitioned_object"
        >>> df.write_parquet(
        ...     path,
        ...     use_pyarrow=True,
        ...     pyarrow_options={"partition_cols": ["watermark"]},
        ... )

        """
        if compression is None:
            compression = "uncompressed"
        if isinstance(file, (str, Path)):
            if pyarrow_options is not None and pyarrow_options.get("partition_cols"):
<<<<<<< HEAD
                file = normalise_filepath(file, check_not_directory=False)
=======
                file = normalise_filepath(file, check_not_directory=True)
>>>>>>> 67e3148d
            else:
                file = normalise_filepath(file)

        if use_pyarrow:
            tbl = self.to_arrow()
            data = {}

            for i, column in enumerate(tbl):
                # extract the name before casting
                name = f"column_{i}" if column._name is None else column._name

                data[name] = column

            tbl = pa.table(data)

            # do not remove this import!
            # needed below
            import pyarrow.parquet  # noqa: F401

            if pyarrow_options is not None and pyarrow_options.get("partition_cols"):
                pyarrow_options["compression"] = (
                    None if compression == "uncompressed" else compression
                )
                pyarrow_options["compression_level"] = compression_level
                pyarrow_options["write_statistics"] = statistics
                pyarrow_options["row_group_size"] = row_group_size

                pa.parquet.write_to_dataset(
                    table=tbl,
                    root_path=file,
                    **(pyarrow_options or {}),
                )
            else:
                pa.parquet.write_table(
                    table=tbl,
                    where=file,
                    row_group_size=row_group_size,
                    compression=None if compression == "uncompressed" else compression,
                    compression_level=compression_level,
                    write_statistics=statistics,
                    **(pyarrow_options or {}),
                )

        else:
            self._df.write_parquet(
                file, compression, compression_level, statistics, row_group_size
            )

    @deprecate_renamed_parameter("connection_uri", "connection", version="0.18.9")
    def write_database(
        self,
        table_name: str,
        connection: str,
        *,
        if_exists: DbWriteMode = "fail",
        engine: DbWriteEngine = "sqlalchemy",
    ) -> None:
        """
        Write a polars frame to a database.

        Parameters
        ----------
        table_name
            Name of the table to create or append to in the target SQL database.
            If your table name contains special characters, it should be quoted.
        connection
            Connection URI string, for example:

            * "postgresql://user:pass@server:port/database"
            * "sqlite:////path/to/database.db"
        if_exists : {'append', 'replace', 'fail'}
            The insert mode.
            'replace' will create a new database table, overwriting an existing one.
            'append' will append to an existing table.
            'fail' will fail if table already exists.
        engine : {'sqlalchemy', 'adbc'}
            Select the engine used for writing the data.
        """
        from polars.io.database import _open_adbc_connection

        if engine == "adbc":
            if if_exists == "fail":
                raise ValueError("'if_exists' not yet supported with engine ADBC")
            elif if_exists == "replace":
                mode = "create"
            elif if_exists == "append":
                mode = "append"
            else:
                raise ValueError(
                    f"Value for 'if_exists'={if_exists} was unexpected. "
                    f"Choose one of: {'fail', 'replace', 'append'}."
                )
            with _open_adbc_connection(connection) as conn, conn.cursor() as cursor:
                cursor.adbc_ingest(table_name, self.to_arrow(), mode)
                conn.commit()

        elif engine == "sqlalchemy":
            if parse_version(pd.__version__) < parse_version("1.5"):
                raise ModuleNotFoundError(
                    f"Writing with engine 'sqlalchemy' requires Pandas 1.5.x or higher, found Pandas {pd.__version__}."
                )

            try:
                from sqlalchemy import create_engine
            except ImportError as exc:
                raise ImportError(
                    "'sqlalchemy' not found. Install polars with 'pip install polars[sqlalchemy]'."
                ) from exc
            from csv import reader as delimited_read

            # the table name may also include the db schema; ensure that we identify
            # both components and pass them through unquoted (sqlalachemy will quote)
            table_ident = next(delimited_read([table_name], delimiter="."))
            if len(table_ident) > 2:
                raise ValueError(f"table_name appears to be invalid: {table_name!r}")
            elif len(table_ident) > 1:
                db_schema = table_ident[0]
                table_name = table_ident[1]
            else:
                table_name = table_ident[0]
                db_schema = None

            # ensure conversion to pandas uses the pyarrow extension array option
            # so that we can make use of the sql/db export without copying data
            engine_sa = create_engine(connection)
            self.to_pandas(use_pyarrow_extension_array=True).to_sql(
                name=table_name,
                schema=db_schema,
                con=engine_sa,
                if_exists=if_exists,
                index=False,
            )
        else:
            raise ValueError(f"'engine' {engine} is not supported.")

    def write_delta(
        self,
        target: str | Path | deltalake.DeltaTable,
        *,
        mode: Literal["error", "append", "overwrite", "ignore"] = "error",
        overwrite_schema: bool = False,
        storage_options: dict[str, str] | None = None,
        delta_write_options: dict[str, Any] | None = None,
    ) -> None:
        """
        Write DataFrame as delta table.

        Parameters
        ----------
        target
            URI of a table or a DeltaTable object.
        mode : {'error', 'append', 'overwrite', 'ignore'}
            How to handle existing data.

            * If 'error', throw an error if the table already exists (default).
            * If 'append', will add new data.
            * If 'overwrite', will replace table with new data.
            * If 'ignore', will not write anything if table already exists.
        overwrite_schema
            If True, allows updating the schema of the table.
        storage_options
            Extra options for the storage backends supported by `deltalake`.
            For cloud storages, this may include configurations for authentication etc.

            * See a list of supported storage options for S3 `here <https://docs.rs/object_store/latest/object_store/aws/enum.AmazonS3ConfigKey.html#variants>`__.
            * See a list of supported storage options for GCS `here <https://docs.rs/object_store/latest/object_store/gcp/enum.GoogleConfigKey.html#variants>`__.
            * See a list of supported storage options for Azure `here <https://docs.rs/object_store/latest/object_store/azure/enum.AzureConfigKey.html#variants>`__.
        delta_write_options
            Additional keyword arguments while writing a Delta lake Table.
            See a list of supported write options `here <https://github.com/delta-io/delta-rs/blob/395d48b47ea638b70415899dc035cc895b220e55/python/deltalake/writer.py#L65>`__.

        Raises
        ------
        TypeError
            If the DataFrame contains unsupported data types.
        ArrowInvalidError
            If the DataFrame contains data types that could not be cast to their
            primitive type.

        Notes
        -----
        The Polars data types :class:`Null`, :class:`Categorical` and :class:`Time`
        are not supported by the delta protocol specification and will raise a
        TypeError.

        Some other data types are not supported but have an associated `primitive type
        <https://github.com/delta-io/delta/blob/master/PROTOCOL.md#primitive-types>`__
        to which they can be cast. This affects the following data types:

        - Unsigned integers
        - :class:`Datetime` types with millisecond or nanosecond precision
        - :class:`Utf8`, :class:`Binary`, and :class:`List` ('large' types)

        Polars columns are always nullable. To write data to a delta table with
        non-nullable columns, a custom pyarrow schema has to be passed to the
        `delta_write_options`. See the last example below.

        Examples
        --------
        Write a dataframe to the local filesystem as a Delta Lake table.

        >>> df = pl.DataFrame(
        ...     {
        ...         "foo": [1, 2, 3, 4, 5],
        ...         "bar": [6, 7, 8, 9, 10],
        ...         "ham": ["a", "b", "c", "d", "e"],
        ...     }
        ... )
        >>> table_path = "/path/to/delta-table/"
        >>> df.write_delta(table_path)  # doctest: +SKIP

        Append data to an existing Delta Lake table on the local filesystem.
        Note that this will fail if the schema of the new data does not match the
        schema of the existing table.

        >>> df.write_delta(table_path, mode="append")  # doctest: +SKIP

        Overwrite a Delta Lake table as a new version.
        If the schemas of the new and old data are the same, setting
        `overwrite_schema` is not required.

        >>> existing_table_path = "/path/to/delta-table/"
        >>> df.write_delta(
        ...     existing_table_path, mode="overwrite", overwrite_schema=True
        ... )  # doctest: +SKIP

        Write a dataframe as a Delta Lake table to a cloud object store like S3.

        >>> table_path = "s3://bucket/prefix/to/delta-table/"
        >>> df.write_delta(
        ...     table_path,
        ...     storage_options={
        ...         "AWS_REGION": "THE_AWS_REGION",
        ...         "AWS_ACCESS_KEY_ID": "THE_AWS_ACCESS_KEY_ID",
        ...         "AWS_SECRET_ACCESS_KEY": "THE_AWS_SECRET_ACCESS_KEY",
        ...     },
        ... )  # doctest: +SKIP

        Write DataFrame as a Delta Lake table with non-nullable columns.

        >>> import pyarrow as pa
        >>> existing_table_path = "/path/to/delta-table/"
        >>> df.write_delta(
        ...     existing_table_path,
        ...     delta_write_options={
        ...         "schema": pa.schema([pa.field("foo", pa.int64(), nullable=False)])
        ...     },
        ... )  # doctest: +SKIP

        """
        from polars.io.delta import (
            _check_for_unsupported_types,
            _check_if_delta_available,
            _convert_pa_schema_to_delta,
            _resolve_delta_lake_uri,
        )

        _check_if_delta_available()

        from deltalake.writer import write_deltalake

        if delta_write_options is None:
            delta_write_options = {}

        if isinstance(target, (str, Path)):
            target = _resolve_delta_lake_uri(str(target), strict=False)

        _check_for_unsupported_types(self.dtypes)

        data = self.to_arrow()

        schema = delta_write_options.get("schema")
        if schema is None:
            schema = _convert_pa_schema_to_delta(data.schema)

        data = data.cast(schema)

        write_deltalake(
            table_or_uri=target,
            data=data,
            schema=schema,
            mode=mode,
            overwrite_schema=overwrite_schema,
            storage_options=storage_options,
            **delta_write_options,
        )

    def estimated_size(self, unit: SizeUnit = "b") -> int | float:
        """
        Return an estimation of the total (heap) allocated size of the `DataFrame`.

        Estimated size is given in the specified unit (bytes by default).

        This estimation is the sum of the size of its buffers, validity, including
        nested arrays. Multiple arrays may share buffers and bitmaps. Therefore, the
        size of 2 arrays is not the sum of the sizes computed from this function. In
        particular, [`StructArray`]'s size is an upper bound.

        When an array is sliced, its allocated size remains constant because the buffer
        unchanged. However, this function will yield a smaller number. This is because
        this function returns the visible size of the buffer, not its total capacity.

        FFI buffers are included in this estimation.

        Parameters
        ----------
        unit : {'b', 'kb', 'mb', 'gb', 'tb'}
            Scale the returned size to the given unit.

        Examples
        --------
        >>> df = pl.DataFrame(
        ...     {
        ...         "x": list(reversed(range(1_000_000))),
        ...         "y": [v / 1000 for v in range(1_000_000)],
        ...         "z": [str(v) for v in range(1_000_000)],
        ...     },
        ...     schema=[("x", pl.UInt32), ("y", pl.Float64), ("z", pl.Utf8)],
        ... )
        >>> df.estimated_size()
        25888898
        >>> df.estimated_size("mb")
        24.689577102661133

        """
        sz = self._df.estimated_size()
        return scale_bytes(sz, unit)

    def transpose(
        self,
        *,
        include_header: bool = False,
        header_name: str = "column",
        column_names: str | Iterable[str] | None = None,
    ) -> Self:
        """
        Transpose a DataFrame over the diagonal.

        Parameters
        ----------
        include_header
            If set, the column names will be added as first column.
        header_name
            If `include_header` is set, this determines the name of the column that will
            be inserted.
        column_names
            Optional iterable yielding strings or a string naming an existing column.
            These will name the value (non-header) columns in the transposed data.

        Notes
        -----
        This is a very expensive operation. Perhaps you can do it differently.

        Returns
        -------
        DataFrame

        Examples
        --------
        >>> df = pl.DataFrame({"a": [1, 2, 3], "b": [1, 2, 3]})
        >>> df.transpose(include_header=True)
        shape: (2, 4)
        ┌────────┬──────────┬──────────┬──────────┐
        │ column ┆ column_0 ┆ column_1 ┆ column_2 │
        │ ---    ┆ ---      ┆ ---      ┆ ---      │
        │ str    ┆ i64      ┆ i64      ┆ i64      │
        ╞════════╪══════════╪══════════╪══════════╡
        │ a      ┆ 1        ┆ 2        ┆ 3        │
        │ b      ┆ 1        ┆ 2        ┆ 3        │
        └────────┴──────────┴──────────┴──────────┘

        Replace the auto-generated column names with a list

        >>> df.transpose(include_header=False, column_names=["a", "b", "c"])
        shape: (2, 3)
        ┌─────┬─────┬─────┐
        │ a   ┆ b   ┆ c   │
        │ --- ┆ --- ┆ --- │
        │ i64 ┆ i64 ┆ i64 │
        ╞═════╪═════╪═════╡
        │ 1   ┆ 2   ┆ 3   │
        │ 1   ┆ 2   ┆ 3   │
        └─────┴─────┴─────┘

        Include the header as a separate column

        >>> df.transpose(
        ...     include_header=True, header_name="foo", column_names=["a", "b", "c"]
        ... )
        shape: (2, 4)
        ┌─────┬─────┬─────┬─────┐
        │ foo ┆ a   ┆ b   ┆ c   │
        │ --- ┆ --- ┆ --- ┆ --- │
        │ str ┆ i64 ┆ i64 ┆ i64 │
        ╞═════╪═════╪═════╪═════╡
        │ a   ┆ 1   ┆ 2   ┆ 3   │
        │ b   ┆ 1   ┆ 2   ┆ 3   │
        └─────┴─────┴─────┴─────┘

        Replace the auto-generated column with column names from a generator function

        >>> def name_generator():
        ...     base_name = "my_column_"
        ...     count = 0
        ...     while True:
        ...         yield f"{base_name}{count}"
        ...         count += 1
        ...
        >>> df.transpose(include_header=False, column_names=name_generator())
        shape: (2, 3)
        ┌─────────────┬─────────────┬─────────────┐
        │ my_column_0 ┆ my_column_1 ┆ my_column_2 │
        │ ---         ┆ ---         ┆ ---         │
        │ i64         ┆ i64         ┆ i64         │
        ╞═════════════╪═════════════╪═════════════╡
        │ 1           ┆ 2           ┆ 3           │
        │ 1           ┆ 2           ┆ 3           │
        └─────────────┴─────────────┴─────────────┘

        Use an existing column as the new column names

        >>> df = pl.DataFrame(dict(id=["a", "b", "c"], col1=[1, 3, 2], col2=[3, 4, 6]))
        >>> df.transpose(column_names="id")
        shape: (2, 3)
        ┌─────┬─────┬─────┐
        │ a   ┆ b   ┆ c   │
        │ --- ┆ --- ┆ --- │
        │ i64 ┆ i64 ┆ i64 │
        ╞═════╪═════╪═════╡
        │ 1   ┆ 3   ┆ 2   │
        │ 3   ┆ 4   ┆ 6   │
        └─────┴─────┴─────┘
        >>> df.transpose(include_header=True, header_name="new_id", column_names="id")
        shape: (2, 4)
        ┌────────┬─────┬─────┬─────┐
        │ new_id ┆ a   ┆ b   ┆ c   │
        │ ---    ┆ --- ┆ --- ┆ --- │
        │ str    ┆ i64 ┆ i64 ┆ i64 │
        ╞════════╪═════╪═════╪═════╡
        │ col1   ┆ 1   ┆ 3   ┆ 2   │
        │ col2   ┆ 3   ┆ 4   ┆ 6   │
        └────────┴─────┴─────┴─────┘
        """
        keep_names_as = header_name if include_header else None
        if isinstance(column_names, Generator):
            column_names = [next(column_names) for _ in range(self.height)]
        return self._from_pydf(self._df.transpose(keep_names_as, column_names))

    def reverse(self) -> DataFrame:
        """
        Reverse the DataFrame.

        Examples
        --------
        >>> df = pl.DataFrame(
        ...     {
        ...         "key": ["a", "b", "c"],
        ...         "val": [1, 2, 3],
        ...     }
        ... )
        >>> df.reverse()
        shape: (3, 2)
        ┌─────┬─────┐
        │ key ┆ val │
        │ --- ┆ --- │
        │ str ┆ i64 │
        ╞═════╪═════╡
        │ c   ┆ 3   │
        │ b   ┆ 2   │
        │ a   ┆ 1   │
        └─────┴─────┘

        """
        return self.select(F.col("*").reverse())

    def rename(self, mapping: dict[str, str]) -> DataFrame:
        """
        Rename column names.

        Parameters
        ----------
        mapping
            Key value pairs that map from old name to new name.

        Examples
        --------
        >>> df = pl.DataFrame(
        ...     {"foo": [1, 2, 3], "bar": [6, 7, 8], "ham": ["a", "b", "c"]}
        ... )
        >>> df.rename({"foo": "apple"})
        shape: (3, 3)
        ┌───────┬─────┬─────┐
        │ apple ┆ bar ┆ ham │
        │ ---   ┆ --- ┆ --- │
        │ i64   ┆ i64 ┆ str │
        ╞═══════╪═════╪═════╡
        │ 1     ┆ 6   ┆ a   │
        │ 2     ┆ 7   ┆ b   │
        │ 3     ┆ 8   ┆ c   │
        └───────┴─────┴─────┘

        """
        return self.lazy().rename(mapping).collect(no_optimization=True)

    def insert_at_idx(self, index: int, series: Series) -> Self:
        """
        Insert a Series at a certain column index. This operation is in place.

        Parameters
        ----------
        index
            Column to insert the new `Series` column.
        series
            `Series` to insert.

        Examples
        --------
        >>> df = pl.DataFrame({"foo": [1, 2, 3], "bar": [4, 5, 6]})
        >>> s = pl.Series("baz", [97, 98, 99])
        >>> df.insert_at_idx(1, s)
        shape: (3, 3)
        ┌─────┬─────┬─────┐
        │ foo ┆ baz ┆ bar │
        │ --- ┆ --- ┆ --- │
        │ i64 ┆ i64 ┆ i64 │
        ╞═════╪═════╪═════╡
        │ 1   ┆ 97  ┆ 4   │
        │ 2   ┆ 98  ┆ 5   │
        │ 3   ┆ 99  ┆ 6   │
        └─────┴─────┴─────┘

        >>> df = pl.DataFrame(
        ...     {
        ...         "a": [1, 2, 3, 4],
        ...         "b": [0.5, 4, 10, 13],
        ...         "c": [True, True, False, True],
        ...     }
        ... )
        >>> s = pl.Series("d", [-2.5, 15, 20.5, 0])
        >>> df.insert_at_idx(3, s)
        shape: (4, 4)
        ┌─────┬──────┬───────┬──────┐
        │ a   ┆ b    ┆ c     ┆ d    │
        │ --- ┆ ---  ┆ ---   ┆ ---  │
        │ i64 ┆ f64  ┆ bool  ┆ f64  │
        ╞═════╪══════╪═══════╪══════╡
        │ 1   ┆ 0.5  ┆ true  ┆ -2.5 │
        │ 2   ┆ 4.0  ┆ true  ┆ 15.0 │
        │ 3   ┆ 10.0 ┆ false ┆ 20.5 │
        │ 4   ┆ 13.0 ┆ true  ┆ 0.0  │
        └─────┴──────┴───────┴──────┘

        """
        if index < 0:
            index = len(self.columns) + index
        self._df.insert_at_idx(index, series._s)
        return self

    def filter(
        self,
        predicate: (Expr | str | Series | list[bool] | np.ndarray[Any, Any] | bool),
    ) -> DataFrame:
        """
        Filter the rows in the DataFrame based on a predicate expression.

        Parameters
        ----------
        predicate
            Expression that evaluates to a boolean Series.

        Examples
        --------
        >>> df = pl.DataFrame(
        ...     {
        ...         "foo": [1, 2, 3],
        ...         "bar": [6, 7, 8],
        ...         "ham": ["a", "b", "c"],
        ...     }
        ... )

        Filter on one condition:

        >>> df.filter(pl.col("foo") < 3)
        shape: (2, 3)
        ┌─────┬─────┬─────┐
        │ foo ┆ bar ┆ ham │
        │ --- ┆ --- ┆ --- │
        │ i64 ┆ i64 ┆ str │
        ╞═════╪═════╪═════╡
        │ 1   ┆ 6   ┆ a   │
        │ 2   ┆ 7   ┆ b   │
        └─────┴─────┴─────┘

        Filter on multiple conditions:

        >>> df.filter((pl.col("foo") < 3) & (pl.col("ham") == "a"))
        shape: (1, 3)
        ┌─────┬─────┬─────┐
        │ foo ┆ bar ┆ ham │
        │ --- ┆ --- ┆ --- │
        │ i64 ┆ i64 ┆ str │
        ╞═════╪═════╪═════╡
        │ 1   ┆ 6   ┆ a   │
        └─────┴─────┴─────┘

        Filter on an OR condition:

        >>> df.filter((pl.col("foo") == 1) | (pl.col("ham") == "c"))
        shape: (2, 3)
        ┌─────┬─────┬─────┐
        │ foo ┆ bar ┆ ham │
        │ --- ┆ --- ┆ --- │
        │ i64 ┆ i64 ┆ str │
        ╞═════╪═════╪═════╡
        │ 1   ┆ 6   ┆ a   │
        │ 3   ┆ 8   ┆ c   │
        └─────┴─────┴─────┘

        """
        if _check_for_numpy(predicate) and isinstance(predicate, np.ndarray):
            predicate = pl.Series(predicate)

        return (
            self.lazy()
            .filter(predicate)  # type: ignore[arg-type]
            .collect(no_optimization=True)
        )

    @overload
    def glimpse(self, *, return_as_string: Literal[False]) -> None:
        ...

    @overload
    def glimpse(self, *, return_as_string: Literal[True]) -> str:
        ...

    def glimpse(self, *, return_as_string: bool = False) -> str | None:
        """
        Return a dense preview of the dataframe.

        The formatting is done one line per column, so wide dataframes show nicely.
        Each line will show the column name, the data type and the first few values.

        Parameters
        ----------
        return_as_string
            If True, return as string rather than printing to stdout.

        See Also
        --------
        describe, head, tail

        Examples
        --------
        >>> from datetime import date
        >>> df = pl.DataFrame(
        ...     {
        ...         "a": [1.0, 2.8, 3.0],
        ...         "b": [4, 5, None],
        ...         "c": [True, False, True],
        ...         "d": [None, "b", "c"],
        ...         "e": ["usd", "eur", None],
        ...         "f": [date(2020, 1, 1), date(2021, 1, 2), date(2022, 1, 1)],
        ...     }
        ... )
        >>> df.glimpse()
        Rows: 3
        Columns: 6
        $ a  <f64> 1.0, 2.8, 3.0
        $ b  <i64> 4, 5, None
        $ c <bool> True, False, True
        $ d  <str> None, b, c
        $ e  <str> usd, eur, None
        $ f <date> 2020-01-01, 2021-01-02, 2022-01-01

        """
        # always print at most this number of values, mainly used to ensure
        # we do not cast long arrays to strings which would be very slow
        max_num_values = min(10, self.height)
        max_col_name_trunc = 50

        def _parse_column(col_name: str, dtype: PolarsDataType) -> tuple[str, str, str]:
            dtype_str = (
                f"<{DataTypeClass._string_repr(dtype)}>"
                if isinstance(dtype, DataTypeClass)
                else f"<{dtype._string_repr()}>"
            )
            val = self[:max_num_values][col_name].to_list()
            val_str = ", ".join(map(str, val))
            if len(col_name) > max_col_name_trunc:
                col_name = col_name[: (max_col_name_trunc - 3)] + "..."
            return col_name, dtype_str, val_str

        data = [_parse_column(s, dtype) for s, dtype in self.schema.items()]

        # we make the first column as small as possible by taking the longest
        # column name
        max_col_name = max((len(col_name) for col_name, _, _ in data))

        # dtype string
        max_col_dtype = max((len(dtype_str) for _, dtype_str, _ in data))

        # limit the amount of data printed such that total width is fixed
        max_col_values = 100 - max_col_name - max_col_dtype

        output = StringIO()
        # print header
        output.write(f"Rows: {self.height}\nColumns: {self.width}\n")

        # print individual columns: one row per column
        for col_name, dtype_str, val_str in data:
            output.write(
                f"$ {col_name:<{max_col_name}}"
                f" {dtype_str:>{max_col_dtype}}"
                f" {val_str:<{min(len(val_str), max_col_values)}}\n"
            )

        s = output.getvalue()

        if not return_as_string:
            print(s, end=None)
            return None
        else:
            return s

    def describe(
        self, percentiles: Sequence[float] | float | None = (0.25, 0.75)
    ) -> Self:
        """
        Summary statistics for a DataFrame.

        Parameters
        ----------
        percentiles
            One or more percentiles to include in the summary statistics.
            All values must be in the range `[0, 1]`.

        See Also
        --------
        glimpse

        Examples
        --------
        >>> from datetime import date
        >>> df = pl.DataFrame(
        ...     {
        ...         "a": [1.0, 2.8, 3.0],
        ...         "b": [4, 5, None],
        ...         "c": [True, False, True],
        ...         "d": [None, "b", "c"],
        ...         "e": ["usd", "eur", None],
        ...         "f": [date(2020, 1, 1), date(2021, 1, 1), date(2022, 1, 1)],
        ...     }
        ... )
        >>> df.describe()
        shape: (9, 7)
        ┌────────────┬──────────┬──────────┬──────────┬──────┬──────┬────────────┐
        │ describe   ┆ a        ┆ b        ┆ c        ┆ d    ┆ e    ┆ f          │
        │ ---        ┆ ---      ┆ ---      ┆ ---      ┆ ---  ┆ ---  ┆ ---        │
        │ str        ┆ f64      ┆ f64      ┆ f64      ┆ str  ┆ str  ┆ str        │
        ╞════════════╪══════════╪══════════╪══════════╪══════╪══════╪════════════╡
        │ count      ┆ 3.0      ┆ 3.0      ┆ 3.0      ┆ 3    ┆ 3    ┆ 3          │
        │ null_count ┆ 0.0      ┆ 1.0      ┆ 0.0      ┆ 1    ┆ 1    ┆ 0          │
        │ mean       ┆ 2.266667 ┆ 4.5      ┆ 0.666667 ┆ null ┆ null ┆ null       │
        │ std        ┆ 1.101514 ┆ 0.707107 ┆ 0.57735  ┆ null ┆ null ┆ null       │
        │ min        ┆ 1.0      ┆ 4.0      ┆ 0.0      ┆ b    ┆ eur  ┆ 2020-01-01 │
        │ 25%        ┆ 1.0      ┆ 4.0      ┆ null     ┆ null ┆ null ┆ null       │
        │ 50%        ┆ 2.8      ┆ 5.0      ┆ null     ┆ null ┆ null ┆ null       │
        │ 75%        ┆ 3.0      ┆ 5.0      ┆ null     ┆ null ┆ null ┆ null       │
        │ max        ┆ 3.0      ┆ 5.0      ┆ 1.0      ┆ c    ┆ usd  ┆ 2022-01-01 │
        └────────────┴──────────┴──────────┴──────────┴──────┴──────┴────────────┘

        """
        # determine metrics and optional/additional percentiles
        metrics = ["count", "null_count", "mean", "std", "min"]
        percentile_exprs = []
        for p in parse_percentiles(percentiles):
            percentile_exprs.append(F.all().quantile(p).prefix(f"{p}:"))
            metrics.append(f"{p:.0%}")
        metrics.append("max")

        # execute metrics in parallel
        df_metrics = self.select(
            F.all().count().prefix("count:"),
            F.all().null_count().prefix("null_count:"),
            F.all().mean().prefix("mean:"),
            F.all().std().prefix("std:"),
            F.all().min().prefix("min:"),
            *percentile_exprs,
            F.all().max().prefix("max:"),
        ).row(0)

        # reshape wide result
        n_cols = len(self.columns)
        described = [
            df_metrics[(n * n_cols) : (n + 1) * n_cols] for n in range(0, len(metrics))
        ]

        # cast by column type (numeric/bool -> float), (other -> string)
        summary = dict(zip(self.columns, list(zip(*described))))
        num_or_bool = NUMERIC_DTYPES | {Boolean}
        for c, tp in self.schema.items():
            summary[c] = [
                None
                if (v is None or isinstance(v, dict))
                else (float(v) if tp in num_or_bool else str(v))
                for v in summary[c]
            ]

        # return results as a frame
        df_summary = self.__class__(summary)
        df_summary.insert_at_idx(0, pl.Series("describe", metrics))
        return df_summary

    def find_idx_by_name(self, name: str) -> int:
        """
        Find the index of a column by name.

        Parameters
        ----------
        name
            Name of the column to find.

        Examples
        --------
        >>> df = pl.DataFrame(
        ...     {"foo": [1, 2, 3], "bar": [6, 7, 8], "ham": ["a", "b", "c"]}
        ... )
        >>> df.find_idx_by_name("ham")
        2

        """
        return self._df.find_idx_by_name(name)

    def replace_at_idx(self, index: int, series: Series) -> Self:
        """
        Replace a column at an index location.

        Parameters
        ----------
        index
            Column index.
        series
            Series that will replace the column.

        Examples
        --------
        >>> df = pl.DataFrame(
        ...     {
        ...         "foo": [1, 2, 3],
        ...         "bar": [6, 7, 8],
        ...         "ham": ["a", "b", "c"],
        ...     }
        ... )
        >>> s = pl.Series("apple", [10, 20, 30])
        >>> df.replace_at_idx(0, s)
        shape: (3, 3)
        ┌───────┬─────┬─────┐
        │ apple ┆ bar ┆ ham │
        │ ---   ┆ --- ┆ --- │
        │ i64   ┆ i64 ┆ str │
        ╞═══════╪═════╪═════╡
        │ 10    ┆ 6   ┆ a   │
        │ 20    ┆ 7   ┆ b   │
        │ 30    ┆ 8   ┆ c   │
        └───────┴─────┴─────┘

        """
        if index < 0:
            index = len(self.columns) + index
        self._df.replace_at_idx(index, series._s)
        return self

    def sort(
        self,
        by: IntoExpr | Iterable[IntoExpr],
        *more_by: IntoExpr,
        descending: bool | Sequence[bool] = False,
        nulls_last: bool = False,
    ) -> DataFrame:
        """
        Sort the dataframe by the given columns.

        Parameters
        ----------
        by
            Column(s) to sort by. Accepts expression input. Strings are parsed as column
            names.
        *more_by
            Additional columns to sort by, specified as positional arguments.
        descending
            Sort in descending order. When sorting by multiple columns, can be specified
            per column by passing a sequence of booleans.
        nulls_last
            Place null values last.

        Examples
        --------
        Pass a single column name to sort by that column.

        >>> df = pl.DataFrame(
        ...     {
        ...         "a": [1, 2, None],
        ...         "b": [6.0, 5.0, 4.0],
        ...         "c": ["a", "c", "b"],
        ...     }
        ... )
        >>> df.sort("a")
        shape: (3, 3)
        ┌──────┬─────┬─────┐
        │ a    ┆ b   ┆ c   │
        │ ---  ┆ --- ┆ --- │
        │ i64  ┆ f64 ┆ str │
        ╞══════╪═════╪═════╡
        │ null ┆ 4.0 ┆ b   │
        │ 1    ┆ 6.0 ┆ a   │
        │ 2    ┆ 5.0 ┆ c   │
        └──────┴─────┴─────┘

        Sorting by expressions is also supported.

        >>> df.sort(pl.col("a") + pl.col("b") * 2, nulls_last=True)
        shape: (3, 3)
        ┌──────┬─────┬─────┐
        │ a    ┆ b   ┆ c   │
        │ ---  ┆ --- ┆ --- │
        │ i64  ┆ f64 ┆ str │
        ╞══════╪═════╪═════╡
        │ 2    ┆ 5.0 ┆ c   │
        │ 1    ┆ 6.0 ┆ a   │
        │ null ┆ 4.0 ┆ b   │
        └──────┴─────┴─────┘

        Sort by multiple columns by passing a list of columns.

        >>> df.sort(["c", "a"], descending=True)
        shape: (3, 3)
        ┌──────┬─────┬─────┐
        │ a    ┆ b   ┆ c   │
        │ ---  ┆ --- ┆ --- │
        │ i64  ┆ f64 ┆ str │
        ╞══════╪═════╪═════╡
        │ 2    ┆ 5.0 ┆ c   │
        │ null ┆ 4.0 ┆ b   │
        │ 1    ┆ 6.0 ┆ a   │
        └──────┴─────┴─────┘

        Or use positional arguments to sort by multiple columns in the same way.

        >>> df.sort("c", "a", descending=[False, True])
        shape: (3, 3)
        ┌──────┬─────┬─────┐
        │ a    ┆ b   ┆ c   │
        │ ---  ┆ --- ┆ --- │
        │ i64  ┆ f64 ┆ str │
        ╞══════╪═════╪═════╡
        │ 1    ┆ 6.0 ┆ a   │
        │ null ┆ 4.0 ┆ b   │
        │ 2    ┆ 5.0 ┆ c   │
        └──────┴─────┴─────┘

        """
        return (
            self.lazy()
            .sort(by, *more_by, descending=descending, nulls_last=nulls_last)
            .collect(no_optimization=True)
        )

    def top_k(
        self,
        k: int,
        *,
        by: IntoExpr | Iterable[IntoExpr],
        descending: bool | Sequence[bool] = False,
        nulls_last: bool = False,
        maintain_order: bool = False,
    ) -> DataFrame:
        """
        Return the `k` largest elements.

        If 'descending=True` the smallest elements will be given.

        Parameters
        ----------
        k
            Number of rows to return.
        by
            Column(s) included in sort order. Accepts expression input.
            Strings are parsed as column names.
        descending
            Return the 'k' smallest. Top-k by multiple columns can be specified
            per column by passing a sequence of booleans.
        nulls_last
            Place null values last.
        maintain_order
            Whether the order should be maintained if elements are equal.
            Note that if `true` streaming is not possible and performance might be
            worse since this requires a stable search.

        See Also
        --------
        bottom_k

        Examples
        --------
        >>> df = pl.DataFrame(
        ...     {
        ...         "a": ["a", "b", "a", "b", "b", "c"],
        ...         "b": [2, 1, 1, 3, 2, 1],
        ...     }
        ... )

        Get the rows which contain the 4 largest values in column b.

        >>> df.top_k(4, by="b")
        shape: (4, 2)
        ┌─────┬─────┐
        │ a   ┆ b   │
        │ --- ┆ --- │
        │ str ┆ i64 │
        ╞═════╪═════╡
        │ b   ┆ 3   │
        │ a   ┆ 2   │
        │ b   ┆ 2   │
        │ b   ┆ 1   │
        └─────┴─────┘

        Get the rows which contain the 4 largest values when sorting on column b and a.

        >>> df.top_k(4, by=["b", "a"])
        shape: (4, 2)
        ┌─────┬─────┐
        │ a   ┆ b   │
        │ --- ┆ --- │
        │ str ┆ i64 │
        ╞═════╪═════╡
        │ b   ┆ 3   │
        │ b   ┆ 2   │
        │ a   ┆ 2   │
        │ c   ┆ 1   │
        └─────┴─────┘

        """
        return (
            self.lazy()
            .top_k(
                k,
                by=by,
                descending=descending,
                nulls_last=nulls_last,
                maintain_order=maintain_order,
            )
            .collect(
                projection_pushdown=False,
                predicate_pushdown=False,
                comm_subplan_elim=False,
                slice_pushdown=True,
            )
        )

    def bottom_k(
        self,
        k: int,
        *,
        by: IntoExpr | Iterable[IntoExpr],
        descending: bool | Sequence[bool] = False,
        nulls_last: bool = False,
        maintain_order: bool = False,
    ) -> DataFrame:
        """
        Return the `k` smallest elements.

        If 'descending=True` the largest elements will be given.

        Parameters
        ----------
        k
            Number of rows to return.
        by
            Column(s) included in sort order. Accepts expression input.
            Strings are parsed as column names.
        descending
            Return the 'k' smallest. Top-k by multiple columns can be specified
            per column by passing a sequence of booleans.
        nulls_last
            Place null values last.
        maintain_order
            Whether the order should be maintained if elements are equal.
            Note that if `true` streaming is not possible and performance might be
            worse since this requires a stable search.

        See Also
        --------
        top_k

        Examples
        --------
        >>> df = pl.DataFrame(
        ...     {
        ...         "a": ["a", "b", "a", "b", "b", "c"],
        ...         "b": [2, 1, 1, 3, 2, 1],
        ...     }
        ... )

        Get the rows which contain the 4 smallest values in column b.

        >>> df.bottom_k(4, by="b")
        shape: (4, 2)
        ┌─────┬─────┐
        │ a   ┆ b   │
        │ --- ┆ --- │
        │ str ┆ i64 │
        ╞═════╪═════╡
        │ b   ┆ 1   │
        │ a   ┆ 1   │
        │ c   ┆ 1   │
        │ a   ┆ 2   │
        └─────┴─────┘

        Get the rows which contain the 4 smallest values when sorting on column a and b.

        >>> df.bottom_k(4, by=["a", "b"])
        shape: (4, 2)
        ┌─────┬─────┐
        │ a   ┆ b   │
        │ --- ┆ --- │
        │ str ┆ i64 │
        ╞═════╪═════╡
        │ a   ┆ 1   │
        │ a   ┆ 2   │
        │ b   ┆ 1   │
        │ b   ┆ 2   │
        └─────┴─────┘

        """
        return (
            self.lazy()
            .bottom_k(
                k,
                by=by,
                descending=descending,
                nulls_last=nulls_last,
                maintain_order=maintain_order,
            )
            .collect(
                projection_pushdown=False,
                predicate_pushdown=False,
                comm_subplan_elim=False,
                slice_pushdown=True,
            )
        )

    def frame_equal(self, other: DataFrame, *, null_equal: bool = True) -> bool:
        """
        Check if DataFrame is equal to other.

        Parameters
        ----------
        other
            DataFrame to compare with.
        null_equal
            Consider null values as equal.

        Examples
        --------
        >>> df1 = pl.DataFrame(
        ...     {
        ...         "foo": [1, 2, 3],
        ...         "bar": [6.0, 7.0, 8.0],
        ...         "ham": ["a", "b", "c"],
        ...     }
        ... )
        >>> df2 = pl.DataFrame(
        ...     {
        ...         "foo": [3, 2, 1],
        ...         "bar": [8.0, 7.0, 6.0],
        ...         "ham": ["c", "b", "a"],
        ...     }
        ... )
        >>> df1.frame_equal(df1)
        True
        >>> df1.frame_equal(df2)
        False

        """
        return self._df.frame_equal(other._df, null_equal)

    def replace(self, column: str, new_column: Series) -> Self:
        """
        Replace a column by a new Series.

        Parameters
        ----------
        column
            Column to replace.
        new_column
            New column to insert.

        Examples
        --------
        >>> df = pl.DataFrame({"foo": [1, 2, 3], "bar": [4, 5, 6]})
        >>> s = pl.Series([10, 20, 30])
        >>> df.replace("foo", s)  # works in-place!
        shape: (3, 2)
        ┌─────┬─────┐
        │ foo ┆ bar │
        │ --- ┆ --- │
        │ i64 ┆ i64 │
        ╞═════╪═════╡
        │ 10  ┆ 4   │
        │ 20  ┆ 5   │
        │ 30  ┆ 6   │
        └─────┴─────┘

        """
        self._df.replace(column, new_column._s)
        return self

    def slice(self, offset: int, length: int | None = None) -> Self:
        """
        Get a slice of this DataFrame.

        Parameters
        ----------
        offset
            Start index. Negative indexing is supported.
        length
            Length of the slice. If set to ``None``, all rows starting at the offset
            will be selected.

        Examples
        --------
        >>> df = pl.DataFrame(
        ...     {
        ...         "foo": [1, 2, 3],
        ...         "bar": [6.0, 7.0, 8.0],
        ...         "ham": ["a", "b", "c"],
        ...     }
        ... )
        >>> df.slice(1, 2)
        shape: (2, 3)
        ┌─────┬─────┬─────┐
        │ foo ┆ bar ┆ ham │
        │ --- ┆ --- ┆ --- │
        │ i64 ┆ f64 ┆ str │
        ╞═════╪═════╪═════╡
        │ 2   ┆ 7.0 ┆ b   │
        │ 3   ┆ 8.0 ┆ c   │
        └─────┴─────┴─────┘

        """
        if (length is not None) and length < 0:
            length = self.height - offset + length
        return self._from_pydf(self._df.slice(offset, length))

    def head(self, n: int = 5) -> Self:
        """
        Get the first `n` rows.

        Parameters
        ----------
        n
            Number of rows to return. If a negative value is passed, return all rows
            except the last ``abs(n)``.

        See Also
        --------
        tail, glimpse, slice

        Examples
        --------
        >>> df = pl.DataFrame(
        ...     {
        ...         "foo": [1, 2, 3, 4, 5],
        ...         "bar": [6, 7, 8, 9, 10],
        ...         "ham": ["a", "b", "c", "d", "e"],
        ...     }
        ... )
        >>> df.head(3)
        shape: (3, 3)
        ┌─────┬─────┬─────┐
        │ foo ┆ bar ┆ ham │
        │ --- ┆ --- ┆ --- │
        │ i64 ┆ i64 ┆ str │
        ╞═════╪═════╪═════╡
        │ 1   ┆ 6   ┆ a   │
        │ 2   ┆ 7   ┆ b   │
        │ 3   ┆ 8   ┆ c   │
        └─────┴─────┴─────┘

        Pass a negative value to get all rows `except` the last ``abs(n)``.

        >>> df.head(-3)
        shape: (2, 3)
        ┌─────┬─────┬─────┐
        │ foo ┆ bar ┆ ham │
        │ --- ┆ --- ┆ --- │
        │ i64 ┆ i64 ┆ str │
        ╞═════╪═════╪═════╡
        │ 1   ┆ 6   ┆ a   │
        │ 2   ┆ 7   ┆ b   │
        └─────┴─────┴─────┘

        """
        if n < 0:
            n = max(0, self.height + n)
        return self._from_pydf(self._df.head(n))

    def tail(self, n: int = 5) -> Self:
        """
        Get the last `n` rows.

        Parameters
        ----------
        n
            Number of rows to return. If a negative value is passed, return all rows
            except the first ``abs(n)``.

        See Also
        --------
        head, slice

        Examples
        --------
        >>> df = pl.DataFrame(
        ...     {
        ...         "foo": [1, 2, 3, 4, 5],
        ...         "bar": [6, 7, 8, 9, 10],
        ...         "ham": ["a", "b", "c", "d", "e"],
        ...     }
        ... )
        >>> df.tail(3)
        shape: (3, 3)
        ┌─────┬─────┬─────┐
        │ foo ┆ bar ┆ ham │
        │ --- ┆ --- ┆ --- │
        │ i64 ┆ i64 ┆ str │
        ╞═════╪═════╪═════╡
        │ 3   ┆ 8   ┆ c   │
        │ 4   ┆ 9   ┆ d   │
        │ 5   ┆ 10  ┆ e   │
        └─────┴─────┴─────┘

        Pass a negative value to get all rows `except` the first ``abs(n)``.

        >>> df.tail(-3)
        shape: (2, 3)
        ┌─────┬─────┬─────┐
        │ foo ┆ bar ┆ ham │
        │ --- ┆ --- ┆ --- │
        │ i64 ┆ i64 ┆ str │
        ╞═════╪═════╪═════╡
        │ 4   ┆ 9   ┆ d   │
        │ 5   ┆ 10  ┆ e   │
        └─────┴─────┴─────┘

        """
        if n < 0:
            n = max(0, self.height + n)
        return self._from_pydf(self._df.tail(n))

    def limit(self, n: int = 5) -> Self:
        """
        Get the first `n` rows.

        Alias for :func:`DataFrame.head`.

        Parameters
        ----------
        n
            Number of rows to return. If a negative value is passed, return all rows
            except the last ``abs(n)``.

        See Also
        --------
        head

        """
        return self.head(n)

    def drop_nulls(
        self,
        subset: ColumnNameOrSelector | Collection[ColumnNameOrSelector] | None = None,
    ) -> DataFrame:
        """
        Drop all rows that contain null values.

        Returns a new DataFrame.

        Parameters
        ----------
        subset
            Column name(s) for which null values are considered.
            If set to ``None`` (default), use all columns.

        Examples
        --------
        >>> df = pl.DataFrame(
        ...     {
        ...         "foo": [1, 2, 3],
        ...         "bar": [6, None, 8],
        ...         "ham": ["a", "b", None],
        ...     }
        ... )

        The default behavior of this method is to drop rows where any single
        value of the row is null.

        >>> df.drop_nulls()
        shape: (1, 3)
        ┌─────┬─────┬─────┐
        │ foo ┆ bar ┆ ham │
        │ --- ┆ --- ┆ --- │
        │ i64 ┆ i64 ┆ str │
        ╞═════╪═════╪═════╡
        │ 1   ┆ 6   ┆ a   │
        └─────┴─────┴─────┘

        This behaviour can be constrained to consider only a subset of columns, as
        defined by name or with a selector. For example, dropping rows if there is
        a null in any of the integer columns:

        >>> import polars.selectors as cs
        >>> df.drop_nulls(subset=cs.integer())
        shape: (2, 3)
        ┌─────┬─────┬──────┐
        │ foo ┆ bar ┆ ham  │
        │ --- ┆ --- ┆ ---  │
        │ i64 ┆ i64 ┆ str  │
        ╞═════╪═════╪══════╡
        │ 1   ┆ 6   ┆ a    │
        │ 3   ┆ 8   ┆ null │
        └─────┴─────┴──────┘

        Below are some additional examples that show how to drop null
        values based on other conditions.

        >>> df = pl.DataFrame(
        ...     {
        ...         "a": [None, None, None, None],
        ...         "b": [1, 2, None, 1],
        ...         "c": [1, None, None, 1],
        ...     }
        ... )
        >>> df
        shape: (4, 3)
        ┌──────┬──────┬──────┐
        │ a    ┆ b    ┆ c    │
        │ ---  ┆ ---  ┆ ---  │
        │ f32  ┆ i64  ┆ i64  │
        ╞══════╪══════╪══════╡
        │ null ┆ 1    ┆ 1    │
        │ null ┆ 2    ┆ null │
        │ null ┆ null ┆ null │
        │ null ┆ 1    ┆ 1    │
        └──────┴──────┴──────┘

        Drop a row only if all values are null:

        >>> df.filter(~pl.all_horizontal(pl.all().is_null()))
        shape: (3, 3)
        ┌──────┬─────┬──────┐
        │ a    ┆ b   ┆ c    │
        │ ---  ┆ --- ┆ ---  │
        │ f32  ┆ i64 ┆ i64  │
        ╞══════╪═════╪══════╡
        │ null ┆ 1   ┆ 1    │
        │ null ┆ 2   ┆ null │
        │ null ┆ 1   ┆ 1    │
        └──────┴─────┴──────┘

        Drop a column if all values are null:

        >>> df[[s.name for s in df if not (s.null_count() == df.height)]]
        shape: (4, 2)
        ┌──────┬──────┐
        │ b    ┆ c    │
        │ ---  ┆ ---  │
        │ i64  ┆ i64  │
        ╞══════╪══════╡
        │ 1    ┆ 1    │
        │ 2    ┆ null │
        │ null ┆ null │
        │ 1    ┆ 1    │
        └──────┴──────┘

        """
        return self.lazy().drop_nulls(subset).collect(no_optimization=True)

    def pipe(
        self,
        function: Callable[Concatenate[DataFrame, P], T],
        *args: P.args,
        **kwargs: P.kwargs,
    ) -> T:
        """
        Offers a structured way to apply a sequence of user-defined functions (UDFs).

        Parameters
        ----------
        function
            Callable; will receive the frame as the first parameter,
            followed by any given args/kwargs.
        *args
            Arguments to pass to the UDF.
        **kwargs
            Keyword arguments to pass to the UDF.

        Notes
        -----
        It is recommended to use LazyFrame when piping operations, in order
        to fully take advantage of query optimization and parallelization.
        See :meth:`df.lazy() <polars.DataFrame.lazy>`.

        Examples
        --------
        >>> def cast_str_to_int(data, col_name):
        ...     return data.with_columns(pl.col(col_name).cast(pl.Int64))
        ...
        >>> df = pl.DataFrame({"a": [1, 2, 3, 4], "b": ["10", "20", "30", "40"]})
        >>> df.pipe(cast_str_to_int, col_name="b")
        shape: (4, 2)
        ┌─────┬─────┐
        │ a   ┆ b   │
        │ --- ┆ --- │
        │ i64 ┆ i64 │
        ╞═════╪═════╡
        │ 1   ┆ 10  │
        │ 2   ┆ 20  │
        │ 3   ┆ 30  │
        │ 4   ┆ 40  │
        └─────┴─────┘

        >>> df = pl.DataFrame({"b": [1, 2], "a": [3, 4]})
        >>> df
        shape: (2, 2)
        ┌─────┬─────┐
        │ b   ┆ a   │
        │ --- ┆ --- │
        │ i64 ┆ i64 │
        ╞═════╪═════╡
        │ 1   ┆ 3   │
        │ 2   ┆ 4   │
        └─────┴─────┘
        >>> df.pipe(lambda tdf: tdf.select(sorted(tdf.columns)))
        shape: (2, 2)
        ┌─────┬─────┐
        │ a   ┆ b   │
        │ --- ┆ --- │
        │ i64 ┆ i64 │
        ╞═════╪═════╡
        │ 3   ┆ 1   │
        │ 4   ┆ 2   │
        └─────┴─────┘

        """
        return function(self, *args, **kwargs)

    def with_row_count(self, name: str = "row_nr", offset: int = 0) -> Self:
        """
        Add a column at index 0 that counts the rows.

        Parameters
        ----------
        name
            Name of the column to add.
        offset
            Start the row count at this offset. Default = 0

        Examples
        --------
        >>> df = pl.DataFrame(
        ...     {
        ...         "a": [1, 3, 5],
        ...         "b": [2, 4, 6],
        ...     }
        ... )
        >>> df.with_row_count()
        shape: (3, 3)
        ┌────────┬─────┬─────┐
        │ row_nr ┆ a   ┆ b   │
        │ ---    ┆ --- ┆ --- │
        │ u32    ┆ i64 ┆ i64 │
        ╞════════╪═════╪═════╡
        │ 0      ┆ 1   ┆ 2   │
        │ 1      ┆ 3   ┆ 4   │
        │ 2      ┆ 5   ┆ 6   │
        └────────┴─────┴─────┘

        """
        return self._from_pydf(self._df.with_row_count(name, offset))

    def groupby(
        self,
        by: IntoExpr | Iterable[IntoExpr],
        *more_by: IntoExpr,
        maintain_order: bool = False,
    ) -> GroupBy:
        """
        Start a groupby operation.

        Parameters
        ----------
        by
            Column(s) to group by. Accepts expression input. Strings are parsed as
            column names.
        *more_by
            Additional columns to group by, specified as positional arguments.
        maintain_order
            Ensure that the order of the groups is consistent with the input data.
            This is slower than a default groupby.
            Settings this to ``True`` blocks the possibility
            to run on the streaming engine.

            .. note::
                Within each group, the order of rows is always preserved, regardless
                of this argument.

        Returns
        -------
        GroupBy
            Object which can be used to perform aggregations.

        Examples
        --------
        Group by one column and call ``agg`` to compute the grouped sum of another
        column.

        >>> df = pl.DataFrame(
        ...     {
        ...         "a": ["a", "b", "a", "b", "c"],
        ...         "b": [1, 2, 1, 3, 3],
        ...         "c": [5, 4, 3, 2, 1],
        ...     }
        ... )
        >>> df.groupby("a").agg(pl.col("b").sum())  # doctest: +IGNORE_RESULT
        shape: (3, 2)
        ┌─────┬─────┐
        │ a   ┆ b   │
        │ --- ┆ --- │
        │ str ┆ i64 │
        ╞═════╪═════╡
        │ a   ┆ 2   │
        │ b   ┆ 5   │
        │ c   ┆ 3   │
        └─────┴─────┘

        Set ``maintain_order=True`` to ensure the order of the groups is consistent with
        the input.

        >>> df.groupby("a", maintain_order=True).agg(pl.col("c"))
        shape: (3, 2)
        ┌─────┬───────────┐
        │ a   ┆ c         │
        │ --- ┆ ---       │
        │ str ┆ list[i64] │
        ╞═════╪═══════════╡
        │ a   ┆ [5, 3]    │
        │ b   ┆ [4, 2]    │
        │ c   ┆ [1]       │
        └─────┴───────────┘

        Group by multiple columns by passing a list of column names.

        >>> df.groupby(["a", "b"]).agg(pl.max("c"))  # doctest: +IGNORE_RESULT
        shape: (4, 3)
        ┌─────┬─────┬─────┐
        │ a   ┆ b   ┆ c   │
        │ --- ┆ --- ┆ --- │
        │ str ┆ i64 ┆ i64 │
        ╞═════╪═════╪═════╡
        │ a   ┆ 1   ┆ 5   │
        │ b   ┆ 2   ┆ 4   │
        │ b   ┆ 3   ┆ 2   │
        │ c   ┆ 3   ┆ 1   │
        └─────┴─────┴─────┘

        Or use positional arguments to group by multiple columns in the same way.
        Expressions are also accepted.

        >>> df.groupby("a", pl.col("b") // 2).agg(pl.col("c").mean())  # doctest: +SKIP
        shape: (3, 3)
        ┌─────┬─────┬─────┐
        │ a   ┆ b   ┆ c   │
        │ --- ┆ --- ┆ --- │
        │ str ┆ i64 ┆ f64 │
        ╞═════╪═════╪═════╡
        │ a   ┆ 0   ┆ 4.0 │
        │ b   ┆ 1   ┆ 3.0 │
        │ c   ┆ 1   ┆ 1.0 │
        └─────┴─────┴─────┘

        The ``GroupBy`` object returned by this method is iterable, returning the name
        and data of each group.

        >>> for name, data in df.groupby("a"):  # doctest: +SKIP
        ...     print(name)
        ...     print(data)
        ...
        a
        shape: (2, 3)
        ┌─────┬─────┬─────┐
        │ a   ┆ b   ┆ c   │
        │ --- ┆ --- ┆ --- │
        │ str ┆ i64 ┆ i64 │
        ╞═════╪═════╪═════╡
        │ a   ┆ 1   ┆ 5   │
        │ a   ┆ 1   ┆ 3   │
        └─────┴─────┴─────┘
        b
        shape: (2, 3)
        ┌─────┬─────┬─────┐
        │ a   ┆ b   ┆ c   │
        │ --- ┆ --- ┆ --- │
        │ str ┆ i64 ┆ i64 │
        ╞═════╪═════╪═════╡
        │ b   ┆ 2   ┆ 4   │
        │ b   ┆ 3   ┆ 2   │
        └─────┴─────┴─────┘
        c
        shape: (1, 3)
        ┌─────┬─────┬─────┐
        │ a   ┆ b   ┆ c   │
        │ --- ┆ --- ┆ --- │
        │ str ┆ i64 ┆ i64 │
        ╞═════╪═════╪═════╡
        │ c   ┆ 3   ┆ 1   │
        └─────┴─────┴─────┘

        """
        return GroupBy(self, by, *more_by, maintain_order=maintain_order)

    def groupby_rolling(
        self,
        index_column: IntoExpr,
        *,
        period: str | timedelta,
        offset: str | timedelta | None = None,
        closed: ClosedInterval = "right",
        by: IntoExpr | Iterable[IntoExpr] | None = None,
        check_sorted: bool = True,
    ) -> RollingGroupBy:
        """
        Create rolling groups based on a time, Int32, or Int64 column.

        Different from a ``dynamic_groupby`` the windows are now determined by the
        individual values and are not of constant intervals. For constant intervals use
        *groupby_dynamic*.

        If you have a time series ``<t_0, t_1, ..., t_n>``, then by default the
        windows created will be

            * (t_0 - period, t_0]
            * (t_1 - period, t_1]
            * ...
            * (t_n - period, t_n]

        The `period` and `offset` arguments are created either from a timedelta, or
        by using the following string language:

        - 1ns   (1 nanosecond)
        - 1us   (1 microsecond)
        - 1ms   (1 millisecond)
        - 1s    (1 second)
        - 1m    (1 minute)
        - 1h    (1 hour)
        - 1d    (1 calendar day)
        - 1w    (1 calendar week)
        - 1mo   (1 calendar month)
        - 1q    (1 calendar quarter)
        - 1y    (1 calendar year)
        - 1i    (1 index count)

        Or combine them:
        "3d12h4m25s" # 3 days, 12 hours, 4 minutes, and 25 seconds

        Suffix with `"_saturating"` to indicate that dates too large for
        their month should saturate at the largest date (e.g. 2022-02-29 -> 2022-02-28)
        instead of erroring.

        By "calendar day", we mean the corresponding time on the next day (which may
        not be 24 hours, due to daylight savings). Similarly for "calendar week",
        "calendar month", "calendar quarter", and "calendar year".

        In case of a groupby_rolling on an integer column, the windows are defined by:

        - **"1i"      # length 1**
        - **"10i"     # length 10**

        Parameters
        ----------
        index_column
            Column used to group based on the time window.
            Often of type Date/Datetime.
            This column must be sorted in ascending order (or, if `by` is specified,
            then it must be sorted in ascending order within each group).

            In case of a rolling groupby on indices, dtype needs to be one of
            {Int32, Int64}. Note that Int32 gets temporarily cast to Int64, so if
            performance matters use an Int64 column.
        period
            length of the window - must be non-negative
        offset
            offset of the window. Default is -period
        closed : {'right', 'left', 'both', 'none'}
            Define which sides of the temporal interval are closed (inclusive).
        by
            Also group by this column/these columns
        check_sorted
            When the ``by`` argument is given, polars can not check sortedness
            by the metadata and has to do a full scan on the index column to
            verify data is sorted. This is expensive. If you are sure the
            data within the by groups is sorted, you can set this to ``False``.
            Doing so incorrectly will lead to incorrect output

        Returns
        -------
        RollingGroupBy
            Object you can call ``.agg`` on to aggregate by groups, the result
            of which will be sorted by `index_column` (but note that if `by` columns are
            passed, it will only be sorted within each `by` group).

        See Also
        --------
        groupby_dynamic

        Examples
        --------
        >>> dates = [
        ...     "2020-01-01 13:45:48",
        ...     "2020-01-01 16:42:13",
        ...     "2020-01-01 16:45:09",
        ...     "2020-01-02 18:12:48",
        ...     "2020-01-03 19:45:32",
        ...     "2020-01-08 23:16:43",
        ... ]
        >>> df = pl.DataFrame({"dt": dates, "a": [3, 7, 5, 9, 2, 1]}).with_columns(
        ...     pl.col("dt").str.strptime(pl.Datetime).set_sorted()
        ... )
        >>> out = df.groupby_rolling(index_column="dt", period="2d").agg(
        ...     [
        ...         pl.sum("a").alias("sum_a"),
        ...         pl.min("a").alias("min_a"),
        ...         pl.max("a").alias("max_a"),
        ...     ]
        ... )
        >>> assert out["sum_a"].to_list() == [3, 10, 15, 24, 11, 1]
        >>> assert out["max_a"].to_list() == [3, 7, 7, 9, 9, 1]
        >>> assert out["min_a"].to_list() == [3, 3, 3, 3, 2, 1]
        >>> out
        shape: (6, 4)
        ┌─────────────────────┬───────┬───────┬───────┐
        │ dt                  ┆ sum_a ┆ min_a ┆ max_a │
        │ ---                 ┆ ---   ┆ ---   ┆ ---   │
        │ datetime[μs]        ┆ i64   ┆ i64   ┆ i64   │
        ╞═════════════════════╪═══════╪═══════╪═══════╡
        │ 2020-01-01 13:45:48 ┆ 3     ┆ 3     ┆ 3     │
        │ 2020-01-01 16:42:13 ┆ 10    ┆ 3     ┆ 7     │
        │ 2020-01-01 16:45:09 ┆ 15    ┆ 3     ┆ 7     │
        │ 2020-01-02 18:12:48 ┆ 24    ┆ 3     ┆ 9     │
        │ 2020-01-03 19:45:32 ┆ 11    ┆ 2     ┆ 9     │
        │ 2020-01-08 23:16:43 ┆ 1     ┆ 1     ┆ 1     │
        └─────────────────────┴───────┴───────┴───────┘

        """
        return RollingGroupBy(
            self, index_column, period, offset, closed, by, check_sorted
        )

    def groupby_dynamic(
        self,
        index_column: IntoExpr,
        *,
        every: str | timedelta,
        period: str | timedelta | None = None,
        offset: str | timedelta | None = None,
        truncate: bool = True,
        include_boundaries: bool = False,
        closed: ClosedInterval = "left",
        by: IntoExpr | Iterable[IntoExpr] | None = None,
        start_by: StartBy = "window",
        check_sorted: bool = True,
    ) -> DynamicGroupBy:
        """
        Group based on a time value (or index value of type Int32, Int64).

        Time windows are calculated and rows are assigned to windows. Different from a
        normal groupby is that a row can be member of multiple groups. The time/index
        window could be seen as a rolling window, with a window size determined by
        dates/times/values instead of slots in the DataFrame.

        A window is defined by:

        - every: interval of the window
        - period: length of the window
        - offset: offset of the window

        The `every`, `period` and `offset` arguments are created with
        the following string language:

        - 1ns   (1 nanosecond)
        - 1us   (1 microsecond)
        - 1ms   (1 millisecond)
        - 1s    (1 second)
        - 1m    (1 minute)
        - 1h    (1 hour)
        - 1d    (1 calendar day)
        - 1w    (1 calendar week)
        - 1mo   (1 calendar month)
        - 1q    (1 calendar quarter)
        - 1y    (1 calendar year)
        - 1i    (1 index count)

        Or combine them:
        "3d12h4m25s" # 3 days, 12 hours, 4 minutes, and 25 seconds

        Suffix with `"_saturating"` to indicate that dates too large for
        their month should saturate at the largest date (e.g. 2022-02-29 -> 2022-02-28)
        instead of erroring.

        By "calendar day", we mean the corresponding time on the next day (which may
        not be 24 hours, due to daylight savings). Similarly for "calendar week",
        "calendar month", "calendar quarter", and "calendar year".

        In case of a groupby_dynamic on an integer column, the windows are defined by:

        - "1i"      # length 1
        - "10i"     # length 10

        .. warning::
            The index column must be sorted in ascending order. If `by` is passed, then
            the index column must be sorted in ascending order within each group.

        Parameters
        ----------
        index_column
            Column used to group based on the time window.
            Often of type Date/Datetime.
            This column must be sorted in ascending order (or, if `by` is specified,
            then it must be sorted in ascending order within each group).

            In case of a dynamic groupby on indices, dtype needs to be one of
            {Int32, Int64}. Note that Int32 gets temporarily cast to Int64, so if
            performance matters use an Int64 column.
        every
            interval of the window
        period
            length of the window, if None it is equal to 'every'
        offset
            offset of the window if None and period is None it will be equal to negative
            `every`
        truncate
            truncate the time value to the window lower bound
        include_boundaries
            Add the lower and upper bound of the window to the "_lower_bound" and
            "_upper_bound" columns. This will impact performance because it's harder to
            parallelize
        closed : {'left', 'right', 'both', 'none'}
            Define which sides of the temporal interval are closed (inclusive).
        by
            Also group by this column/these columns
        start_by : {'window', 'datapoint', 'monday', 'tuesday', 'wednesday', 'thursday', 'friday', 'saturday', 'sunday'}
            The strategy to determine the start of the first window by.

            * 'window': Truncate the start of the window with the 'every' argument.
              Note that weekly windows start on Monday.
            * 'datapoint': Start from the first encountered data point.
            * a day of the week (only takes effect if `every` contains ``'w'``):

              * 'monday': Start the window on the Monday before the first data point.
              * 'tuesday': Start the window on the Tuesday before the first data point.
              * ...
              * 'sunday': Start the window on the Sunday before the first data point.
        check_sorted
            When the ``by`` argument is given, polars can not check sortedness
            by the metadata and has to do a full scan on the index column to
            verify data is sorted. This is expensive. If you are sure the
            data within the by groups is sorted, you can set this to ``False``.
            Doing so incorrectly will lead to incorrect output

        Returns
        -------
        DynamicGroupBy
            Object you can call ``.agg`` on to aggregate by groups, the result
            of which will be sorted by `index_column` (but note that if `by` columns are
            passed, it will only be sorted within each `by` group).

        Notes
        -----
        If you're coming from pandas, then

        .. code-block:: python

            # polars
            df.groupby_dynamic("ts", every="1d").agg(pl.col("value").sum())

        is equivalent to

        .. code-block:: python

            # pandas
            df.set_index("ts").resample("D")["value"].sum().reset_index()

        though note that, unlike pandas, polars doesn't add extra rows for empty
        windows. If you need `index_column` to be evenly spaced, then please combine
        with :func:`DataFrame.upsample`.

        Examples
        --------
        >>> from datetime import datetime
        >>> # create an example dataframe
        >>> df = pl.DataFrame(
        ...     {
        ...         "time": pl.date_range(
        ...             start=datetime(2021, 12, 16),
        ...             end=datetime(2021, 12, 16, 3),
        ...             interval="30m",
        ...             eager=True,
        ...         ),
        ...         "n": range(7),
        ...     }
        ... )
        >>> df
        shape: (7, 2)
        ┌─────────────────────┬─────┐
        │ time                ┆ n   │
        │ ---                 ┆ --- │
        │ datetime[μs]        ┆ i64 │
        ╞═════════════════════╪═════╡
        │ 2021-12-16 00:00:00 ┆ 0   │
        │ 2021-12-16 00:30:00 ┆ 1   │
        │ 2021-12-16 01:00:00 ┆ 2   │
        │ 2021-12-16 01:30:00 ┆ 3   │
        │ 2021-12-16 02:00:00 ┆ 4   │
        │ 2021-12-16 02:30:00 ┆ 5   │
        │ 2021-12-16 03:00:00 ┆ 6   │
        └─────────────────────┴─────┘

        Group by windows of 1 hour starting at 2021-12-16 00:00:00.

        >>> df.groupby_dynamic("time", every="1h", closed="right").agg(
        ...     [
        ...         pl.col("time").min().alias("time_min"),
        ...         pl.col("time").max().alias("time_max"),
        ...     ]
        ... )
        shape: (4, 3)
        ┌─────────────────────┬─────────────────────┬─────────────────────┐
        │ time                ┆ time_min            ┆ time_max            │
        │ ---                 ┆ ---                 ┆ ---                 │
        │ datetime[μs]        ┆ datetime[μs]        ┆ datetime[μs]        │
        ╞═════════════════════╪═════════════════════╪═════════════════════╡
        │ 2021-12-15 23:00:00 ┆ 2021-12-16 00:00:00 ┆ 2021-12-16 00:00:00 │
        │ 2021-12-16 00:00:00 ┆ 2021-12-16 00:30:00 ┆ 2021-12-16 01:00:00 │
        │ 2021-12-16 01:00:00 ┆ 2021-12-16 01:30:00 ┆ 2021-12-16 02:00:00 │
        │ 2021-12-16 02:00:00 ┆ 2021-12-16 02:30:00 ┆ 2021-12-16 03:00:00 │
        └─────────────────────┴─────────────────────┴─────────────────────┘

        The window boundaries can also be added to the aggregation result

        >>> df.groupby_dynamic(
        ...     "time", every="1h", include_boundaries=True, closed="right"
        ... ).agg([pl.col("time").count().alias("time_count")])
        shape: (4, 4)
        ┌─────────────────────┬─────────────────────┬─────────────────────┬────────────┐
        │ _lower_boundary     ┆ _upper_boundary     ┆ time                ┆ time_count │
        │ ---                 ┆ ---                 ┆ ---                 ┆ ---        │
        │ datetime[μs]        ┆ datetime[μs]        ┆ datetime[μs]        ┆ u32        │
        ╞═════════════════════╪═════════════════════╪═════════════════════╪════════════╡
        │ 2021-12-15 23:00:00 ┆ 2021-12-16 00:00:00 ┆ 2021-12-15 23:00:00 ┆ 1          │
        │ 2021-12-16 00:00:00 ┆ 2021-12-16 01:00:00 ┆ 2021-12-16 00:00:00 ┆ 2          │
        │ 2021-12-16 01:00:00 ┆ 2021-12-16 02:00:00 ┆ 2021-12-16 01:00:00 ┆ 2          │
        │ 2021-12-16 02:00:00 ┆ 2021-12-16 03:00:00 ┆ 2021-12-16 02:00:00 ┆ 2          │
        └─────────────────────┴─────────────────────┴─────────────────────┴────────────┘

        When closed="left", should not include right end of interval
        [lower_bound, upper_bound)

        >>> df.groupby_dynamic("time", every="1h", closed="left").agg(
        ...     [
        ...         pl.col("time").count().alias("time_count"),
        ...         pl.col("time").alias("time_agg_list"),
        ...     ]
        ... )
        shape: (4, 3)
        ┌─────────────────────┬────────────┬───────────────────────────────────┐
        │ time                ┆ time_count ┆ time_agg_list                     │
        │ ---                 ┆ ---        ┆ ---                               │
        │ datetime[μs]        ┆ u32        ┆ list[datetime[μs]]                │
        ╞═════════════════════╪════════════╪═══════════════════════════════════╡
        │ 2021-12-16 00:00:00 ┆ 2          ┆ [2021-12-16 00:00:00, 2021-12-16… │
        │ 2021-12-16 01:00:00 ┆ 2          ┆ [2021-12-16 01:00:00, 2021-12-16… │
        │ 2021-12-16 02:00:00 ┆ 2          ┆ [2021-12-16 02:00:00, 2021-12-16… │
        │ 2021-12-16 03:00:00 ┆ 1          ┆ [2021-12-16 03:00:00]             │
        └─────────────────────┴────────────┴───────────────────────────────────┘

        When closed="both" the time values at the window boundaries belong to 2 groups.

        >>> df.groupby_dynamic("time", every="1h", closed="both").agg(
        ...     [pl.col("time").count().alias("time_count")]
        ... )
        shape: (5, 2)
        ┌─────────────────────┬────────────┐
        │ time                ┆ time_count │
        │ ---                 ┆ ---        │
        │ datetime[μs]        ┆ u32        │
        ╞═════════════════════╪════════════╡
        │ 2021-12-15 23:00:00 ┆ 1          │
        │ 2021-12-16 00:00:00 ┆ 3          │
        │ 2021-12-16 01:00:00 ┆ 3          │
        │ 2021-12-16 02:00:00 ┆ 3          │
        │ 2021-12-16 03:00:00 ┆ 1          │
        └─────────────────────┴────────────┘

        Dynamic groupbys can also be combined with grouping on normal keys

        >>> df = pl.DataFrame(
        ...     {
        ...         "time": pl.date_range(
        ...             start=datetime(2021, 12, 16),
        ...             end=datetime(2021, 12, 16, 3),
        ...             interval="30m",
        ...             eager=True,
        ...         ),
        ...         "groups": ["a", "a", "a", "b", "b", "a", "a"],
        ...     }
        ... )
        >>> df
        shape: (7, 2)
        ┌─────────────────────┬────────┐
        │ time                ┆ groups │
        │ ---                 ┆ ---    │
        │ datetime[μs]        ┆ str    │
        ╞═════════════════════╪════════╡
        │ 2021-12-16 00:00:00 ┆ a      │
        │ 2021-12-16 00:30:00 ┆ a      │
        │ 2021-12-16 01:00:00 ┆ a      │
        │ 2021-12-16 01:30:00 ┆ b      │
        │ 2021-12-16 02:00:00 ┆ b      │
        │ 2021-12-16 02:30:00 ┆ a      │
        │ 2021-12-16 03:00:00 ┆ a      │
        └─────────────────────┴────────┘
        >>> df.groupby_dynamic(
        ...     "time",
        ...     every="1h",
        ...     closed="both",
        ...     by="groups",
        ...     include_boundaries=True,
        ... ).agg([pl.col("time").count().alias("time_count")])
        shape: (7, 5)
        ┌────────┬─────────────────────┬─────────────────────┬─────────────────────┬────────────┐
        │ groups ┆ _lower_boundary     ┆ _upper_boundary     ┆ time                ┆ time_count │
        │ ---    ┆ ---                 ┆ ---                 ┆ ---                 ┆ ---        │
        │ str    ┆ datetime[μs]        ┆ datetime[μs]        ┆ datetime[μs]        ┆ u32        │
        ╞════════╪═════════════════════╪═════════════════════╪═════════════════════╪════════════╡
        │ a      ┆ 2021-12-15 23:00:00 ┆ 2021-12-16 00:00:00 ┆ 2021-12-15 23:00:00 ┆ 1          │
        │ a      ┆ 2021-12-16 00:00:00 ┆ 2021-12-16 01:00:00 ┆ 2021-12-16 00:00:00 ┆ 3          │
        │ a      ┆ 2021-12-16 01:00:00 ┆ 2021-12-16 02:00:00 ┆ 2021-12-16 01:00:00 ┆ 1          │
        │ a      ┆ 2021-12-16 02:00:00 ┆ 2021-12-16 03:00:00 ┆ 2021-12-16 02:00:00 ┆ 2          │
        │ a      ┆ 2021-12-16 03:00:00 ┆ 2021-12-16 04:00:00 ┆ 2021-12-16 03:00:00 ┆ 1          │
        │ b      ┆ 2021-12-16 01:00:00 ┆ 2021-12-16 02:00:00 ┆ 2021-12-16 01:00:00 ┆ 2          │
        │ b      ┆ 2021-12-16 02:00:00 ┆ 2021-12-16 03:00:00 ┆ 2021-12-16 02:00:00 ┆ 1          │
        └────────┴─────────────────────┴─────────────────────┴─────────────────────┴────────────┘

        Dynamic groupby on an index column

        >>> df = pl.DataFrame(
        ...     {
        ...         "idx": pl.int_range(0, 6, eager=True),
        ...         "A": ["A", "A", "B", "B", "B", "C"],
        ...     }
        ... )
        >>> (
        ...     df.groupby_dynamic(
        ...         "idx",
        ...         every="2i",
        ...         period="3i",
        ...         include_boundaries=True,
        ...         closed="right",
        ...     ).agg(pl.col("A").alias("A_agg_list"))
        ... )
        shape: (3, 4)
        ┌─────────────────┬─────────────────┬─────┬─────────────────┐
        │ _lower_boundary ┆ _upper_boundary ┆ idx ┆ A_agg_list      │
        │ ---             ┆ ---             ┆ --- ┆ ---             │
        │ i64             ┆ i64             ┆ i64 ┆ list[str]       │
        ╞═════════════════╪═════════════════╪═════╪═════════════════╡
        │ 0               ┆ 3               ┆ 0   ┆ ["A", "B", "B"] │
        │ 2               ┆ 5               ┆ 2   ┆ ["B", "B", "C"] │
        │ 4               ┆ 7               ┆ 4   ┆ ["C"]           │
        └─────────────────┴─────────────────┴─────┴─────────────────┘

        """  # noqa: W505
        return DynamicGroupBy(
            self,
            index_column,
            every,
            period,
            offset,
            truncate,
            include_boundaries,
            closed,
            by,
            start_by,
            check_sorted,
        )

    def upsample(
        self,
        time_column: str,
        *,
        every: str | timedelta,
        offset: str | timedelta | None = None,
        by: str | Sequence[str] | None = None,
        maintain_order: bool = False,
    ) -> Self:
        """
        Upsample a DataFrame at a regular frequency.

        The `every` and `offset` arguments are created with
        the following string language:

        - 1ns   (1 nanosecond)
        - 1us   (1 microsecond)
        - 1ms   (1 millisecond)
        - 1s    (1 second)
        - 1m    (1 minute)
        - 1h    (1 hour)
        - 1d    (1 calendar day)
        - 1w    (1 calendar week)
        - 1mo   (1 calendar month)
        - 1q    (1 calendar quarter)
        - 1y    (1 calendar year)
        - 1i    (1 index count)

        Or combine them:

        - "3d12h4m25s" # 3 days, 12 hours, 4 minutes, and 25 seconds

        Suffix with `"_saturating"` to indicate that dates too large for
        their month should saturate at the largest date (e.g. 2022-02-29 -> 2022-02-28)
        instead of erroring.

        By "calendar day", we mean the corresponding time on the next day (which may
        not be 24 hours, due to daylight savings). Similarly for "calendar week",
        "calendar month", "calendar quarter", and "calendar year".

        Parameters
        ----------
        time_column
            time column will be used to determine a date_range.
            Note that this column has to be sorted for the output to make sense.
        every
            interval will start 'every' duration
        offset
            change the start of the date_range by this offset.
        by
            First group by these columns and then upsample for every group
        maintain_order
            Keep the ordering predictable. This is slower.

        Returns
        -------
        DataFrame
            Result will be sorted by `time_column` (but note that if `by` columns are
            passed, it will only be sorted within each `by` group).

        Examples
        --------
        Upsample a DataFrame by a certain interval.

        >>> from datetime import datetime
        >>> df = pl.DataFrame(
        ...     {
        ...         "time": [
        ...             datetime(2021, 2, 1),
        ...             datetime(2021, 4, 1),
        ...             datetime(2021, 5, 1),
        ...             datetime(2021, 6, 1),
        ...         ],
        ...         "groups": ["A", "B", "A", "B"],
        ...         "values": [0, 1, 2, 3],
        ...     }
        ... ).set_sorted("time")
        >>> df.upsample(
        ...     time_column="time", every="1mo", by="groups", maintain_order=True
        ... ).select(pl.all().forward_fill())
        shape: (7, 3)
        ┌─────────────────────┬────────┬────────┐
        │ time                ┆ groups ┆ values │
        │ ---                 ┆ ---    ┆ ---    │
        │ datetime[μs]        ┆ str    ┆ i64    │
        ╞═════════════════════╪════════╪════════╡
        │ 2021-02-01 00:00:00 ┆ A      ┆ 0      │
        │ 2021-03-01 00:00:00 ┆ A      ┆ 0      │
        │ 2021-04-01 00:00:00 ┆ A      ┆ 0      │
        │ 2021-05-01 00:00:00 ┆ A      ┆ 2      │
        │ 2021-04-01 00:00:00 ┆ B      ┆ 1      │
        │ 2021-05-01 00:00:00 ┆ B      ┆ 1      │
        │ 2021-06-01 00:00:00 ┆ B      ┆ 3      │
        └─────────────────────┴────────┴────────┘

        """
        if by is None:
            by = []
        if isinstance(by, str):
            by = [by]
        if offset is None:
            offset = "0ns"

        every = _timedelta_to_pl_duration(every)
        offset = _timedelta_to_pl_duration(offset)

        return self._from_pydf(
            self._df.upsample(by, time_column, every, offset, maintain_order)
        )

    def join_asof(
        self,
        other: DataFrame,
        *,
        left_on: str | None | Expr = None,
        right_on: str | None | Expr = None,
        on: str | None | Expr = None,
        by_left: str | Sequence[str] | None = None,
        by_right: str | Sequence[str] | None = None,
        by: str | Sequence[str] | None = None,
        strategy: AsofJoinStrategy = "backward",
        suffix: str = "_right",
        tolerance: str | int | float | None = None,
        allow_parallel: bool = True,
        force_parallel: bool = False,
    ) -> DataFrame:
        """
        Perform an asof join.

        This is similar to a left-join except that we match on nearest key rather than
        equal keys.

        Both DataFrames must be sorted by the asof_join key.

        For each row in the left DataFrame:

          - A "backward" search selects the last row in the right DataFrame whose
            'on' key is less than or equal to the left's key.

          - A "forward" search selects the first row in the right DataFrame whose
            'on' key is greater than or equal to the left's key.

          - A "nearest" search selects the last row in the right DataFrame whose value
            is nearest to the left's key.

        The default is "backward".

        Parameters
        ----------
        other
            Lazy DataFrame to join with.
        left_on
            Join column of the left DataFrame.
        right_on
            Join column of the right DataFrame.
        on
            Join column of both DataFrames. If set, `left_on` and `right_on` should be
            None.
        by
            join on these columns before doing asof join
        by_left
            join on these columns before doing asof join
        by_right
            join on these columns before doing asof join
        strategy : {'backward', 'forward', 'nearest'}
            Join strategy.
        suffix
            Suffix to append to columns with a duplicate name.
        tolerance
            Numeric tolerance. By setting this the join will only be done if the near
            keys are within this distance. If an asof join is done on columns of dtype
            "Date", "Datetime", "Duration" or "Time", use the following string
            language:

                - 1ns   (1 nanosecond)
                - 1us   (1 microsecond)
                - 1ms   (1 millisecond)
                - 1s    (1 second)
                - 1m    (1 minute)
                - 1h    (1 hour)
                - 1d    (1 calendar day)
                - 1w    (1 calendar week)
                - 1mo   (1 calendar month)
                - 1q    (1 calendar quarter)
                - 1y    (1 calendar year)
                - 1i    (1 index count)

                Or combine them:
                "3d12h4m25s" # 3 days, 12 hours, 4 minutes, and 25 seconds

                Suffix with `"_saturating"` to indicate that dates too large for
                their month should saturate at the largest date
                (e.g. 2022-02-29 -> 2022-02-28) instead of erroring.

                By "calendar day", we mean the corresponding time on the next day
                (which may not be 24 hours, due to daylight savings). Similarly for
                "calendar week", "calendar month", "calendar quarter", and
                "calendar year".

        allow_parallel
            Allow the physical plan to optionally evaluate the computation of both
            DataFrames up to the join in parallel.
        force_parallel
            Force the physical plan to evaluate the computation of both DataFrames up to
            the join in parallel.

        Examples
        --------
        >>> from datetime import datetime
        >>> gdp = pl.DataFrame(
        ...     {
        ...         "date": [
        ...             datetime(2016, 1, 1),
        ...             datetime(2017, 1, 1),
        ...             datetime(2018, 1, 1),
        ...             datetime(2019, 1, 1),
        ...         ],  # note record date: Jan 1st (sorted!)
        ...         "gdp": [4164, 4411, 4566, 4696],
        ...     }
        ... ).set_sorted("date")
        >>> population = pl.DataFrame(
        ...     {
        ...         "date": [
        ...             datetime(2016, 5, 12),
        ...             datetime(2017, 5, 12),
        ...             datetime(2018, 5, 12),
        ...             datetime(2019, 5, 12),
        ...         ],  # note record date: May 12th (sorted!)
        ...         "population": [82.19, 82.66, 83.12, 83.52],
        ...     }
        ... ).set_sorted("date")
        >>> population.join_asof(gdp, on="date", strategy="backward")
        shape: (4, 3)
        ┌─────────────────────┬────────────┬──────┐
        │ date                ┆ population ┆ gdp  │
        │ ---                 ┆ ---        ┆ ---  │
        │ datetime[μs]        ┆ f64        ┆ i64  │
        ╞═════════════════════╪════════════╪══════╡
        │ 2016-05-12 00:00:00 ┆ 82.19      ┆ 4164 │
        │ 2017-05-12 00:00:00 ┆ 82.66      ┆ 4411 │
        │ 2018-05-12 00:00:00 ┆ 83.12      ┆ 4566 │
        │ 2019-05-12 00:00:00 ┆ 83.52      ┆ 4696 │
        └─────────────────────┴────────────┴──────┘

        """
        if not isinstance(other, DataFrame):
            raise TypeError(
                f"Expected 'other' join table to be a DataFrame, not a {type(other).__name__}"
            )

        return (
            self.lazy()
            .join_asof(
                other.lazy(),
                left_on=left_on,
                right_on=right_on,
                on=on,
                by_left=by_left,
                by_right=by_right,
                by=by,
                strategy=strategy,
                suffix=suffix,
                tolerance=tolerance,
                allow_parallel=allow_parallel,
                force_parallel=force_parallel,
            )
            .collect(no_optimization=True)
        )

    def join(
        self,
        other: DataFrame,
        on: str | Expr | Sequence[str | Expr] | None = None,
        how: JoinStrategy = "inner",
        *,
        left_on: str | Expr | Sequence[str | Expr] | None = None,
        right_on: str | Expr | Sequence[str | Expr] | None = None,
        suffix: str = "_right",
        validate: JoinValidation = "m:m",
    ) -> DataFrame:
        """
        Join in SQL-like fashion.

        Parameters
        ----------
        other
            DataFrame to join with.
        on
            Name(s) of the join columns in both DataFrames.
        how : {'inner', 'left', 'outer', 'semi', 'anti', 'cross'}
            Join strategy.
        left_on
            Name(s) of the left join column(s).
        right_on
            Name(s) of the right join column(s).
        suffix
            Suffix to append to columns with a duplicate name.
        validate: {'m:m', 'm:1', '1:m', '1:1'}
            Checks if join is of specified type.

                * *many_to_many*
                    “m:m”: default, does not result in checks
                * *one_to_one*
                    “1:1”: check if join keys are unique in both left and right datasets
                * *one_to_many*
                    “1:m”: check if join keys are unique in left dataset
                * *many_to_one*
                    “m:1”: check if join keys are unique in right dataset

            .. note::

                - This is currently not supported the streaming engine.
                - This is only supported when joined by single columns.

        Returns
        -------
        DataFrame

        See Also
        --------
        join_asof

        Examples
        --------
        >>> df = pl.DataFrame(
        ...     {
        ...         "foo": [1, 2, 3],
        ...         "bar": [6.0, 7.0, 8.0],
        ...         "ham": ["a", "b", "c"],
        ...     }
        ... )
        >>> other_df = pl.DataFrame(
        ...     {
        ...         "apple": ["x", "y", "z"],
        ...         "ham": ["a", "b", "d"],
        ...     }
        ... )
        >>> df.join(other_df, on="ham")
        shape: (2, 4)
        ┌─────┬─────┬─────┬───────┐
        │ foo ┆ bar ┆ ham ┆ apple │
        │ --- ┆ --- ┆ --- ┆ ---   │
        │ i64 ┆ f64 ┆ str ┆ str   │
        ╞═════╪═════╪═════╪═══════╡
        │ 1   ┆ 6.0 ┆ a   ┆ x     │
        │ 2   ┆ 7.0 ┆ b   ┆ y     │
        └─────┴─────┴─────┴───────┘

        >>> df.join(other_df, on="ham", how="outer")
        shape: (4, 4)
        ┌──────┬──────┬─────┬───────┐
        │ foo  ┆ bar  ┆ ham ┆ apple │
        │ ---  ┆ ---  ┆ --- ┆ ---   │
        │ i64  ┆ f64  ┆ str ┆ str   │
        ╞══════╪══════╪═════╪═══════╡
        │ 1    ┆ 6.0  ┆ a   ┆ x     │
        │ 2    ┆ 7.0  ┆ b   ┆ y     │
        │ null ┆ null ┆ d   ┆ z     │
        │ 3    ┆ 8.0  ┆ c   ┆ null  │
        └──────┴──────┴─────┴───────┘

        >>> df.join(other_df, on="ham", how="left")
        shape: (3, 4)
        ┌─────┬─────┬─────┬───────┐
        │ foo ┆ bar ┆ ham ┆ apple │
        │ --- ┆ --- ┆ --- ┆ ---   │
        │ i64 ┆ f64 ┆ str ┆ str   │
        ╞═════╪═════╪═════╪═══════╡
        │ 1   ┆ 6.0 ┆ a   ┆ x     │
        │ 2   ┆ 7.0 ┆ b   ┆ y     │
        │ 3   ┆ 8.0 ┆ c   ┆ null  │
        └─────┴─────┴─────┴───────┘

        >>> df.join(other_df, on="ham", how="semi")
        shape: (2, 3)
        ┌─────┬─────┬─────┐
        │ foo ┆ bar ┆ ham │
        │ --- ┆ --- ┆ --- │
        │ i64 ┆ f64 ┆ str │
        ╞═════╪═════╪═════╡
        │ 1   ┆ 6.0 ┆ a   │
        │ 2   ┆ 7.0 ┆ b   │
        └─────┴─────┴─────┘

        >>> df.join(other_df, on="ham", how="anti")
        shape: (1, 3)
        ┌─────┬─────┬─────┐
        │ foo ┆ bar ┆ ham │
        │ --- ┆ --- ┆ --- │
        │ i64 ┆ f64 ┆ str │
        ╞═════╪═════╪═════╡
        │ 3   ┆ 8.0 ┆ c   │
        └─────┴─────┴─────┘

        Notes
        -----
        For joining on columns with categorical data, see ``pl.StringCache()``.

        """
        if not isinstance(other, DataFrame):
            raise TypeError(
                f"Expected 'other' join table to be a DataFrame, not a {type(other).__name__}"
            )

        return (
            self.lazy()
            .join(
                other=other.lazy(),
                left_on=left_on,
                right_on=right_on,
                on=on,
                how=how,
                suffix=suffix,
                validate=validate,
            )
            .collect(no_optimization=True)
        )

    def apply(
        self,
        function: Callable[[tuple[Any, ...]], Any],
        return_dtype: PolarsDataType | None = None,
        *,
        inference_size: int = 256,
    ) -> DataFrame:
        """
        Apply a custom/user-defined function (UDF) over the rows of the DataFrame.

        .. warning::
            This method is much slower than the native expressions API.
            Only use it if you cannot implement your logic otherwise.

        The UDF will receive each row as a tuple of values: ``udf(row)``.

        Implementing logic using a Python function is almost always _significantly_
        slower and more memory intensive than implementing the same logic using
        the native expression API because:

        - The native expression engine runs in Rust; UDFs run in Python.
        - Use of Python UDFs forces the DataFrame to be materialized in memory.
        - Polars-native expressions can be parallelised (UDFs typically cannot).
        - Polars-native expressions can be logically optimised (UDFs cannot).

        Wherever possible you should strongly prefer the native expression API
        to achieve the best performance.

        Parameters
        ----------
        function
            Custom function or lambda.
        return_dtype
            Output type of the operation. If none given, Polars tries to infer the type.
        inference_size
            Only used in the case when the custom function returns rows.
            This uses the first `n` rows to determine the output schema

        Notes
        -----
        * The frame-level ``apply`` cannot track column names (as the UDF is a black-box
          that may arbitrarily drop, rearrange, transform, or add new columns); if you
          want to apply a UDF such that column names are preserved, you should use the
          expression-level ``apply`` syntax instead.

        * If your function is expensive and you don't want it to be called more than
          once for a given input, consider applying an ``@lru_cache`` decorator to it.
          With suitable data you may achieve order-of-magnitude speedups (or more).

        Examples
        --------
        >>> df = pl.DataFrame({"foo": [1, 2, 3], "bar": [-1, 5, 8]})

        Return a DataFrame by mapping each row to a tuple:

        >>> df.apply(lambda t: (t[0] * 2, t[1] * 3))
        shape: (3, 2)
        ┌──────────┬──────────┐
        │ column_0 ┆ column_1 │
        │ ---      ┆ ---      │
        │ i64      ┆ i64      │
        ╞══════════╪══════════╡
        │ 2        ┆ -3       │
        │ 4        ┆ 15       │
        │ 6        ┆ 24       │
        └──────────┴──────────┘

        However, it is much better to implement this with a native expression:

        >>> df.select(
        ...     pl.col("foo") * 2,
        ...     pl.col("bar") * 3,
        ... )  # doctest: +IGNORE_RESULT

        Return a DataFrame with a single column by mapping each row to a scalar:

        >>> df.apply(lambda t: (t[0] * 2 + t[1]))  # doctest: +SKIP
        shape: (3, 1)
        ┌───────┐
        │ apply │
        │ ---   │
        │ i64   │
        ╞═══════╡
        │ 1     │
        │ 9     │
        │ 14    │
        └───────┘

        In this case it is better to use the following native expression:

        >>> df.select(pl.col("foo") * 2 + pl.col("bar"))  # doctest: +IGNORE_RESULT

        """
        # TODO:
        # from polars.utils.udfs import warn_on_inefficient_apply
        # warn_on_inefficient_apply(function, columns=self.columns, apply_target="frame)

        out, is_df = self._df.apply(function, return_dtype, inference_size)
        if is_df:
            return self._from_pydf(out)
        else:
            return wrap_s(out).to_frame()

    def hstack(
        self, columns: list[Series] | DataFrame, *, in_place: bool = False
    ) -> Self:
        """
        Return a new DataFrame grown horizontally by stacking multiple Series to it.

        Parameters
        ----------
        columns
            Series to stack.
        in_place
            Modify in place.

        Examples
        --------
        >>> df = pl.DataFrame(
        ...     {
        ...         "foo": [1, 2, 3],
        ...         "bar": [6, 7, 8],
        ...         "ham": ["a", "b", "c"],
        ...     }
        ... )
        >>> x = pl.Series("apple", [10, 20, 30])
        >>> df.hstack([x])
        shape: (3, 4)
        ┌─────┬─────┬─────┬───────┐
        │ foo ┆ bar ┆ ham ┆ apple │
        │ --- ┆ --- ┆ --- ┆ ---   │
        │ i64 ┆ i64 ┆ str ┆ i64   │
        ╞═════╪═════╪═════╪═══════╡
        │ 1   ┆ 6   ┆ a   ┆ 10    │
        │ 2   ┆ 7   ┆ b   ┆ 20    │
        │ 3   ┆ 8   ┆ c   ┆ 30    │
        └─────┴─────┴─────┴───────┘

        """
        if not isinstance(columns, list):
            columns = columns.get_columns()
        if in_place:
            self._df.hstack_mut([s._s for s in columns])
            return self
        else:
            return self._from_pydf(self._df.hstack([s._s for s in columns]))

    @deprecate_renamed_parameter("df", "other", version="0.18.8")
    def vstack(self, other: DataFrame, *, in_place: bool = False) -> Self:
        """
        Grow this DataFrame vertically by stacking a DataFrame to it.

        Parameters
        ----------
        other
            DataFrame to stack.
        in_place
            Modify in place.

        See Also
        --------
        extend

        Examples
        --------
        >>> df1 = pl.DataFrame(
        ...     {
        ...         "foo": [1, 2],
        ...         "bar": [6, 7],
        ...         "ham": ["a", "b"],
        ...     }
        ... )
        >>> df2 = pl.DataFrame(
        ...     {
        ...         "foo": [3, 4],
        ...         "bar": [8, 9],
        ...         "ham": ["c", "d"],
        ...     }
        ... )
        >>> df1.vstack(df2)
        shape: (4, 3)
        ┌─────┬─────┬─────┐
        │ foo ┆ bar ┆ ham │
        │ --- ┆ --- ┆ --- │
        │ i64 ┆ i64 ┆ str │
        ╞═════╪═════╪═════╡
        │ 1   ┆ 6   ┆ a   │
        │ 2   ┆ 7   ┆ b   │
        │ 3   ┆ 8   ┆ c   │
        │ 4   ┆ 9   ┆ d   │
        └─────┴─────┴─────┘

        """
        if in_place:
            try:
                self._df.vstack_mut(other._df)
                return self
            except RuntimeError as exc:
                if str(exc) == "Already mutably borrowed":
                    self._df.vstack_mut(other._df.clone())
                    return self
                else:
                    raise exc

        return self._from_pydf(self._df.vstack(other._df))

    def extend(self, other: DataFrame) -> Self:
        """
        Extend the memory backed by this `DataFrame` with the values from `other`.

        Different from ``vstack`` which adds the chunks from ``other`` to the chunks of
        this ``DataFrame``, ``extend`` appends the data from `other` to the underlying
        memory locations and thus may cause a reallocation.

        If this does not cause a reallocation, the resulting data structure will not
        have any extra chunks and thus will yield faster queries.

        Prefer ``extend`` over ``vstack`` when you want to do a query after a single
        append. For instance, during online operations where you add `n` rows and rerun
        a query.

        Prefer ``vstack`` over ``extend`` when you want to append many times before
        doing a query. For instance, when you read in multiple files and want to store
        them in a single ``DataFrame``. In the latter case, finish the sequence of
        ``vstack`` operations with a ``rechunk``.

        Parameters
        ----------
        other
            DataFrame to vertically add.

        Warnings
        --------
        This method modifies the dataframe in-place. The dataframe is returned for
        convenience only.

        See Also
        --------
        vstack

        Examples
        --------
        >>> df1 = pl.DataFrame({"foo": [1, 2, 3], "bar": [4, 5, 6]})
        >>> df2 = pl.DataFrame({"foo": [10, 20, 30], "bar": [40, 50, 60]})
        >>> df1.extend(df2)
        shape: (6, 2)
        ┌─────┬─────┐
        │ foo ┆ bar │
        │ --- ┆ --- │
        │ i64 ┆ i64 │
        ╞═════╪═════╡
        │ 1   ┆ 4   │
        │ 2   ┆ 5   │
        │ 3   ┆ 6   │
        │ 10  ┆ 40  │
        │ 20  ┆ 50  │
        │ 30  ┆ 60  │
        └─────┴─────┘

        """
        try:
            self._df.extend(other._df)
        except RuntimeError as exc:
            if str(exc) == "Already mutably borrowed":
                self._df.extend(other._df.clone())
            else:
                raise exc
        return self

    def drop(
        self,
        columns: ColumnNameOrSelector | Collection[ColumnNameOrSelector],
        *more_columns: ColumnNameOrSelector,
    ) -> DataFrame:
        """
        Remove columns from the dataframe.

        Parameters
        ----------
        columns
            Names of the columns that should be removed from the dataframe, or
            a selector that determines the columns to drop.
        *more_columns
            Additional columns to drop, specified as positional arguments.

        Examples
        --------
        Drop a single column by passing the name of that column.

        >>> df = pl.DataFrame(
        ...     {
        ...         "foo": [1, 2, 3],
        ...         "bar": [6.0, 7.0, 8.0],
        ...         "ham": ["a", "b", "c"],
        ...     }
        ... )
        >>> df.drop("ham")
        shape: (3, 2)
        ┌─────┬─────┐
        │ foo ┆ bar │
        │ --- ┆ --- │
        │ i64 ┆ f64 │
        ╞═════╪═════╡
        │ 1   ┆ 6.0 │
        │ 2   ┆ 7.0 │
        │ 3   ┆ 8.0 │
        └─────┴─────┘

        Drop multiple columns by passing a list of column names.

        >>> df.drop(["bar", "ham"])
        shape: (3, 1)
        ┌─────┐
        │ foo │
        │ --- │
        │ i64 │
        ╞═════╡
        │ 1   │
        │ 2   │
        │ 3   │
        └─────┘

        Drop multiple columns by passing a selector.

        >>> import polars.selectors as cs
        >>> df.drop(cs.numeric())
        shape: (3, 1)
        ┌─────┐
        │ ham │
        │ --- │
        │ str │
        ╞═════╡
        │ a   │
        │ b   │
        │ c   │
        └─────┘

        Use positional arguments to drop multiple columns.

        >>> df.drop("foo", "ham")
        shape: (3, 1)
        ┌─────┐
        │ bar │
        │ --- │
        │ f64 │
        ╞═════╡
        │ 6.0 │
        │ 7.0 │
        │ 8.0 │
        └─────┘

        """
        return self.lazy().drop(columns, *more_columns).collect(no_optimization=True)

    def drop_in_place(self, name: str) -> Series:
        """
        Drop a single column in-place and return the dropped column.

        Parameters
        ----------
        name
            Name of the column to drop.

        Returns
        -------
        Series
            The dropped column.

        Examples
        --------
        >>> df = pl.DataFrame(
        ...     {
        ...         "foo": [1, 2, 3],
        ...         "bar": [6, 7, 8],
        ...         "ham": ["a", "b", "c"],
        ...     }
        ... )
        >>> df.drop_in_place("ham")
        shape: (3,)
        Series: 'ham' [str]
        [
            "a"
            "b"
            "c"
        ]

        """
        return wrap_s(self._df.drop_in_place(name))

    def clear(self, n: int = 0) -> Self:
        """
        Create an empty (n=0) or `n`-row null-filled (n>0) copy of the DataFrame.

        Returns a `n`-row null-filled DataFrame with an identical schema.
        `n` can be greater than the current number of rows in the DataFrame.

        Parameters
        ----------
        n
            Number of (null-filled) rows to return in the cleared frame.

        See Also
        --------
        clone : Cheap deepcopy/clone.

        Examples
        --------
        >>> df = pl.DataFrame(
        ...     {
        ...         "a": [None, 2, 3, 4],
        ...         "b": [0.5, None, 2.5, 13],
        ...         "c": [True, True, False, None],
        ...     }
        ... )
        >>> df.clear()
        shape: (0, 3)
        ┌─────┬─────┬──────┐
        │ a   ┆ b   ┆ c    │
        │ --- ┆ --- ┆ ---  │
        │ i64 ┆ f64 ┆ bool │
        ╞═════╪═════╪══════╡
        └─────┴─────┴──────┘

        >>> df.clear(n=2)
        shape: (2, 3)
        ┌──────┬──────┬──────┐
        │ a    ┆ b    ┆ c    │
        │ ---  ┆ ---  ┆ ---  │
        │ i64  ┆ f64  ┆ bool │
        ╞══════╪══════╪══════╡
        │ null ┆ null ┆ null │
        │ null ┆ null ┆ null │
        └──────┴──────┴──────┘

        """
        # faster path
        if n == 0:
            return self._from_pydf(self._df.clear())
        if n > 0 or len(self) > 0:
            return self.__class__(
                {
                    nm: pl.Series(name=nm, dtype=tp).extend_constant(None, n)
                    for nm, tp in self.schema.items()
                }
            )
        return self.clone()

    def clone(self) -> Self:
        """
        Cheap deepcopy/clone.

        See Also
        --------
        clear : Create an empty copy of the current DataFrame, with identical
            schema but no data.

        Examples
        --------
        >>> df = pl.DataFrame(
        ...     {
        ...         "a": [1, 2, 3, 4],
        ...         "b": [0.5, 4, 10, 13],
        ...         "c": [True, True, False, True],
        ...     }
        ... )
        >>> df.clone()
        shape: (4, 3)
        ┌─────┬──────┬───────┐
        │ a   ┆ b    ┆ c     │
        │ --- ┆ ---  ┆ ---   │
        │ i64 ┆ f64  ┆ bool  │
        ╞═════╪══════╪═══════╡
        │ 1   ┆ 0.5  ┆ true  │
        │ 2   ┆ 4.0  ┆ true  │
        │ 3   ┆ 10.0 ┆ false │
        │ 4   ┆ 13.0 ┆ true  │
        └─────┴──────┴───────┘

        """
        return self._from_pydf(self._df.clone())

    def get_columns(self) -> list[Series]:
        """
        Get the DataFrame as a List of Series.

        Examples
        --------
        >>> df = pl.DataFrame({"foo": [1, 2, 3], "bar": [4, 5, 6]})
        >>> df.get_columns()
        [shape: (3,)
        Series: 'foo' [i64]
        [
                1
                2
                3
        ], shape: (3,)
        Series: 'bar' [i64]
        [
                4
                5
                6
        ]]

        >>> df = pl.DataFrame(
        ...     {
        ...         "a": [1, 2, 3, 4],
        ...         "b": [0.5, 4, 10, 13],
        ...         "c": [True, True, False, True],
        ...     }
        ... )
        >>> df.get_columns()
        [shape: (4,)
        Series: 'a' [i64]
        [
            1
            2
            3
            4
        ], shape: (4,)
        Series: 'b' [f64]
        [
            0.5
            4.0
            10.0
            13.0
        ], shape: (4,)
        Series: 'c' [bool]
        [
            true
            true
            false
            true
        ]]

        """
        return [wrap_s(s) for s in self._df.get_columns()]

    def get_column(self, name: str) -> Series:
        """
        Get a single column as Series by name.

        Parameters
        ----------
        name : str
            Name of the column to retrieve.

        See Also
        --------
        to_series

        Examples
        --------
        >>> df = pl.DataFrame({"foo": [1, 2, 3], "bar": [4, 5, 6]})
        >>> df.get_column("foo")
        shape: (3,)
        Series: 'foo' [i64]
        [
                1
                2
                3
        ]

        """
        if not isinstance(name, str):
            raise ValueError(
                f'Column name "{name}" should be be a string, but is {type(name)}.'
            )
        return self[name]

    def fill_null(
        self,
        value: Any | None = None,
        strategy: FillNullStrategy | None = None,
        limit: int | None = None,
        *,
        matches_supertype: bool = True,
    ) -> DataFrame:
        """
        Fill null values using the specified value or strategy.

        Parameters
        ----------
        value
            Value used to fill null values.
        strategy : {None, 'forward', 'backward', 'min', 'max', 'mean', 'zero', 'one'}
            Strategy used to fill null values.
        limit
            Number of consecutive null values to fill when using the 'forward' or
            'backward' strategy.
        matches_supertype
            Fill all matching supertype of the fill ``value``.

        Returns
        -------
        DataFrame
            DataFrame with None values replaced by the filling strategy.

        See Also
        --------
        fill_nan

        Examples
        --------
        >>> df = pl.DataFrame(
        ...     {
        ...         "a": [1, 2, None, 4],
        ...         "b": [0.5, 4, None, 13],
        ...     }
        ... )
        >>> df.fill_null(99)
        shape: (4, 2)
        ┌─────┬──────┐
        │ a   ┆ b    │
        │ --- ┆ ---  │
        │ i64 ┆ f64  │
        ╞═════╪══════╡
        │ 1   ┆ 0.5  │
        │ 2   ┆ 4.0  │
        │ 99  ┆ 99.0 │
        │ 4   ┆ 13.0 │
        └─────┴──────┘
        >>> df.fill_null(strategy="forward")
        shape: (4, 2)
        ┌─────┬──────┐
        │ a   ┆ b    │
        │ --- ┆ ---  │
        │ i64 ┆ f64  │
        ╞═════╪══════╡
        │ 1   ┆ 0.5  │
        │ 2   ┆ 4.0  │
        │ 2   ┆ 4.0  │
        │ 4   ┆ 13.0 │
        └─────┴──────┘

        >>> df.fill_null(strategy="max")
        shape: (4, 2)
        ┌─────┬──────┐
        │ a   ┆ b    │
        │ --- ┆ ---  │
        │ i64 ┆ f64  │
        ╞═════╪══════╡
        │ 1   ┆ 0.5  │
        │ 2   ┆ 4.0  │
        │ 4   ┆ 13.0 │
        │ 4   ┆ 13.0 │
        └─────┴──────┘

        >>> df.fill_null(strategy="zero")
        shape: (4, 2)
        ┌─────┬──────┐
        │ a   ┆ b    │
        │ --- ┆ ---  │
        │ i64 ┆ f64  │
        ╞═════╪══════╡
        │ 1   ┆ 0.5  │
        │ 2   ┆ 4.0  │
        │ 0   ┆ 0.0  │
        │ 4   ┆ 13.0 │
        └─────┴──────┘

        """
        return (
            self.lazy()
            .fill_null(value, strategy, limit, matches_supertype=matches_supertype)
            .collect(no_optimization=True)
        )

    def fill_nan(self, value: Expr | int | float | None) -> DataFrame:
        """
        Fill floating point NaN values by an Expression evaluation.

        Parameters
        ----------
        value
            Value with which to replace NaN values.

        Returns
        -------
        DataFrame
            DataFrame with NaN values replaced by the given value.

        Warnings
        --------
        Note that floating point NaNs (Not a Number) are not missing values!
        To replace missing values, use :func:`fill_null`.

        See Also
        --------
        fill_null

        Examples
        --------
        >>> df = pl.DataFrame(
        ...     {
        ...         "a": [1.5, 2, float("NaN"), 4],
        ...         "b": [0.5, 4, float("NaN"), 13],
        ...     }
        ... )
        >>> df.fill_nan(99)
        shape: (4, 2)
        ┌──────┬──────┐
        │ a    ┆ b    │
        │ ---  ┆ ---  │
        │ f64  ┆ f64  │
        ╞══════╪══════╡
        │ 1.5  ┆ 0.5  │
        │ 2.0  ┆ 4.0  │
        │ 99.0 ┆ 99.0 │
        │ 4.0  ┆ 13.0 │
        └──────┴──────┘

        """
        return self.lazy().fill_nan(value).collect(no_optimization=True)

    def explode(
        self,
        columns: str | Expr | Sequence[str | Expr],
        *more_columns: str | Expr,
    ) -> DataFrame:
        """
        Explode the dataframe to long format by exploding the given columns.

        Parameters
        ----------
        columns
            Column names, expressions, or a selector defining them. The underlying
            columns being exploded must be of List or Utf8 datatype.
        *more_columns
            Additional names of columns to explode, specified as positional arguments.

        Returns
        -------
        DataFrame

        Examples
        --------
        >>> df = pl.DataFrame(
        ...     {
        ...         "letters": ["a", "a", "b", "c"],
        ...         "numbers": [[1], [2, 3], [4, 5], [6, 7, 8]],
        ...     }
        ... )
        >>> df
        shape: (4, 2)
        ┌─────────┬───────────┐
        │ letters ┆ numbers   │
        │ ---     ┆ ---       │
        │ str     ┆ list[i64] │
        ╞═════════╪═══════════╡
        │ a       ┆ [1]       │
        │ a       ┆ [2, 3]    │
        │ b       ┆ [4, 5]    │
        │ c       ┆ [6, 7, 8] │
        └─────────┴───────────┘
        >>> df.explode("numbers")
        shape: (8, 2)
        ┌─────────┬─────────┐
        │ letters ┆ numbers │
        │ ---     ┆ ---     │
        │ str     ┆ i64     │
        ╞═════════╪═════════╡
        │ a       ┆ 1       │
        │ a       ┆ 2       │
        │ a       ┆ 3       │
        │ b       ┆ 4       │
        │ b       ┆ 5       │
        │ c       ┆ 6       │
        │ c       ┆ 7       │
        │ c       ┆ 8       │
        └─────────┴─────────┘

        """
        return self.lazy().explode(columns, *more_columns).collect(no_optimization=True)

    def pivot(
        self,
        values: ColumnNameOrSelector | Sequence[ColumnNameOrSelector] | None,
        index: ColumnNameOrSelector | Sequence[ColumnNameOrSelector] | None,
        columns: ColumnNameOrSelector | Sequence[ColumnNameOrSelector] | None,
        aggregate_function: PivotAgg | Expr | None | NoDefault = no_default,
        *,
        maintain_order: bool = True,
        sort_columns: bool = False,
        separator: str = "_",
    ) -> Self:
        """
        Create a spreadsheet-style pivot table as a DataFrame.

        Parameters
        ----------
        values
            Column values to aggregate. Can be multiple columns if the *columns*
            arguments contains multiple columns as well.
        index
            One or multiple keys to group by.
        columns
            Name of the column(s) whose values will be used as the header of the output
            DataFrame.
        aggregate_function
            Choose from:

            - None: no aggregation takes place, will raise error if multiple values are in group.
            - A predefined aggregate function string, one of
              {'first', 'sum', 'max', 'min', 'mean', 'median', 'last', 'count'}
            - An expression to do the aggregation.

        maintain_order
            Sort the grouped keys so that the output order is predictable.
        sort_columns
            Sort the transposed columns by name. Default is by order of discovery.
        separator
            Used as separator/delimiter in generated column names.

        Returns
        -------
        DataFrame

        Examples
        --------
        >>> df = pl.DataFrame(
        ...     {
        ...         "foo": ["one", "one", "two", "two", "one", "two"],
        ...         "bar": ["y", "y", "y", "x", "x", "x"],
        ...         "baz": [1, 2, 3, 4, 5, 6],
        ...     }
        ... )
        >>> df.pivot(values="baz", index="foo", columns="bar", aggregate_function="sum")
        shape: (2, 3)
        ┌─────┬─────┬─────┐
        │ foo ┆ y   ┆ x   │
        │ --- ┆ --- ┆ --- │
        │ str ┆ i64 ┆ i64 │
        ╞═════╪═════╪═════╡
        │ one ┆ 3   ┆ 5   │
        │ two ┆ 3   ┆ 10  │
        └─────┴─────┴─────┘

        Pivot using selectors to determine the index/values/columns:

        >>> import polars.selectors as cs
        >>> df.pivot(
        ...     values=cs.numeric(),
        ...     index=cs.string(),
        ...     columns=cs.string(),
        ...     aggregate_function="sum",
        ...     sort_columns=True,
        ... ).sort(
        ...     by=cs.string(),
        ... )
        shape: (4, 6)
        ┌─────┬─────┬──────┬──────┬──────┬──────┐
        │ foo ┆ bar ┆ one  ┆ two  ┆ x    ┆ y    │
        │ --- ┆ --- ┆ ---  ┆ ---  ┆ ---  ┆ ---  │
        │ str ┆ str ┆ i64  ┆ i64  ┆ i64  ┆ i64  │
        ╞═════╪═════╪══════╪══════╪══════╪══════╡
        │ one ┆ x   ┆ 5    ┆ null ┆ 5    ┆ null │
        │ one ┆ y   ┆ 3    ┆ null ┆ null ┆ 3    │
        │ two ┆ x   ┆ null ┆ 10   ┆ 10   ┆ null │
        │ two ┆ y   ┆ null ┆ 3    ┆ null ┆ 3    │
        └─────┴─────┴──────┴──────┴──────┴──────┘

        Run an expression as aggregation function

        >>> df = pl.DataFrame(
        ...     {
        ...         "col1": ["a", "a", "a", "b", "b", "b"],
        ...         "col2": ["x", "x", "x", "x", "y", "y"],
        ...         "col3": [6, 7, 3, 2, 5, 7],
        ...     }
        ... )
        >>> df.pivot(
        ...     index="col1",
        ...     columns="col2",
        ...     values="col3",
        ...     aggregate_function=pl.element().tanh().mean(),
        ... )
        shape: (2, 3)
        ┌──────┬──────────┬──────────┐
        │ col1 ┆ x        ┆ y        │
        │ ---  ┆ ---      ┆ ---      │
        │ str  ┆ f64      ┆ f64      │
        ╞══════╪══════════╪══════════╡
        │ a    ┆ 0.998347 ┆ null     │
        │ b    ┆ 0.964028 ┆ 0.999954 │
        └──────┴──────────┴──────────┘

        """  # noqa: W505
        values = _expand_selectors(self, values)
        index = _expand_selectors(self, index)
        columns = _expand_selectors(self, columns)

        if aggregate_function is no_default:
            issue_deprecation_warning(
                "In a future version of polars, the default `aggregate_function` "
                "will change from `'first'` to `None`. Please pass `'first'` to keep the "
                "current behaviour, or `None` to accept the new one.",
                version="0.16.16",
            )
            aggregate_function = "first"

        if isinstance(aggregate_function, str):
            if aggregate_function == "first":
                aggregate_expr = F.element().first()._pyexpr
            elif aggregate_function == "sum":
                aggregate_expr = F.element().sum()._pyexpr
            elif aggregate_function == "max":
                aggregate_expr = F.element().max()._pyexpr
            elif aggregate_function == "min":
                aggregate_expr = F.element().min()._pyexpr
            elif aggregate_function == "mean":
                aggregate_expr = F.element().mean()._pyexpr
            elif aggregate_function == "median":
                aggregate_expr = F.element().median()._pyexpr
            elif aggregate_function == "last":
                aggregate_expr = F.element().last()._pyexpr
            elif aggregate_function == "count":
                aggregate_expr = F.count()._pyexpr
            else:
                raise ValueError(
                    f"Invalid input for `aggregate_function` argument: {aggregate_function!r}"
                )
        elif aggregate_function is None:
            aggregate_expr = None
        else:
            aggregate_expr = aggregate_function._pyexpr

        return self._from_pydf(
            self._df.pivot_expr(
                values,
                index,
                columns,
                maintain_order,
                sort_columns,
                aggregate_expr,
                separator,
            )
        )

    def melt(
        self,
        id_vars: Sequence[str] | str | None = None,
        value_vars: Sequence[str] | str | None = None,
        variable_name: str | None = None,
        value_name: str | None = None,
    ) -> Self:
        """
        Unpivot a DataFrame from wide to long format.

        Optionally leaves identifiers set.

        This function is useful to massage a DataFrame into a format where one or more
        columns are identifier variables (id_vars), while all other columns, considered
        measured variables (value_vars), are "unpivoted" to the row axis, leaving just
        two non-identifier columns, 'variable' and 'value'.

        Parameters
        ----------
        id_vars
            Columns to use as identifier variables.
        value_vars
            Values to use as identifier variables.
            If `value_vars` is empty all columns that are not in `id_vars` will be used.
        variable_name
            Name to give to the `variable` column. Defaults to "variable"
        value_name
            Name to give to the `value` column. Defaults to "value"

        Examples
        --------
        >>> df = pl.DataFrame(
        ...     {
        ...         "a": ["x", "y", "z"],
        ...         "b": [1, 3, 5],
        ...         "c": [2, 4, 6],
        ...     }
        ... )
        >>> df.melt(id_vars="a", value_vars=["b", "c"])
        shape: (6, 3)
        ┌─────┬──────────┬───────┐
        │ a   ┆ variable ┆ value │
        │ --- ┆ ---      ┆ ---   │
        │ str ┆ str      ┆ i64   │
        ╞═════╪══════════╪═══════╡
        │ x   ┆ b        ┆ 1     │
        │ y   ┆ b        ┆ 3     │
        │ z   ┆ b        ┆ 5     │
        │ x   ┆ c        ┆ 2     │
        │ y   ┆ c        ┆ 4     │
        │ z   ┆ c        ┆ 6     │
        └─────┴──────────┴───────┘

        """
        if isinstance(value_vars, str):
            value_vars = [value_vars]
        if isinstance(id_vars, str):
            id_vars = [id_vars]
        if value_vars is None:
            value_vars = []
        if id_vars is None:
            id_vars = []
        return self._from_pydf(
            self._df.melt(id_vars, value_vars, value_name, variable_name)
        )

    def unstack(
        self,
        step: int,
        how: UnstackDirection = "vertical",
        columns: ColumnNameOrSelector | Sequence[ColumnNameOrSelector] | None = None,
        fill_values: list[Any] | None = None,
    ) -> DataFrame:
        """
        Unstack a long table to a wide form without doing an aggregation.

        This can be much faster than a pivot, because it can skip the grouping phase.

        Warnings
        --------
        This functionality is experimental and may be subject to changes
        without it being considered a breaking change.

        Parameters
        ----------
        step
            Number of rows in the unstacked frame.
        how : { 'vertical', 'horizontal' }
            Direction of the unstack.
        columns
            Column name(s) or selector(s) to include in the operation.
            If set to ``None`` (default), use all columns.
        fill_values
            Fill values that don't fit the new size with this value.

        Examples
        --------
        >>> from string import ascii_uppercase
        >>> df = pl.DataFrame(
        ...     {
        ...         "x": list(ascii_uppercase[0:8]),
        ...         "y": pl.int_range(1, 9, eager=True),
        ...     }
        ... ).with_columns(
        ...     z=pl.int_ranges(pl.col("y"), pl.col("y") + 2, dtype=pl.UInt8),
        ... )
        >>> df
        shape: (8, 3)
        ┌─────┬─────┬──────────┐
        │ x   ┆ y   ┆ z        │
        │ --- ┆ --- ┆ ---      │
        │ str ┆ i64 ┆ list[u8] │
        ╞═════╪═════╪══════════╡
        │ A   ┆ 1   ┆ [1, 2]   │
        │ B   ┆ 2   ┆ [2, 3]   │
        │ C   ┆ 3   ┆ [3, 4]   │
        │ D   ┆ 4   ┆ [4, 5]   │
        │ E   ┆ 5   ┆ [5, 6]   │
        │ F   ┆ 6   ┆ [6, 7]   │
        │ G   ┆ 7   ┆ [7, 8]   │
        │ H   ┆ 8   ┆ [8, 9]   │
        └─────┴─────┴──────────┘
        >>> df.unstack(step=4, how="vertical")
        shape: (4, 6)
        ┌─────┬─────┬─────┬─────┬──────────┬──────────┐
        │ x_0 ┆ x_1 ┆ y_0 ┆ y_1 ┆ z_0      ┆ z_1      │
        │ --- ┆ --- ┆ --- ┆ --- ┆ ---      ┆ ---      │
        │ str ┆ str ┆ i64 ┆ i64 ┆ list[u8] ┆ list[u8] │
        ╞═════╪═════╪═════╪═════╪══════════╪══════════╡
        │ A   ┆ E   ┆ 1   ┆ 5   ┆ [1, 2]   ┆ [5, 6]   │
        │ B   ┆ F   ┆ 2   ┆ 6   ┆ [2, 3]   ┆ [6, 7]   │
        │ C   ┆ G   ┆ 3   ┆ 7   ┆ [3, 4]   ┆ [7, 8]   │
        │ D   ┆ H   ┆ 4   ┆ 8   ┆ [4, 5]   ┆ [8, 9]   │
        └─────┴─────┴─────┴─────┴──────────┴──────────┘
        >>> df.unstack(step=2, how="horizontal")
        shape: (4, 6)
        ┌─────┬─────┬─────┬─────┬──────────┬──────────┐
        │ x_0 ┆ x_1 ┆ y_0 ┆ y_1 ┆ z_0      ┆ z_1      │
        │ --- ┆ --- ┆ --- ┆ --- ┆ ---      ┆ ---      │
        │ str ┆ str ┆ i64 ┆ i64 ┆ list[u8] ┆ list[u8] │
        ╞═════╪═════╪═════╪═════╪══════════╪══════════╡
        │ A   ┆ B   ┆ 1   ┆ 2   ┆ [1, 2]   ┆ [2, 3]   │
        │ C   ┆ D   ┆ 3   ┆ 4   ┆ [3, 4]   ┆ [4, 5]   │
        │ E   ┆ F   ┆ 5   ┆ 6   ┆ [5, 6]   ┆ [6, 7]   │
        │ G   ┆ H   ┆ 7   ┆ 8   ┆ [7, 8]   ┆ [8, 9]   │
        └─────┴─────┴─────┴─────┴──────────┴──────────┘
        >>> import polars.selectors as cs
        >>> df.unstack(step=5, columns=cs.numeric(), fill_values=0)
        shape: (5, 2)
        ┌─────┬─────┐
        │ y_0 ┆ y_1 │
        │ --- ┆ --- │
        │ i64 ┆ i64 │
        ╞═════╪═════╡
        │ 1   ┆ 6   │
        │ 2   ┆ 7   │
        │ 3   ┆ 8   │
        │ 4   ┆ 0   │
        │ 5   ┆ 0   │
        └─────┴─────┘

        """
        import math

        df = self.select(columns) if columns is not None else self

        height = df.height
        if how == "vertical":
            n_rows = step
            n_cols = math.ceil(height / n_rows)
        else:
            n_cols = step
            n_rows = math.ceil(height / n_cols)

        n_fill = n_cols * n_rows - height

        if n_fill:
            if not isinstance(fill_values, list):
                fill_values = [fill_values for _ in range(0, df.width)]

            df = df.select(
                [
                    s.extend_constant(next_fill, n_fill)
                    for s, next_fill in zip(df, fill_values)
                ]
            )

        if how == "horizontal":
            df = (
                df.with_columns(
                    (F.int_range(0, n_cols * n_rows, eager=True) % n_cols).alias(
                        "__sort_order"
                    ),
                )
                .sort("__sort_order")
                .drop("__sort_order")
            )

        zfill_val = math.floor(math.log10(n_cols)) + 1
        slices = [
            s.slice(slice_nbr * n_rows, n_rows).alias(
                s.name + "_" + str(slice_nbr).zfill(zfill_val)
            )
            for s in df
            for slice_nbr in range(0, n_cols)
        ]

        return DataFrame(slices)

    @overload
    def partition_by(
        self,
        by: ColumnNameOrSelector | Sequence[ColumnNameOrSelector],
        *more_by: str,
        maintain_order: bool = ...,
        include_key: bool = ...,
        as_dict: Literal[False] = ...,
    ) -> list[Self]:
        ...

    @overload
    def partition_by(
        self,
        by: ColumnNameOrSelector | Sequence[ColumnNameOrSelector],
        *more_by: str,
        maintain_order: bool = ...,
        include_key: bool = ...,
        as_dict: Literal[True],
    ) -> dict[Any, Self]:
        ...

    def partition_by(
        self,
        by: ColumnNameOrSelector | Sequence[ColumnNameOrSelector],
        *more_by: ColumnNameOrSelector,
        maintain_order: bool = True,
        include_key: bool = True,
        as_dict: bool = False,
    ) -> list[Self] | dict[Any, Self]:
        """
        Group by the given columns and return the groups as separate dataframes.

        Parameters
        ----------
        by
            Column name(s) or selector(s) to group by.
        *more_by
            Additional names of columns to group by, specified as positional arguments.
        maintain_order
            Ensure that the order of the groups is consistent with the input data.
            This is slower than a default partition by operation.
        include_key
            Include the columns used to partition the DataFrame in the output.
        as_dict
            Return a dictionary instead of a list. The dictionary keys are the distinct
            group values that identify that group.

        Examples
        --------
        Pass a single column name to partition by that column.

        >>> df = pl.DataFrame(
        ...     {
        ...         "a": ["a", "b", "a", "b", "c"],
        ...         "b": [1, 2, 1, 3, 3],
        ...         "c": [5, 4, 3, 2, 1],
        ...     }
        ... )
        >>> df.partition_by("a")  # doctest: +IGNORE_RESULT
        [shape: (2, 3)
        ┌─────┬─────┬─────┐
        │ a   ┆ b   ┆ c   │
        │ --- ┆ --- ┆ --- │
        │ str ┆ i64 ┆ i64 │
        ╞═════╪═════╪═════╡
        │ a   ┆ 1   ┆ 5   │
        │ a   ┆ 1   ┆ 3   │
        └─────┴─────┴─────┘,
        shape: (2, 3)
        ┌─────┬─────┬─────┐
        │ a   ┆ b   ┆ c   │
        │ --- ┆ --- ┆ --- │
        │ str ┆ i64 ┆ i64 │
        ╞═════╪═════╪═════╡
        │ b   ┆ 2   ┆ 4   │
        │ b   ┆ 3   ┆ 2   │
        └─────┴─────┴─────┘,
        shape: (1, 3)
        ┌─────┬─────┬─────┐
        │ a   ┆ b   ┆ c   │
        │ --- ┆ --- ┆ --- │
        │ str ┆ i64 ┆ i64 │
        ╞═════╪═════╪═════╡
        │ c   ┆ 3   ┆ 1   │
        └─────┴─────┴─────┘]

        Partition by multiple columns by either passing a list of column names, or by
        specifying each column name as a positional argument.

        >>> df.partition_by("a", "b")  # doctest: +IGNORE_RESULT
        [shape: (2, 3)
        ┌─────┬─────┬─────┐
        │ a   ┆ b   ┆ c   │
        │ --- ┆ --- ┆ --- │
        │ str ┆ i64 ┆ i64 │
        ╞═════╪═════╪═════╡
        │ a   ┆ 1   ┆ 5   │
        │ a   ┆ 1   ┆ 3   │
        └─────┴─────┴─────┘,
        shape: (1, 3)
        ┌─────┬─────┬─────┐
        │ a   ┆ b   ┆ c   │
        │ --- ┆ --- ┆ --- │
        │ str ┆ i64 ┆ i64 │
        ╞═════╪═════╪═════╡
        │ b   ┆ 2   ┆ 4   │
        └─────┴─────┴─────┘,
        shape: (1, 3)
        ┌─────┬─────┬─────┐
        │ a   ┆ b   ┆ c   │
        │ --- ┆ --- ┆ --- │
        │ str ┆ i64 ┆ i64 │
        ╞═════╪═════╪═════╡
        │ b   ┆ 3   ┆ 2   │
        └─────┴─────┴─────┘,
        shape: (1, 3)
        ┌─────┬─────┬─────┐
        │ a   ┆ b   ┆ c   │
        │ --- ┆ --- ┆ --- │
        │ str ┆ i64 ┆ i64 │
        ╞═════╪═════╪═════╡
        │ c   ┆ 3   ┆ 1   │
        └─────┴─────┴─────┘]

        Return the partitions as a dictionary by specifying ``as_dict=True``.

        >>> import polars.selectors as cs
        >>> df.partition_by(cs.string(), as_dict=True)  # doctest: +IGNORE_RESULT
        {'a': shape: (2, 3)
        ┌─────┬─────┬─────┐
        │ a   ┆ b   ┆ c   │
        │ --- ┆ --- ┆ --- │
        │ str ┆ i64 ┆ i64 │
        ╞═════╪═════╪═════╡
        │ a   ┆ 1   ┆ 5   │
        │ a   ┆ 1   ┆ 3   │
        └─────┴─────┴─────┘,
        'b': shape: (2, 3)
        ┌─────┬─────┬─────┐
        │ a   ┆ b   ┆ c   │
        │ --- ┆ --- ┆ --- │
        │ str ┆ i64 ┆ i64 │
        ╞═════╪═════╪═════╡
        │ b   ┆ 2   ┆ 4   │
        │ b   ┆ 3   ┆ 2   │
        └─────┴─────┴─────┘,
        'c': shape: (1, 3)
        ┌─────┬─────┬─────┐
        │ a   ┆ b   ┆ c   │
        │ --- ┆ --- ┆ --- │
        │ str ┆ i64 ┆ i64 │
        ╞═════╪═════╪═════╡
        │ c   ┆ 3   ┆ 1   │
        └─────┴─────┴─────┘}

        """
        by = _expand_selectors(self, by, *more_by)
        partitions = [
            self._from_pydf(_df)
            for _df in self._df.partition_by(by, maintain_order, include_key)
        ]

        if as_dict:
            if len(by) == 1:
                return {df[by][0, 0]: df for df in partitions}
            else:
                return {df[by].row(0): df for df in partitions}

        return partitions

    def shift(self, periods: int) -> Self:
        """
        Shift values by the given period.

        Parameters
        ----------
        periods
            Number of places to shift (may be negative).

        See Also
        --------
        shift_and_fill

        Examples
        --------
        >>> df = pl.DataFrame(
        ...     {
        ...         "foo": [1, 2, 3],
        ...         "bar": [6, 7, 8],
        ...         "ham": ["a", "b", "c"],
        ...     }
        ... )
        >>> df.shift(periods=1)
        shape: (3, 3)
        ┌──────┬──────┬──────┐
        │ foo  ┆ bar  ┆ ham  │
        │ ---  ┆ ---  ┆ ---  │
        │ i64  ┆ i64  ┆ str  │
        ╞══════╪══════╪══════╡
        │ null ┆ null ┆ null │
        │ 1    ┆ 6    ┆ a    │
        │ 2    ┆ 7    ┆ b    │
        └──────┴──────┴──────┘
        >>> df.shift(periods=-1)
        shape: (3, 3)
        ┌──────┬──────┬──────┐
        │ foo  ┆ bar  ┆ ham  │
        │ ---  ┆ ---  ┆ ---  │
        │ i64  ┆ i64  ┆ str  │
        ╞══════╪══════╪══════╡
        │ 2    ┆ 7    ┆ b    │
        │ 3    ┆ 8    ┆ c    │
        │ null ┆ null ┆ null │
        └──────┴──────┴──────┘

        """
        return self._from_pydf(self._df.shift(periods))

    def shift_and_fill(
        self,
        fill_value: int | str | float,
        *,
        periods: int = 1,
    ) -> DataFrame:
        """
        Shift the values by a given period and fill the resulting null values.

        Parameters
        ----------
        fill_value
            fill None values with this value.
        periods
            Number of places to shift (may be negative).

        Examples
        --------
        >>> df = pl.DataFrame(
        ...     {
        ...         "foo": [1, 2, 3],
        ...         "bar": [6, 7, 8],
        ...         "ham": ["a", "b", "c"],
        ...     }
        ... )
        >>> df.shift_and_fill(periods=1, fill_value=0)
        shape: (3, 3)
        ┌─────┬─────┬─────┐
        │ foo ┆ bar ┆ ham │
        │ --- ┆ --- ┆ --- │
        │ i64 ┆ i64 ┆ str │
        ╞═════╪═════╪═════╡
        │ 0   ┆ 0   ┆ 0   │
        │ 1   ┆ 6   ┆ a   │
        │ 2   ┆ 7   ┆ b   │
        └─────┴─────┴─────┘

        """
        return (
            self.lazy()
            .shift_and_fill(fill_value=fill_value, periods=periods)
            .collect(no_optimization=True)
        )

    def is_duplicated(self) -> Series:
        """
        Get a mask of all duplicated rows in this DataFrame.

        Examples
        --------
        >>> df = pl.DataFrame(
        ...     {
        ...         "a": [1, 2, 3, 1],
        ...         "b": ["x", "y", "z", "x"],
        ...     }
        ... )
        >>> df.is_duplicated()
        shape: (4,)
        Series: '' [bool]
        [
                true
                false
                false
                true
        ]

        This mask can be used to visualize the duplicated lines like this:

        >>> df.filter(df.is_duplicated())
        shape: (2, 2)
        ┌─────┬─────┐
        │ a   ┆ b   │
        │ --- ┆ --- │
        │ i64 ┆ str │
        ╞═════╪═════╡
        │ 1   ┆ x   │
        │ 1   ┆ x   │
        └─────┴─────┘
        """
        return wrap_s(self._df.is_duplicated())

    def is_unique(self) -> Series:
        """
        Get a mask of all unique rows in this DataFrame.

        Examples
        --------
        >>> df = pl.DataFrame(
        ...     {
        ...         "a": [1, 2, 3, 1],
        ...         "b": ["x", "y", "z", "x"],
        ...     }
        ... )
        >>> df.is_unique()
        shape: (4,)
        Series: '' [bool]
        [
                false
                true
                true
                false
        ]

        This mask can be used to visualize the unique lines like this:

        >>> df.filter(df.is_unique())
        shape: (2, 2)
        ┌─────┬─────┐
        │ a   ┆ b   │
        │ --- ┆ --- │
        │ i64 ┆ str │
        ╞═════╪═════╡
        │ 2   ┆ y   │
        │ 3   ┆ z   │
        └─────┴─────┘
        """
        return wrap_s(self._df.is_unique())

    def lazy(self) -> LazyFrame:
        """
        Start a lazy query from this point. This returns a `LazyFrame` object.

        Operations on a `LazyFrame` are not executed until this is requested by either
        calling:

        * :meth:`.fetch() <polars.LazyFrame.fetch>`
            (run on a small number of rows)
        * :meth:`.collect() <polars.LazyFrame.collect>`
            (run on all data)
        * :meth:`.describe_plan() <polars.LazyFrame.describe_plan>`
            (print unoptimized query plan)
        * :meth:`.describe_optimized_plan() <polars.LazyFrame.describe_optimized_plan>`
            (print optimized query plan)
        * :meth:`.show_graph() <polars.LazyFrame.show_graph>`
            (show (un)optimized query plan as graphviz graph)

        Lazy operations are advised because they allow for query optimization and more
        parallelization.

        Returns
        -------
        LazyFrame

        Examples
        --------
        >>> df = pl.DataFrame(
        ...     {
        ...         "a": [None, 2, 3, 4],
        ...         "b": [0.5, None, 2.5, 13],
        ...         "c": [True, True, False, None],
        ...     }
        ... )
        >>> df.lazy()  # doctest: +ELLIPSIS
        <LazyFrame [3 cols, {"a": Int64 … "c": Boolean}] at ...>

        """
        return wrap_ldf(self._df.lazy())

    def select(
        self, *exprs: IntoExpr | Iterable[IntoExpr], **named_exprs: IntoExpr
    ) -> DataFrame:
        """
        Select columns from this DataFrame.

        Parameters
        ----------
        *exprs
            Column(s) to select, specified as positional arguments.
            Accepts expression input. Strings are parsed as column names,
            other non-expression inputs are parsed as literals.
        **named_exprs
            Additional columns to select, specified as keyword arguments.
            The columns will be renamed to the keyword used.

        Examples
        --------
        Pass the name of a column to select that column.

        >>> df = pl.DataFrame(
        ...     {
        ...         "foo": [1, 2, 3],
        ...         "bar": [6, 7, 8],
        ...         "ham": ["a", "b", "c"],
        ...     }
        ... )
        >>> df.select("foo")
        shape: (3, 1)
        ┌─────┐
        │ foo │
        │ --- │
        │ i64 │
        ╞═════╡
        │ 1   │
        │ 2   │
        │ 3   │
        └─────┘

        Multiple columns can be selected by passing a list of column names.

        >>> df.select(["foo", "bar"])
        shape: (3, 2)
        ┌─────┬─────┐
        │ foo ┆ bar │
        │ --- ┆ --- │
        │ i64 ┆ i64 │
        ╞═════╪═════╡
        │ 1   ┆ 6   │
        │ 2   ┆ 7   │
        │ 3   ┆ 8   │
        └─────┴─────┘

        Multiple columns can also be selected using positional arguments instead of a
        list. Expressions are also accepted.

        >>> df.select(pl.col("foo"), pl.col("bar") + 1)
        shape: (3, 2)
        ┌─────┬─────┐
        │ foo ┆ bar │
        │ --- ┆ --- │
        │ i64 ┆ i64 │
        ╞═════╪═════╡
        │ 1   ┆ 7   │
        │ 2   ┆ 8   │
        │ 3   ┆ 9   │
        └─────┴─────┘

        Use keyword arguments to easily name your expression inputs.

        >>> df.select(threshold=pl.when(pl.col("foo") > 2).then(10).otherwise(0))
        shape: (3, 1)
        ┌───────────┐
        │ threshold │
        │ ---       │
        │ i32       │
        ╞═══════════╡
        │ 0         │
        │ 0         │
        │ 10        │
        └───────────┘

        Expressions with multiple outputs can be automatically instantiated as Structs
        by enabling the experimental setting ``Config.set_auto_structify(True)``:

        >>> with pl.Config(auto_structify=True):
        ...     df.select(
        ...         is_odd=(pl.col(pl.INTEGER_DTYPES) % 2).suffix("_is_odd"),
        ...     )
        ...
        shape: (3, 1)
        ┌───────────┐
        │ is_odd    │
        │ ---       │
        │ struct[2] │
        ╞═══════════╡
        │ {1,0}     │
        │ {0,1}     │
        │ {1,0}     │
        └───────────┘

        """
        return self.lazy().select(*exprs, **named_exprs).collect(no_optimization=True)

    def select_seq(
        self, *exprs: IntoExpr | Iterable[IntoExpr], **named_exprs: IntoExpr
    ) -> DataFrame:
        """
        Select columns from this LazyFrame.

        This will run all expression sequentially instead of in parallel.
        Use this when the work per expression is cheap.

        Parameters
        ----------
        *exprs
            Column(s) to select, specified as positional arguments.
            Accepts expression input. Strings are parsed as column names,
            other non-expression inputs are parsed as literals.
        **named_exprs
            Additional columns to select, specified as keyword arguments.
            The columns will be renamed to the keyword used.

        See Also
        --------
        select

        """
        return (
            self.lazy().select_seq(*exprs, **named_exprs).collect(no_optimization=True)
        )

    def with_columns(
        self,
        *exprs: IntoExpr | Iterable[IntoExpr],
        **named_exprs: IntoExpr,
    ) -> DataFrame:
        """
        Add columns to this DataFrame.

        Added columns will replace existing columns with the same name.

        Parameters
        ----------
        *exprs
            Column(s) to add, specified as positional arguments.
            Accepts expression input. Strings are parsed as column names, other
            non-expression inputs are parsed as literals.
        **named_exprs
            Additional columns to add, specified as keyword arguments.
            The columns will be renamed to the keyword used.

        Returns
        -------
        DataFrame
            A new DataFrame with the columns added.

        Notes
        -----
        Creating a new DataFrame using this method does not create a new copy of
        existing data.

        Examples
        --------
        Pass an expression to add it as a new column.

        >>> df = pl.DataFrame(
        ...     {
        ...         "a": [1, 2, 3, 4],
        ...         "b": [0.5, 4, 10, 13],
        ...         "c": [True, True, False, True],
        ...     }
        ... )
        >>> df.with_columns((pl.col("a") ** 2).alias("a^2"))
        shape: (4, 4)
        ┌─────┬──────┬───────┬──────┐
        │ a   ┆ b    ┆ c     ┆ a^2  │
        │ --- ┆ ---  ┆ ---   ┆ ---  │
        │ i64 ┆ f64  ┆ bool  ┆ f64  │
        ╞═════╪══════╪═══════╪══════╡
        │ 1   ┆ 0.5  ┆ true  ┆ 1.0  │
        │ 2   ┆ 4.0  ┆ true  ┆ 4.0  │
        │ 3   ┆ 10.0 ┆ false ┆ 9.0  │
        │ 4   ┆ 13.0 ┆ true  ┆ 16.0 │
        └─────┴──────┴───────┴──────┘

        Added columns will replace existing columns with the same name.

        >>> df.with_columns(pl.col("a").cast(pl.Float64))
        shape: (4, 3)
        ┌─────┬──────┬───────┐
        │ a   ┆ b    ┆ c     │
        │ --- ┆ ---  ┆ ---   │
        │ f64 ┆ f64  ┆ bool  │
        ╞═════╪══════╪═══════╡
        │ 1.0 ┆ 0.5  ┆ true  │
        │ 2.0 ┆ 4.0  ┆ true  │
        │ 3.0 ┆ 10.0 ┆ false │
        │ 4.0 ┆ 13.0 ┆ true  │
        └─────┴──────┴───────┘

        Multiple columns can be added by passing a list of expressions.

        >>> df.with_columns(
        ...     [
        ...         (pl.col("a") ** 2).alias("a^2"),
        ...         (pl.col("b") / 2).alias("b/2"),
        ...         (pl.col("c").is_not()).alias("not c"),
        ...     ]
        ... )
        shape: (4, 6)
        ┌─────┬──────┬───────┬──────┬──────┬───────┐
        │ a   ┆ b    ┆ c     ┆ a^2  ┆ b/2  ┆ not c │
        │ --- ┆ ---  ┆ ---   ┆ ---  ┆ ---  ┆ ---   │
        │ i64 ┆ f64  ┆ bool  ┆ f64  ┆ f64  ┆ bool  │
        ╞═════╪══════╪═══════╪══════╪══════╪═══════╡
        │ 1   ┆ 0.5  ┆ true  ┆ 1.0  ┆ 0.25 ┆ false │
        │ 2   ┆ 4.0  ┆ true  ┆ 4.0  ┆ 2.0  ┆ false │
        │ 3   ┆ 10.0 ┆ false ┆ 9.0  ┆ 5.0  ┆ true  │
        │ 4   ┆ 13.0 ┆ true  ┆ 16.0 ┆ 6.5  ┆ false │
        └─────┴──────┴───────┴──────┴──────┴───────┘

        Multiple columns also can be added using positional arguments instead of a list.

        >>> df.with_columns(
        ...     (pl.col("a") ** 2).alias("a^2"),
        ...     (pl.col("b") / 2).alias("b/2"),
        ...     (pl.col("c").is_not()).alias("not c"),
        ... )
        shape: (4, 6)
        ┌─────┬──────┬───────┬──────┬──────┬───────┐
        │ a   ┆ b    ┆ c     ┆ a^2  ┆ b/2  ┆ not c │
        │ --- ┆ ---  ┆ ---   ┆ ---  ┆ ---  ┆ ---   │
        │ i64 ┆ f64  ┆ bool  ┆ f64  ┆ f64  ┆ bool  │
        ╞═════╪══════╪═══════╪══════╪══════╪═══════╡
        │ 1   ┆ 0.5  ┆ true  ┆ 1.0  ┆ 0.25 ┆ false │
        │ 2   ┆ 4.0  ┆ true  ┆ 4.0  ┆ 2.0  ┆ false │
        │ 3   ┆ 10.0 ┆ false ┆ 9.0  ┆ 5.0  ┆ true  │
        │ 4   ┆ 13.0 ┆ true  ┆ 16.0 ┆ 6.5  ┆ false │
        └─────┴──────┴───────┴──────┴──────┴───────┘

        Use keyword arguments to easily name your expression inputs.

        >>> df.with_columns(
        ...     ab=pl.col("a") * pl.col("b"),
        ...     not_c=pl.col("c").is_not(),
        ... )
        shape: (4, 5)
        ┌─────┬──────┬───────┬──────┬───────┐
        │ a   ┆ b    ┆ c     ┆ ab   ┆ not_c │
        │ --- ┆ ---  ┆ ---   ┆ ---  ┆ ---   │
        │ i64 ┆ f64  ┆ bool  ┆ f64  ┆ bool  │
        ╞═════╪══════╪═══════╪══════╪═══════╡
        │ 1   ┆ 0.5  ┆ true  ┆ 0.5  ┆ false │
        │ 2   ┆ 4.0  ┆ true  ┆ 8.0  ┆ false │
        │ 3   ┆ 10.0 ┆ false ┆ 30.0 ┆ true  │
        │ 4   ┆ 13.0 ┆ true  ┆ 52.0 ┆ false │
        └─────┴──────┴───────┴──────┴───────┘

        Expressions with multiple outputs can be automatically instantiated as Structs
        by enabling the experimental setting ``Config.set_auto_structify(True)``:

        >>> with pl.Config(auto_structify=True):
        ...     df.drop("c").with_columns(
        ...         diffs=pl.col(["a", "b"]).diff().suffix("_diff"),
        ...     )
        ...
        shape: (4, 3)
        ┌─────┬──────┬─────────────┐
        │ a   ┆ b    ┆ diffs       │
        │ --- ┆ ---  ┆ ---         │
        │ i64 ┆ f64  ┆ struct[2]   │
        ╞═════╪══════╪═════════════╡
        │ 1   ┆ 0.5  ┆ {null,null} │
        │ 2   ┆ 4.0  ┆ {1,3.5}     │
        │ 3   ┆ 10.0 ┆ {1,6.0}     │
        │ 4   ┆ 13.0 ┆ {1,3.0}     │
        └─────┴──────┴─────────────┘

        """
        return (
            self.lazy()
            .with_columns(*exprs, **named_exprs)
            .collect(no_optimization=True)
        )

    def with_columns_seq(
        self,
        *exprs: IntoExpr | Iterable[IntoExpr],
        **named_exprs: IntoExpr,
    ) -> DataFrame:
        """
        Add columns to this DataFrame.

        Added columns will replace existing columns with the same name.

        This will run all expression sequentially instead of in parallel.
        Use this when the work per expression is cheap.

        Parameters
        ----------
        *exprs
            Column(s) to add, specified as positional arguments.
            Accepts expression input. Strings are parsed as column names, other
            non-expression inputs are parsed as literals.
        **named_exprs
            Additional columns to add, specified as keyword arguments.
            The columns will be renamed to the keyword used.

        Returns
        -------
        LazyFrame
            A new LazyFrame with the columns added.

        See Also
        --------
        with_columns

        """
        return (
            self.lazy()
            .with_columns_seq(*exprs, **named_exprs)
            .collect(no_optimization=True)
        )

    @overload
    def n_chunks(self, strategy: Literal["first"] = ...) -> int:
        ...

    @overload
    def n_chunks(self, strategy: Literal["all"]) -> list[int]:
        ...

    def n_chunks(self, strategy: str = "first") -> int | list[int]:
        """
        Get number of chunks used by the ChunkedArrays of this DataFrame.

        Parameters
        ----------
        strategy : {'first', 'all'}
            Return the number of chunks of the 'first' column,
            or 'all' columns in this DataFrame.


        Examples
        --------
        >>> df = pl.DataFrame(
        ...     {
        ...         "a": [1, 2, 3, 4],
        ...         "b": [0.5, 4, 10, 13],
        ...         "c": [True, True, False, True],
        ...     }
        ... )
        >>> df.n_chunks()
        1
        >>> df.n_chunks(strategy="all")
        [1, 1, 1]

        """
        if strategy == "first":
            return self._df.n_chunks()
        elif strategy == "all":
            return [s.n_chunks() for s in self.__iter__()]
        else:
            raise ValueError(
                f"Strategy: '{strategy}' not understood. "
                f"Choose one of {{'first',  'all'}}"
            )

    @overload
    def max(self, axis: Literal[0] = ...) -> Self:
        ...

    @overload
    def max(self, axis: Literal[1]) -> Series:
        ...

    @overload
    def max(self, axis: int = 0) -> Self | Series:
        ...

    def max(self, axis: int = 0) -> Self | Series:
        """
        Aggregate the columns of this DataFrame to their maximum value.

        Examples
        --------
        >>> df = pl.DataFrame(
        ...     {
        ...         "foo": [1, 2, 3],
        ...         "bar": [6, 7, 8],
        ...         "ham": ["a", "b", "c"],
        ...     }
        ... )
        >>> df.max()
        shape: (1, 3)
        ┌─────┬─────┬─────┐
        │ foo ┆ bar ┆ ham │
        │ --- ┆ --- ┆ --- │
        │ i64 ┆ i64 ┆ str │
        ╞═════╪═════╪═════╡
        │ 3   ┆ 8   ┆ c   │
        └─────┴─────┴─────┘

        """
        if axis == 0:
            return self._from_pydf(self._df.max())
        if axis == 1:
            return wrap_s(self._df.hmax())
        raise ValueError("Axis should be 0 or 1.")  # pragma: no cover

    @overload
    def min(self, axis: Literal[0] = ...) -> Self:
        ...

    @overload
    def min(self, axis: Literal[1]) -> Series:
        ...

    @overload
    def min(self, axis: int = 0) -> Self | Series:
        ...

    def min(self, axis: int = 0) -> Self | Series:
        """
        Aggregate the columns of this DataFrame to their minimum value.

        Examples
        --------
        >>> df = pl.DataFrame(
        ...     {
        ...         "foo": [1, 2, 3],
        ...         "bar": [6, 7, 8],
        ...         "ham": ["a", "b", "c"],
        ...     }
        ... )
        >>> df.min()
        shape: (1, 3)
        ┌─────┬─────┬─────┐
        │ foo ┆ bar ┆ ham │
        │ --- ┆ --- ┆ --- │
        │ i64 ┆ i64 ┆ str │
        ╞═════╪═════╪═════╡
        │ 1   ┆ 6   ┆ a   │
        └─────┴─────┴─────┘

        """
        if axis == 0:
            return self._from_pydf(self._df.min())
        if axis == 1:
            return wrap_s(self._df.hmin())
        raise ValueError("Axis should be 0 or 1.")  # pragma: no cover

    @overload
    def sum(
        self,
        *,
        axis: Literal[0] = ...,
        null_strategy: NullStrategy = "ignore",
    ) -> Self:
        ...

    @overload
    def sum(
        self,
        *,
        axis: Literal[1],
        null_strategy: NullStrategy = "ignore",
    ) -> Series:
        ...

    @overload
    def sum(
        self,
        *,
        axis: int = 0,
        null_strategy: NullStrategy = "ignore",
    ) -> Self | Series:
        ...

    def sum(
        self,
        *,
        axis: int = 0,
        null_strategy: NullStrategy = "ignore",
    ) -> Self | Series:
        """
        Aggregate the columns of this DataFrame to their sum value.

        Parameters
        ----------
        axis
            Either 0 or 1.
        null_strategy : {'ignore', 'propagate'}
            This argument is only used if axis == 1.

        Examples
        --------
        >>> df = pl.DataFrame(
        ...     {
        ...         "foo": [1, 2, 3],
        ...         "bar": [6, 7, 8],
        ...         "ham": ["a", "b", "c"],
        ...     }
        ... )
        >>> df.sum()
        shape: (1, 3)
        ┌─────┬─────┬──────┐
        │ foo ┆ bar ┆ ham  │
        │ --- ┆ --- ┆ ---  │
        │ i64 ┆ i64 ┆ str  │
        ╞═════╪═════╪══════╡
        │ 6   ┆ 21  ┆ null │
        └─────┴─────┴──────┘
        >>> df.sum(axis=1)
        shape: (3,)
        Series: 'foo' [str]
        [
                "16a"
                "27b"
                "38c"
        ]

        """
        if axis == 0:
            return self._from_pydf(self._df.sum())
        if axis == 1:
            return wrap_s(self._df.hsum(null_strategy))
        raise ValueError("Axis should be 0 or 1.")  # pragma: no cover

    @overload
    def mean(
        self,
        *,
        axis: Literal[0] = ...,
        null_strategy: NullStrategy = "ignore",
    ) -> Self:
        ...

    @overload
    def mean(
        self,
        *,
        axis: Literal[1],
        null_strategy: NullStrategy = "ignore",
    ) -> Series:
        ...

    @overload
    def mean(
        self,
        *,
        axis: int = 0,
        null_strategy: NullStrategy = "ignore",
    ) -> Self | Series:
        ...

    def mean(
        self,
        *,
        axis: int = 0,
        null_strategy: NullStrategy = "ignore",
    ) -> Self | Series:
        """
        Aggregate the columns of this DataFrame to their mean value.

        Parameters
        ----------
        axis
            Either 0 or 1.
        null_strategy : {'ignore', 'propagate'}
            This argument is only used if axis == 1.

        Examples
        --------
        >>> df = pl.DataFrame(
        ...     {
        ...         "foo": [1, 2, 3],
        ...         "bar": [6, 7, 8],
        ...         "ham": ["a", "b", "c"],
        ...         "spam": [True, False, None],
        ...     }
        ... )
        >>> df.mean()
        shape: (1, 4)
        ┌─────┬─────┬──────┬──────┐
        │ foo ┆ bar ┆ ham  ┆ spam │
        │ --- ┆ --- ┆ ---  ┆ ---  │
        │ f64 ┆ f64 ┆ str  ┆ f64  │
        ╞═════╪═════╪══════╪══════╡
        │ 2.0 ┆ 7.0 ┆ null ┆ 0.5  │
        └─────┴─────┴──────┴──────┘
        >>> df.mean(axis=1)
        shape: (3,)
        Series: 'foo' [f64]
        [
            2.666667
            3.0
            5.5
        ]

        """
        if axis == 0:
            return self._from_pydf(self._df.mean())
        if axis == 1:
            return wrap_s(self._df.hmean(null_strategy))
        raise ValueError("Axis should be 0 or 1.")  # pragma: no cover

    def std(self, ddof: int = 1) -> Self:
        """
        Aggregate the columns of this DataFrame to their standard deviation value.

        Parameters
        ----------
        ddof
            “Delta Degrees of Freedom”: the divisor used in the calculation is N - ddof,
            where N represents the number of elements.
            By default ddof is 1.

        Examples
        --------
        >>> df = pl.DataFrame(
        ...     {
        ...         "foo": [1, 2, 3],
        ...         "bar": [6, 7, 8],
        ...         "ham": ["a", "b", "c"],
        ...     }
        ... )
        >>> df.std()
        shape: (1, 3)
        ┌─────┬─────┬──────┐
        │ foo ┆ bar ┆ ham  │
        │ --- ┆ --- ┆ ---  │
        │ f64 ┆ f64 ┆ str  │
        ╞═════╪═════╪══════╡
        │ 1.0 ┆ 1.0 ┆ null │
        └─────┴─────┴──────┘
        >>> df.std(ddof=0)
        shape: (1, 3)
        ┌──────────┬──────────┬──────┐
        │ foo      ┆ bar      ┆ ham  │
        │ ---      ┆ ---      ┆ ---  │
        │ f64      ┆ f64      ┆ str  │
        ╞══════════╪══════════╪══════╡
        │ 0.816497 ┆ 0.816497 ┆ null │
        └──────────┴──────────┴──────┘

        """
        return self._from_pydf(self._df.std(ddof))

    def var(self, ddof: int = 1) -> Self:
        """
        Aggregate the columns of this DataFrame to their variance value.

        Parameters
        ----------
        ddof
            “Delta Degrees of Freedom”: the divisor used in the calculation is N - ddof,
            where N represents the number of elements.
            By default ddof is 1.

        Examples
        --------
        >>> df = pl.DataFrame(
        ...     {
        ...         "foo": [1, 2, 3],
        ...         "bar": [6, 7, 8],
        ...         "ham": ["a", "b", "c"],
        ...     }
        ... )
        >>> df.var()
        shape: (1, 3)
        ┌─────┬─────┬──────┐
        │ foo ┆ bar ┆ ham  │
        │ --- ┆ --- ┆ ---  │
        │ f64 ┆ f64 ┆ str  │
        ╞═════╪═════╪══════╡
        │ 1.0 ┆ 1.0 ┆ null │
        └─────┴─────┴──────┘
        >>> df.var(ddof=0)
        shape: (1, 3)
        ┌──────────┬──────────┬──────┐
        │ foo      ┆ bar      ┆ ham  │
        │ ---      ┆ ---      ┆ ---  │
        │ f64      ┆ f64      ┆ str  │
        ╞══════════╪══════════╪══════╡
        │ 0.666667 ┆ 0.666667 ┆ null │
        └──────────┴──────────┴──────┘

        """
        return self._from_pydf(self._df.var(ddof))

    def median(self) -> Self:
        """
        Aggregate the columns of this DataFrame to their median value.

        Examples
        --------
        >>> df = pl.DataFrame(
        ...     {
        ...         "foo": [1, 2, 3],
        ...         "bar": [6, 7, 8],
        ...         "ham": ["a", "b", "c"],
        ...     }
        ... )
        >>> df.median()
        shape: (1, 3)
        ┌─────┬─────┬──────┐
        │ foo ┆ bar ┆ ham  │
        │ --- ┆ --- ┆ ---  │
        │ f64 ┆ f64 ┆ str  │
        ╞═════╪═════╪══════╡
        │ 2.0 ┆ 7.0 ┆ null │
        └─────┴─────┴──────┘

        """
        return self._from_pydf(self._df.median())

    def product(self) -> DataFrame:
        """
        Aggregate the columns of this DataFrame to their product values.

        Examples
        --------
        >>> df = pl.DataFrame(
        ...     {
        ...         "a": [1, 2, 3],
        ...         "b": [0.5, 4, 10],
        ...         "c": [True, True, False],
        ...     }
        ... )

        >>> df.product()
        shape: (1, 3)
        ┌─────┬──────┬─────┐
        │ a   ┆ b    ┆ c   │
        │ --- ┆ ---  ┆ --- │
        │ i64 ┆ f64  ┆ i64 │
        ╞═════╪══════╪═════╡
        │ 6   ┆ 20.0 ┆ 0   │
        └─────┴──────┴─────┘

        """
        return self.select(F.all().product())

    def quantile(
        self, quantile: float, interpolation: RollingInterpolationMethod = "nearest"
    ) -> Self:
        """
        Aggregate the columns of this DataFrame to their quantile value.

        Parameters
        ----------
        quantile
            Quantile between 0.0 and 1.0.
        interpolation : {'nearest', 'higher', 'lower', 'midpoint', 'linear'}
            Interpolation method.

        Examples
        --------
        >>> df = pl.DataFrame(
        ...     {
        ...         "foo": [1, 2, 3],
        ...         "bar": [6, 7, 8],
        ...         "ham": ["a", "b", "c"],
        ...     }
        ... )
        >>> df.quantile(0.5, "nearest")
        shape: (1, 3)
        ┌─────┬─────┬──────┐
        │ foo ┆ bar ┆ ham  │
        │ --- ┆ --- ┆ ---  │
        │ f64 ┆ f64 ┆ str  │
        ╞═════╪═════╪══════╡
        │ 2.0 ┆ 7.0 ┆ null │
        └─────┴─────┴──────┘

        """
        return self._from_pydf(self._df.quantile(quantile, interpolation))

    def to_dummies(
        self,
        columns: ColumnNameOrSelector | Sequence[ColumnNameOrSelector] | None = None,
        *,
        separator: str = "_",
        drop_first: bool = False,
    ) -> Self:
        """
        Convert categorical variables into dummy/indicator variables.

        Parameters
        ----------
        columns
            Column name(s) or selector(s) that should be converted to dummy
            variables. If set to ``None`` (default), convert all columns.
        separator
            Separator/delimiter used when generating column names.
        drop_first
            Remove the first category from the variables being encoded.

        Examples
        --------
        >>> df = pl.DataFrame(
        ...     {
        ...         "foo": [1, 2],
        ...         "bar": [3, 4],
        ...         "ham": ["a", "b"],
        ...     }
        ... )
        >>> df.to_dummies()
        shape: (2, 6)
        ┌───────┬───────┬───────┬───────┬───────┬───────┐
        │ foo_1 ┆ foo_2 ┆ bar_3 ┆ bar_4 ┆ ham_a ┆ ham_b │
        │ ---   ┆ ---   ┆ ---   ┆ ---   ┆ ---   ┆ ---   │
        │ u8    ┆ u8    ┆ u8    ┆ u8    ┆ u8    ┆ u8    │
        ╞═══════╪═══════╪═══════╪═══════╪═══════╪═══════╡
        │ 1     ┆ 0     ┆ 1     ┆ 0     ┆ 1     ┆ 0     │
        │ 0     ┆ 1     ┆ 0     ┆ 1     ┆ 0     ┆ 1     │
        └───────┴───────┴───────┴───────┴───────┴───────┘

        >>> df.to_dummies(drop_first=True)
        shape: (2, 3)
        ┌───────┬───────┬───────┐
        │ foo_2 ┆ bar_4 ┆ ham_b │
        │ ---   ┆ ---   ┆ ---   │
        │ u8    ┆ u8    ┆ u8    │
        ╞═══════╪═══════╪═══════╡
        │ 0     ┆ 0     ┆ 0     │
        │ 1     ┆ 1     ┆ 1     │
        └───────┴───────┴───────┘

        >>> import polars.selectors as cs
        >>> df.to_dummies(cs.integer(), separator=":")
        shape: (2, 5)
        ┌───────┬───────┬───────┬───────┬─────┐
        │ foo:1 ┆ foo:2 ┆ bar:3 ┆ bar:4 ┆ ham │
        │ ---   ┆ ---   ┆ ---   ┆ ---   ┆ --- │
        │ u8    ┆ u8    ┆ u8    ┆ u8    ┆ str │
        ╞═══════╪═══════╪═══════╪═══════╪═════╡
        │ 1     ┆ 0     ┆ 1     ┆ 0     ┆ a   │
        │ 0     ┆ 1     ┆ 0     ┆ 1     ┆ b   │
        └───────┴───────┴───────┴───────┴─────┘

        >>> df.to_dummies(cs.integer(), drop_first=True, separator=":")
        shape: (2, 3)
        ┌───────┬───────┬─────┐
        │ foo:2 ┆ bar:4 ┆ ham │
        │ ---   ┆ ---   ┆ --- │
        │ u8    ┆ u8    ┆ str │
        ╞═══════╪═══════╪═════╡
        │ 0     ┆ 0     ┆ a   │
        │ 1     ┆ 1     ┆ b   │
        └───────┴───────┴─────┘

        """
        if columns is not None:
            columns = _expand_selectors(self, columns)
        return self._from_pydf(self._df.to_dummies(columns, separator, drop_first))

    def unique(
        self,
        subset: ColumnNameOrSelector | Collection[ColumnNameOrSelector] | None = None,
        *,
        keep: UniqueKeepStrategy = "any",
        maintain_order: bool = False,
    ) -> DataFrame:
        """
        Drop duplicate rows from this dataframe.

        Parameters
        ----------
        subset
            Column name(s) or selector(s), to consider when identifying
            duplicate rows. If set to ``None`` (default), use all columns.
        keep : {'first', 'last', 'any', 'none'}
            Which of the duplicate rows to keep.

            * 'any': Does not give any guarantee of which row is kept.
                     This allows more optimizations.
            * 'none': Don't keep duplicate rows.
            * 'first': Keep first unique row.
            * 'last': Keep last unique row.
        maintain_order
            Keep the same order as the original DataFrame. This is more expensive to
            compute.
            Settings this to ``True`` blocks the possibility
            to run on the streaming engine.

        Returns
        -------
        DataFrame
            DataFrame with unique rows.

        Warnings
        --------
        This method will fail if there is a column of type `List` in the DataFrame or
        subset.

        Examples
        --------
        >>> df = pl.DataFrame(
        ...     {
        ...         "foo": [1, 2, 3, 1],
        ...         "bar": ["a", "a", "a", "a"],
        ...         "ham": ["b", "b", "b", "b"],
        ...     }
        ... )
        >>> df.unique(maintain_order=True)
        shape: (3, 3)
        ┌─────┬─────┬─────┐
        │ foo ┆ bar ┆ ham │
        │ --- ┆ --- ┆ --- │
        │ i64 ┆ str ┆ str │
        ╞═════╪═════╪═════╡
        │ 1   ┆ a   ┆ b   │
        │ 2   ┆ a   ┆ b   │
        │ 3   ┆ a   ┆ b   │
        └─────┴─────┴─────┘
        >>> df.unique(subset=["bar", "ham"], maintain_order=True)
        shape: (1, 3)
        ┌─────┬─────┬─────┐
        │ foo ┆ bar ┆ ham │
        │ --- ┆ --- ┆ --- │
        │ i64 ┆ str ┆ str │
        ╞═════╪═════╪═════╡
        │ 1   ┆ a   ┆ b   │
        └─────┴─────┴─────┘
        >>> df.unique(keep="last", maintain_order=True)
        shape: (3, 3)
        ┌─────┬─────┬─────┐
        │ foo ┆ bar ┆ ham │
        │ --- ┆ --- ┆ --- │
        │ i64 ┆ str ┆ str │
        ╞═════╪═════╪═════╡
        │ 2   ┆ a   ┆ b   │
        │ 3   ┆ a   ┆ b   │
        │ 1   ┆ a   ┆ b   │
        └─────┴─────┴─────┘

        """
        return (
            self.lazy()
            .unique(subset=subset, keep=keep, maintain_order=maintain_order)
            .collect(no_optimization=True)
        )

    def n_unique(self, subset: str | Expr | Sequence[str | Expr] | None = None) -> int:
        """
        Return the number of unique rows, or the number of unique row-subsets.

        Parameters
        ----------
        subset
            One or more columns/expressions that define what to count;
            omit to return the count of unique rows.

        Notes
        -----
        This method operates at the ``DataFrame`` level; to operate on subsets at the
        expression level you can make use of struct-packing instead, for example:

        >>> expr_unique_subset = pl.struct(["a", "b"]).n_unique()

        If instead you want to count the number of unique values per-column, you can
        also use expression-level syntax to return a new frame containing that result:

        >>> df = pl.DataFrame([[1, 2, 3], [1, 2, 4]], schema=["a", "b", "c"])
        >>> df_nunique = df.select(pl.all().n_unique())

        In aggregate context there is also an equivalent method for returning the
        unique values per-group:

        >>> df_agg_nunique = df.groupby(by=["a"]).n_unique()

        Examples
        --------
        >>> df = pl.DataFrame(
        ...     {
        ...         "a": [1, 1, 2, 3, 4, 5],
        ...         "b": [0.5, 0.5, 1.0, 2.0, 3.0, 3.0],
        ...         "c": [True, True, True, False, True, True],
        ...     }
        ... )
        >>> df.n_unique()
        5

        Simple columns subset.

        >>> df.n_unique(subset=["b", "c"])
        4

        Expression subset.

        >>> df.n_unique(
        ...     subset=[
        ...         (pl.col("a") // 2),
        ...         (pl.col("c") | (pl.col("b") >= 2)),
        ...     ],
        ... )
        3

        """
        if isinstance(subset, str):
            expr = F.col(subset)
        elif isinstance(subset, pl.Expr):
            expr = subset
        elif isinstance(subset, Sequence) and len(subset) == 1:
            expr = wrap_expr(parse_as_expression(subset[0]))
        else:
            struct_fields = F.all() if (subset is None) else subset
            expr = F.struct(struct_fields)  # type: ignore[call-overload]

        df = self.lazy().select(expr.n_unique()).collect()
        return 0 if df.is_empty() else df.row(0)[0]

    def rechunk(self) -> Self:
        """
        Rechunk the data in this DataFrame to a contiguous allocation.

        This will make sure all subsequent operations have optimal and predictable
        performance.
        """
        return self._from_pydf(self._df.rechunk())

    def null_count(self) -> Self:
        """
        Create a new DataFrame that shows the null counts per column.

        Examples
        --------
        >>> df = pl.DataFrame(
        ...     {
        ...         "foo": [1, None, 3],
        ...         "bar": [6, 7, None],
        ...         "ham": ["a", "b", "c"],
        ...     }
        ... )
        >>> df.null_count()
        shape: (1, 3)
        ┌─────┬─────┬─────┐
        │ foo ┆ bar ┆ ham │
        │ --- ┆ --- ┆ --- │
        │ u32 ┆ u32 ┆ u32 │
        ╞═════╪═════╪═════╡
        │ 1   ┆ 1   ┆ 0   │
        └─────┴─────┴─────┘

        """
        return self._from_pydf(self._df.null_count())

    @deprecate_renamed_parameter("frac", "fraction", version="0.17.0")
    def sample(
        self,
        n: int | None = None,
        *,
        fraction: float | None = None,
        with_replacement: bool = False,
        shuffle: bool = False,
        seed: int | None = None,
    ) -> Self:
        """
        Sample from this DataFrame.

        Parameters
        ----------
        n
            Number of items to return. Cannot be used with `fraction`. Defaults to 1 if
            `fraction` is None.
        fraction
            Fraction of items to return. Cannot be used with `n`.
        with_replacement
            Allow values to be sampled more than once.
        shuffle
            If set to True, the order of the sampled rows will be shuffled. If
            set to False (default), the order of the returned rows will be
            neither stable nor fully random.
        seed
            Seed for the random number generator. If set to None (default), a random
            seed is generated using the ``random`` module.

        Examples
        --------
        >>> df = pl.DataFrame(
        ...     {
        ...         "foo": [1, 2, 3],
        ...         "bar": [6, 7, 8],
        ...         "ham": ["a", "b", "c"],
        ...     }
        ... )
        >>> df.sample(n=2, seed=0)  # doctest: +IGNORE_RESULT
        shape: (2, 3)
        ┌─────┬─────┬─────┐
        │ foo ┆ bar ┆ ham │
        │ --- ┆ --- ┆ --- │
        │ i64 ┆ i64 ┆ str │
        ╞═════╪═════╪═════╡
        │ 3   ┆ 8   ┆ c   │
        │ 2   ┆ 7   ┆ b   │
        └─────┴─────┴─────┘

        """
        if n is not None and fraction is not None:
            raise ValueError("cannot specify both `n` and `fraction`")

        if seed is None:
            seed = random.randint(0, 10000)

        if n is None and fraction is not None:
            return self._from_pydf(
                self._df.sample_frac(fraction, with_replacement, shuffle, seed)
            )

        if n is None:
            n = 1
        return self._from_pydf(self._df.sample_n(n, with_replacement, shuffle, seed))

    def fold(self, operation: Callable[[Series, Series], Series]) -> Series:
        """
        Apply a horizontal reduction on a DataFrame.

        This can be used to effectively determine aggregations on a row level, and can
        be applied to any DataType that can be supercasted (casted to a similar parent
        type).

        An example of the supercast rules when applying an arithmetic operation on two
        DataTypes are for instance:

        Int8 + Utf8 = Utf8
        Float32 + Int64 = Float32
        Float32 + Float64 = Float64

        Examples
        --------
        A horizontal sum operation:

        >>> df = pl.DataFrame(
        ...     {
        ...         "a": [2, 1, 3],
        ...         "b": [1, 2, 3],
        ...         "c": [1.0, 2.0, 3.0],
        ...     }
        ... )
        >>> df.fold(lambda s1, s2: s1 + s2)
        shape: (3,)
        Series: 'a' [f64]
        [
            4.0
            5.0
            9.0
        ]

        A horizontal minimum operation:

        >>> df = pl.DataFrame({"a": [2, 1, 3], "b": [1, 2, 3], "c": [1.0, 2.0, 3.0]})
        >>> df.fold(lambda s1, s2: s1.zip_with(s1 < s2, s2))
        shape: (3,)
        Series: 'a' [f64]
        [
            1.0
            1.0
            3.0
        ]

        A horizontal string concatenation:

        >>> df = pl.DataFrame(
        ...     {
        ...         "a": ["foo", "bar", 2],
        ...         "b": [1, 2, 3],
        ...         "c": [1.0, 2.0, 3.0],
        ...     }
        ... )
        >>> df.fold(lambda s1, s2: s1 + s2)
        shape: (3,)
        Series: 'a' [str]
        [
            "foo11.0"
            "bar22.0"
            null
        ]

        A horizontal boolean or, similar to a row-wise .any():

        >>> df = pl.DataFrame(
        ...     {
        ...         "a": [False, False, True],
        ...         "b": [False, True, False],
        ...     }
        ... )
        >>> df.fold(lambda s1, s2: s1 | s2)
        shape: (3,)
        Series: 'a' [bool]
        [
                false
                true
                true
        ]

        Parameters
        ----------
        operation
            function that takes two `Series` and returns a `Series`.

        """
        acc = self.to_series(0)

        for i in range(1, self.width):
            acc = operation(acc, self.to_series(i))
        return acc

    @overload
    def row(
        self,
        index: int | None = ...,
        *,
        by_predicate: Expr | None = ...,
        named: Literal[False] = ...,
    ) -> tuple[Any, ...]:
        ...

    @overload
    def row(
        self,
        index: int | None = ...,
        *,
        by_predicate: Expr | None = ...,
        named: Literal[True],
    ) -> dict[str, Any]:
        ...

    def row(
        self,
        index: int | None = None,
        *,
        by_predicate: Expr | None = None,
        named: bool = False,
    ) -> tuple[Any, ...] | dict[str, Any]:
        """
        Get the values of a single row, either by index or by predicate.

        Parameters
        ----------
        index
            Row index.
        by_predicate
            Select the row according to a given expression/predicate.
        named
            Return a dictionary instead of a tuple. The dictionary is a mapping of
            column name to row value. This is more expensive than returning a regular
            tuple, but allows for accessing values by column name.

        Returns
        -------
        tuple (default) or dictionary of row values

        Notes
        -----
        The ``index`` and ``by_predicate`` params are mutually exclusive. Additionally,
        to ensure clarity, the `by_predicate` parameter must be supplied by keyword.

        When using ``by_predicate`` it is an error condition if anything other than
        one row is returned; more than one row raises ``TooManyRowsReturnedError``, and
        zero rows will raise ``NoRowsReturnedError`` (both inherit from ``RowsError``).

        Warnings
        --------
        You should NEVER use this method to iterate over a DataFrame; if you require
        row-iteration you should strongly prefer use of ``iter_rows()`` instead.

        Examples
        --------
        Specify an index to return the row at the given index as a tuple.

        >>> df = pl.DataFrame(
        ...     {
        ...         "foo": [1, 2, 3],
        ...         "bar": [6, 7, 8],
        ...         "ham": ["a", "b", "c"],
        ...     }
        ... )
        >>> df.row(2)
        (3, 8, 'c')

        Specify ``named=True`` to get a dictionary instead with a mapping of column
        names to row values.

        >>> df.row(2, named=True)
        {'foo': 3, 'bar': 8, 'ham': 'c'}

        Use ``by_predicate`` to return the row that matches the given predicate.

        >>> df.row(by_predicate=(pl.col("ham") == "b"))
        (2, 7, 'b')

        See Also
        --------
        iter_rows : Row iterator over frame data (does not materialise all rows).
        rows : Materialise all frame data as a list of rows (potentially expensive).
        item: Return dataframe element as a scalar.

        """
        if index is not None and by_predicate is not None:
            raise ValueError(
                "Cannot set both 'index' and 'by_predicate'; mutually exclusive"
            )
        elif isinstance(index, pl.Expr):
            raise TypeError("Expressions should be passed to the 'by_predicate' param")

        if index is not None:
            row = self._df.row_tuple(index)
            if named:
                return dict(zip(self.columns, row))
            else:
                return row

        elif by_predicate is not None:
            if not isinstance(by_predicate, pl.Expr):
                raise TypeError(
                    f"Expected 'by_predicate to be an expression; "
                    f"found {type(by_predicate)}"
                )
            rows = self.filter(by_predicate).rows()
            n_rows = len(rows)
            if n_rows > 1:
                raise TooManyRowsReturnedError(
                    f"Predicate <{by_predicate!s}> returned {n_rows} rows"
                )
            elif n_rows == 0:
                raise NoRowsReturnedError(
                    f"Predicate <{by_predicate!s}> returned no rows"
                )

            row = rows[0]
            if named:
                return dict(zip(self.columns, row))
            else:
                return row
        else:
            raise ValueError("One of 'index' or 'by_predicate' must be set")

    @overload
    def rows(self, *, named: Literal[False] = ...) -> list[tuple[Any, ...]]:
        ...

    @overload
    def rows(self, *, named: Literal[True]) -> list[dict[str, Any]]:
        ...

    def rows(
        self, *, named: bool = False
    ) -> list[tuple[Any, ...]] | list[dict[str, Any]]:
        """
        Returns all data in the DataFrame as a list of rows of python-native values.

        Parameters
        ----------
        named
            Return dictionaries instead of tuples. The dictionaries are a mapping of
            column name to row value. This is more expensive than returning a regular
            tuple, but allows for accessing values by column name.

        Notes
        -----
        If you have ``ns``-precision temporal values you should be aware that Python
        natively only supports up to ``μs``-precision; `ns`-precision values will be
        truncated to microseconds on conversion to Python. If this matters to your
        use-case you should export to a different format (such as Arrow or NumPy).

        Warnings
        --------
        Row-iteration is not optimal as the underlying data is stored in columnar form;
        where possible, prefer export via one of the dedicated export/output methods.
        Where possible you should also consider using ``iter_rows`` instead to avoid
        materialising all the data at once.

        Returns
        -------
        list of tuples (default) or dictionaries of row values

        Examples
        --------
        >>> df = pl.DataFrame(
        ...     {
        ...         "x": ["a", "b", "b", "a"],
        ...         "y": [1, 2, 3, 4],
        ...         "z": [0, 3, 6, 9],
        ...     }
        ... )
        >>> df.rows()
        [('a', 1, 0), ('b', 2, 3), ('b', 3, 6), ('a', 4, 9)]
        >>> df.rows(named=True)
        [{'x': 'a', 'y': 1, 'z': 0},
         {'x': 'b', 'y': 2, 'z': 3},
         {'x': 'b', 'y': 3, 'z': 6},
         {'x': 'a', 'y': 4, 'z': 9}]

        See Also
        --------
        iter_rows : Row iterator over frame data (does not materialise all rows).
        rows_by_key : Materialises frame data as a key-indexed dictionary.

        """
        if named:
            # Load these into the local namespace for a minor performance boost
            dict_, zip_, columns = dict, zip, self.columns
            return [dict_(zip_(columns, row)) for row in self._df.row_tuples()]
        else:
            return self._df.row_tuples()

    def rows_by_key(
        self,
        key: ColumnNameOrSelector | Sequence[ColumnNameOrSelector],
        *,
        named: bool = False,
        include_key: bool = False,
        unique: bool = False,
    ) -> dict[Any, Iterable[Any]]:
        """
        Returns DataFrame data as a keyed dictionary of python-native values.

        Note that this method should not be used in place of native operations, due to
        the high cost of materialising all frame data out into a dictionary; it should
        be used only when you need to move the values out into a Python data structure
        or other object that cannot operate directly with Polars/Arrow.

        Parameters
        ----------
        key
            The column(s) to use as the key for the returned dictionary. If multiple
            columns are specified, the key will be a tuple of those values, otherwise
            it will be a string.
        named
            Return dictionary rows instead of tuples, mapping column name to row value.
        include_key
            Include key values inline with the associated data (by default the key
            values are omitted as a memory/performance optimisation, as they can be
            reoconstructed from the key).
        unique
            Indicate that the key is unique; this will result in a 1:1 mapping from
            key to a single associated row. Note that if the key is *not* actually
            unique the last row with the given key will be returned.

        Notes
        -----
        If you have ``ns``-precision temporal values you should be aware that Python
        natively only supports up to ``μs``-precision; `ns`-precision values will be
        truncated to microseconds on conversion to Python. If this matters to your
        use-case you should export to a different format (such as Arrow or NumPy).

        Examples
        --------
        >>> df = pl.DataFrame(
        ...     {
        ...         "w": ["a", "b", "b", "a"],
        ...         "x": ["q", "q", "q", "k"],
        ...         "y": [1.0, 2.5, 3.0, 4.5],
        ...         "z": [9, 8, 7, 6],
        ...     }
        ... )

        Group rows by the given key column(s):

        >>> df.rows_by_key(key=["w"])
        defaultdict(<class 'list'>,
            {'a': [('q', 1.0, 9), ('k', 4.5, 6)],
             'b': [('q', 2.5, 8), ('q', 3.0, 7)]})

        Return the same row groupings as dictionaries:

        >>> df.rows_by_key(key=["w"], named=True)
        defaultdict(<class 'list'>,
            {'a': [{'x': 'q', 'y': 1.0, 'z': 9},
                   {'x': 'k', 'y': 4.5, 'z': 6}],
             'b': [{'x': 'q', 'y': 2.5, 'z': 8},
                   {'x': 'q', 'y': 3.0, 'z': 7}]})

        Return row groupings, assuming keys are unique:

        >>> df.rows_by_key(key=["z"], unique=True)
        {9: ('a', 'q', 1.0),
         8: ('b', 'q', 2.5),
         7: ('b', 'q', 3.0),
         6: ('a', 'k', 4.5)}

        Return row groupings as dictionaries, assuming keys are unique:

        >>> df.rows_by_key(key=["z"], named=True, unique=True)
        {9: {'w': 'a', 'x': 'q', 'y': 1.0},
         8: {'w': 'b', 'x': 'q', 'y': 2.5},
         7: {'w': 'b', 'x': 'q', 'y': 3.0},
         6: {'w': 'a', 'x': 'k', 'y': 4.5}}

        Return dictionary rows grouped by a compound key, including key values:

        >>> df.rows_by_key(key=["w", "x"], named=True, include_key=True)
        defaultdict(<class 'list'>,
            {('a', 'q'): [{'w': 'a', 'x': 'q', 'y': 1.0, 'z': 9}],
             ('b', 'q'): [{'w': 'b', 'x': 'q', 'y': 2.5, 'z': 8},
                          {'w': 'b', 'x': 'q', 'y': 3.0, 'z': 7}],
             ('a', 'k'): [{'w': 'a', 'x': 'k', 'y': 4.5, 'z': 6}]})

        See Also
        --------
        rows : Materialise all frame data as a list of rows (potentially expensive).
        iter_rows : Row iterator over frame data (does not materialise all rows).

        """
        from polars.selectors import expand_selector, is_selector

        if is_selector(key):
            key_tuple = expand_selector(target=self, selector=key)  # type: ignore[type-var]
        elif not isinstance(key, str):
            key_tuple = tuple(key)  # type: ignore[arg-type]
        else:
            key_tuple = (key,)

        # establish index or name-based getters for the key and data values
        data_cols = [k for k in self.schema if k not in key_tuple]
        if named:
            get_data = itemgetter(*data_cols)
            get_key = itemgetter(*key_tuple)
        else:
            data_idxs, index_idxs = [], []
            for idx, c in enumerate(self.columns):
                if c in key_tuple:
                    index_idxs.append(idx)
                else:
                    data_idxs.append(idx)
            if not index_idxs:
                raise ValueError(f"No columns found for key: {key_tuple!r}")
            get_data = itemgetter(*data_idxs)  # type: ignore[assignment]
            get_key = itemgetter(*index_idxs)  # type: ignore[assignment]

        # if unique, we expect to write just one entry per key; otherwise, we're
        # returning a list of rows for each key, so append into a defaultdict.
        rows: dict[Any, Any] = {} if unique else defaultdict(list)

        # return named values (key -> dict | list of dicts), eg:
        # "{(key,): [{col:val, col:val, ...}],
        #   (key,): [{col:val, col:val, ...}],}"
        if named:
            if unique and include_key:
                rows = {get_key(row): row for row in self.iter_rows(named=True)}
            else:
                for d in self.iter_rows(named=True):
                    k = get_key(d)
                    if not include_key:
                        for ix in key_tuple:
                            del d[ix]
                    if unique:
                        rows[k] = d
                    else:
                        rows[k].append(d)

        # return values (key -> tuple | list of tuples), eg:
        # "{(key,): [(val, val, ...)],
        #   (key,): [(val, val, ...)], ...}"
        elif unique:
            rows = (
                {get_key(row): row for row in self.iter_rows()}
                if include_key
                else {get_key(row): get_data(row) for row in self.iter_rows()}
            )
        elif include_key:
            for row in self.iter_rows(named=False):
                rows[get_key(row)].append(row)
        else:
            for row in self.iter_rows(named=False):
                rows[get_key(row)].append(get_data(row))

        return rows

    @overload
    def iter_rows(
        self, *, named: Literal[False] = ..., buffer_size: int = ...
    ) -> Iterator[tuple[Any, ...]]:
        ...

    @overload
    def iter_rows(
        self, *, named: Literal[True], buffer_size: int = ...
    ) -> Iterator[dict[str, Any]]:
        ...

    def iter_rows(
        self, *, named: bool = False, buffer_size: int = 500
    ) -> Iterator[tuple[Any, ...]] | Iterator[dict[str, Any]]:
        """
        Returns an iterator over the DataFrame of rows of python-native values.

        Parameters
        ----------
        named
            Return dictionaries instead of tuples. The dictionaries are a mapping of
            column name to row value. This is more expensive than returning a regular
            tuple, but allows for accessing values by column name.
        buffer_size
            Determines the number of rows that are buffered internally while iterating
            over the data; you should only modify this in very specific cases where the
            default value is determined not to be a good fit to your access pattern, as
            the speedup from using the buffer is significant (~2-4x). Setting this
            value to zero disables row buffering (not recommended).

        Notes
        -----
        If you have ``ns``-precision temporal values you should be aware that Python
        natively only supports up to ``μs``-precision; `ns`-precision values will be
        truncated to microseconds on conversion to Python. If this matters to your
        use-case you should export to a different format (such as Arrow or NumPy).

        Warnings
        --------
        Row iteration is not optimal as the underlying data is stored in columnar form;
        where possible, prefer export via one of the dedicated export/output methods
        that deals with columnar data.

        Returns
        -------
        iterator of tuples (default) or dictionaries (if named) of python row values

        Examples
        --------
        >>> df = pl.DataFrame(
        ...     {
        ...         "a": [1, 3, 5],
        ...         "b": [2, 4, 6],
        ...     }
        ... )
        >>> [row[0] for row in df.iter_rows()]
        [1, 3, 5]
        >>> [row["b"] for row in df.iter_rows(named=True)]
        [2, 4, 6]

        See Also
        --------
        rows : Materialises all frame data as a list of rows (potentially expensive).
        rows_by_key : Materialises frame data as a key-indexed dictionary.

        """
        # load into the local namespace for a (minor) performance boost in the hot loops
        columns, get_row, dict_, zip_ = self.columns, self.row, dict, zip
        has_object = Object in self.dtypes

        # note: buffering rows results in a 2-4x speedup over individual calls
        # to ".row(i)", so it should only be disabled in extremely specific cases.
        if buffer_size and not has_object:
            for offset in range(0, self.height, buffer_size):
                zerocopy_slice = self.slice(offset, buffer_size)
                if named and can_create_dicts_with_pyarrow(self.dtypes):
                    yield from zerocopy_slice.to_arrow().to_pylist()
                else:
                    rows_chunk = zerocopy_slice.rows(named=False)
                    if named:
                        for row in rows_chunk:
                            yield dict_(zip_(columns, row))
                    else:
                        yield from rows_chunk
        elif named:
            for i in range(self.height):
                yield dict_(zip_(columns, get_row(i)))
        else:
            for i in range(self.height):
                yield get_row(i)

    def iter_slices(self, n_rows: int = 10_000) -> Iterator[DataFrame]:
        r"""
        Returns a non-copying iterator of slices over the underlying DataFrame.

        Parameters
        ----------
        n_rows
            Determines the number of rows contained in each DataFrame slice.

        Examples
        --------
        >>> from datetime import date
        >>> df = pl.DataFrame(
        ...     data={
        ...         "a": range(17_500),
        ...         "b": date(2023, 1, 1),
        ...         "c": "klmnoopqrstuvwxyz",
        ...     },
        ...     schema_overrides={"a": pl.Int32},
        ... )
        >>> for idx, frame in enumerate(df.iter_slices()):
        ...     print(f"{type(frame).__name__}:[{idx}]:{len(frame)}")
        ...
        DataFrame:[0]:10000
        DataFrame:[1]:7500

        Using ``iter_slices`` is an efficient way to chunk-iterate over DataFrames and
        any supported frame export/conversion types; for example, as RecordBatches:

        >>> for frame in df.iter_slices(n_rows=15_000):
        ...     record_batch = frame.to_arrow().to_batches()[0]
        ...     print(record_batch, "\n<< ", len(record_batch))
        ...
        pyarrow.RecordBatch
        a: int32
        b: date32[day]
        c: large_string
        << 15000
        pyarrow.RecordBatch
        a: int32
        b: date32[day]
        c: large_string
        << 2500

        See Also
        --------
        iter_rows : Row iterator over frame data (does not materialise all rows).
        partition_by : Split into multiple DataFrames, partitioned by groups.

        """
        for offset in range(0, self.height, n_rows):
            yield self.slice(offset, n_rows)

    def shrink_to_fit(self, *, in_place: bool = False) -> Self:
        """
        Shrink DataFrame memory usage.

        Shrinks to fit the exact capacity needed to hold the data.

        """
        if in_place:
            self._df.shrink_to_fit()
            return self
        else:
            df = self.clone()
            df._df.shrink_to_fit()
            return df

    def take_every(self, n: int) -> DataFrame:
        """
        Take every nth row in the DataFrame and return as a new DataFrame.

        Examples
        --------
        >>> s = pl.DataFrame({"a": [1, 2, 3, 4], "b": [5, 6, 7, 8]})
        >>> s.take_every(2)
        shape: (2, 2)
        ┌─────┬─────┐
        │ a   ┆ b   │
        │ --- ┆ --- │
        │ i64 ┆ i64 │
        ╞═════╪═════╡
        │ 1   ┆ 5   │
        │ 3   ┆ 7   │
        └─────┴─────┘

        """
        return self.select(F.col("*").take_every(n))

    def hash_rows(
        self,
        seed: int = 0,
        seed_1: int | None = None,
        seed_2: int | None = None,
        seed_3: int | None = None,
    ) -> Series:
        """
        Hash and combine the rows in this DataFrame.

        The hash value is of type `UInt64`.

        Parameters
        ----------
        seed
            Random seed parameter. Defaults to 0.
        seed_1
            Random seed parameter. Defaults to `seed` if not set.
        seed_2
            Random seed parameter. Defaults to `seed` if not set.
        seed_3
            Random seed parameter. Defaults to `seed` if not set.

        Examples
        --------
        >>> df = pl.DataFrame(
        ...     {
        ...         "foo": [1, None, 3, 4],
        ...         "ham": ["a", "b", None, "d"],
        ...     }
        ... )
        >>> df.hash_rows(seed=42)  # doctest: +IGNORE_RESULT
        shape: (4,)
        Series: '' [u64]
        [
            10783150408545073287
            1438741209321515184
            10047419486152048166
            2047317070637311557
        ]

        """
        k0 = seed
        k1 = seed_1 if seed_1 is not None else seed
        k2 = seed_2 if seed_2 is not None else seed
        k3 = seed_3 if seed_3 is not None else seed
        return wrap_s(self._df.hash_rows(k0, k1, k2, k3))

    def interpolate(self) -> DataFrame:
        """
        Interpolate intermediate values. The interpolation method is linear.

        Examples
        --------
        >>> df = pl.DataFrame(
        ...     {
        ...         "foo": [1, None, 9, 10],
        ...         "bar": [6, 7, 9, None],
        ...         "baz": [1, None, None, 9],
        ...     }
        ... )
        >>> df.interpolate()
        shape: (4, 3)
        ┌─────┬──────┬─────┐
        │ foo ┆ bar  ┆ baz │
        │ --- ┆ ---  ┆ --- │
        │ i64 ┆ i64  ┆ i64 │
        ╞═════╪══════╪═════╡
        │ 1   ┆ 6    ┆ 1   │
        │ 5   ┆ 7    ┆ 3   │
        │ 9   ┆ 9    ┆ 6   │
        │ 10  ┆ null ┆ 9   │
        └─────┴──────┴─────┘

        """
        return self.select(F.col("*").interpolate())

    def is_empty(self) -> bool:
        """
        Check if the dataframe is empty.

        Examples
        --------
        >>> df = pl.DataFrame({"foo": [1, 2, 3], "bar": [4, 5, 6]})
        >>> df.is_empty()
        False
        >>> df.filter(pl.col("foo") > 99).is_empty()
        True

        """
        return self.height == 0

    def to_struct(self, name: str) -> Series:
        """
        Convert a ``DataFrame`` to a ``Series`` of type ``Struct``.

        Parameters
        ----------
        name
            Name for the struct Series

        Examples
        --------
        >>> df = pl.DataFrame(
        ...     {
        ...         "a": [1, 2, 3, 4, 5],
        ...         "b": ["one", "two", "three", "four", "five"],
        ...     }
        ... )
        >>> df.to_struct("nums")
        shape: (5,)
        Series: 'nums' [struct[2]]
        [
            {1,"one"}
            {2,"two"}
            {3,"three"}
            {4,"four"}
            {5,"five"}
        ]

        """
        return wrap_s(self._df.to_struct(name))

    def unnest(
        self,
        columns: ColumnNameOrSelector | Collection[ColumnNameOrSelector],
        *more_columns: ColumnNameOrSelector,
    ) -> Self:
        """
        Decompose struct columns into separate columns for each of their fields.

        The new columns will be inserted into the dataframe at the location of the
        struct column.

        Parameters
        ----------
        columns
            Name of the struct column(s) that should be unnested.
        *more_columns
            Additional columns to unnest, specified as positional arguments.

        Examples
        --------
        >>> df = pl.DataFrame(
        ...     {
        ...         "before": ["foo", "bar"],
        ...         "t_a": [1, 2],
        ...         "t_b": ["a", "b"],
        ...         "t_c": [True, None],
        ...         "t_d": [[1, 2], [3]],
        ...         "after": ["baz", "womp"],
        ...     }
        ... ).select("before", pl.struct(pl.col("^t_.$")).alias("t_struct"), "after")
        >>> df
        shape: (2, 3)
        ┌────────┬─────────────────────┬───────┐
        │ before ┆ t_struct            ┆ after │
        │ ---    ┆ ---                 ┆ ---   │
        │ str    ┆ struct[4]           ┆ str   │
        ╞════════╪═════════════════════╪═══════╡
        │ foo    ┆ {1,"a",true,[1, 2]} ┆ baz   │
        │ bar    ┆ {2,"b",null,[3]}    ┆ womp  │
        └────────┴─────────────────────┴───────┘
        >>> df.unnest("t_struct")
        shape: (2, 6)
        ┌────────┬─────┬─────┬──────┬───────────┬───────┐
        │ before ┆ t_a ┆ t_b ┆ t_c  ┆ t_d       ┆ after │
        │ ---    ┆ --- ┆ --- ┆ ---  ┆ ---       ┆ ---   │
        │ str    ┆ i64 ┆ str ┆ bool ┆ list[i64] ┆ str   │
        ╞════════╪═════╪═════╪══════╪═══════════╪═══════╡
        │ foo    ┆ 1   ┆ a   ┆ true ┆ [1, 2]    ┆ baz   │
        │ bar    ┆ 2   ┆ b   ┆ null ┆ [3]       ┆ womp  │
        └────────┴─────┴─────┴──────┴───────────┴───────┘

        """
        columns = _expand_selectors(self, columns, *more_columns)
        return self._from_pydf(self._df.unnest(columns))

    def corr(self, **kwargs: Any) -> DataFrame:
        """
        Return pairwise Pearson product-moment correlation coefficients between columns.

        See numpy ``corrcoef`` for more information:
        https://numpy.org/doc/stable/reference/generated/numpy.corrcoef.html

        Notes
        -----
        This functionality requires numpy to be installed.

        Parameters
        ----------
        **kwargs
            Keyword arguments are passed to numpy ``corrcoef``.

        Examples
        --------
        >>> df = pl.DataFrame({"foo": [1, 2, 3], "bar": [3, 2, 1], "ham": [7, 8, 9]})
        >>> df.corr()
        shape: (3, 3)
        ┌──────┬──────┬──────┐
        │ foo  ┆ bar  ┆ ham  │
        │ ---  ┆ ---  ┆ ---  │
        │ f64  ┆ f64  ┆ f64  │
        ╞══════╪══════╪══════╡
        │ 1.0  ┆ -1.0 ┆ 1.0  │
        │ -1.0 ┆ 1.0  ┆ -1.0 │
        │ 1.0  ┆ -1.0 ┆ 1.0  │
        └──────┴──────┴──────┘

        """
        return DataFrame(np.corrcoef(self.to_numpy().T, **kwargs), schema=self.columns)

    def merge_sorted(self, other: DataFrame, key: str) -> DataFrame:
        """
        Take two sorted DataFrames and merge them by the sorted key.

        The output of this operation will also be sorted.
        It is the callers responsibility that the frames are sorted
        by that key otherwise the output will not make sense.

        The schemas of both DataFrames must be equal.

        Parameters
        ----------
        other
            Other DataFrame that must be merged
        key
            Key that is sorted.

        Examples
        --------
        >>> df0 = pl.DataFrame(
        ...     {"name": ["steve", "elise", "bob"], "age": [42, 44, 18]}
        ... ).sort("age")
        >>> df0
        shape: (3, 2)
        ┌───────┬─────┐
        │ name  ┆ age │
        │ ---   ┆ --- │
        │ str   ┆ i64 │
        ╞═══════╪═════╡
        │ bob   ┆ 18  │
        │ steve ┆ 42  │
        │ elise ┆ 44  │
        └───────┴─────┘
        >>> df1 = pl.DataFrame(
        ...     {"name": ["anna", "megan", "steve", "thomas"], "age": [21, 33, 42, 20]}
        ... ).sort("age")
        >>> df1
        shape: (4, 2)
        ┌────────┬─────┐
        │ name   ┆ age │
        │ ---    ┆ --- │
        │ str    ┆ i64 │
        ╞════════╪═════╡
        │ thomas ┆ 20  │
        │ anna   ┆ 21  │
        │ megan  ┆ 33  │
        │ steve  ┆ 42  │
        └────────┴─────┘
        >>> df0.merge_sorted(df1, key="age")
        shape: (7, 2)
        ┌────────┬─────┐
        │ name   ┆ age │
        │ ---    ┆ --- │
        │ str    ┆ i64 │
        ╞════════╪═════╡
        │ bob    ┆ 18  │
        │ thomas ┆ 20  │
        │ anna   ┆ 21  │
        │ megan  ┆ 33  │
        │ steve  ┆ 42  │
        │ steve  ┆ 42  │
        │ elise  ┆ 44  │
        └────────┴─────┘
        """
        return self.lazy().merge_sorted(other.lazy(), key).collect(no_optimization=True)

    def set_sorted(
        self,
        column: str | Iterable[str],
        *more_columns: str,
        descending: bool = False,
    ) -> DataFrame:
        """
        Indicate that one or multiple columns are sorted.

        Parameters
        ----------
        column
            Columns that are sorted
        more_columns
            Additional columns that are sorted, specified as positional arguments.
        descending
            Whether the columns are sorted in descending order.
        """
        return (
            self.lazy()
            .set_sorted(column, *more_columns, descending=descending)
            .collect(no_optimization=True)
        )

    def update(
        self,
        other: DataFrame,
        on: str | Sequence[str] | None = None,
        how: Literal["left", "inner"] = "left",
    ) -> DataFrame:
        """
        Update the values in this `DataFrame` with the non-null values in `other`.

        Notes
        -----
        This is syntactic sugar for a left/inner join + coalesce

        Warnings
        --------
        This functionality is experimental and may change without it being considered a
        breaking change.

        Parameters
        ----------
        other
            DataFrame that will be used to update the values
        on
            Column names that will be joined on.
            If none given the row count is used.
        how : {'left', 'inner'}
            'left' will keep the left table rows as is.
            'inner' will remove rows that are not found in other

        Examples
        --------
        >>> df = pl.DataFrame(
        ...     {
        ...         "A": [1, 2, 3, 4],
        ...         "B": [400, 500, 600, 700],
        ...     }
        ... )
        >>> df
        shape: (4, 2)
        ┌─────┬─────┐
        │ A   ┆ B   │
        │ --- ┆ --- │
        │ i64 ┆ i64 │
        ╞═════╪═════╡
        │ 1   ┆ 400 │
        │ 2   ┆ 500 │
        │ 3   ┆ 600 │
        │ 4   ┆ 700 │
        └─────┴─────┘
        >>> new_df = pl.DataFrame(
        ...     {
        ...         "B": [4, None, 6],
        ...         "C": [7, 8, 9],
        ...     }
        ... )
        >>> new_df
        shape: (3, 2)
        ┌──────┬─────┐
        │ B    ┆ C   │
        │ ---  ┆ --- │
        │ i64  ┆ i64 │
        ╞══════╪═════╡
        │ 4    ┆ 7   │
        │ null ┆ 8   │
        │ 6    ┆ 9   │
        └──────┴─────┘
        >>> df.update(new_df)
        shape: (4, 2)
        ┌─────┬─────┐
        │ A   ┆ B   │
        │ --- ┆ --- │
        │ i64 ┆ i64 │
        ╞═════╪═════╡
        │ 1   ┆ 4   │
        │ 2   ┆ 500 │
        │ 3   ┆ 6   │
        │ 4   ┆ 700 │
        └─────┴─────┘

        """
        return self.lazy().update(other.lazy(), on, how).collect(no_optimization=True)


def _prepare_other_arg(other: Any, length: int | None = None) -> Series:
    # if not a series create singleton series such that it will broadcast
    value = other
    if not isinstance(other, pl.Series):
        if isinstance(other, str):
            pass
        elif isinstance(other, Sequence):
            raise ValueError("Operation not supported.")
        other = pl.Series("", [other])

    if length and length > 1:
        other = other.extend_constant(value=value, n=length - 1)

    return other<|MERGE_RESOLUTION|>--- conflicted
+++ resolved
@@ -3178,11 +3178,7 @@
             compression = "uncompressed"
         if isinstance(file, (str, Path)):
             if pyarrow_options is not None and pyarrow_options.get("partition_cols"):
-<<<<<<< HEAD
                 file = normalise_filepath(file, check_not_directory=False)
-=======
-                file = normalise_filepath(file, check_not_directory=True)
->>>>>>> 67e3148d
             else:
                 file = normalise_filepath(file)
 
