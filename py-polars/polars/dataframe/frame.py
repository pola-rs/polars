"""Module containing logic related to eager DataFrames."""
from __future__ import annotations

import contextlib
import os
import random
from collections import OrderedDict, defaultdict
from collections.abc import Sized
from io import BytesIO, StringIO, TextIOWrapper
from operator import itemgetter
from pathlib import Path
from typing import (
    IO,
    TYPE_CHECKING,
    Any,
    BinaryIO,
    Callable,
    ClassVar,
    Collection,
    Generator,
    Iterable,
    Iterator,
    Mapping,
    NoReturn,
    Sequence,
    TypeVar,
    Union,
    cast,
    get_args,
    overload,
)

import polars._reexport as pl
from polars import functions as F
from polars.dataframe._html import NotebookFormatter
from polars.dataframe.group_by import DynamicGroupBy, GroupBy, RollingGroupBy
from polars.datatypes import (
    INTEGER_DTYPES,
    N_INFER_DEFAULT,
    Boolean,
<<<<<<< HEAD
    Categorical,
    Date,
    Datetime,
    Duration,
    Enum,
=======
>>>>>>> 06c01904
    Float64,
    Object,
    String,
<<<<<<< HEAD
    Time,
    Unknown,
=======
>>>>>>> 06c01904
    py_type_to_dtype,
)
from polars.dependencies import (
    _HVPLOT_AVAILABLE,
    _PANDAS_AVAILABLE,
    _PYARROW_AVAILABLE,
    _check_for_numpy,
    _check_for_pandas,
    _check_for_pyarrow,
    dataframe_api_compat,
    hvplot,
)
from polars.dependencies import numpy as np
from polars.dependencies import pandas as pd
from polars.dependencies import pyarrow as pa
from polars.exceptions import (
    ModuleUpgradeRequired,
    NoRowsReturnedError,
    TooManyRowsReturnedError,
)
from polars.functions import col, lit
from polars.io._utils import _is_glob_pattern, _is_local_file
from polars.io.csv._utils import _check_arg_is_1byte
from polars.io.spreadsheet._write_utils import (
    _unpack_multi_column_dict,
    _xl_apply_conditional_formats,
    _xl_inject_sparklines,
    _xl_setup_table_columns,
    _xl_setup_table_options,
    _xl_setup_workbook,
    _xl_unique_table_name,
    _XLFormatCache,
)
from polars.selectors import _expand_selector_dicts, _expand_selectors
from polars.slice import PolarsSlice
from polars.type_aliases import DbWriteMode
from polars.utils._construction import (
    _post_apply_columns,
    arrow_to_pydf,
    dict_to_pydf,
    frame_to_pydf,
    iterable_to_pydf,
    numpy_to_idxs,
    numpy_to_pydf,
    pandas_to_pydf,
    sequence_to_pydf,
    series_to_pydf,
)
from polars.utils._parse_expr_input import parse_as_expression
from polars.utils._wrap import wrap_expr, wrap_ldf, wrap_s
from polars.utils.convert import _timedelta_to_pl_duration
from polars.utils.deprecation import (
    deprecate_function,
    deprecate_nonkeyword_arguments,
    deprecate_parameter_as_positional,
    deprecate_renamed_function,
    deprecate_renamed_parameter,
    deprecate_saturating,
    issue_deprecation_warning,
)
from polars.utils.various import (
    _prepare_row_index_args,
    _process_null_values,
    handle_projection_columns,
    is_bool_sequence,
    is_int_sequence,
    is_str_sequence,
    normalize_filepath,
    parse_version,
    range_to_slice,
    scale_bytes,
    warn_null_comparison,
)

with contextlib.suppress(ImportError):  # Module not available when building docs
    from polars.polars import PyDataFrame
    from polars.polars import dtype_str_repr as _dtype_str_repr

if TYPE_CHECKING:
    import sys
    from datetime import timedelta
    from io import IOBase
    from typing import Literal

    import deltalake
    from hvplot.plotting.core import hvPlotTabularPolars
    from xlsxwriter import Workbook

    from polars import DataType, Expr, LazyFrame, Series
    from polars.interchange.dataframe import PolarsDataFrame
    from polars.type_aliases import (
        AsofJoinStrategy,
        AvroCompression,
        ClosedInterval,
        ColumnFormatDict,
        ColumnNameOrSelector,
        ColumnTotalsDefinition,
        ColumnWidthsDefinition,
        ComparisonOperator,
        ConditionalFormatDict,
        CsvEncoding,
        CsvQuoteStyle,
        DbWriteEngine,
        FillNullStrategy,
        FrameInitTypes,
        IndexOrder,
        IntoExpr,
        IntoExprColumn,
        IpcCompression,
        JoinStrategy,
        JoinValidation,
        Label,
        NullStrategy,
        OneOrMoreDataTypes,
        Orientation,
        ParallelStrategy,
        ParquetCompression,
        PivotAgg,
        PolarsDataType,
        RollingInterpolationMethod,
        RowTotalsDefinition,
        SchemaDefinition,
        SchemaDict,
        SelectorType,
        SizeUnit,
        StartBy,
        UniqueKeepStrategy,
        UnstackDirection,
    )

    if sys.version_info >= (3, 10):
        from typing import Concatenate, ParamSpec, TypeAlias
    else:
        from typing_extensions import Concatenate, ParamSpec, TypeAlias

    if sys.version_info >= (3, 11):
        from typing import Self
    else:
        from typing_extensions import Self

    # these aliases are used to annotate DataFrame.__getitem__()
    # MultiRowSelector indexes into the vertical axis and
    # MultiColSelector indexes into the horizontal axis
    # NOTE: wrapping these as strings is necessary for Python <3.10

    MultiRowSelector: TypeAlias = Union[slice, range, "list[int]", "Series"]
    MultiColSelector: TypeAlias = Union[
        slice, range, "list[int]", "list[str]", "list[bool]", "Series"
    ]

    T = TypeVar("T")
    P = ParamSpec("P")


class DataFrame:
    """
    Two-dimensional data structure representing data as a table with rows and columns.

    Parameters
    ----------
    data : dict, Sequence, ndarray, Series, or pandas.DataFrame
        Two-dimensional data in various forms; dict input must contain Sequences,
        Generators, or a `range`. Sequence may contain Series or other Sequences.
    schema : Sequence of str, (str,DataType) pairs, or a {str:DataType,} dict
        The DataFrame schema may be declared in several ways:

        * As a dict of {name:type} pairs; if type is None, it will be auto-inferred.
        * As a list of column names; in this case types are automatically inferred.
        * As a list of (name,type) pairs; this is equivalent to the dictionary form.

        If you supply a list of column names that does not match the names in the
        underlying data, the names given here will overwrite them. The number
        of names given in the schema should match the underlying data dimensions.
    schema_overrides : dict, default None
        Support type specification or override of one or more columns; note that
        any dtypes inferred from the schema param will be overridden.

        The number of entries in the schema should match the underlying data
        dimensions, unless a sequence of dictionaries is being passed, in which case
        a *partial* schema can be declared to prevent specific fields from being loaded.
    orient : {'col', 'row'}, default None
        Whether to interpret two-dimensional data as columns or as rows. If None,
        the orientation is inferred by matching the columns and data dimensions. If
        this does not yield conclusive results, column orientation is used.
    infer_schema_length : int, default None
        Maximum number of rows to read for schema inference; only applies if the input
        data is a sequence or generator of rows; other input is read as-is.
    nan_to_null : bool, default False
        If the data comes from one or more numpy arrays, can optionally convert input
        data np.nan values to null instead. This is a no-op for all other input data.

    Examples
    --------
    Constructing a DataFrame from a dictionary:

    >>> data = {"a": [1, 2], "b": [3, 4]}
    >>> df = pl.DataFrame(data)
    >>> df
    shape: (2, 2)
    ┌─────┬─────┐
    │ a   ┆ b   │
    │ --- ┆ --- │
    │ i64 ┆ i64 │
    ╞═════╪═════╡
    │ 1   ┆ 3   │
    │ 2   ┆ 4   │
    └─────┴─────┘

    Notice that the dtypes are automatically inferred as polars Int64:

    >>> df.dtypes
    [Int64, Int64]

    To specify a more detailed/specific frame schema you can supply the `schema`
    parameter with a dictionary of (name,dtype) pairs...

    >>> data = {"col1": [0, 2], "col2": [3, 7]}
    >>> df2 = pl.DataFrame(data, schema={"col1": pl.Float32, "col2": pl.Int64})
    >>> df2
    shape: (2, 2)
    ┌──────┬──────┐
    │ col1 ┆ col2 │
    │ ---  ┆ ---  │
    │ f32  ┆ i64  │
    ╞══════╪══════╡
    │ 0.0  ┆ 3    │
    │ 2.0  ┆ 7    │
    └──────┴──────┘

    ...a sequence of (name,dtype) pairs...

    >>> data = {"col1": [1, 2], "col2": [3, 4]}
    >>> df3 = pl.DataFrame(data, schema=[("col1", pl.Float32), ("col2", pl.Int64)])
    >>> df3
    shape: (2, 2)
    ┌──────┬──────┐
    │ col1 ┆ col2 │
    │ ---  ┆ ---  │
    │ f32  ┆ i64  │
    ╞══════╪══════╡
    │ 1.0  ┆ 3    │
    │ 2.0  ┆ 4    │
    └──────┴──────┘

    ...or a list of typed Series.

    >>> data = [
    ...     pl.Series("col1", [1, 2], dtype=pl.Float32),
    ...     pl.Series("col2", [3, 4], dtype=pl.Int64),
    ... ]
    >>> df4 = pl.DataFrame(data)
    >>> df4
    shape: (2, 2)
    ┌──────┬──────┐
    │ col1 ┆ col2 │
    │ ---  ┆ ---  │
    │ f32  ┆ i64  │
    ╞══════╪══════╡
    │ 1.0  ┆ 3    │
    │ 2.0  ┆ 4    │
    └──────┴──────┘

    Constructing a DataFrame from a numpy ndarray, specifying column names:

    >>> import numpy as np
    >>> data = np.array([(1, 2), (3, 4)], dtype=np.int64)
    >>> df5 = pl.DataFrame(data, schema=["a", "b"], orient="col")
    >>> df5
    shape: (2, 2)
    ┌─────┬─────┐
    │ a   ┆ b   │
    │ --- ┆ --- │
    │ i64 ┆ i64 │
    ╞═════╪═════╡
    │ 1   ┆ 3   │
    │ 2   ┆ 4   │
    └─────┴─────┘

    Constructing a DataFrame from a list of lists, row orientation inferred:

    >>> data = [[1, 2, 3], [4, 5, 6]]
    >>> df6 = pl.DataFrame(data, schema=["a", "b", "c"])
    >>> df6
    shape: (2, 3)
    ┌─────┬─────┬─────┐
    │ a   ┆ b   ┆ c   │
    │ --- ┆ --- ┆ --- │
    │ i64 ┆ i64 ┆ i64 │
    ╞═════╪═════╪═════╡
    │ 1   ┆ 2   ┆ 3   │
    │ 4   ┆ 5   ┆ 6   │
    └─────┴─────┴─────┘

    Notes
    -----
    Some methods internally convert the DataFrame into a LazyFrame before collecting
    the results back into a DataFrame. This can lead to unexpected behavior when using
    a subclassed DataFrame. For example,

    >>> class MyDataFrame(pl.DataFrame):
    ...     pass
    >>> isinstance(MyDataFrame().lazy().collect(), MyDataFrame)
    False
    """

    _accessors: ClassVar[set[str]] = {"plot"}

    def __init__(
        self,
        data: FrameInitTypes | None = None,
        schema: SchemaDefinition | None = None,
        *,
        schema_overrides: SchemaDict | None = None,
        orient: Orientation | None = None,
        infer_schema_length: int | None = N_INFER_DEFAULT,
        nan_to_null: bool = False,
    ):
        if data is None:
            self._df = dict_to_pydf(
                {}, schema=schema, schema_overrides=schema_overrides
            )

        elif isinstance(data, dict):
            self._df = dict_to_pydf(
                data,
                schema=schema,
                schema_overrides=schema_overrides,
                nan_to_null=nan_to_null,
            )

        elif isinstance(data, (list, tuple, Sequence)):
            self._df = sequence_to_pydf(
                data,
                schema=schema,
                schema_overrides=schema_overrides,
                orient=orient,
                infer_schema_length=infer_schema_length,
            )

        elif isinstance(data, pl.Series):
            self._df = series_to_pydf(
                data, schema=schema, schema_overrides=schema_overrides
            )

        elif _check_for_numpy(data) and isinstance(data, np.ndarray):
            self._df = numpy_to_pydf(
                data,
                schema=schema,
                schema_overrides=schema_overrides,
                orient=orient,
                nan_to_null=nan_to_null,
            )

        elif _check_for_pyarrow(data) and isinstance(data, pa.Table):
            self._df = arrow_to_pydf(
                data, schema=schema, schema_overrides=schema_overrides
            )

        elif _check_for_pandas(data) and isinstance(data, pd.DataFrame):
            self._df = pandas_to_pydf(
                data, schema=schema, schema_overrides=schema_overrides
            )

        elif not isinstance(data, Sized) and isinstance(data, (Generator, Iterable)):
            self._df = iterable_to_pydf(
                data,
                schema=schema,
                schema_overrides=schema_overrides,
                orient=orient,
                infer_schema_length=infer_schema_length,
            )

        elif isinstance(data, pl.DataFrame):
            self._df = frame_to_pydf(
                data, schema=schema, schema_overrides=schema_overrides
            )
        else:
            msg = (
                f"DataFrame constructor called with unsupported type {type(data).__name__!r}"
                " for the `data` parameter"
            )
            raise TypeError(msg)

    @classmethod
    def _from_pydf(cls, py_df: PyDataFrame) -> Self:
        """Construct Polars DataFrame from FFI PyDataFrame object."""
        df = cls.__new__(cls)
        df._df = py_df
        return df

    @classmethod
    def _from_dicts(
        cls,
        data: Sequence[dict[str, Any]],
        schema: SchemaDefinition | None = None,
        *,
        schema_overrides: SchemaDict | None = None,
        infer_schema_length: int | None = N_INFER_DEFAULT,
    ) -> Self:
        pydf = PyDataFrame.read_dicts(
            data, infer_schema_length, schema, schema_overrides
        )
        if schema or schema_overrides:
            pydf = _post_apply_columns(
                pydf, list(schema or pydf.columns()), schema_overrides=schema_overrides
            )
        return cls._from_pydf(pydf)

    @classmethod
    def _from_dict(
        cls,
        data: Mapping[str, Sequence[object] | Mapping[str, Sequence[object]] | Series],
        schema: SchemaDefinition | None = None,
        *,
        schema_overrides: SchemaDict | None = None,
    ) -> Self:
        """
        Construct a DataFrame from a dictionary of sequences.

        Parameters
        ----------
        data : dict of sequences
          Two-dimensional data represented as a dictionary. dict must contain
          Sequences.
        schema : Sequence of str, (str,DataType) pairs, or a {str:DataType,} dict
            The DataFrame schema may be declared in several ways:

            * As a dict of {name:type} pairs; if type is None, it will be auto-inferred.
            * As a list of column names; in this case types are automatically inferred.
            * As a list of (name,type) pairs; this is equivalent to the dictionary form.

            If you supply a list of column names that does not match the names in the
            underlying data, the names given here will overwrite them. The number
            of names given in the schema should match the underlying data dimensions.
        schema_overrides : dict, default None
          Support type specification or override of one or more columns; note that
          any dtypes inferred from the columns param will be overridden.
        """
        return cls._from_pydf(
            dict_to_pydf(data, schema=schema, schema_overrides=schema_overrides)
        )

    @classmethod
    def _from_records(
        cls,
        data: Sequence[Any],
        schema: SchemaDefinition | None = None,
        *,
        schema_overrides: SchemaDict | None = None,
        orient: Orientation | None = None,
        infer_schema_length: int | None = N_INFER_DEFAULT,
    ) -> Self:
        """
        Construct a DataFrame from a sequence of sequences.

        Parameters
        ----------
        data : Sequence of sequences
            Two-dimensional data represented as a sequence of sequences.
        schema : Sequence of str, (str,DataType) pairs, or a {str:DataType,} dict
            The DataFrame schema may be declared in several ways:

            * As a dict of {name:type} pairs; if type is None, it will be auto-inferred.
            * As a list of column names; in this case types are automatically inferred.
            * As a list of (name,type) pairs; this is equivalent to the dictionary form.

            If you supply a list of column names that does not match the names in the
            underlying data, the names given here will overwrite them. The number
            of names given in the schema should match the underlying data dimensions.
        schema_overrides : dict, default None
            Support type specification or override of one or more columns; note that
            any dtypes inferred from the columns param will be overridden.
        orient : {'col', 'row'}, default None
            Whether to interpret two-dimensional data as columns or as rows. If None,
            the orientation is inferred by matching the columns and data dimensions. If
            this does not yield conclusive results, column orientation is used.
        infer_schema_length
            How many rows to scan to determine the column type.
        """
        return cls._from_pydf(
            sequence_to_pydf(
                data,
                schema=schema,
                schema_overrides=schema_overrides,
                orient=orient,
                infer_schema_length=infer_schema_length,
            )
        )

    @classmethod
    def _from_numpy(
        cls,
        data: np.ndarray[Any, Any],
        schema: SchemaDefinition | None = None,
        *,
        schema_overrides: SchemaDict | None = None,
        orient: Orientation | None = None,
    ) -> Self:
        """
        Construct a DataFrame from a numpy ndarray.

        Parameters
        ----------
        data : numpy ndarray
            Two-dimensional data represented as a numpy ndarray.
        schema : Sequence of str, (str,DataType) pairs, or a {str:DataType,} dict
            The DataFrame schema may be declared in several ways:

            * As a dict of {name:type} pairs; if type is None, it will be auto-inferred.
            * As a list of column names; in this case types are automatically inferred.
            * As a list of (name,type) pairs; this is equivalent to the dictionary form.

            If you supply a list of column names that does not match the names in the
            underlying data, the names given here will overwrite them. The number
            of names given in the schema should match the underlying data dimensions.
        schema_overrides : dict, default None
            Support type specification or override of one or more columns; note that
            any dtypes inferred from the columns param will be overridden.
        orient : {'col', 'row'}, default None
            Whether to interpret two-dimensional data as columns or as rows. If None,
            the orientation is inferred by matching the columns and data dimensions. If
            this does not yield conclusive results, column orientation is used.
        """
        return cls._from_pydf(
            numpy_to_pydf(
                data, schema=schema, schema_overrides=schema_overrides, orient=orient
            )
        )

    @classmethod
    def _from_arrow(
        cls,
        data: pa.Table,
        schema: SchemaDefinition | None = None,
        *,
        schema_overrides: SchemaDict | None = None,
        rechunk: bool = True,
    ) -> Self:
        """
        Construct a DataFrame from an Arrow table.

        This operation will be zero copy for the most part. Types that are not
        supported by Polars may be cast to the closest supported type.

        Parameters
        ----------
        data : arrow table, array, or sequence of sequences
            Data representing an Arrow Table or Array.
        schema : Sequence of str, (str,DataType) pairs, or a {str:DataType,} dict
            The DataFrame schema may be declared in several ways:

            * As a dict of {name:type} pairs; if type is None, it will be auto-inferred.
            * As a list of column names; in this case types are automatically inferred.
            * As a list of (name,type) pairs; this is equivalent to the dictionary form.

            If you supply a list of column names that does not match the names in the
            underlying data, the names given here will overwrite them. The number
            of names given in the schema should match the underlying data dimensions.
        schema_overrides : dict, default None
            Support type specification or override of one or more columns; note that
            any dtypes inferred from the columns param will be overridden.
        rechunk : bool, default True
            Make sure that all data is in contiguous memory.
        """
        return cls._from_pydf(
            arrow_to_pydf(
                data,
                schema=schema,
                schema_overrides=schema_overrides,
                rechunk=rechunk,
            )
        )

    @classmethod
    def _from_pandas(
        cls,
        data: pd.DataFrame,
        schema: SchemaDefinition | None = None,
        *,
        schema_overrides: SchemaDict | None = None,
        rechunk: bool = True,
        nan_to_null: bool = True,
        include_index: bool = False,
    ) -> Self:
        """
        Construct a Polars DataFrame from a pandas DataFrame.

        Parameters
        ----------
        data : pandas DataFrame
            Two-dimensional data represented as a pandas DataFrame.
        schema : Sequence of str, (str,DataType) pairs, or a {str:DataType,} dict
            The DataFrame schema may be declared in several ways:

            * As a dict of {name:type} pairs; if type is None, it will be auto-inferred.
            * As a list of column names; in this case types are automatically inferred.
            * As a list of (name,type) pairs; this is equivalent to the dictionary form.

            If you supply a list of column names that does not match the names in the
            underlying data, the names given here will overwrite them. The number
            of names given in the schema should match the underlying data dimensions.
        schema_overrides : dict, default None
            Support type specification or override of one or more columns; note that
            any dtypes inferred from the columns param will be overridden.
        rechunk : bool, default True
            Make sure that all data is in contiguous memory.
        nan_to_null : bool, default True
            If the data contains NaN values they will be converted to null/None.
        include_index : bool, default False
            Load any non-default pandas indexes as columns.
        """
        return cls._from_pydf(
            pandas_to_pydf(
                data,
                schema=schema,
                schema_overrides=schema_overrides,
                rechunk=rechunk,
                nan_to_null=nan_to_null,
                include_index=include_index,
            )
        )

    @classmethod
    def _read_csv(
        cls,
        source: str | Path | IO[bytes] | bytes,
        *,
        has_header: bool = True,
        columns: Sequence[int] | Sequence[str] | None = None,
        separator: str = ",",
        comment_prefix: str | None = None,
        quote_char: str | None = '"',
        skip_rows: int = 0,
        dtypes: None | (SchemaDict | Sequence[PolarsDataType]) = None,
        schema: None | SchemaDict = None,
        null_values: str | Sequence[str] | dict[str, str] | None = None,
        missing_utf8_is_empty_string: bool = False,
        ignore_errors: bool = False,
        try_parse_dates: bool = False,
        n_threads: int | None = None,
        infer_schema_length: int | None = N_INFER_DEFAULT,
        batch_size: int = 8192,
        n_rows: int | None = None,
        encoding: CsvEncoding = "utf8",
        low_memory: bool = False,
        rechunk: bool = True,
        skip_rows_after_header: int = 0,
        row_index_name: str | None = None,
        row_index_offset: int = 0,
        sample_size: int = 1024,
        eol_char: str = "\n",
        raise_if_empty: bool = True,
        truncate_ragged_lines: bool = False,
    ) -> DataFrame:
        """
        Read a CSV file into a DataFrame.

        Use `pl.read_csv` to dispatch to this method.

        See Also
        --------
        polars.io.read_csv
        """
        self = cls.__new__(cls)

        path: str | None
        if isinstance(source, (str, Path)):
            path = normalize_filepath(source)
        else:
            path = None
            if isinstance(source, BytesIO):
                source = source.getvalue()
            if isinstance(source, StringIO):
                source = source.getvalue().encode()

        dtype_list: Sequence[tuple[str, PolarsDataType]] | None = None
        dtype_slice: Sequence[PolarsDataType] | None = None
        if dtypes is not None:
            if isinstance(dtypes, dict):
                dtype_list = []
                for k, v in dtypes.items():
                    dtype_list.append((k, py_type_to_dtype(v)))
            elif isinstance(dtypes, Sequence):
                dtype_slice = dtypes
            else:
                msg = f"`dtypes` should be of type list or dict, got {type(dtypes).__name__!r}"
                raise TypeError(msg)

        processed_null_values = _process_null_values(null_values)

        if isinstance(columns, str):
            columns = [columns]
        if isinstance(source, str) and _is_glob_pattern(source):
            dtypes_dict = None
            if dtype_list is not None:
                dtypes_dict = dict(dtype_list)
            if dtype_slice is not None:
                msg = (
                    "cannot use glob patterns and unnamed dtypes as `dtypes` argument"
                    "\n\nUse `dtypes`: Mapping[str, Type[DataType]]"
                )
                raise ValueError(msg)
            from polars import scan_csv

            scan = scan_csv(
                source,
                has_header=has_header,
                separator=separator,
                comment_prefix=comment_prefix,
                quote_char=quote_char,
                skip_rows=skip_rows,
                dtypes=dtypes_dict,
                schema=schema,
                null_values=null_values,
                missing_utf8_is_empty_string=missing_utf8_is_empty_string,
                ignore_errors=ignore_errors,
                infer_schema_length=infer_schema_length,
                n_rows=n_rows,
                low_memory=low_memory,
                rechunk=rechunk,
                skip_rows_after_header=skip_rows_after_header,
                row_index_name=row_index_name,
                row_index_offset=row_index_offset,
                eol_char=eol_char,
                raise_if_empty=raise_if_empty,
                truncate_ragged_lines=truncate_ragged_lines,
            )
            if columns is None:
                return scan.collect()
            elif is_str_sequence(columns, allow_str=False):
                return scan.select(columns).collect()
            else:
                msg = (
                    "cannot use glob patterns and integer based projection as `columns` argument"
                    "\n\nUse columns: List[str]"
                )
                raise ValueError(msg)

        projection, columns = handle_projection_columns(columns)

        self._df = PyDataFrame.read_csv(
            source,
            infer_schema_length,
            batch_size,
            has_header,
            ignore_errors,
            n_rows,
            skip_rows,
            projection,
            separator,
            rechunk,
            columns,
            encoding,
            n_threads,
            path,
            dtype_list,
            dtype_slice,
            low_memory,
            comment_prefix,
            quote_char,
            processed_null_values,
            missing_utf8_is_empty_string,
            try_parse_dates,
            skip_rows_after_header,
            _prepare_row_index_args(row_index_name, row_index_offset),
            sample_size=sample_size,
            eol_char=eol_char,
            raise_if_empty=raise_if_empty,
            truncate_ragged_lines=truncate_ragged_lines,
            schema=schema,
        )
        return self

    @classmethod
    def _read_parquet(
        cls,
        source: str | Path | IO[bytes] | bytes,
        *,
        columns: Sequence[int] | Sequence[str] | None = None,
        n_rows: int | None = None,
        parallel: ParallelStrategy = "auto",
        row_index_name: str | None = None,
        row_index_offset: int = 0,
        low_memory: bool = False,
        use_statistics: bool = True,
        rechunk: bool = True,
    ) -> DataFrame:
        """
        Read into a DataFrame from a parquet file.

        Use `pl.read_parquet` to dispatch to this method.

        See Also
        --------
        polars.io.read_parquet
        """
        if isinstance(source, (str, Path)):
            source = normalize_filepath(source)
        if isinstance(columns, str):
            columns = [columns]

        if isinstance(source, str) and _is_glob_pattern(source):
            from polars import scan_parquet

            scan = scan_parquet(
                source,
                n_rows=n_rows,
                rechunk=True,
                parallel=parallel,
                row_index_name=row_index_name,
                row_index_offset=row_index_offset,
                low_memory=low_memory,
            )

            if columns is None:
                return scan.collect()
            elif is_str_sequence(columns, allow_str=False):
                return scan.select(columns).collect()
            else:
                msg = (
                    "cannot use glob patterns and integer based projection as `columns` argument"
                    "\n\nUse columns: List[str]"
                )
                raise TypeError(msg)

        projection, columns = handle_projection_columns(columns)
        self = cls.__new__(cls)
        self._df = PyDataFrame.read_parquet(
            source,
            columns,
            projection,
            n_rows,
            parallel,
            _prepare_row_index_args(row_index_name, row_index_offset),
            low_memory=low_memory,
            use_statistics=use_statistics,
            rechunk=rechunk,
        )
        return self

    @classmethod
    def _read_avro(
        cls,
        source: str | Path | BinaryIO | bytes,
        *,
        columns: Sequence[int] | Sequence[str] | None = None,
        n_rows: int | None = None,
    ) -> Self:
        """
        Read into a DataFrame from Apache Avro format.

        Parameters
        ----------
        source
            Path to a file or a file-like object (by file-like object, we refer to
            objects that have a `read()` method, such as a file handler (e.g.
            via builtin `open` function) or `BytesIO`).
        columns
            Columns.
        n_rows
            Stop reading from Apache Avro file after reading `n_rows`.
        """
        if isinstance(source, (str, Path)):
            source = normalize_filepath(source)
        projection, columns = handle_projection_columns(columns)
        self = cls.__new__(cls)
        self._df = PyDataFrame.read_avro(source, columns, projection, n_rows)
        return self

    @classmethod
    def _read_ipc(
        cls,
        source: str | Path | IO[bytes] | bytes,
        *,
        columns: Sequence[int] | Sequence[str] | None = None,
        n_rows: int | None = None,
        row_index_name: str | None = None,
        row_index_offset: int = 0,
        rechunk: bool = True,
        memory_map: bool = True,
    ) -> Self:
        """
        Read into a DataFrame from Arrow IPC file format.

        See "File or Random Access format" on https://arrow.apache.org/docs/python/ipc.html.
        Arrow IPC files are also known as Feather (v2) files.

        Parameters
        ----------
        source
            Path to a file or a file-like object (by file-like object, we refer to
            objects that have a `read()` method, such as a file handler (e.g.
            via builtin `open` function) or `BytesIO`).
        columns
            Columns to select. Accepts a list of column indices (starting at zero) or a
            list of column names.
        n_rows
            Stop reading from IPC file after reading `n_rows`.
        row_index_name
            Row index name.
        row_index_offset
            Row index offset.
        rechunk
            Make sure that all data is contiguous.
        memory_map
            Memory map the file
        """
        if isinstance(source, (str, Path)):
            source = normalize_filepath(source)
        if isinstance(columns, str):
            columns = [columns]

        if (
            isinstance(source, str)
            and _is_glob_pattern(source)
            and _is_local_file(source)
        ):
            from polars import scan_ipc

            scan = scan_ipc(
                source,
                n_rows=n_rows,
                rechunk=rechunk,
                row_index_name=row_index_name,
                row_index_offset=row_index_offset,
                memory_map=memory_map,
            )
            if columns is None:
                df = scan.collect()
            elif is_str_sequence(columns, allow_str=False):
                df = scan.select(columns).collect()
            else:
                msg = (
                    "cannot use glob patterns and integer based projection as `columns` argument"
                    "\n\nUse columns: List[str]"
                )
                raise TypeError(msg)
            return cls._from_pydf(df._df)

        projection, columns = handle_projection_columns(columns)
        self = cls.__new__(cls)
        self._df = PyDataFrame.read_ipc(
            source,
            columns,
            projection,
            n_rows,
            _prepare_row_index_args(row_index_name, row_index_offset),
            memory_map=memory_map,
        )
        return self

    @classmethod
    def _read_ipc_stream(
        cls,
        source: str | Path | IO[bytes] | bytes,
        *,
        columns: Sequence[int] | Sequence[str] | None = None,
        n_rows: int | None = None,
        row_index_name: str | None = None,
        row_index_offset: int = 0,
        rechunk: bool = True,
    ) -> Self:
        """
        Read into a DataFrame from Arrow IPC record batch stream format.

        See "Streaming format" on https://arrow.apache.org/docs/python/ipc.html.

        Parameters
        ----------
        source
            Path to a file or a file-like object (by file-like object, we refer to
            objects that have a `read()` method, such as a file handler (e.g.
            via builtin `open` function) or `BytesIO`).
        columns
            Columns to select. Accepts a list of column indices (starting at zero) or a
            list of column names.
        n_rows
            Stop reading from IPC stream after reading `n_rows`.
        row_index_name
            Row index name.
        row_index_offset
            Row index offset.
        rechunk
            Make sure that all data is contiguous.
        """
        if isinstance(source, (str, Path)):
            source = normalize_filepath(source)
        if isinstance(columns, str):
            columns = [columns]

        projection, columns = handle_projection_columns(columns)
        self = cls.__new__(cls)
        self._df = PyDataFrame.read_ipc_stream(
            source,
            columns,
            projection,
            n_rows,
            _prepare_row_index_args(row_index_name, row_index_offset),
            rechunk,
        )
        return self

    @classmethod
    def _read_json(
        cls,
        source: str | Path | IOBase | bytes,
        *,
        infer_schema_length: int | None = N_INFER_DEFAULT,
        schema: SchemaDefinition | None = None,
        schema_overrides: SchemaDefinition | None = None,
    ) -> Self:
        """
        Read into a DataFrame from a JSON file.

        Use `pl.read_json` to dispatch to this method.

        See Also
        --------
        polars.io.read_json
        """
        if isinstance(source, StringIO):
            source = BytesIO(source.getvalue().encode())
        elif isinstance(source, (str, Path)):
            source = normalize_filepath(source)

        self = cls.__new__(cls)
        self._df = PyDataFrame.read_json(
            source,
            infer_schema_length=infer_schema_length,
            schema=schema,
            schema_overrides=schema_overrides,
        )
        return self

    @classmethod
    def _read_ndjson(
        cls,
        source: str | Path | IOBase | bytes,
        *,
        schema: SchemaDefinition | None = None,
        schema_overrides: SchemaDefinition | None = None,
        ignore_errors: bool = False,
    ) -> Self:
        """
        Read into a DataFrame from a newline delimited JSON file.

        Use `pl.read_ndjson` to dispatch to this method.

        See Also
        --------
        polars.io.read_ndjson
        """
        if isinstance(source, StringIO):
            source = BytesIO(source.getvalue().encode())
        elif isinstance(source, (str, Path)):
            source = normalize_filepath(source)

        self = cls.__new__(cls)
        self._df = PyDataFrame.read_ndjson(
            source,
            ignore_errors=ignore_errors,
            schema=schema,
            schema_overrides=schema_overrides,
        )
        return self

    def _replace(self, column: str, new_column: Series) -> Self:
        """Replace a column by a new Series (in place)."""
        self._df.replace(column, new_column._s)
        return self

    @property
    def plot(self) -> hvPlotTabularPolars:
        """
        Create a plot namespace.

        Polars does not implement plotting logic itself, but instead defers to
        hvplot. Please see the `hvplot reference gallery <https://hvplot.holoviz.org/reference/index.html>`_
        for more information and documentation.

        Examples
        --------
        Scatter plot:

        >>> df = pl.DataFrame(
        ...     {
        ...         "length": [1, 4, 6],
        ...         "width": [4, 5, 6],
        ...         "species": ["setosa", "setosa", "versicolor"],
        ...     }
        ... )
        >>> df.plot.scatter(x="length", y="width", by="species")  # doctest: +SKIP

        Line plot:

        >>> from datetime import date
        >>> df = pl.DataFrame(
        ...     {
        ...         "date": [date(2020, 1, 2), date(2020, 1, 3), date(2020, 1, 4)],
        ...         "stock_1": [1, 4, 6],
        ...         "stock_2": [1, 5, 2],
        ...     }
        ... )
        >>> df.plot.line(x="date", y=["stock_1", "stock_2"])  # doctest: +SKIP

        For more info on what you can pass, you can use ``hvplot.help``:

        >>> import hvplot  # doctest: +SKIP
        >>> hvplot.help("scatter")  # doctest: +SKIP
        """
        if not _HVPLOT_AVAILABLE or parse_version(hvplot.__version__) < parse_version(
            "0.9.1"
        ):
            msg = "hvplot>=0.9.1 is required for `.plot`"
            raise ModuleUpgradeRequired(msg)
        hvplot.post_patch()
        return hvplot.plotting.core.hvPlotTabularPolars(self)

    @property
    def shape(self) -> tuple[int, int]:
        """
        Get the shape of the DataFrame.

        Examples
        --------
        >>> df = pl.DataFrame({"foo": [1, 2, 3, 4, 5]})
        >>> df.shape
        (5, 1)
        """
        return self._df.shape()

    @property
    def height(self) -> int:
        """
        Get the height of the DataFrame.

        Examples
        --------
        >>> df = pl.DataFrame({"foo": [1, 2, 3, 4, 5]})
        >>> df.height
        5
        """
        return self._df.height()

    @property
    def width(self) -> int:
        """
        Get the width of the DataFrame.

        Examples
        --------
        >>> df = pl.DataFrame({"foo": [1, 2, 3, 4, 5]})
        >>> df.width
        1
        """
        return self._df.width()

    @property
    def columns(self) -> list[str]:
        """
        Get or set column names.

        Examples
        --------
        >>> df = pl.DataFrame(
        ...     {
        ...         "foo": [1, 2, 3],
        ...         "bar": [6, 7, 8],
        ...         "ham": ["a", "b", "c"],
        ...     }
        ... )
        >>> df.columns
        ['foo', 'bar', 'ham']

        Set column names:

        >>> df.columns = ["apple", "banana", "orange"]
        >>> df
        shape: (3, 3)
        ┌───────┬────────┬────────┐
        │ apple ┆ banana ┆ orange │
        │ ---   ┆ ---    ┆ ---    │
        │ i64   ┆ i64    ┆ str    │
        ╞═══════╪════════╪════════╡
        │ 1     ┆ 6      ┆ a      │
        │ 2     ┆ 7      ┆ b      │
        │ 3     ┆ 8      ┆ c      │
        └───────┴────────┴────────┘
        """
        return self._df.columns()

    @columns.setter
    def columns(self, names: Sequence[str]) -> None:
        """
        Change the column names of the `DataFrame`.

        Parameters
        ----------
        names
            A list with new names for the `DataFrame`.
            The length of the list should be equal to the width of the `DataFrame`.
        """
        self._df.set_column_names(names)

    @property
    def dtypes(self) -> list[DataType]:
        """
        Get the datatypes of the columns of this DataFrame.

        The datatypes can also be found in column headers when printing the DataFrame.

        See Also
        --------
        schema : Returns a {colname:dtype} mapping.

        Examples
        --------
        >>> df = pl.DataFrame(
        ...     {
        ...         "foo": [1, 2, 3],
        ...         "bar": [6.0, 7.0, 8.0],
        ...         "ham": ["a", "b", "c"],
        ...     }
        ... )
        >>> df.dtypes
        [Int64, Float64, String]
        >>> df
        shape: (3, 3)
        ┌─────┬─────┬─────┐
        │ foo ┆ bar ┆ ham │
        │ --- ┆ --- ┆ --- │
        │ i64 ┆ f64 ┆ str │
        ╞═════╪═════╪═════╡
        │ 1   ┆ 6.0 ┆ a   │
        │ 2   ┆ 7.0 ┆ b   │
        │ 3   ┆ 8.0 ┆ c   │
        └─────┴─────┴─────┘
        """
        return self._df.dtypes()

    @property
    def flags(self) -> dict[str, dict[str, bool]]:
        """
        Get flags that are set on the columns of this DataFrame.

        Returns
        -------
        dict
            Mapping from column names to column flags.
        """
        return {name: self[name].flags for name in self.columns}

    @property
    def schema(self) -> OrderedDict[str, DataType]:
        """
        Get a dict[column name, DataType].

        Examples
        --------
        >>> df = pl.DataFrame(
        ...     {
        ...         "foo": [1, 2, 3],
        ...         "bar": [6.0, 7.0, 8.0],
        ...         "ham": ["a", "b", "c"],
        ...     }
        ... )
        >>> df.schema
        OrderedDict({'foo': Int64, 'bar': Float64, 'ham': String})
        """
        return OrderedDict(zip(self.columns, self.dtypes))

    def __array__(self, dtype: Any = None) -> np.ndarray[Any, Any]:
        """
        Numpy __array__ interface protocol.

        Ensures that `np.asarray(pl.DataFrame(..))` works as expected, see
        https://numpy.org/devdocs/user/basics.interoperability.html#the-array-method.
        """
        if dtype:
            return self.to_numpy().__array__(dtype)
        else:
            return self.to_numpy().__array__()

    def __dataframe__(
        self,
        nan_as_null: bool = False,  # noqa: FBT001
        allow_copy: bool = True,  # noqa: FBT001
    ) -> PolarsDataFrame:
        """
        Convert to a dataframe object implementing the dataframe interchange protocol.

        Parameters
        ----------
        nan_as_null
            Overwrite null values in the data with `NaN`.

            .. warning::
                This functionality has not been implemented and the parameter will be
                removed in a future version.
                Setting this to `True` will raise a `NotImplementedError`.
        allow_copy
            Allow memory to be copied to perform the conversion. If set to `False`,
            causes conversions that are not zero-copy to fail.

        Notes
        -----
        Details on the Python dataframe interchange protocol:
        https://data-apis.org/dataframe-protocol/latest/index.html

        Examples
        --------
        Convert a Polars DataFrame to a generic dataframe object and access some
        properties.

        >>> df = pl.DataFrame({"a": [1, 2], "b": [3.0, 4.0], "c": ["x", "y"]})
        >>> dfi = df.__dataframe__()
        >>> dfi.num_rows()
        2
        >>> dfi.get_column(1).dtype
        (<DtypeKind.FLOAT: 2>, 64, 'g', '=')
        """
        if nan_as_null:
            msg = (
                "functionality for `nan_as_null` has not been implemented and the"
                " parameter will be removed in a future version"
                "\n\nUse the default `nan_as_null=False`."
            )
            raise NotImplementedError(msg)

        from polars.interchange.dataframe import PolarsDataFrame

        return PolarsDataFrame(self, allow_copy=allow_copy)

    def __dataframe_consortium_standard__(
        self, *, api_version: str | None = None
    ) -> Any:
        """
        Provide entry point to the Consortium DataFrame Standard API.

        This is developed and maintained outside of polars.
        Please report any issues to https://github.com/data-apis/dataframe-api-compat.
        """
        return dataframe_api_compat.polars_standard.convert_to_standard_compliant_dataframe(
            self.lazy(), api_version=api_version
        )

    def _comp(self, other: Any, op: ComparisonOperator) -> DataFrame:
        """Compare a DataFrame with another object."""
        if isinstance(other, DataFrame):
            return self._compare_to_other_df(other, op)
        else:
            return self._compare_to_non_df(other, op)

    def _compare_to_other_df(
        self,
        other: DataFrame,
        op: ComparisonOperator,
    ) -> DataFrame:
        """Compare a DataFrame with another DataFrame."""
        if self.columns != other.columns:
            msg = "DataFrame columns do not match"
            raise ValueError(msg)
        if self.shape != other.shape:
            msg = "DataFrame dimensions do not match"
            raise ValueError(msg)

        suffix = "__POLARS_CMP_OTHER"
        other_renamed = other.select(F.all().name.suffix(suffix))
        combined = F.concat([self, other_renamed], how="horizontal")

        if op == "eq":
            expr = [F.col(n) == F.col(f"{n}{suffix}") for n in self.columns]
        elif op == "neq":
            expr = [F.col(n) != F.col(f"{n}{suffix}") for n in self.columns]
        elif op == "gt":
            expr = [F.col(n) > F.col(f"{n}{suffix}") for n in self.columns]
        elif op == "lt":
            expr = [F.col(n) < F.col(f"{n}{suffix}") for n in self.columns]
        elif op == "gt_eq":
            expr = [F.col(n) >= F.col(f"{n}{suffix}") for n in self.columns]
        elif op == "lt_eq":
            expr = [F.col(n) <= F.col(f"{n}{suffix}") for n in self.columns]
        else:
            msg = f"unexpected comparison operator {op!r}"
            raise ValueError(msg)

        return combined.select(expr)

    def _compare_to_non_df(
        self,
        other: Any,
        op: ComparisonOperator,
    ) -> DataFrame:
        """Compare a DataFrame with a non-DataFrame object."""
        warn_null_comparison(other)
        if op == "eq":
            return self.select(F.all() == other)
        elif op == "neq":
            return self.select(F.all() != other)
        elif op == "gt":
            return self.select(F.all() > other)
        elif op == "lt":
            return self.select(F.all() < other)
        elif op == "gt_eq":
            return self.select(F.all() >= other)
        elif op == "lt_eq":
            return self.select(F.all() <= other)
        else:
            msg = f"unexpected comparison operator {op!r}"
            raise ValueError(msg)

    def _div(self, other: Any, *, floordiv: bool) -> DataFrame:
        if isinstance(other, pl.Series):
            if floordiv:
                return self.select(F.all() // lit(other))
            return self.select(F.all() / lit(other))

        elif not isinstance(other, DataFrame):
            s = _prepare_other_arg(other, length=len(self))
            other = DataFrame([s.alias(f"n{i}") for i in range(len(self.columns))])

        orig_dtypes = other.dtypes
        other = self._cast_all_from_to(other, INTEGER_DTYPES, Float64)
        df = self._from_pydf(self._df.div_df(other._df))

        df = (
            df
            if not floordiv
            else df.with_columns([s.floor() for s in df if s.dtype.is_float()])
        )
        if floordiv:
            int_casts = [
                col(column).cast(tp)
                for i, (column, tp) in enumerate(self.schema.items())
                if tp.is_integer() and orig_dtypes[i].is_integer()
            ]
            if int_casts:
                return df.with_columns(int_casts)
        return df

    def _cast_all_from_to(
        self, df: DataFrame, from_: frozenset[PolarsDataType], to: PolarsDataType
    ) -> DataFrame:
        casts = [s.cast(to).alias(s.name) for s in df if s.dtype in from_]
        return df.with_columns(casts) if casts else df

    def __floordiv__(self, other: DataFrame | Series | int | float) -> DataFrame:
        return self._div(other, floordiv=True)

    def __truediv__(self, other: DataFrame | Series | int | float) -> DataFrame:
        return self._div(other, floordiv=False)

    def __bool__(self) -> NoReturn:
        msg = (
            "the truth value of a DataFrame is ambiguous"
            "\n\nHint: to check if a DataFrame contains any values, use `is_empty()`."
        )
        raise TypeError(msg)

    def __eq__(self, other: Any) -> DataFrame:  # type: ignore[override]
        return self._comp(other, "eq")

    def __ne__(self, other: Any) -> DataFrame:  # type: ignore[override]
        return self._comp(other, "neq")

    def __gt__(self, other: Any) -> DataFrame:
        return self._comp(other, "gt")

    def __lt__(self, other: Any) -> DataFrame:
        return self._comp(other, "lt")

    def __ge__(self, other: Any) -> DataFrame:
        return self._comp(other, "gt_eq")

    def __le__(self, other: Any) -> DataFrame:
        return self._comp(other, "lt_eq")

    def __getstate__(self) -> list[Series]:
        return self.get_columns()

    def __setstate__(self, state: list[Series]) -> None:
        self._df = DataFrame(state)._df

    def __mul__(self, other: DataFrame | Series | int | float) -> Self:
        if isinstance(other, DataFrame):
            return self._from_pydf(self._df.mul_df(other._df))

        other = _prepare_other_arg(other)
        return self._from_pydf(self._df.mul(other._s))

    def __rmul__(self, other: DataFrame | Series | int | float) -> Self:
        return self * other

    def __add__(
        self, other: DataFrame | Series | int | float | bool | str
    ) -> DataFrame:
        if isinstance(other, DataFrame):
            return self._from_pydf(self._df.add_df(other._df))
        other = _prepare_other_arg(other)
        return self._from_pydf(self._df.add(other._s))

    def __radd__(  # type: ignore[misc]
        self, other: DataFrame | Series | int | float | bool | str
    ) -> DataFrame:
        if isinstance(other, str):
            return self.select((lit(other) + F.col("*")).name.keep())
        return self + other

    def __sub__(self, other: DataFrame | Series | int | float) -> Self:
        if isinstance(other, DataFrame):
            return self._from_pydf(self._df.sub_df(other._df))
        other = _prepare_other_arg(other)
        return self._from_pydf(self._df.sub(other._s))

    def __mod__(self, other: DataFrame | Series | int | float) -> Self:
        if isinstance(other, DataFrame):
            return self._from_pydf(self._df.rem_df(other._df))
        other = _prepare_other_arg(other)
        return self._from_pydf(self._df.rem(other._s))

    def __str__(self) -> str:
        return self._df.as_str()

    def __repr__(self) -> str:
        return self.__str__()

    def __contains__(self, key: str) -> bool:
        return key in self.columns

    def __iter__(self) -> Iterator[Series]:
        return self.iter_columns()

    def __reversed__(self) -> Iterator[Series]:
        return reversed(self.get_columns())

    def _pos_idx(self, idx: int, dim: int) -> int:
        if idx >= 0:
            return idx
        else:
            return self.shape[dim] + idx

    def _take_with_series(self, s: Series) -> DataFrame:
        return self._from_pydf(self._df.take_with_series(s._s))

    @overload
    def __getitem__(self, item: str) -> Series:
        ...

    @overload
    def __getitem__(
        self,
        item: (
            int
            | np.ndarray[Any, Any]
            | MultiColSelector
            | tuple[int, MultiColSelector]
            | tuple[MultiRowSelector, MultiColSelector]
        ),
    ) -> Self:
        ...

    @overload
    def __getitem__(self, item: tuple[int, int | str]) -> Any:
        ...

    @overload
    def __getitem__(self, item: tuple[MultiRowSelector, int | str]) -> Series:
        ...

    def __getitem__(
        self,
        item: (
            str
            | int
            | np.ndarray[Any, Any]
            | MultiColSelector
            | tuple[int, MultiColSelector]
            | tuple[MultiRowSelector, MultiColSelector]
            | tuple[MultiRowSelector, int | str]
            | tuple[int, int | str]
        ),
    ) -> DataFrame | Series:
        """Get item. Does quite a lot. Read the comments."""
        # fail on ['col1', 'col2', ..., 'coln']
        if (
            isinstance(item, tuple)
            and len(item) > 1  # type: ignore[redundant-expr]
            and all(isinstance(x, str) for x in item)
        ):
            raise KeyError(item)

        # select rows and columns at once
        # every 2d selection, i.e. tuple is row column order, just like numpy
        if isinstance(item, tuple) and len(item) == 2:
            row_selection, col_selection = item

            # df[[], :]
            if isinstance(row_selection, Sequence):
                if len(row_selection) == 0:
                    # handle empty list by falling through to slice
                    row_selection = slice(0)

            # df[:, unknown]
            if isinstance(row_selection, slice):
                # multiple slices
                # df[:, :]
                if isinstance(col_selection, slice):
                    # slice can be
                    # by index
                    #   [1:8]
                    # or by column name
                    #   ["foo":"bar"]
                    # first we make sure that the slice is by index
                    start = col_selection.start
                    stop = col_selection.stop
                    if isinstance(col_selection.start, str):
                        start = self.get_column_index(col_selection.start)
                    if isinstance(col_selection.stop, str):
                        stop = self.get_column_index(col_selection.stop) + 1

                    col_selection = slice(start, stop, col_selection.step)

                    df = self.__getitem__(self.columns[col_selection])
                    return df[row_selection]

                # df[:, [True, False]]
                if is_bool_sequence(col_selection) or (
                    isinstance(col_selection, pl.Series)
                    and col_selection.dtype == Boolean
                ):
                    if len(col_selection) != self.width:
                        msg = (
                            f"expected {self.width} values when selecting columns by"
                            f" boolean mask, got {len(col_selection)}"
                        )
                        raise ValueError(msg)
                    series_list = []
                    for i, val in enumerate(col_selection):
                        if val:
                            series_list.append(self.to_series(i))

                    df = self.__class__(series_list)
                    return df[row_selection]

            # df[2, :] (select row as df)
            if isinstance(row_selection, int):
                if isinstance(col_selection, (slice, list)) or (
                    _check_for_numpy(col_selection)
                    and isinstance(col_selection, np.ndarray)
                ):
                    df = self[:, col_selection]
                    return df.slice(row_selection, 1)

            # df[:, "a"]
            if isinstance(col_selection, str):
                series = self.get_column(col_selection)
                return series[row_selection]

            # df[:, 1]
            if isinstance(col_selection, int):
                if (col_selection >= 0 and col_selection >= self.width) or (
                    col_selection < 0 and col_selection < -self.width
                ):
                    msg = f"column index {col_selection!r} is out of bounds"
                    raise IndexError(msg)
                series = self.to_series(col_selection)
                return series[row_selection]

            if isinstance(col_selection, list):
                # df[:, [1, 2]]
                if is_int_sequence(col_selection):
                    for i in col_selection:
                        if (i >= 0 and i >= self.width) or (i < 0 and i < -self.width):
                            msg = f"column index {col_selection!r} is out of bounds"
                            raise IndexError(msg)
                    series_list = [self.to_series(i) for i in col_selection]
                    df = self.__class__(series_list)
                    return df[row_selection]

            df = self.__getitem__(col_selection)
            return df.__getitem__(row_selection)

        # select single column
        # df["foo"]
        if isinstance(item, str):
            return self.get_column(item)

        # df[idx]
        if isinstance(item, int):
            return self.slice(self._pos_idx(item, dim=0), 1)

        # df[range(n)]
        if isinstance(item, range):
            return self[range_to_slice(item)]

        # df[:]
        if isinstance(item, slice):
            return PolarsSlice(self).apply(item)

        # select rows by numpy mask or index
        # df[np.array([1, 2, 3])]
        # df[np.array([True, False, True])]
        if _check_for_numpy(item) and isinstance(item, np.ndarray):
            if item.ndim != 1:
                msg = "multi-dimensional NumPy arrays not supported as index"
                raise TypeError(msg)
            if item.dtype.kind in ("i", "u"):
                # Numpy array with signed or unsigned integers.
                return self._take_with_series(numpy_to_idxs(item, self.shape[0]))
            if isinstance(item[0], str):
                return self._from_pydf(self._df.select(item))

        if is_str_sequence(item, allow_str=False):
            # select multiple columns
            # df[["foo", "bar"]]
            return self._from_pydf(self._df.select(item))
        elif is_int_sequence(item):
            item = pl.Series("", item)  # fall through to next if isinstance

        if isinstance(item, pl.Series):
            dtype = item.dtype
            if dtype == String:
                return self._from_pydf(self._df.select(item))
            elif dtype.is_integer():
                return self._take_with_series(item._pos_idxs(self.shape[0]))

        # if no data has been returned, the operation is not supported
        msg = (
            f"cannot use `__getitem__` on DataFrame with item {item!r}"
            f" of type {type(item).__name__!r}"
        )
        raise TypeError(msg)

    def __setitem__(
        self,
        key: str | Sequence[int] | Sequence[str] | tuple[Any, str | int],
        value: Any,
    ) -> None:  # pragma: no cover
        # df["foo"] = series
        if isinstance(key, str):
            msg = (
                "DataFrame object does not support `Series` assignment by index"
                "\n\nUse `DataFrame.with_columns`."
            )
            raise TypeError(msg)

        # df[["C", "D"]]
        elif isinstance(key, list):
            # TODO: Use python sequence constructors
            value = np.array(value)
            if value.ndim != 2:
                msg = "can only set multiple columns with 2D matrix"
                raise ValueError(msg)
            if value.shape[1] != len(key):
                msg = "matrix columns should be equal to list used to determine column names"
                raise ValueError(msg)

            # TODO: we can parallelize this by calling from_numpy
            columns = []
            for i, name in enumerate(key):
                columns.append(pl.Series(name, value[:, i]))
            self._df = self.with_columns(columns)._df

        # df[a, b]
        elif isinstance(key, tuple):
            row_selection, col_selection = key

            if (
                isinstance(row_selection, pl.Series) and row_selection.dtype == Boolean
            ) or is_bool_sequence(row_selection):
                msg = (
                    "not allowed to set DataFrame by boolean mask in the row position"
                    "\n\nConsider using `DataFrame.with_columns`."
                )
                raise TypeError(msg)

            # get series column selection
            if isinstance(col_selection, str):
                s = self.__getitem__(col_selection)
            elif isinstance(col_selection, int):
                s = self[:, col_selection]
            else:
                msg = f"unexpected column selection {col_selection!r}"
                raise TypeError(msg)

            # dispatch to __setitem__ of Series to do modification
            s[row_selection] = value

            # now find the location to place series
            # df[idx]
            if isinstance(col_selection, int):
                self.replace_column(col_selection, s)
            # df["foo"]
            elif isinstance(col_selection, str):
                self._replace(col_selection, s)
        else:
            msg = (
                f"cannot use `__setitem__` on DataFrame"
                f" with key {key!r} of type {type(key).__name__!r}"
                f" and value {value!r} of type {type(value).__name__!r}"
            )
            raise TypeError(msg)

    def __len__(self) -> int:
        return self.height

    def __copy__(self) -> Self:
        return self.clone()

    def __deepcopy__(self, memo: None = None) -> Self:
        return self.clone()

    def _ipython_key_completions_(self) -> list[str]:
        return self.columns

    def _repr_html_(self, **kwargs: Any) -> str:
        """
        Format output data in HTML for display in Jupyter Notebooks.

        Output rows and columns can be modified by setting the following ENVIRONMENT
        variables:

        * POLARS_FMT_MAX_COLS: set the number of columns
        * POLARS_FMT_MAX_ROWS: set the number of rows
        """
        max_cols = int(os.environ.get("POLARS_FMT_MAX_COLS", default=75))
        if max_cols < 0:
            max_cols = self.shape[1]
        max_rows = int(os.environ.get("POLARS_FMT_MAX_ROWS", default=25))
        if max_rows < 0:
            max_rows = self.shape[0]

        from_series = kwargs.get("from_series", False)
        return "".join(
            NotebookFormatter(
                self,
                max_cols=max_cols,
                max_rows=max_rows,
                from_series=from_series,
            ).render()
        )

    def item(self, row: int | None = None, column: int | str | None = None) -> Any:
        """
        Return the DataFrame as a scalar, or return the element at the given row/column.

        Parameters
        ----------
        row
            Optional row index.
        column
            Optional column index or name.

        See Also
        --------
        row: Get the values of a single row, either by index or by predicate.

        Notes
        -----
        If row/col not provided, this is equivalent to `df[0,0]`, with a check that
        the shape is (1,1). With row/col, this is equivalent to `df[row,col]`.

        Examples
        --------
        >>> df = pl.DataFrame({"a": [1, 2, 3], "b": [4, 5, 6]})
        >>> df.select((pl.col("a") * pl.col("b")).sum()).item()
        32
        >>> df.item(1, 1)
        5
        >>> df.item(2, "b")
        6
        """
        if row is None and column is None:
            if self.shape != (1, 1):
                msg = (
                    "can only call `.item()` if the dataframe is of shape (1, 1),"
                    " or if explicit row/col values are provided;"
                    f" frame has shape {self.shape!r}"
                )
                raise ValueError(msg)
            return self._df.select_at_idx(0).get_index(0)

        elif row is None or column is None:
            msg = "cannot call `.item()` with only one of `row` or `column`"
            raise ValueError(msg)

        s = (
            self._df.select_at_idx(column)
            if isinstance(column, int)
            else self._df.get_column(column)
        )
        if s is None:
            msg = f"column index {column!r} is out of bounds"
            raise IndexError(msg)
        return s.get_index_signed(row)

    def to_arrow(self) -> pa.Table:
        """
        Collect the underlying arrow arrays in an Arrow Table.

        This operation is mostly zero copy.

        Data types that do copy:
            - CategoricalType

        Examples
        --------
        >>> df = pl.DataFrame(
        ...     {"foo": [1, 2, 3, 4, 5, 6], "bar": ["a", "b", "c", "d", "e", "f"]}
        ... )
        >>> df.to_arrow()
        pyarrow.Table
        foo: int64
        bar: large_string
        ----
        foo: [[1,2,3,4,5,6]]
        bar: [["a","b","c","d","e","f"]]
        """
        if not self.width:  # 0x0 dataframe, cannot infer schema from batches
            return pa.table({})

        record_batches = self._df.to_arrow()
        return pa.Table.from_batches(record_batches)

    @overload
    def to_dict(self, as_series: Literal[True] = ...) -> dict[str, Series]:
        ...

    @overload
    def to_dict(self, as_series: Literal[False]) -> dict[str, list[Any]]:
        ...

    @overload
    def to_dict(
        self,
        as_series: bool,  # noqa: FBT001
    ) -> dict[str, Series] | dict[str, list[Any]]:
        ...

    @deprecate_nonkeyword_arguments(version="0.19.13")
    def to_dict(
        self,
        as_series: bool = True,  # noqa: FBT001
    ) -> dict[str, Series] | dict[str, list[Any]]:
        """
        Convert DataFrame to a dictionary mapping column name to values.

        Parameters
        ----------
        as_series
            True -> Values are Series
            False -> Values are List[Any]

        Examples
        --------
        >>> df = pl.DataFrame(
        ...     {
        ...         "A": [1, 2, 3, 4, 5],
        ...         "fruits": ["banana", "banana", "apple", "apple", "banana"],
        ...         "B": [5, 4, 3, 2, 1],
        ...         "cars": ["beetle", "audi", "beetle", "beetle", "beetle"],
        ...         "optional": [28, 300, None, 2, -30],
        ...     }
        ... )
        >>> df
        shape: (5, 5)
        ┌─────┬────────┬─────┬────────┬──────────┐
        │ A   ┆ fruits ┆ B   ┆ cars   ┆ optional │
        │ --- ┆ ---    ┆ --- ┆ ---    ┆ ---      │
        │ i64 ┆ str    ┆ i64 ┆ str    ┆ i64      │
        ╞═════╪════════╪═════╪════════╪══════════╡
        │ 1   ┆ banana ┆ 5   ┆ beetle ┆ 28       │
        │ 2   ┆ banana ┆ 4   ┆ audi   ┆ 300      │
        │ 3   ┆ apple  ┆ 3   ┆ beetle ┆ null     │
        │ 4   ┆ apple  ┆ 2   ┆ beetle ┆ 2        │
        │ 5   ┆ banana ┆ 1   ┆ beetle ┆ -30      │
        └─────┴────────┴─────┴────────┴──────────┘
        >>> df.to_dict(as_series=False)
        {'A': [1, 2, 3, 4, 5],
        'fruits': ['banana', 'banana', 'apple', 'apple', 'banana'],
        'B': [5, 4, 3, 2, 1],
        'cars': ['beetle', 'audi', 'beetle', 'beetle', 'beetle'],
        'optional': [28, 300, None, 2, -30]}
        >>> df.to_dict(as_series=True)
        {'A': shape: (5,)
        Series: 'A' [i64]
        [
            1
            2
            3
            4
            5
        ], 'fruits': shape: (5,)
        Series: 'fruits' [str]
        [
            "banana"
            "banana"
            "apple"
            "apple"
            "banana"
        ], 'B': shape: (5,)
        Series: 'B' [i64]
        [
            5
            4
            3
            2
            1
        ], 'cars': shape: (5,)
        Series: 'cars' [str]
        [
            "beetle"
            "audi"
            "beetle"
            "beetle"
            "beetle"
        ], 'optional': shape: (5,)
        Series: 'optional' [i64]
        [
            28
            300
            null
            2
            -30
        ]}
        """
        if as_series:
            return {s.name: s for s in self}
        else:
            return {s.name: s.to_list() for s in self}

    def to_dicts(self) -> list[dict[str, Any]]:
        """
        Convert every row to a dictionary of Python-native values.

        Notes
        -----
        If you have `ns`-precision temporal values you should be aware that Python
        natively only supports up to `μs`-precision; `ns`-precision values will be
        truncated to microseconds on conversion to Python. If this matters to your
        use-case you should export to a different format (such as Arrow or NumPy).

        Examples
        --------
        >>> df = pl.DataFrame({"foo": [1, 2, 3], "bar": [4, 5, 6]})
        >>> df.to_dicts()
        [{'foo': 1, 'bar': 4}, {'foo': 2, 'bar': 5}, {'foo': 3, 'bar': 6}]
        """
        return self.rows(named=True)

    @deprecate_nonkeyword_arguments(version="0.19.3")
    def to_numpy(
        self,
        structured: bool = False,  # noqa: FBT001
        *,
        order: IndexOrder = "fortran",
        use_pyarrow: bool = True,
    ) -> np.ndarray[Any, Any]:
        """
        Convert DataFrame to a 2D NumPy array.

        This operation clones data.

        Parameters
        ----------
        structured
            Optionally return a structured array, with field names and
            dtypes that correspond to the DataFrame schema.
        order
            The index order of the returned NumPy array, either C-like or
            Fortran-like. In general, using the Fortran-like index order is faster.
            However, the C-like order might be more appropriate to use for downstream
            applications to prevent cloning data, e.g. when reshaping into a
            one-dimensional array. Note that this option only takes effect if
            `structured` is set to `False` and the DataFrame dtypes allow for a
            global dtype for all columns.
        use_pyarrow
            Use `pyarrow.Array.to_numpy
            <https://arrow.apache.org/docs/python/generated/pyarrow.Array.html#pyarrow.Array.to_numpy>`_

            function for the conversion to numpy if necessary.

        Notes
        -----
        If you're attempting to convert String or Decimal to an array, you'll need to
        install `pyarrow`.

        Examples
        --------
        >>> df = pl.DataFrame(
        ...     {
        ...         "foo": [1, 2, 3],
        ...         "bar": [6.5, 7.0, 8.5],
        ...         "ham": ["a", "b", "c"],
        ...     },
        ...     schema_overrides={"foo": pl.UInt8, "bar": pl.Float32},
        ... )

        Export to a standard 2D numpy array.

        >>> df.to_numpy()
        array([[1, 6.5, 'a'],
               [2, 7.0, 'b'],
               [3, 8.5, 'c']], dtype=object)

        Export to a structured array, which can better-preserve individual
        column data, such as name and dtype...

        >>> df.to_numpy(structured=True)
        array([(1, 6.5, 'a'), (2, 7. , 'b'), (3, 8.5, 'c')],
              dtype=[('foo', 'u1'), ('bar', '<f4'), ('ham', '<U1')])

        ...optionally going on to view as a record array:

        >>> import numpy as np
        >>> df.to_numpy(structured=True).view(np.recarray)
        rec.array([(1, 6.5, 'a'), (2, 7. , 'b'), (3, 8.5, 'c')],
                  dtype=[('foo', 'u1'), ('bar', '<f4'), ('ham', '<U1')])
        """
        if structured:
            # see: https://numpy.org/doc/stable/user/basics.rec.html
            arrays = []
            for c, tp in self.schema.items():
                s = self[c]
                a = s.to_numpy(use_pyarrow=use_pyarrow)
                arrays.append(
                    a.astype(str, copy=False)
                    if tp == String and not s.null_count()
                    else a
                )

            out = np.empty(
                len(self), dtype=list(zip(self.columns, (a.dtype for a in arrays)))
            )
            for idx, c in enumerate(self.columns):
                out[c] = arrays[idx]
        else:
            out = self._df.to_numpy(order)
            if out is None:
                return np.vstack(
                    [
                        self.to_series(i).to_numpy(use_pyarrow=use_pyarrow)
                        for i in range(self.width)
                    ]
                ).T

        return out

    def to_pandas(  # noqa: D417
        self,
        *args: Any,
        use_pyarrow_extension_array: bool = False,
        **kwargs: Any,
    ) -> pd.DataFrame:
        """
        Cast to a pandas DataFrame.

        This requires that :mod:`pandas` and :mod:`pyarrow` are installed.
        This operation clones data, unless `use_pyarrow_extension_array=True`.

        Parameters
        ----------
        use_pyarrow_extension_array
            Use PyArrow backed-extension arrays instead of numpy arrays for each column
            of the pandas DataFrame; this allows zero copy operations and preservation
            of null values. Subsequent operations on the resulting pandas DataFrame may
            trigger conversion to NumPy arrays if that operation is not supported by
            pyarrow compute functions.
        **kwargs
            Arguments will be sent to :meth:`pyarrow.Table.to_pandas`.

        Returns
        -------
        :class:`pandas.DataFrame`

        Examples
        --------
        >>> import pandas
        >>> df1 = pl.DataFrame(
        ...     {
        ...         "foo": [1, 2, 3],
        ...         "bar": [6, 7, 8],
        ...         "ham": ["a", "b", "c"],
        ...     }
        ... )
        >>> pandas_df1 = df1.to_pandas()
        >>> type(pandas_df1)
        <class 'pandas.core.frame.DataFrame'>
        >>> pandas_df1.dtypes
        foo     int64
        bar     int64
        ham    object
        dtype: object
        >>> df2 = pl.DataFrame(
        ...     {
        ...         "foo": [1, 2, None],
        ...         "bar": [6, None, 8],
        ...         "ham": [None, "b", "c"],
        ...     }
        ... )
        >>> pandas_df2 = df2.to_pandas()
        >>> pandas_df2
           foo  bar   ham
        0  1.0  6.0  None
        1  2.0  NaN     b
        2  NaN  8.0     c
        >>> pandas_df2.dtypes
        foo    float64
        bar    float64
        ham     object
        dtype: object
        >>> pandas_df2_pa = df2.to_pandas(
        ...     use_pyarrow_extension_array=True
        ... )  # doctest: +SKIP
        >>> pandas_df2_pa  # doctest: +SKIP
            foo   bar   ham
        0     1     6  <NA>
        1     2  <NA>     b
        2  <NA>     8     c
        >>> pandas_df2_pa.dtypes  # doctest: +SKIP
        foo           int64[pyarrow]
        bar           int64[pyarrow]
        ham    large_string[pyarrow]
        dtype: object
        """
        if not self.width:  # 0x0 dataframe, cannot infer schema from batches
            return pd.DataFrame()

        if use_pyarrow_extension_array:
            if parse_version(pd.__version__) < parse_version("1.5"):
                msg = f'pandas>=1.5.0 is required for `to_pandas("use_pyarrow_extension_array=True")`, found Pandas {pd.__version__!r}'
                raise ModuleUpgradeRequired(msg)
            if not _PYARROW_AVAILABLE or parse_version(pa.__version__) < (8, 0):
                msg = "pyarrow>=8.0.0 is required for `to_pandas(use_pyarrow_extension_array=True)`"
                if _PYARROW_AVAILABLE:
                    msg += f", found pyarrow {pa.__version__!r}."
                    raise ModuleUpgradeRequired(msg)
                else:
                    raise ModuleNotFoundError(msg)

        record_batches = self._df.to_pandas()
        tbl = pa.Table.from_batches(record_batches)
        if use_pyarrow_extension_array:
            return tbl.to_pandas(
                self_destruct=True,
                split_blocks=True,
                types_mapper=lambda pa_dtype: pd.ArrowDtype(pa_dtype),
                **kwargs,
            )

        date_as_object = kwargs.pop("date_as_object", False)
        return tbl.to_pandas(date_as_object=date_as_object, **kwargs)

    def to_series(self, index: int = 0) -> Series:
        """
        Select column as Series at index location.

        Parameters
        ----------
        index
            Location of selection.

        See Also
        --------
        get_column

        Examples
        --------
        >>> df = pl.DataFrame(
        ...     {
        ...         "foo": [1, 2, 3],
        ...         "bar": [6, 7, 8],
        ...         "ham": ["a", "b", "c"],
        ...     }
        ... )
        >>> df.to_series(1)
        shape: (3,)
        Series: 'bar' [i64]
        [
                6
                7
                8
        ]
        """
        if not isinstance(index, int):
            msg = f"index value {index!r} should be an int, but is {type(index).__name__!r}"
            raise TypeError(msg)

        if index < 0:
            index = len(self.columns) + index
        return wrap_s(self._df.select_at_idx(index))

    def to_init_repr(self, n: int = 1000) -> str:
        """
        Convert DataFrame to instantiatable string representation.

        Parameters
        ----------
        n
            Only use first n rows.

        See Also
        --------
        polars.Series.to_init_repr
        polars.from_repr

        Examples
        --------
        >>> df = pl.DataFrame(
        ...     [
        ...         pl.Series("foo", [1, 2, 3], dtype=pl.UInt8),
        ...         pl.Series("bar", [6.0, 7.0, 8.0], dtype=pl.Float32),
        ...         pl.Series("ham", ["a", "b", "c"], dtype=pl.String),
        ...     ]
        ... )
        >>> print(df.to_init_repr())
        pl.DataFrame(
            [
                pl.Series("foo", [1, 2, 3], dtype=pl.UInt8),
                pl.Series("bar", [6.0, 7.0, 8.0], dtype=pl.Float32),
                pl.Series("ham", ['a', 'b', 'c'], dtype=pl.String),
            ]
        )

        >>> df_from_str_repr = eval(df.to_init_repr())
        >>> df_from_str_repr
        shape: (3, 3)
        ┌─────┬─────┬─────┐
        │ foo ┆ bar ┆ ham │
        │ --- ┆ --- ┆ --- │
        │ u8  ┆ f32 ┆ str │
        ╞═════╪═════╪═════╡
        │ 1   ┆ 6.0 ┆ a   │
        │ 2   ┆ 7.0 ┆ b   │
        │ 3   ┆ 8.0 ┆ c   │
        └─────┴─────┴─────┘
        """
        output = StringIO()
        output.write("pl.DataFrame(\n    [\n")

        for i in range(self.width):
            output.write("        ")
            output.write(self.to_series(i).to_init_repr(n))
            output.write(",\n")

        output.write("    ]\n)\n")

        return output.getvalue()

    @overload
    def write_json(
        self,
        file: None = ...,
        *,
        pretty: bool = ...,
        row_oriented: bool = ...,
    ) -> str:
        ...

    @overload
    def write_json(
        self,
        file: IOBase | str | Path,
        *,
        pretty: bool = ...,
        row_oriented: bool = ...,
    ) -> None:
        ...

    def write_json(
        self,
        file: IOBase | str | Path | None = None,
        *,
        pretty: bool = False,
        row_oriented: bool = False,
    ) -> str | None:
        """
        Serialize to JSON representation.

        Parameters
        ----------
        file
            File path or writeable file-like object to which the result will be written.
            If set to `None` (default), the output is returned as a string instead.
        pretty
            Pretty serialize json.
        row_oriented
            Write to row oriented json. This is slower, but more common.

        See Also
        --------
        DataFrame.write_ndjson

        Examples
        --------
        >>> df = pl.DataFrame(
        ...     {
        ...         "foo": [1, 2, 3],
        ...         "bar": [6, 7, 8],
        ...     }
        ... )
        >>> df.write_json()
        '{"columns":[{"name":"foo","datatype":"Int64","bit_settings":"","values":[1,2,3]},{"name":"bar","datatype":"Int64","bit_settings":"","values":[6,7,8]}]}'
        >>> df.write_json(row_oriented=True)
        '[{"foo":1,"bar":6},{"foo":2,"bar":7},{"foo":3,"bar":8}]'
        """
        if isinstance(file, (str, Path)):
            file = normalize_filepath(file)
        to_string_io = (file is not None) and isinstance(file, StringIO)
        if file is None or to_string_io:
            with BytesIO() as buf:
                self._df.write_json(buf, pretty, row_oriented)
                json_bytes = buf.getvalue()

            json_str = json_bytes.decode("utf8")
            if to_string_io:
                file.write(json_str)  # type: ignore[union-attr]
            else:
                return json_str
        else:
            self._df.write_json(file, pretty, row_oriented)
        return None

    @overload
    def write_ndjson(self, file: None = None) -> str:
        ...

    @overload
    def write_ndjson(self, file: IOBase | str | Path) -> None:
        ...

    def write_ndjson(self, file: IOBase | str | Path | None = None) -> str | None:
        r"""
        Serialize to newline delimited JSON representation.

        Parameters
        ----------
        file
            File path or writeable file-like object to which the result will be written.
            If set to `None` (default), the output is returned as a string instead.

        Examples
        --------
        >>> df = pl.DataFrame(
        ...     {
        ...         "foo": [1, 2, 3],
        ...         "bar": [6, 7, 8],
        ...     }
        ... )
        >>> df.write_ndjson()
        '{"foo":1,"bar":6}\n{"foo":2,"bar":7}\n{"foo":3,"bar":8}\n'
        """
        if isinstance(file, (str, Path)):
            file = normalize_filepath(file)
        to_string_io = (file is not None) and isinstance(file, StringIO)
        if file is None or to_string_io:
            with BytesIO() as buf:
                self._df.write_ndjson(buf)
                json_bytes = buf.getvalue()

            json_str = json_bytes.decode("utf8")
            if to_string_io:
                file.write(json_str)  # type: ignore[union-attr]
            else:
                return json_str
        else:
            self._df.write_ndjson(file)
        return None

    @overload
    def write_csv(
        self,
        file: None = None,
        *,
        include_bom: bool = ...,
        include_header: bool = ...,
        separator: str = ...,
        line_terminator: str = ...,
        quote_char: str = ...,
        batch_size: int = ...,
        datetime_format: str | None = ...,
        date_format: str | None = ...,
        time_format: str | None = ...,
        float_precision: int | None = ...,
        null_value: str | None = ...,
        quote_style: CsvQuoteStyle | None = ...,
    ) -> str:
        ...

    @overload
    def write_csv(
        self,
        file: BytesIO | TextIOWrapper | str | Path,
        *,
        include_bom: bool = ...,
        include_header: bool = ...,
        separator: str = ...,
        line_terminator: str = ...,
        quote_char: str = ...,
        batch_size: int = ...,
        datetime_format: str | None = ...,
        date_format: str | None = ...,
        time_format: str | None = ...,
        float_precision: int | None = ...,
        null_value: str | None = ...,
        quote_style: CsvQuoteStyle | None = ...,
    ) -> None:
        ...

    @deprecate_renamed_parameter("quote", "quote_char", version="0.19.8")
    @deprecate_renamed_parameter("has_header", "include_header", version="0.19.13")
    def write_csv(
        self,
        file: BytesIO | TextIOWrapper | str | Path | None = None,
        *,
        include_bom: bool = False,
        include_header: bool = True,
        separator: str = ",",
        line_terminator: str = "\n",
        quote_char: str = '"',
        batch_size: int = 1024,
        datetime_format: str | None = None,
        date_format: str | None = None,
        time_format: str | None = None,
        float_precision: int | None = None,
        null_value: str | None = None,
        quote_style: CsvQuoteStyle | None = None,
    ) -> str | None:
        """
        Write to comma-separated values (CSV) file.

        Parameters
        ----------
        file
            File path or writeable file-like object to which the result will be written.
            If set to `None` (default), the output is returned as a string instead.
        include_bom
            Whether to include UTF-8 BOM in the CSV output.
        include_header
            Whether to include header in the CSV output.
        separator
            Separate CSV fields with this symbol.
        line_terminator
            String used to end each row.
        quote_char
            Byte to use as quoting character.
        batch_size
            Number of rows that will be processed per thread.
        datetime_format
            A format string, with the specifiers defined by the
            `chrono <https://docs.rs/chrono/latest/chrono/format/strftime/index.html>`_
            Rust crate. If no format specified, the default fractional-second
            precision is inferred from the maximum timeunit found in the frame's
            Datetime cols (if any).
        date_format
            A format string, with the specifiers defined by the
            `chrono <https://docs.rs/chrono/latest/chrono/format/strftime/index.html>`_
            Rust crate.
        time_format
            A format string, with the specifiers defined by the
            `chrono <https://docs.rs/chrono/latest/chrono/format/strftime/index.html>`_
            Rust crate.
        float_precision
            Number of decimal places to write, applied to both `Float32` and
            `Float64` datatypes.
        null_value
            A string representing null values (defaulting to the empty string).
        quote_style : {'necessary', 'always', 'non_numeric', 'never'}
            Determines the quoting strategy used.

            - necessary (default): This puts quotes around fields only when necessary.
              They are necessary when fields contain a quote,
              separator or record terminator.
              Quotes are also necessary when writing an empty record
              (which is indistinguishable from a record with one empty field).
              This is the default.
            - always: This puts quotes around every field. Always.
            - never: This never puts quotes around fields, even if that results in
              invalid CSV data (e.g.: by not quoting strings containing the separator).
            - non_numeric: This puts quotes around all fields that are non-numeric.
              Namely, when writing a field that does not parse as a valid float
              or integer, then quotes will be used even if they aren`t strictly
              necessary.

        Examples
        --------
        >>> import pathlib
        >>>
        >>> df = pl.DataFrame(
        ...     {
        ...         "foo": [1, 2, 3, 4, 5],
        ...         "bar": [6, 7, 8, 9, 10],
        ...         "ham": ["a", "b", "c", "d", "e"],
        ...     }
        ... )
        >>> path: pathlib.Path = dirpath / "new_file.csv"
        >>> df.write_csv(path, separator=",")
        """
        _check_arg_is_1byte("separator", separator, can_be_empty=False)
        _check_arg_is_1byte("quote_char", quote_char, can_be_empty=True)
        if not null_value:
            null_value = None

        should_return_buffer = False
        if file is None:
            buffer = file = BytesIO()
            should_return_buffer = True
        elif isinstance(file, (str, os.PathLike)):
            file = normalize_filepath(file)
        elif isinstance(file, TextIOWrapper):
            file = cast(TextIOWrapper, file.buffer)

        self._df.write_csv(
            file,
            include_bom,
            include_header,
            ord(separator),
            line_terminator,
            ord(quote_char),
            batch_size,
            datetime_format,
            date_format,
            time_format,
            float_precision,
            null_value,
            quote_style,
        )

        if should_return_buffer:
            return str(buffer.getvalue(), encoding="utf-8")

        return None

    def write_avro(
        self,
        file: BinaryIO | BytesIO | str | Path,
        compression: AvroCompression = "uncompressed",
        name: str = "",
    ) -> None:
        """
        Write to Apache Avro file.

        Parameters
        ----------
        file
            File path or writeable file-like object to which the data will be written.
        compression : {'uncompressed', 'snappy', 'deflate'}
            Compression method. Defaults to "uncompressed".
        name
            Schema name. Defaults to empty string.

        Examples
        --------
        >>> import pathlib
        >>>
        >>> df = pl.DataFrame(
        ...     {
        ...         "foo": [1, 2, 3, 4, 5],
        ...         "bar": [6, 7, 8, 9, 10],
        ...         "ham": ["a", "b", "c", "d", "e"],
        ...     }
        ... )
        >>> path: pathlib.Path = dirpath / "new_file.avro"
        >>> df.write_avro(path)
        """
        if compression is None:
            compression = "uncompressed"
        if isinstance(file, (str, Path)):
            file = normalize_filepath(file)
        if name is None:
            name = ""

        self._df.write_avro(file, compression, name)

    @deprecate_renamed_parameter("has_header", "include_header", version="0.19.13")
    def write_excel(
        self,
        workbook: Workbook | BytesIO | Path | str | None = None,
        worksheet: str | None = None,
        *,
        position: tuple[int, int] | str = "A1",
        table_style: str | dict[str, Any] | None = None,
        table_name: str | None = None,
        column_formats: ColumnFormatDict | None = None,
        dtype_formats: dict[OneOrMoreDataTypes, str] | None = None,
        conditional_formats: ConditionalFormatDict | None = None,
        header_format: dict[str, Any] | None = None,
        column_totals: ColumnTotalsDefinition | None = None,
        column_widths: ColumnWidthsDefinition | None = None,
        row_totals: RowTotalsDefinition | None = None,
        row_heights: dict[int | tuple[int, ...], int] | int | None = None,
        sparklines: dict[str, Sequence[str] | dict[str, Any]] | None = None,
        formulas: dict[str, str | dict[str, str]] | None = None,
        float_precision: int = 3,
        include_header: bool = True,
        autofilter: bool = True,
        autofit: bool = False,
        hidden_columns: Sequence[str] | SelectorType | None = None,
        hide_gridlines: bool = False,
        sheet_zoom: int | None = None,
        freeze_panes: (
            str
            | tuple[int, int]
            | tuple[str, int, int]
            | tuple[int, int, int, int]
            | None
        ) = None,
    ) -> Workbook:
        """
        Write frame data to a table in an Excel workbook/worksheet.

        Parameters
        ----------
        workbook : Workbook
            String name or path of the workbook to create, BytesIO object to write
            into, or an open `xlsxwriter.Workbook` object that has not been closed.
            If None, writes to a `dataframe.xlsx` workbook in the working directory.
        worksheet : str
            Name of target worksheet; if None, writes to "Sheet1" when creating a new
            workbook (note that writing to an existing workbook requires a valid
            existing -or new- worksheet name).
        position : {str, tuple}
            Table position in Excel notation (eg: "A1"), or a (row,col) integer tuple.
        table_style : {str, dict}
            A named Excel table style, such as "Table Style Medium 4", or a dictionary
            of `{"key":value,}` options containing one or more of the following keys:
            "style", "first_column", "last_column", "banded_columns, "banded_rows".
        table_name : str
            Name of the output table object in the worksheet; can then be referred to
            in the sheet by formulae/charts, or by subsequent `xlsxwriter` operations.
        column_formats : dict
            A `{colname(s):str,}` or `{selector:str,}` dictionary for applying an
            Excel format string to the given columns. Formats defined here (such as
            "dd/mm/yyyy", "0.00%", etc) will override any defined in `dtype_formats`.
        dtype_formats : dict
            A `{dtype:str,}` dictionary that sets the default Excel format for the
            given dtype. (This can be overridden on a per-column basis by the
            `column_formats` param). It is also valid to use dtype groups such as
            `pl.FLOAT_DTYPES` as the dtype/format key, to simplify setting uniform
            integer and float formats.
        conditional_formats : dict
            A dictionary of colname (or selector) keys to a format str, dict, or list
            that defines conditional formatting options for the specified columns.

            * If supplying a string typename, should be one of the valid `xlsxwriter`
              types such as "3_color_scale", "data_bar", etc.
            * If supplying a dictionary you can make use of any/all `xlsxwriter`
              supported options, including icon sets, formulae, etc.
            * Supplying multiple columns as a tuple/key will apply a single format
              across all columns - this is effective in creating a heatmap, as the
              min/max values will be determined across the entire range, not per-column.
            * Finally, you can also supply a list made up from the above options
              in order to apply *more* than one conditional format to the same range.
        header_format : dict
            A `{key:value,}` dictionary of `xlsxwriter` format options to apply
            to the table header row, such as `{"bold":True, "font_color":"#702963"}`.
        column_totals : {bool, list, dict}
            Add a column-total row to the exported table.

            * If True, all numeric columns will have an associated total using "sum".
            * If passing a string, it must be one of the valid total function names
              and all numeric columns will have an associated total using that function.
            * If passing a list of colnames, only those given will have a total.
            * For more control, pass a `{colname:funcname,}` dict.

            Valid total function names are "average", "count_nums", "count", "max",
            "min", "std_dev", "sum", and "var".
        column_widths : {dict, int}
            A `{colname:int,}` or `{selector:int,}` dict or a single integer that
            sets (or overrides if autofitting) table column widths, in integer pixel
            units. If given as an integer the same value is used for all table columns.
        row_totals : {dict, bool}
            Add a row-total column to the right-hand side of the exported table.

            * If True, a column called "total" will be added at the end of the table
              that applies a "sum" function row-wise across all numeric columns.
            * If passing a list/sequence of column names, only the matching columns
              will participate in the sum.
            * Can also pass a `{colname:columns,}` dictionary to create one or
              more total columns with distinct names, referencing different columns.
        row_heights : {dict, int}
            An int or `{row_index:int,}` dictionary that sets the height of the given
            rows (if providing a dictionary) or all rows (if providing an integer) that
            intersect with the table body (including any header and total row) in
            integer pixel units. Note that `row_index` starts at zero and will be
            the header row (unless `include_header` is False).
        sparklines : dict
            A `{colname:list,}` or `{colname:dict,}` dictionary defining one or more
            sparklines to be written into a new column in the table.

            * If passing a list of colnames (used as the source of the sparkline data)
              the default sparkline settings are used (eg: line chart with no markers).
            * For more control an `xlsxwriter`-compliant options dict can be supplied,
              in which case three additional polars-specific keys are available:
              "columns", "insert_before", and "insert_after". These allow you to define
              the source columns and position the sparkline(s) with respect to other
              table columns. If no position directive is given, sparklines are added to
              the end of the table (eg: to the far right) in the order they are given.
        formulas : dict
            A `{colname:formula,}` or `{colname:dict,}` dictionary defining one or
            more formulas to be written into a new column in the table. Note that you
            are strongly advised to use structured references in your formulae wherever
            possible to make it simple to reference columns by name.

            * If providing a string formula (such as "=[@colx]*[@coly]") the column will
              be added to the end of the table (eg: to the far right), after any default
              sparklines and before any row_totals.
            * For the most control supply an options dictionary with the following keys:
              "formula" (mandatory), one of "insert_before" or "insert_after", and
              optionally "return_dtype". The latter is used to appropriately format the
              output of the formula and allow it to participate in row/column totals.
        float_precision : int
            Default number of decimals displayed for floating point columns (note that
            this is purely a formatting directive; the actual values are not rounded).
        include_header : bool
            Indicate if the table should be created with a header row.
        autofilter : bool
            If the table has headers, provide autofilter capability.
        autofit : bool
            Calculate individual column widths from the data.
        hidden_columns : list
             A list or selector representing table columns to hide in the worksheet.
        hide_gridlines : bool
            Do not display any gridlines on the output worksheet.
        sheet_zoom : int
            Set the default zoom level of the output worksheet.
        freeze_panes : str | (str, int, int) | (int, int) | (int, int, int, int)
            Freeze workbook panes.

            * If (row, col) is supplied, panes are split at the top-left corner of the
              specified cell, which are 0-indexed. Thus, to freeze only the top row,
              supply (1, 0).
            * Alternatively, cell notation can be used to supply the cell. For example,
              "A2" indicates the split occurs at the top-left of cell A2, which is the
              equivalent of (1, 0).
            * If (row, col, top_row, top_col) are supplied, the panes are split based on
              the `row` and `col`, and the scrolling region is inititalized to begin at
              the `top_row` and `top_col`. Thus, to freeze only the top row and have the
              scrolling region begin at row 10, column D (5th col), supply (1, 0, 9, 4).
              Using cell notation for (row, col), supplying ("A2", 9, 4) is equivalent.

        Notes
        -----
        * A list of compatible `xlsxwriter` format property names can be found here:
          https://xlsxwriter.readthedocs.io/format.html#format-methods-and-format-properties

        * Conditional formatting dictionaries should provide xlsxwriter-compatible
          definitions; polars will take care of how they are applied on the worksheet
          with respect to the relative sheet/column position. For supported options,
          see: https://xlsxwriter.readthedocs.io/working_with_conditional_formats.html

        * Similarly, sparkline option dictionaries should contain xlsxwriter-compatible
          key/values, as well as a mandatory polars "columns" key that defines the
          sparkline source data; these source columns should all be adjacent. Two other
          polars-specific keys are available to help define where the sparkline appears
          in the table: "insert_after", and "insert_before". The value associated with
          these keys should be the name of a column in the exported table.
          https://xlsxwriter.readthedocs.io/working_with_sparklines.html

        * Formula dictionaries *must* contain a key called "formula", and then optional
          "insert_after", "insert_before", and/or "return_dtype" keys. These additional
          keys allow the column to be injected into the table at a specific location,
          and/or to define the return type of the formula (eg: "Int64", "Float64", etc).
          Formulas that refer to table columns should use Excel's structured references
          syntax to ensure the formula is applied correctly and is table-relative.
          https://support.microsoft.com/en-us/office/using-structured-references-with-excel-tables-f5ed2452-2337-4f71-bed3-c8ae6d2b276e

        Examples
        --------
        Instantiate a basic DataFrame:

        >>> from random import uniform
        >>> from datetime import date
        >>>
        >>> df = pl.DataFrame(
        ...     {
        ...         "dtm": [date(2023, 1, 1), date(2023, 1, 2), date(2023, 1, 3)],
        ...         "num": [uniform(-500, 500), uniform(-500, 500), uniform(-500, 500)],
        ...         "val": [10_000, 20_000, 30_000],
        ...     }
        ... )

        Export to "dataframe.xlsx" (the default workbook name, if not specified) in the
        working directory, add column totals ("sum" by default) on all numeric columns,
        then autofit:

        >>> df.write_excel(column_totals=True, autofit=True)  # doctest: +SKIP

        Write frame to a specific location on the sheet, set a named table style,
        apply US-style date formatting, increase default float precision, apply a
        non-default total function to a single column, autofit:

        >>> df.write_excel(  # doctest: +SKIP
        ...     position="B4",
        ...     table_style="Table Style Light 16",
        ...     dtype_formats={pl.Date: "mm/dd/yyyy"},
        ...     column_totals={"num": "average"},
        ...     float_precision=6,
        ...     autofit=True,
        ... )

        Write the same frame to a named worksheet twice, applying different styles
        and conditional formatting to each table, adding table titles using explicit
        xlsxwriter integration:

        >>> from xlsxwriter import Workbook
        >>> with Workbook("multi_frame.xlsx") as wb:  # doctest: +SKIP
        ...     # basic/default conditional formatting
        ...     df.write_excel(
        ...         workbook=wb,
        ...         worksheet="data",
        ...         position=(3, 1),  # specify position as (row,col) coordinates
        ...         conditional_formats={"num": "3_color_scale", "val": "data_bar"},
        ...         table_style="Table Style Medium 4",
        ...     )
        ...
        ...     # advanced conditional formatting, custom styles
        ...     df.write_excel(
        ...         workbook=wb,
        ...         worksheet="data",
        ...         position=(len(df) + 7, 1),
        ...         table_style={
        ...             "style": "Table Style Light 4",
        ...             "first_column": True,
        ...         },
        ...         conditional_formats={
        ...             "num": {
        ...                 "type": "3_color_scale",
        ...                 "min_color": "#76933c",
        ...                 "mid_color": "#c4d79b",
        ...                 "max_color": "#ebf1de",
        ...             },
        ...             "val": {
        ...                 "type": "data_bar",
        ...                 "data_bar_2010": True,
        ...                 "bar_color": "#9bbb59",
        ...                 "bar_negative_color_same": True,
        ...                 "bar_negative_border_color_same": True,
        ...             },
        ...         },
        ...         column_formats={"num": "#,##0.000;[White]-#,##0.000"},
        ...         column_widths={"val": 125},
        ...         autofit=True,
        ...     )
        ...
        ...     # add some table titles (with a custom format)
        ...     ws = wb.get_worksheet_by_name("data")
        ...     fmt_title = wb.add_format(
        ...         {
        ...             "font_color": "#4f6228",
        ...             "font_size": 12,
        ...             "italic": True,
        ...             "bold": True,
        ...         }
        ...     )
        ...     ws.write(2, 1, "Basic/default conditional formatting", fmt_title)
        ...     ws.write(len(df) + 6, 1, "Customised conditional formatting", fmt_title)

        Export a table containing two different types of sparklines. Use default
        options for the "trend" sparkline and customised options (and positioning)
        for the "+/-" win_loss sparkline, with non-default integer dtype formatting,
        column totals, a subtle two-tone heatmap and hidden worksheet gridlines:

        >>> df = pl.DataFrame(
        ...     {
        ...         "id": ["aaa", "bbb", "ccc", "ddd", "eee"],
        ...         "q1": [100, 55, -20, 0, 35],
        ...         "q2": [30, -10, 15, 60, 20],
        ...         "q3": [-50, 0, 40, 80, 80],
        ...         "q4": [75, 55, 25, -10, -55],
        ...     }
        ... )
        >>> df.write_excel(  # doctest: +SKIP
        ...     table_style="Table Style Light 2",
        ...     # apply accounting format to all flavours of integer
        ...     dtype_formats={pl.INTEGER_DTYPES: "#,##0_);(#,##0)"},
        ...     sparklines={
        ...         # default options; just provide source cols
        ...         "trend": ["q1", "q2", "q3", "q4"],
        ...         # customised sparkline type, with positioning directive
        ...         "+/-": {
        ...             "columns": ["q1", "q2", "q3", "q4"],
        ...             "insert_after": "id",
        ...             "type": "win_loss",
        ...         },
        ...     },
        ...     conditional_formats={
        ...         # create a unified multi-column heatmap
        ...         ("q1", "q2", "q3", "q4"): {
        ...             "type": "2_color_scale",
        ...             "min_color": "#95b3d7",
        ...             "max_color": "#ffffff",
        ...         },
        ...     },
        ...     column_totals=["q1", "q2", "q3", "q4"],
        ...     row_totals=True,
        ...     hide_gridlines=True,
        ... )

        Export a table containing an Excel formula-based column that calculates a
        standardised Z-score, showing use of structured references in conjunction
        with positioning directives, column totals, and custom formatting.

        >>> df = pl.DataFrame(
        ...     {
        ...         "id": ["a123", "b345", "c567", "d789", "e101"],
        ...         "points": [99, 45, 50, 85, 35],
        ...     }
        ... )
        >>> df.write_excel(  # doctest: +SKIP
        ...     table_style={
        ...         "style": "Table Style Medium 15",
        ...         "first_column": True,
        ...     },
        ...     column_formats={
        ...         "id": {"font": "Consolas"},
        ...         "points": {"align": "center"},
        ...         "z-score": {"align": "center"},
        ...     },
        ...     column_totals="average",
        ...     formulas={
        ...         "z-score": {
        ...             # use structured references to refer to the table columns and 'totals' row
        ...             "formula": "=STANDARDIZE([@points], [[#Totals],[points]], STDEV([points]))",
        ...             "insert_after": "points",
        ...             "return_dtype": pl.Float64,
        ...         }
        ...     },
        ...     hide_gridlines=True,
        ...     sheet_zoom=125,
        ... )
        """  # noqa: W505
        try:
            import xlsxwriter
            from xlsxwriter.utility import xl_cell_to_rowcol
        except ImportError:
            msg = (
                "Excel export requires xlsxwriter"
                "\n\nPlease run: pip install XlsxWriter"
            )
            raise ImportError(msg) from None

        # setup workbook/worksheet
        wb, ws, can_close = _xl_setup_workbook(workbook, worksheet)
        df, is_empty = self, not len(self)

        # setup table format/columns
        fmt_cache = _XLFormatCache(wb)
        column_formats = column_formats or {}
        table_style, table_options = _xl_setup_table_options(table_style)
        table_name = table_name or _xl_unique_table_name(wb)
        table_columns, column_formats, df = _xl_setup_table_columns(  # type: ignore[assignment]
            df=df,
            format_cache=fmt_cache,
            column_formats=column_formats,
            column_totals=column_totals,
            dtype_formats=dtype_formats,
            header_format=header_format,
            float_precision=float_precision,
            row_totals=row_totals,
            sparklines=sparklines,
            formulas=formulas,
        )

        # normalise cell refs (eg: "B3" => (2,1)) and establish table start/finish,
        # accounting for potential presence/absence of headers and a totals row.
        table_start = (
            xl_cell_to_rowcol(position) if isinstance(position, str) else position
        )
        table_finish = (
            table_start[0]
            + len(df)
            + int(is_empty)
            - int(not include_header)
            + int(bool(column_totals)),
            table_start[1] + len(df.columns) - 1,
        )

        # write table structure and formats into the target sheet
        if not is_empty or include_header:
            ws.add_table(
                *table_start,
                *table_finish,
                {
                    "style": table_style,
                    "columns": table_columns,
                    "header_row": include_header,
                    "autofilter": autofilter,
                    "total_row": bool(column_totals) and not is_empty,
                    "name": table_name,
                    **table_options,
                },
            )

            # write data into the table range, column-wise
            if not is_empty:
                column_start = [table_start[0] + int(include_header), table_start[1]]
                for c in df.columns:
                    if c in self.columns:
                        ws.write_column(
                            *column_start,
                            data=df[c].to_list(),
                            cell_format=column_formats.get(c),
                        )
                    column_start[1] += 1

            # apply conditional formats
            if conditional_formats:
                _xl_apply_conditional_formats(
                    df=df,
                    ws=ws,
                    conditional_formats=conditional_formats,
                    table_start=table_start,
                    include_header=include_header,
                    format_cache=fmt_cache,
                )
        # additional column-level properties
        if hidden_columns is None:
            hidden_columns = ()
        hidden_columns = _expand_selectors(df, hidden_columns)
        if isinstance(column_widths, int):
            column_widths = {column: column_widths for column in df.columns}
        else:
            column_widths = _expand_selector_dicts(  # type: ignore[assignment]
                df, column_widths, expand_keys=True, expand_values=False
            )
        column_widths = _unpack_multi_column_dict(column_widths or {})  # type: ignore[assignment]

        for column in df.columns:
            col_idx, options = table_start[1] + df.get_column_index(column), {}
            if column in hidden_columns:
                options = {"hidden": True}
            if column in column_widths:  # type: ignore[operator]
                ws.set_column_pixels(
                    col_idx,
                    col_idx,
                    column_widths[column],  # type: ignore[index]
                    None,
                    options,
                )
            elif options:
                ws.set_column(col_idx, col_idx, None, None, options)

        # finally, inject any sparklines into the table
        for column, params in (sparklines or {}).items():
            _xl_inject_sparklines(
                ws,
                df,
                table_start,
                column,
                include_header=include_header,
                params=params,
            )

        # worksheet options
        if hide_gridlines:
            ws.hide_gridlines(2)
        if sheet_zoom:
            ws.set_zoom(sheet_zoom)
        if row_heights:
            if isinstance(row_heights, int):
                for idx in range(table_start[0], table_finish[0] + 1):
                    ws.set_row_pixels(idx, row_heights)
            elif isinstance(row_heights, dict):
                for idx, height in _unpack_multi_column_dict(row_heights).items():  # type: ignore[assignment]
                    ws.set_row_pixels(idx, height)

        # table/rows all written; apply (optional) autofit
        if autofit and not is_empty:
            xlv = xlsxwriter.__version__
            if parse_version(xlv) < (3, 0, 8):
                msg = f"`autofit=True` requires xlsxwriter 3.0.8 or higher, found {xlv}"
                raise ModuleUpgradeRequired(msg)
            ws.autofit()

        if freeze_panes:
            if isinstance(freeze_panes, str):
                ws.freeze_panes(freeze_panes)
            else:
                ws.freeze_panes(*freeze_panes)

        if can_close:
            wb.close()
        return wb

    @overload
    def write_ipc(
        self,
        file: None,
        compression: IpcCompression = "uncompressed",
        *,
        future: bool = False,
    ) -> BytesIO:
        ...

    @overload
    def write_ipc(
        self,
        file: BinaryIO | BytesIO | str | Path,
        compression: IpcCompression = "uncompressed",
        *,
        future: bool = False,
    ) -> None:
        ...

    def write_ipc(
        self,
        file: BinaryIO | BytesIO | str | Path | None,
        compression: IpcCompression = "uncompressed",
        *,
        future: bool = False,
    ) -> BytesIO | None:
        """
        Write to Arrow IPC binary stream or Feather file.

        See "File or Random Access format" in https://arrow.apache.org/docs/python/ipc.html.

        Parameters
        ----------
        file
            Path or writeable file-like object to which the IPC data will be
            written. If set to `None`, the output is returned as a BytesIO object.
        compression : {'uncompressed', 'lz4', 'zstd'}
            Compression method. Defaults to "uncompressed".
        future
            WARNING: this argument is unstable and will be removed without it being
            considered a breaking change.
            Setting this to `True` will write polars' internal data-structures that
            might not be available by other Arrow implementations.

        Examples
        --------
        >>> import pathlib
        >>>
        >>> df = pl.DataFrame(
        ...     {
        ...         "foo": [1, 2, 3, 4, 5],
        ...         "bar": [6, 7, 8, 9, 10],
        ...         "ham": ["a", "b", "c", "d", "e"],
        ...     }
        ... )
        >>> path: pathlib.Path = dirpath / "new_file.arrow"
        >>> df.write_ipc(path)
        """
        return_bytes = file is None
        if return_bytes:
            file = BytesIO()
        elif isinstance(file, (str, Path)):
            file = normalize_filepath(file)

        if compression is None:
            compression = "uncompressed"

        self._df.write_ipc(file, compression, future)
        return file if return_bytes else None  # type: ignore[return-value]

    @overload
    def write_ipc_stream(
        self,
        file: None,
        compression: IpcCompression = "uncompressed",
    ) -> BytesIO:
        ...

    @overload
    def write_ipc_stream(
        self,
        file: BinaryIO | BytesIO | str | Path,
        compression: IpcCompression = "uncompressed",
    ) -> None:
        ...

    def write_ipc_stream(
        self,
        file: BinaryIO | BytesIO | str | Path | None,
        compression: IpcCompression = "uncompressed",
    ) -> BytesIO | None:
        """
        Write to Arrow IPC record batch stream.

        See "Streaming format" in https://arrow.apache.org/docs/python/ipc.html.

        Parameters
        ----------
        file
            Path or writeable file-like object to which the IPC record batch data will
            be written. If set to `None`, the output is returned as a BytesIO object.
        compression : {'uncompressed', 'lz4', 'zstd'}
            Compression method. Defaults to "uncompressed".

        Examples
        --------
        >>> import pathlib
        >>>
        >>> df = pl.DataFrame(
        ...     {
        ...         "foo": [1, 2, 3, 4, 5],
        ...         "bar": [6, 7, 8, 9, 10],
        ...         "ham": ["a", "b", "c", "d", "e"],
        ...     }
        ... )
        >>> path: pathlib.Path = dirpath / "new_file.arrow"
        >>> df.write_ipc_stream(path)
        """
        return_bytes = file is None
        if return_bytes:
            file = BytesIO()
        elif isinstance(file, (str, Path)):
            file = normalize_filepath(file)

        if compression is None:
            compression = "uncompressed"

        self._df.write_ipc_stream(file, compression)
        return file if return_bytes else None  # type: ignore[return-value]

    def write_parquet(
        self,
        file: str | Path | BytesIO,
        *,
        compression: ParquetCompression = "zstd",
        compression_level: int | None = None,
        statistics: bool = False,
        row_group_size: int | None = None,
        data_page_size: int | None = None,
        use_pyarrow: bool = False,
        pyarrow_options: dict[str, Any] | None = None,
    ) -> None:
        """
        Write to Apache Parquet file.

        Parameters
        ----------
        file
            File path or writeable file-like object to which the result will be written.
        compression : {'lz4', 'uncompressed', 'snappy', 'gzip', 'lzo', 'brotli', 'zstd'}
            Choose "zstd" for good compression performance.
            Choose "lz4" for fast compression/decompression.
            Choose "snappy" for more backwards compatibility guarantees
            when you deal with older parquet readers.
        compression_level
            The level of compression to use. Higher compression means smaller files on
            disk.

            - "gzip" : min-level: 0, max-level: 10.
            - "brotli" : min-level: 0, max-level: 11.
            - "zstd" : min-level: 1, max-level: 22.

        statistics
            Write statistics to the parquet headers. This requires extra compute.
        row_group_size
            Size of the row groups in number of rows. Defaults to 512^2 rows.
        data_page_size
            Size of the data page in bytes. Defaults to 1024^2 bytes.
        use_pyarrow
            Use C++ parquet implementation vs Rust parquet implementation.
            At the moment C++ supports more features.
        pyarrow_options
            Arguments passed to `pyarrow.parquet.write_table`.

            If you pass `partition_cols` here, the dataset will be written
            using `pyarrow.parquet.write_to_dataset`.
            The `partition_cols` parameter leads to write the dataset to a directory.
            Similar to Spark's partitioned datasets.

        Examples
        --------
        >>> import pathlib
        >>>
        >>> df = pl.DataFrame(
        ...     {
        ...         "foo": [1, 2, 3, 4, 5],
        ...         "bar": [6, 7, 8, 9, 10],
        ...         "ham": ["a", "b", "c", "d", "e"],
        ...     }
        ... )
        >>> path: pathlib.Path = dirpath / "new_file.parquet"
        >>> df.write_parquet(path)

        We can use pyarrow with use_pyarrow_write_to_dataset=True
        to write partitioned datasets. The following example will
        write the first row to ../watermark=1/*.parquet and the
        other rows to ../watermark=2/*.parquet.

        >>> df = pl.DataFrame({"a": [1, 2, 3], "watermark": [1, 2, 2]})
        >>> path: pathlib.Path = dirpath / "partitioned_object"
        >>> df.write_parquet(
        ...     path,
        ...     use_pyarrow=True,
        ...     pyarrow_options={"partition_cols": ["watermark"]},
        ... )
        """
        if compression is None:
            compression = "uncompressed"
        if isinstance(file, (str, Path)):
            if pyarrow_options is not None and pyarrow_options.get("partition_cols"):
                file = normalize_filepath(file, check_not_directory=False)
            else:
                file = normalize_filepath(file)

        if use_pyarrow:
            tbl = self.to_arrow()
            data = {}

            for i, column in enumerate(tbl):
                # extract the name before casting
                name = f"column_{i}" if column._name is None else column._name

                data[name] = column

            tbl = pa.table(data)

            # do not remove this import!
            # needed below
            import pyarrow.parquet  # noqa: F401

            if pyarrow_options is None:
                pyarrow_options = {}
            pyarrow_options["compression"] = (
                None if compression == "uncompressed" else compression
            )
            pyarrow_options["compression_level"] = compression_level
            pyarrow_options["write_statistics"] = statistics
            pyarrow_options["row_group_size"] = row_group_size
            pyarrow_options["data_page_size"] = data_page_size

            if pyarrow_options.get("partition_cols"):
                pa.parquet.write_to_dataset(
                    table=tbl,
                    root_path=file,
                    **(pyarrow_options or {}),
                )
            else:
                pa.parquet.write_table(
                    table=tbl,
                    where=file,
                    **(pyarrow_options or {}),
                )

        else:
            self._df.write_parquet(
                file,
                compression,
                compression_level,
                statistics,
                row_group_size,
                data_page_size,
            )

    @deprecate_renamed_parameter("if_exists", "if_table_exists", version="0.20.0")
    def write_database(
        self,
        table_name: str,
        connection: str,
        *,
        if_table_exists: DbWriteMode = "fail",
        engine: DbWriteEngine = "sqlalchemy",
    ) -> int:
        """
        Write a polars frame to a database.

        Parameters
        ----------
        table_name
            Schema-qualified name of the table to create or append to in the target
            SQL database. If your table name contains special characters, it should
            be quoted.
        connection
            Connection URI string, for example:

            * "postgresql://user:pass@server:port/database"
            * "sqlite:////path/to/database.db"
        if_table_exists : {'append', 'replace', 'fail'}
            The insert mode:

            * 'replace' will create a new database table, overwriting an existing one.
            * 'append' will append to an existing table.
            * 'fail' will fail if table already exists.
        engine : {'sqlalchemy', 'adbc'}
            Select the engine to use for writing frame data.

        Returns
        -------
        int
            The number of rows affected, if the driver provides this information.
            Otherwise, returns -1.
        """
        from polars.io.database import _open_adbc_connection

        if if_table_exists not in (valid_write_modes := get_args(DbWriteMode)):
            allowed = ", ".join(repr(m) for m in valid_write_modes)
            msg = f"write_database `if_table_exists` must be one of {{{allowed}}}, got {if_table_exists!r}"
            raise ValueError(msg)

        def unpack_table_name(name: str) -> tuple[str | None, str | None, str]:
            """Unpack optionally qualified table name to catalog/schema/table tuple."""
            from csv import reader as delimited_read

            components: list[str | None] = next(delimited_read([name], delimiter="."))  # type: ignore[arg-type]
            if len(components) > 3:
                msg = f"`table_name` appears to be invalid: '{name}'"
                raise ValueError(msg)
            catalog, schema, tbl = ([None] * (3 - len(components))) + components
            return catalog, schema, tbl  # type: ignore[return-value]

        if engine == "adbc":
            try:
                import adbc_driver_manager

                adbc_version = parse_version(
                    getattr(adbc_driver_manager, "__version__", "0.0")
                )
            except ModuleNotFoundError as exc:
                msg = (
                    "adbc_driver_manager not found"
                    "\n\nInstall Polars with: pip install adbc_driver_manager"
                )
                raise ModuleNotFoundError(msg) from exc

            if if_table_exists == "fail":
                # if the table exists, 'create' will raise an error,
                # resulting in behaviour equivalent to 'fail'
                mode = "create"
            elif if_table_exists == "replace":
                if adbc_version < (0, 7):
                    adbc_str_version = ".".join(str(v) for v in adbc_version)
                    msg = f"`if_table_exists = 'replace'` requires ADBC version >= 0.7, found {adbc_str_version}"
                    raise ModuleUpgradeRequired(msg)
                mode = "replace"
            elif if_table_exists == "append":
                mode = "append"
            else:
                msg = (
                    f"unexpected value for `if_table_exists`: {if_table_exists!r}"
                    f"\n\nChoose one of {{'fail', 'replace', 'append'}}"
                )
                raise ValueError(msg)

            with _open_adbc_connection(connection) as conn, conn.cursor() as cursor:
                catalog, db_schema, unpacked_table_name = unpack_table_name(table_name)
                n_rows: int
                if adbc_version >= (0, 7):
                    if "sqlite" in conn.adbc_get_info()["driver_name"].lower():
                        if if_table_exists == "replace":
                            # note: adbc doesn't (yet) support 'replace' for sqlite
                            cursor.execute(f"DROP TABLE IF EXISTS {table_name}")
                            mode = "create"
                        catalog, db_schema = db_schema, None

                    n_rows = cursor.adbc_ingest(
                        unpacked_table_name,
                        data=self.to_arrow(),
                        mode=mode,
                        catalog_name=catalog,
                        db_schema_name=db_schema,
                    )
                elif db_schema is not None:
                    adbc_str_version = ".".join(str(v) for v in adbc_version)
                    msg = f"use of schema-qualified table names requires ADBC version >= 0.8, found {adbc_str_version}"
                    raise ModuleUpgradeRequired(
                        # https://github.com/apache/arrow-adbc/issues/1000
                        # https://github.com/apache/arrow-adbc/issues/1109
                        msg
                    )
                else:
                    n_rows = cursor.adbc_ingest(
                        unpacked_table_name, self.to_arrow(), mode
                    )
                conn.commit()
            return n_rows

        elif engine == "sqlalchemy":
            if not _PANDAS_AVAILABLE:
                msg = "writing with engine 'sqlalchemy' currently requires pandas.\n\nInstall with: pip install pandas"
                raise ModuleNotFoundError(msg)
            elif parse_version(pd.__version__) < (1, 5):
                msg = f"writing with engine 'sqlalchemy' requires pandas 1.5.x or higher, found {pd.__version__!r}"
                raise ModuleUpgradeRequired(msg)
            try:
                from sqlalchemy import create_engine
            except ModuleNotFoundError as exc:
                msg = "sqlalchemy not found\n\nInstall with: pip install polars[sqlalchemy]"
                raise ModuleNotFoundError(msg) from exc

            # note: the catalog (database) should be a part of the connection string
            engine_sa = create_engine(connection)
            catalog, db_schema, unpacked_table_name = unpack_table_name(table_name)
            if catalog:
                msg = f"Unexpected three-part table name; provide the database/catalog ({catalog!r}) on the connection URI"
                raise ValueError(msg)

            # ensure conversion to pandas uses the pyarrow extension array option
            # so that we can make use of the sql/db export *without* copying data
            res: int | None = self.to_pandas(
                use_pyarrow_extension_array=True,
            ).to_sql(
                name=unpacked_table_name,
                schema=db_schema,
                con=engine_sa,
                if_exists=if_table_exists,
                index=False,
            )
            return -1 if res is None else res
        else:
            msg = f"engine {engine!r} is not supported"
            raise ValueError(msg)

    @overload
    def write_delta(
        self,
        target: str | Path | deltalake.DeltaTable,
        *,
        mode: Literal["error", "append", "overwrite", "ignore"] = ...,
        overwrite_schema: bool = ...,
        storage_options: dict[str, str] | None = ...,
        delta_write_options: dict[str, Any] | None = ...,
    ) -> None:
        ...

    @overload
    def write_delta(
        self,
        target: str | Path | deltalake.DeltaTable,
        *,
        mode: Literal["merge"],
        overwrite_schema: bool = ...,
        storage_options: dict[str, str] | None = ...,
        delta_merge_options: dict[str, Any],
    ) -> deltalake.table.TableMerger:
        ...

    def write_delta(
        self,
        target: str | Path | deltalake.DeltaTable,
        *,
        mode: Literal["error", "append", "overwrite", "ignore", "merge"] = "error",
        overwrite_schema: bool = False,
        storage_options: dict[str, str] | None = None,
        delta_write_options: dict[str, Any] | None = None,
        delta_merge_options: dict[str, Any] | None = None,
    ) -> deltalake.table.TableMerger | None:
        """
        Write DataFrame as delta table.

        Parameters
        ----------
        target
            URI of a table or a DeltaTable object.
        mode : {'error', 'append', 'overwrite', 'ignore', 'merge'}
            How to handle existing data.

            - If 'error', throw an error if the table already exists (default).
            - If 'append', will add new data.
            - If 'overwrite', will replace table with new data.
            - If 'ignore', will not write anything if table already exists.
            - If 'merge', return a `TableMerger` object to merge data from the DataFrame
              with the existing data.
        overwrite_schema
            If True, allows updating the schema of the table.
        storage_options
            Extra options for the storage backends supported by `deltalake`.
            For cloud storages, this may include configurations for authentication etc.

            - See a list of supported storage options for S3 `here <https://docs.rs/object_store/latest/object_store/aws/enum.AmazonS3ConfigKey.html#variants>`__.
            - See a list of supported storage options for GCS `here <https://docs.rs/object_store/latest/object_store/gcp/enum.GoogleConfigKey.html#variants>`__.
            - See a list of supported storage options for Azure `here <https://docs.rs/object_store/latest/object_store/azure/enum.AzureConfigKey.html#variants>`__.
        delta_write_options
            Additional keyword arguments while writing a Delta lake Table.
            See a list of supported write options `here <https://delta-io.github.io/delta-rs/api/delta_writer/#deltalake.write_deltalake>`__.
        delta_merge_options
            Keyword arguments which are required to `MERGE` a Delta lake Table.
            See a list of supported merge options `here <https://delta-io.github.io/delta-rs/api/delta_table/#deltalake.DeltaTable.merge>`__.

        Raises
        ------
        TypeError
            If the DataFrame contains unsupported data types.
        ArrowInvalidError
            If the DataFrame contains data types that could not be cast to their
            primitive type.
        TableNotFoundError
            If the delta table doesn't exist and MERGE action is triggered

        Notes
        -----
        The Polars data types :class:`Null`, :class:`Categorical` and :class:`Time`
        are not supported by the delta protocol specification and will raise a
        TypeError.

        Polars columns are always nullable. To write data to a delta table with
        non-nullable columns, a custom pyarrow schema has to be passed to the
        `delta_write_options`. See the last example below.

        Examples
        --------
        Write a dataframe to the local filesystem as a Delta Lake table.

        >>> df = pl.DataFrame(
        ...     {
        ...         "foo": [1, 2, 3, 4, 5],
        ...         "bar": [6, 7, 8, 9, 10],
        ...         "ham": ["a", "b", "c", "d", "e"],
        ...     }
        ... )
        >>> table_path = "/path/to/delta-table/"
        >>> df.write_delta(table_path)  # doctest: +SKIP

        Append data to an existing Delta Lake table on the local filesystem.
        Note that this will fail if the schema of the new data does not match the
        schema of the existing table.

        >>> df.write_delta(table_path, mode="append")  # doctest: +SKIP

        Overwrite a Delta Lake table as a new version.
        If the schemas of the new and old data are the same, setting
        `overwrite_schema` is not required.

        >>> existing_table_path = "/path/to/delta-table/"
        >>> df.write_delta(
        ...     existing_table_path, mode="overwrite", overwrite_schema=True
        ... )  # doctest: +SKIP

        Write a DataFrame as a Delta Lake table to a cloud object store like S3.

        >>> table_path = "s3://bucket/prefix/to/delta-table/"
        >>> df.write_delta(
        ...     table_path,
        ...     storage_options={
        ...         "AWS_REGION": "THE_AWS_REGION",
        ...         "AWS_ACCESS_KEY_ID": "THE_AWS_ACCESS_KEY_ID",
        ...         "AWS_SECRET_ACCESS_KEY": "THE_AWS_SECRET_ACCESS_KEY",
        ...     },
        ... )  # doctest: +SKIP

        Write DataFrame as a Delta Lake table with non-nullable columns.

        >>> import pyarrow as pa
        >>> existing_table_path = "/path/to/delta-table/"
        >>> df.write_delta(
        ...     existing_table_path,
        ...     delta_write_options={
        ...         "schema": pa.schema([pa.field("foo", pa.int64(), nullable=False)])
        ...     },
        ... )  # doctest: +SKIP

        Merge the DataFrame with an existing Delta Lake table.
        For all `TableMerger` methods, check the deltalake docs
        `here <https://delta-io.github.io/delta-rs/api/delta_table/delta_table_merger/>`__.

        Schema evolution is not yet supported in by the `deltalake` package, therefore
        `overwrite_schema` will not have any effect on a merge operation.

        >>> df = pl.DataFrame(
        ...     {
        ...         "foo": [1, 2, 3, 4, 5],
        ...         "bar": [6, 7, 8, 9, 10],
        ...         "ham": ["a", "b", "c", "d", "e"],
        ...     }
        ... )
        >>> table_path = "/path/to/delta-table/"
        >>> (
        ...     df.write_delta(
        ...         "table_path",
        ...         mode="merge",
        ...         delta_merge_options={
        ...             "predicate": "s.foo = t.foo",
        ...             "source_alias": "s",
        ...             "target_alias": "t",
        ...         },
        ...     )
        ...     .when_matched_update_all()
        ...     .when_not_matched_insert_all()
        ...     .execute()
        ... )  # doctest: +SKIP
        """
        from polars.io.delta import (
            _check_for_unsupported_types,
            _check_if_delta_available,
            _resolve_delta_lake_uri,
        )

        _check_if_delta_available()

        from deltalake import DeltaTable, write_deltalake

        _check_for_unsupported_types(self.dtypes)

        if isinstance(target, (str, Path)):
            target = _resolve_delta_lake_uri(str(target), strict=False)

        data = self.to_arrow()

        if mode == "merge":
            if delta_merge_options is None:
                msg = "You need to pass delta_merge_options with at least a given predicate for `MERGE` to work."
                raise ValueError(msg)
            if isinstance(target, str):
                dt = DeltaTable(table_uri=target, storage_options=storage_options)
            else:
                dt = target

            return dt.merge(data, **delta_merge_options)

        else:
            if delta_write_options is None:
                delta_write_options = {}

            schema = delta_write_options.pop("schema", None)
            write_deltalake(
                table_or_uri=target,
                data=data,
                schema=schema,
                mode=mode,
                overwrite_schema=overwrite_schema,
                storage_options=storage_options,
                large_dtypes=True,
                **delta_write_options,
            )
            return None

    def estimated_size(self, unit: SizeUnit = "b") -> int | float:
        """
        Return an estimation of the total (heap) allocated size of the `DataFrame`.

        Estimated size is given in the specified unit (bytes by default).

        This estimation is the sum of the size of its buffers, validity, including
        nested arrays. Multiple arrays may share buffers and bitmaps. Therefore, the
        size of 2 arrays is not the sum of the sizes computed from this function. In
        particular, [`StructArray`]'s size is an upper bound.

        When an array is sliced, its allocated size remains constant because the buffer
        unchanged. However, this function will yield a smaller number. This is because
        this function returns the visible size of the buffer, not its total capacity.

        FFI buffers are included in this estimation.

        Parameters
        ----------
        unit : {'b', 'kb', 'mb', 'gb', 'tb'}
            Scale the returned size to the given unit.

        Examples
        --------
        >>> df = pl.DataFrame(
        ...     {
        ...         "x": list(reversed(range(1_000_000))),
        ...         "y": [v / 1000 for v in range(1_000_000)],
        ...         "z": [str(v) for v in range(1_000_000)],
        ...     },
        ...     schema=[("x", pl.UInt32), ("y", pl.Float64), ("z", pl.String)],
        ... )
        >>> df.estimated_size()
        28000000
        >>> df.estimated_size("mb")
        26.702880859375
        """
        sz = self._df.estimated_size()
        return scale_bytes(sz, unit)

    def transpose(
        self,
        *,
        include_header: bool = False,
        header_name: str = "column",
        column_names: str | Iterable[str] | None = None,
    ) -> Self:
        """
        Transpose a DataFrame over the diagonal.

        Parameters
        ----------
        include_header
            If set, the column names will be added as first column.
        header_name
            If `include_header` is set, this determines the name of the column that will
            be inserted.
        column_names
            Optional iterable yielding strings or a string naming an existing column.
            These will name the value (non-header) columns in the transposed data.

        Notes
        -----
        This is a very expensive operation. Perhaps you can do it differently.

        Returns
        -------
        DataFrame

        Examples
        --------
        >>> df = pl.DataFrame({"a": [1, 2, 3], "b": [4, 5, 6]})
        >>> df.transpose(include_header=True)
        shape: (2, 4)
        ┌────────┬──────────┬──────────┬──────────┐
        │ column ┆ column_0 ┆ column_1 ┆ column_2 │
        │ ---    ┆ ---      ┆ ---      ┆ ---      │
        │ str    ┆ i64      ┆ i64      ┆ i64      │
        ╞════════╪══════════╪══════════╪══════════╡
        │ a      ┆ 1        ┆ 2        ┆ 3        │
        │ b      ┆ 4        ┆ 5        ┆ 6        │
        └────────┴──────────┴──────────┴──────────┘

        Replace the auto-generated column names with a list

        >>> df.transpose(include_header=False, column_names=["x", "y", "z"])
        shape: (2, 3)
        ┌─────┬─────┬─────┐
        │ x   ┆ y   ┆ z   │
        │ --- ┆ --- ┆ --- │
        │ i64 ┆ i64 ┆ i64 │
        ╞═════╪═════╪═════╡
        │ 1   ┆ 2   ┆ 3   │
        │ 4   ┆ 5   ┆ 6   │
        └─────┴─────┴─────┘

        Include the header as a separate column

        >>> df.transpose(
        ...     include_header=True, header_name="foo", column_names=["x", "y", "z"]
        ... )
        shape: (2, 4)
        ┌─────┬─────┬─────┬─────┐
        │ foo ┆ x   ┆ y   ┆ z   │
        │ --- ┆ --- ┆ --- ┆ --- │
        │ str ┆ i64 ┆ i64 ┆ i64 │
        ╞═════╪═════╪═════╪═════╡
        │ a   ┆ 1   ┆ 2   ┆ 3   │
        │ b   ┆ 4   ┆ 5   ┆ 6   │
        └─────┴─────┴─────┴─────┘

        Replace the auto-generated column with column names from a generator function

        >>> def name_generator():
        ...     base_name = "my_column_"
        ...     count = 0
        ...     while True:
        ...         yield f"{base_name}{count}"
        ...         count += 1
        >>> df.transpose(include_header=False, column_names=name_generator())
        shape: (2, 3)
        ┌─────────────┬─────────────┬─────────────┐
        │ my_column_0 ┆ my_column_1 ┆ my_column_2 │
        │ ---         ┆ ---         ┆ ---         │
        │ i64         ┆ i64         ┆ i64         │
        ╞═════════════╪═════════════╪═════════════╡
        │ 1           ┆ 2           ┆ 3           │
        │ 4           ┆ 5           ┆ 6           │
        └─────────────┴─────────────┴─────────────┘

        Use an existing column as the new column names

        >>> df = pl.DataFrame(dict(id=["i", "j", "k"], a=[1, 2, 3], b=[4, 5, 6]))
        >>> df.transpose(column_names="id")
        shape: (2, 3)
        ┌─────┬─────┬─────┐
        │ i   ┆ j   ┆ k   │
        │ --- ┆ --- ┆ --- │
        │ i64 ┆ i64 ┆ i64 │
        ╞═════╪═════╪═════╡
        │ 1   ┆ 2   ┆ 3   │
        │ 4   ┆ 5   ┆ 6   │
        └─────┴─────┴─────┘
        >>> df.transpose(include_header=True, header_name="new_id", column_names="id")
        shape: (2, 4)
        ┌────────┬─────┬─────┬─────┐
        │ new_id ┆ i   ┆ j   ┆ k   │
        │ ---    ┆ --- ┆ --- ┆ --- │
        │ str    ┆ i64 ┆ i64 ┆ i64 │
        ╞════════╪═════╪═════╪═════╡
        │ a      ┆ 1   ┆ 2   ┆ 3   │
        │ b      ┆ 4   ┆ 5   ┆ 6   │
        └────────┴─────┴─────┴─────┘
        """
        keep_names_as = header_name if include_header else None
        if isinstance(column_names, Generator):
            column_names = [next(column_names) for _ in range(self.height)]
        return self._from_pydf(self._df.transpose(keep_names_as, column_names))

    def reverse(self) -> DataFrame:
        """
        Reverse the DataFrame.

        Examples
        --------
        >>> df = pl.DataFrame(
        ...     {
        ...         "key": ["a", "b", "c"],
        ...         "val": [1, 2, 3],
        ...     }
        ... )
        >>> df.reverse()
        shape: (3, 2)
        ┌─────┬─────┐
        │ key ┆ val │
        │ --- ┆ --- │
        │ str ┆ i64 │
        ╞═════╪═════╡
        │ c   ┆ 3   │
        │ b   ┆ 2   │
        │ a   ┆ 1   │
        └─────┴─────┘
        """
        return self.select(F.col("*").reverse())

    def rename(self, mapping: dict[str, str] | Callable[[str], str]) -> DataFrame:
        """
        Rename column names.

        Parameters
        ----------
        mapping
            Key value pairs that map from old name to new name, or a function
            that takes the old name as input and returns the new name.

        Examples
        --------
        >>> df = pl.DataFrame(
        ...     {"foo": [1, 2, 3], "bar": [6, 7, 8], "ham": ["a", "b", "c"]}
        ... )
        >>> df.rename({"foo": "apple"})
        shape: (3, 3)
        ┌───────┬─────┬─────┐
        │ apple ┆ bar ┆ ham │
        │ ---   ┆ --- ┆ --- │
        │ i64   ┆ i64 ┆ str │
        ╞═══════╪═════╪═════╡
        │ 1     ┆ 6   ┆ a   │
        │ 2     ┆ 7   ┆ b   │
        │ 3     ┆ 8   ┆ c   │
        └───────┴─────┴─────┘
        >>> df.rename(lambda column_name: "c" + column_name[1:])
        shape: (3, 3)
        ┌─────┬─────┬─────┐
        │ coo ┆ car ┆ cam │
        │ --- ┆ --- ┆ --- │
        │ i64 ┆ i64 ┆ str │
        ╞═════╪═════╪═════╡
        │ 1   ┆ 6   ┆ a   │
        │ 2   ┆ 7   ┆ b   │
        │ 3   ┆ 8   ┆ c   │
        └─────┴─────┴─────┘
        """
        return self.lazy().rename(mapping).collect(_eager=True)

    def insert_column(self, index: int, column: Series) -> Self:
        """
        Insert a Series at a certain column index.

        This operation is in place.

        Parameters
        ----------
        index
            Index at which to insert the new `Series` column.
        column
            `Series` to insert.

        Examples
        --------
        >>> df = pl.DataFrame({"foo": [1, 2, 3], "bar": [4, 5, 6]})
        >>> s = pl.Series("baz", [97, 98, 99])
        >>> df.insert_column(1, s)
        shape: (3, 3)
        ┌─────┬─────┬─────┐
        │ foo ┆ baz ┆ bar │
        │ --- ┆ --- ┆ --- │
        │ i64 ┆ i64 ┆ i64 │
        ╞═════╪═════╪═════╡
        │ 1   ┆ 97  ┆ 4   │
        │ 2   ┆ 98  ┆ 5   │
        │ 3   ┆ 99  ┆ 6   │
        └─────┴─────┴─────┘

        >>> df = pl.DataFrame(
        ...     {
        ...         "a": [1, 2, 3, 4],
        ...         "b": [0.5, 4, 10, 13],
        ...         "c": [True, True, False, True],
        ...     }
        ... )
        >>> s = pl.Series("d", [-2.5, 15, 20.5, 0])
        >>> df.insert_column(3, s)
        shape: (4, 4)
        ┌─────┬──────┬───────┬──────┐
        │ a   ┆ b    ┆ c     ┆ d    │
        │ --- ┆ ---  ┆ ---   ┆ ---  │
        │ i64 ┆ f64  ┆ bool  ┆ f64  │
        ╞═════╪══════╪═══════╪══════╡
        │ 1   ┆ 0.5  ┆ true  ┆ -2.5 │
        │ 2   ┆ 4.0  ┆ true  ┆ 15.0 │
        │ 3   ┆ 10.0 ┆ false ┆ 20.5 │
        │ 4   ┆ 13.0 ┆ true  ┆ 0.0  │
        └─────┴──────┴───────┴──────┘
        """
        if index < 0:
            index = len(self.columns) + index
        self._df.insert_column(index, column._s)
        return self

    def filter(
        self,
        *predicates: (
            IntoExprColumn
            | Iterable[IntoExprColumn]
            | bool
            | list[bool]
            | np.ndarray[Any, Any]
        ),
        **constraints: Any,
    ) -> DataFrame:
        """
        Filter the rows in the DataFrame based on one or more predicate expressions.

        The original order of the remaining rows is preserved.

        Parameters
        ----------
        predicates
            Expression(s) that evaluates to a boolean Series.
        constraints
            Column filters; use `name = value` to filter columns by the supplied value.
            Each constraint will behave the same as `pl.col(name).eq(value)`, and
            will be implicitly joined with the other filter conditions using `&`.

        Examples
        --------
        >>> df = pl.DataFrame(
        ...     {
        ...         "foo": [1, 2, 3],
        ...         "bar": [6, 7, 8],
        ...         "ham": ["a", "b", "c"],
        ...     }
        ... )

        Filter on one condition:

        >>> df.filter(pl.col("foo") > 1)
        shape: (2, 3)
        ┌─────┬─────┬─────┐
        │ foo ┆ bar ┆ ham │
        │ --- ┆ --- ┆ --- │
        │ i64 ┆ i64 ┆ str │
        ╞═════╪═════╪═════╡
        │ 2   ┆ 7   ┆ b   │
        │ 3   ┆ 8   ┆ c   │
        └─────┴─────┴─────┘

        Filter on multiple conditions, combined with and/or operators:

        >>> df.filter((pl.col("foo") < 3) & (pl.col("ham") == "a"))
        shape: (1, 3)
        ┌─────┬─────┬─────┐
        │ foo ┆ bar ┆ ham │
        │ --- ┆ --- ┆ --- │
        │ i64 ┆ i64 ┆ str │
        ╞═════╪═════╪═════╡
        │ 1   ┆ 6   ┆ a   │
        └─────┴─────┴─────┘

        >>> df.filter((pl.col("foo") == 1) | (pl.col("ham") == "c"))
        shape: (2, 3)
        ┌─────┬─────┬─────┐
        │ foo ┆ bar ┆ ham │
        │ --- ┆ --- ┆ --- │
        │ i64 ┆ i64 ┆ str │
        ╞═════╪═════╪═════╡
        │ 1   ┆ 6   ┆ a   │
        │ 3   ┆ 8   ┆ c   │
        └─────┴─────┴─────┘

        Provide multiple filters using `*args` syntax:

        >>> df.filter(
        ...     pl.col("foo") <= 2,
        ...     ~pl.col("ham").is_in(["b", "c"]),
        ... )
        shape: (1, 3)
        ┌─────┬─────┬─────┐
        │ foo ┆ bar ┆ ham │
        │ --- ┆ --- ┆ --- │
        │ i64 ┆ i64 ┆ str │
        ╞═════╪═════╪═════╡
        │ 1   ┆ 6   ┆ a   │
        └─────┴─────┴─────┘

        Provide multiple filters using `**kwargs` syntax:

        >>> df.filter(foo=2, ham="b")
        shape: (1, 3)
        ┌─────┬─────┬─────┐
        │ foo ┆ bar ┆ ham │
        │ --- ┆ --- ┆ --- │
        │ i64 ┆ i64 ┆ str │
        ╞═════╪═════╪═════╡
        │ 2   ┆ 7   ┆ b   │
        └─────┴─────┴─────┘
        """
        return self.lazy().filter(*predicates, **constraints).collect(_eager=True)

    @overload
    def glimpse(
        self,
        *,
        max_items_per_column: int = ...,
        max_colname_length: int = ...,
        return_as_string: Literal[False],
    ) -> None:
        ...

    @overload
    def glimpse(
        self,
        *,
        max_items_per_column: int = ...,
        max_colname_length: int = ...,
        return_as_string: Literal[True],
    ) -> str:
        ...

    def glimpse(
        self,
        *,
        max_items_per_column: int = 10,
        max_colname_length: int = 50,
        return_as_string: bool = False,
    ) -> str | None:
        """
        Return a dense preview of the DataFrame.

        The formatting shows one line per column so that wide dataframes display
        cleanly. Each line shows the column name, the data type, and the first
        few values.

        Parameters
        ----------
        max_items_per_column
            Maximum number of items to show per column.
        max_colname_length
            Maximum length of the displayed column names; values that exceed this
            value are truncated with a trailing ellipsis.
        return_as_string
            If True, return the preview as a string instead of printing to stdout.

        See Also
        --------
        describe, head, tail

        Examples
        --------
        >>> from datetime import date
        >>> df = pl.DataFrame(
        ...     {
        ...         "a": [1.0, 2.8, 3.0],
        ...         "b": [4, 5, None],
        ...         "c": [True, False, True],
        ...         "d": [None, "b", "c"],
        ...         "e": ["usd", "eur", None],
        ...         "f": [date(2020, 1, 1), date(2021, 1, 2), date(2022, 1, 1)],
        ...     }
        ... )
        >>> df.glimpse()
        Rows: 3
        Columns: 6
        $ a  <f64> 1.0, 2.8, 3.0
        $ b  <i64> 4, 5, None
        $ c <bool> True, False, True
        $ d  <str> None, 'b', 'c'
        $ e  <str> 'usd', 'eur', None
        $ f <date> 2020-01-01, 2021-01-02, 2022-01-01
        """
        # always print at most this number of values (mainly ensures that
        # we do not cast long arrays to strings, which would be slow)
        max_n_values = min(max_items_per_column, self.height)
        schema = self.schema

        def _parse_column(col_name: str, dtype: PolarsDataType) -> tuple[str, str, str]:
            fn = repr if schema[col_name] == String else str
            values = self[:max_n_values][col_name].to_list()
            val_str = ", ".join(fn(v) for v in values)  # type: ignore[operator]
            if len(col_name) > max_colname_length:
                col_name = col_name[: (max_colname_length - 1)] + "…"
            return col_name, f"<{_dtype_str_repr(dtype)}>", val_str

        data = [_parse_column(s, dtype) for s, dtype in self.schema.items()]

        # determine column layout widths
        max_col_name = max((len(col_name) for col_name, _, _ in data))
        max_col_dtype = max((len(dtype_str) for _, dtype_str, _ in data))

        # print header
        output = StringIO()
        output.write(f"Rows: {self.height}\nColumns: {self.width}\n")

        # print individual columns: one row per column
        for col_name, dtype_str, val_str in data:
            output.write(
                f"$ {col_name:<{max_col_name}}"
                f" {dtype_str:>{max_col_dtype}}"
                f" {val_str}\n"
            )

        s = output.getvalue()
        if return_as_string:
            return s

        print(s, end=None)
        return None

    def describe(
        self,
        percentiles: Sequence[float] | float | None = (0.25, 0.50, 0.75),
        *,
        interpolation: RollingInterpolationMethod = "nearest",
    ) -> DataFrame:
        """
        Summary statistics for a DataFrame.

        Parameters
        ----------
        percentiles
            One or more percentiles to include in the summary statistics.
            All values must be in the range `[0, 1]`.

        interpolation : {'nearest', 'higher', 'lower', 'midpoint', 'linear'}
            Interpolation method used when calculating percentiles.

        Notes
        -----
        The median is included by default as the 50% percentile.

        Warnings
        --------
        We do not guarantee the output of `describe` to be stable. It will show
        statistics that we deem informative, and may be updated in the future.
        Using `describe` programmatically (versus interactive exploration) is
        not recommended for this reason.

        See Also
        --------
        glimpse

        Examples
        --------
        >>> from datetime import date, time
        >>> df = pl.DataFrame(
        ...     {
        ...         "float": [1.0, 2.8, 3.0],
        ...         "int": [40, 50, None],
        ...         "bool": [True, False, True],
        ...         "str": ["zz", "xx", "yy"],
        ...         "date": [date(2020, 1, 1), date(2021, 7, 5), date(2022, 12, 31)],
        ...         "time": [time(10, 20, 30), time(14, 45, 50), time(23, 15, 10)],
        ...     }
        ... )

        Show default frame statistics:

        >>> df.describe()
        shape: (9, 7)
        ┌────────────┬──────────┬──────────┬──────────┬──────┬─────────────────────┬──────────┐
        │ statistic  ┆ float    ┆ int      ┆ bool     ┆ str  ┆ date                ┆ time     │
        │ ---        ┆ ---      ┆ ---      ┆ ---      ┆ ---  ┆ ---                 ┆ ---      │
        │ str        ┆ f64      ┆ f64      ┆ f64      ┆ str  ┆ str                 ┆ str      │
        ╞════════════╪══════════╪══════════╪══════════╪══════╪═════════════════════╪══════════╡
        │ count      ┆ 3.0      ┆ 2.0      ┆ 3.0      ┆ 3    ┆ 3                   ┆ 3        │
        │ null_count ┆ 0.0      ┆ 1.0      ┆ 0.0      ┆ 0    ┆ 0                   ┆ 0        │
        │ mean       ┆ 2.266667 ┆ 45.0     ┆ 0.666667 ┆ null ┆ 2021-07-02 16:00:00 ┆ 16:07:10 │
        │ std        ┆ 1.101514 ┆ 7.071068 ┆ null     ┆ null ┆ null                ┆ null     │
        │ min        ┆ 1.0      ┆ 40.0     ┆ 0.0      ┆ xx   ┆ 2020-01-01          ┆ 10:20:30 │
        │ 25%        ┆ 2.8      ┆ 40.0     ┆ null     ┆ null ┆ 2021-07-05          ┆ 14:45:50 │
        │ 50%        ┆ 2.8      ┆ 50.0     ┆ null     ┆ null ┆ 2021-07-05          ┆ 14:45:50 │
        │ 75%        ┆ 3.0      ┆ 50.0     ┆ null     ┆ null ┆ 2022-12-31          ┆ 23:15:10 │
        │ max        ┆ 3.0      ┆ 50.0     ┆ 1.0      ┆ zz   ┆ 2022-12-31          ┆ 23:15:10 │
        └────────────┴──────────┴──────────┴──────────┴──────┴─────────────────────┴──────────┘

        Customize which percentiles are displayed, applying linear interpolation:

        >>> df.describe(
        ...     percentiles=[0.1, 0.3, 0.5, 0.7, 0.9],
        ...     interpolation="linear",
        ... )
        shape: (11, 7)
        ┌────────────┬──────────┬──────────┬──────────┬──────┬─────────────────────┬──────────┐
        │ statistic  ┆ float    ┆ int      ┆ bool     ┆ str  ┆ date                ┆ time     │
        │ ---        ┆ ---      ┆ ---      ┆ ---      ┆ ---  ┆ ---                 ┆ ---      │
        │ str        ┆ f64      ┆ f64      ┆ f64      ┆ str  ┆ str                 ┆ str      │
        ╞════════════╪══════════╪══════════╪══════════╪══════╪═════════════════════╪══════════╡
        │ count      ┆ 3.0      ┆ 2.0      ┆ 3.0      ┆ 3    ┆ 3                   ┆ 3        │
        │ null_count ┆ 0.0      ┆ 1.0      ┆ 0.0      ┆ 0    ┆ 0                   ┆ 0        │
        │ mean       ┆ 2.266667 ┆ 45.0     ┆ 0.666667 ┆ null ┆ 2021-07-02 16:00:00 ┆ 16:07:10 │
        │ std        ┆ 1.101514 ┆ 7.071068 ┆ null     ┆ null ┆ null                ┆ null     │
        │ min        ┆ 1.0      ┆ 40.0     ┆ 0.0      ┆ xx   ┆ 2020-01-01          ┆ 10:20:30 │
        │ 10%        ┆ 1.36     ┆ 41.0     ┆ null     ┆ null ┆ 2020-04-20          ┆ 11:13:34 │
        │ 30%        ┆ 2.08     ┆ 43.0     ┆ null     ┆ null ┆ 2020-11-26          ┆ 12:59:42 │
        │ 50%        ┆ 2.8      ┆ 45.0     ┆ null     ┆ null ┆ 2021-07-05          ┆ 14:45:50 │
        │ 70%        ┆ 2.88     ┆ 47.0     ┆ null     ┆ null ┆ 2022-02-07          ┆ 18:09:34 │
        │ 90%        ┆ 2.96     ┆ 49.0     ┆ null     ┆ null ┆ 2022-09-13          ┆ 21:33:18 │
        │ max        ┆ 3.0      ┆ 50.0     ┆ 1.0      ┆ zz   ┆ 2022-12-31          ┆ 23:15:10 │
        └────────────┴──────────┴──────────┴──────────┴──────┴─────────────────────┴──────────┘
        """  # noqa: W505
        if not self.columns:
            msg = "cannot describe a DataFrame that has no columns"
            raise TypeError(msg)

<<<<<<< HEAD
        # create list of metrics
        metrics = ["count", "null_count", "mean", "std", "min"]
        if quantiles := parse_percentiles(percentiles):
            metrics.extend(f"{q * 100:g}%" for q in quantiles)
        metrics.append("max")

        @lru_cache
        def skip_minmax(dt: PolarsDataType) -> bool:
            return dt.is_nested() or dt in (Categorical, Enum, Null, Object, Unknown)

        # determine which columns will produce std/mean/percentile/etc
        # statistics in a single pass over the frame schema
        has_numeric_result, sort_cols = set(), set()
        metric_exprs: list[Expr] = []
        null = F.lit(None)

        for c, dtype in self.schema.items():
            is_numeric = dtype.is_numeric()
            is_temporal = not is_numeric and dtype.is_temporal()

            # counts
            count_exprs = [
                F.col(c).count().name.prefix("count:"),
                F.col(c).null_count().name.prefix("null_count:"),
            ]
            # mean
            mean_expr = (
                F.col(c).to_physical().mean().cast(dtype)
                if dtype in (Duration, Time)
                else (
                    F.col(c).mean()
                    if is_numeric or dtype in (Boolean, Date, Datetime)
                    else null
                )
            )

            # standard deviation, min, max
            expr_std = F.col(c).std() if is_numeric else null
            min_expr = F.col(c).min() if not skip_minmax(dtype) else null
            max_expr = F.col(c).max() if not skip_minmax(dtype) else null

            # percentiles
            pct_exprs = []
            for p in quantiles:
                if is_numeric or is_temporal:
                    pct_expr = (
                        F.col(c).to_physical().quantile(p, interpolation).cast(dtype)
                        if is_temporal
                        else F.col(c).quantile(p, interpolation)
                    )
                    sort_cols.add(c)
                else:
                    pct_expr = null
                pct_exprs.append(pct_expr.alias(f"{p}:{c}"))

            if is_numeric or dtype.is_nested() or dtype in (Null, Boolean):
                has_numeric_result.add(c)

            # add column expressions (in end-state 'metrics' list order)
            metric_exprs.extend(
                [
                    *count_exprs,
                    mean_expr.alias(f"mean:{c}"),
                    expr_std.alias(f"std:{c}"),
                    min_expr.alias(f"min:{c}"),
                    *pct_exprs,
                    max_expr.alias(f"max:{c}"),
                ]
            )

        # if more than one quantile requested, sort relevant columns to make them O(1)
        # TODO: remove once we have engine support for retrieving multiples quantiles
        lf = (
            self.lazy().with_columns(F.col(c).sort() for c in sort_cols)
            if sort_cols
            else self.lazy()
=======
        return self.lazy().describe(
            percentiles=percentiles, interpolation=interpolation
>>>>>>> 06c01904
        )

    def get_column_index(self, name: str) -> int:
        """
        Find the index of a column by name.

        Parameters
        ----------
        name
            Name of the column to find.

        Examples
        --------
        >>> df = pl.DataFrame(
        ...     {"foo": [1, 2, 3], "bar": [6, 7, 8], "ham": ["a", "b", "c"]}
        ... )
        >>> df.get_column_index("ham")
        2
        """
        return self._df.get_column_index(name)

    def replace_column(self, index: int, column: Series) -> Self:
        """
        Replace a column at an index location.

        This operation is in place.

        Parameters
        ----------
        index
            Column index.
        column
            Series that will replace the column.

        Examples
        --------
        >>> df = pl.DataFrame(
        ...     {
        ...         "foo": [1, 2, 3],
        ...         "bar": [6, 7, 8],
        ...         "ham": ["a", "b", "c"],
        ...     }
        ... )
        >>> s = pl.Series("apple", [10, 20, 30])
        >>> df.replace_column(0, s)
        shape: (3, 3)
        ┌───────┬─────┬─────┐
        │ apple ┆ bar ┆ ham │
        │ ---   ┆ --- ┆ --- │
        │ i64   ┆ i64 ┆ str │
        ╞═══════╪═════╪═════╡
        │ 10    ┆ 6   ┆ a   │
        │ 20    ┆ 7   ┆ b   │
        │ 30    ┆ 8   ┆ c   │
        └───────┴─────┴─────┘
        """
        if index < 0:
            index = len(self.columns) + index
        self._df.replace_column(index, column._s)
        return self

    def sort(
        self,
        by: IntoExpr | Iterable[IntoExpr],
        *more_by: IntoExpr,
        descending: bool | Sequence[bool] = False,
        nulls_last: bool = False,
    ) -> DataFrame:
        """
        Sort the dataframe by the given columns.

        Parameters
        ----------
        by
            Column(s) to sort by. Accepts expression input. Strings are parsed as column
            names.
        *more_by
            Additional columns to sort by, specified as positional arguments.
        descending
            Sort in descending order. When sorting by multiple columns, can be specified
            per column by passing a sequence of booleans.
        nulls_last
            Place null values last.

        Examples
        --------
        Pass a single column name to sort by that column.

        >>> df = pl.DataFrame(
        ...     {
        ...         "a": [1, 2, None],
        ...         "b": [6.0, 5.0, 4.0],
        ...         "c": ["a", "c", "b"],
        ...     }
        ... )
        >>> df.sort("a")
        shape: (3, 3)
        ┌──────┬─────┬─────┐
        │ a    ┆ b   ┆ c   │
        │ ---  ┆ --- ┆ --- │
        │ i64  ┆ f64 ┆ str │
        ╞══════╪═════╪═════╡
        │ null ┆ 4.0 ┆ b   │
        │ 1    ┆ 6.0 ┆ a   │
        │ 2    ┆ 5.0 ┆ c   │
        └──────┴─────┴─────┘

        Sorting by expressions is also supported.

        >>> df.sort(pl.col("a") + pl.col("b") * 2, nulls_last=True)
        shape: (3, 3)
        ┌──────┬─────┬─────┐
        │ a    ┆ b   ┆ c   │
        │ ---  ┆ --- ┆ --- │
        │ i64  ┆ f64 ┆ str │
        ╞══════╪═════╪═════╡
        │ 2    ┆ 5.0 ┆ c   │
        │ 1    ┆ 6.0 ┆ a   │
        │ null ┆ 4.0 ┆ b   │
        └──────┴─────┴─────┘

        Sort by multiple columns by passing a list of columns.

        >>> df.sort(["c", "a"], descending=True)
        shape: (3, 3)
        ┌──────┬─────┬─────┐
        │ a    ┆ b   ┆ c   │
        │ ---  ┆ --- ┆ --- │
        │ i64  ┆ f64 ┆ str │
        ╞══════╪═════╪═════╡
        │ 2    ┆ 5.0 ┆ c   │
        │ null ┆ 4.0 ┆ b   │
        │ 1    ┆ 6.0 ┆ a   │
        └──────┴─────┴─────┘

        Or use positional arguments to sort by multiple columns in the same way.

        >>> df.sort("c", "a", descending=[False, True])
        shape: (3, 3)
        ┌──────┬─────┬─────┐
        │ a    ┆ b   ┆ c   │
        │ ---  ┆ --- ┆ --- │
        │ i64  ┆ f64 ┆ str │
        ╞══════╪═════╪═════╡
        │ 1    ┆ 6.0 ┆ a   │
        │ null ┆ 4.0 ┆ b   │
        │ 2    ┆ 5.0 ┆ c   │
        └──────┴─────┴─────┘
        """
        return (
            self.lazy()
            .sort(by, *more_by, descending=descending, nulls_last=nulls_last)
            .collect(_eager=True)
        )

    def top_k(
        self,
        k: int,
        *,
        by: IntoExpr | Iterable[IntoExpr],
        descending: bool | Sequence[bool] = False,
        nulls_last: bool = False,
        maintain_order: bool = False,
    ) -> DataFrame:
        """
        Return the `k` largest elements.

        If `descending=True` the smallest elements will be given.

        Parameters
        ----------
        k
            Number of rows to return.
        by
            Column(s) included in sort order. Accepts expression input.
            Strings are parsed as column names.
        descending
            Return the `k` smallest. Top-k by multiple columns can be specified
            per column by passing a sequence of booleans.
        nulls_last
            Place null values last.
        maintain_order
            Whether the order should be maintained if elements are equal.
            Note that if `true` streaming is not possible and performance might be
            worse since this requires a stable search.

        See Also
        --------
        bottom_k

        Examples
        --------
        >>> df = pl.DataFrame(
        ...     {
        ...         "a": ["a", "b", "a", "b", "b", "c"],
        ...         "b": [2, 1, 1, 3, 2, 1],
        ...     }
        ... )

        Get the rows which contain the 4 largest values in column b.

        >>> df.top_k(4, by="b")
        shape: (4, 2)
        ┌─────┬─────┐
        │ a   ┆ b   │
        │ --- ┆ --- │
        │ str ┆ i64 │
        ╞═════╪═════╡
        │ b   ┆ 3   │
        │ a   ┆ 2   │
        │ b   ┆ 2   │
        │ b   ┆ 1   │
        └─────┴─────┘

        Get the rows which contain the 4 largest values when sorting on column b and a.

        >>> df.top_k(4, by=["b", "a"])
        shape: (4, 2)
        ┌─────┬─────┐
        │ a   ┆ b   │
        │ --- ┆ --- │
        │ str ┆ i64 │
        ╞═════╪═════╡
        │ b   ┆ 3   │
        │ b   ┆ 2   │
        │ a   ┆ 2   │
        │ c   ┆ 1   │
        └─────┴─────┘
        """
        return (
            self.lazy()
            .top_k(
                k,
                by=by,
                descending=descending,
                nulls_last=nulls_last,
                maintain_order=maintain_order,
            )
            .collect(
                projection_pushdown=False,
                predicate_pushdown=False,
                comm_subplan_elim=False,
                slice_pushdown=True,
            )
        )

    def bottom_k(
        self,
        k: int,
        *,
        by: IntoExpr | Iterable[IntoExpr],
        descending: bool | Sequence[bool] = False,
        nulls_last: bool = False,
        maintain_order: bool = False,
    ) -> DataFrame:
        """
        Return the `k` smallest elements.

        If `descending=True` the largest elements will be given.

        Parameters
        ----------
        k
            Number of rows to return.
        by
            Column(s) included in sort order. Accepts expression input.
            Strings are parsed as column names.
        descending
            Return the `k` largest. Bottom-k by multiple columns can be specified
            per column by passing a sequence of booleans.
        nulls_last
            Place null values last.
        maintain_order
            Whether the order should be maintained if elements are equal.
            Note that if `true` streaming is not possible and performance might be
            worse since this requires a stable search.

        See Also
        --------
        top_k

        Examples
        --------
        >>> df = pl.DataFrame(
        ...     {
        ...         "a": ["a", "b", "a", "b", "b", "c"],
        ...         "b": [2, 1, 1, 3, 2, 1],
        ...     }
        ... )

        Get the rows which contain the 4 smallest values in column b.

        >>> df.bottom_k(4, by="b")
        shape: (4, 2)
        ┌─────┬─────┐
        │ a   ┆ b   │
        │ --- ┆ --- │
        │ str ┆ i64 │
        ╞═════╪═════╡
        │ b   ┆ 1   │
        │ a   ┆ 1   │
        │ c   ┆ 1   │
        │ a   ┆ 2   │
        └─────┴─────┘

        Get the rows which contain the 4 smallest values when sorting on column a and b.

        >>> df.bottom_k(4, by=["a", "b"])
        shape: (4, 2)
        ┌─────┬─────┐
        │ a   ┆ b   │
        │ --- ┆ --- │
        │ str ┆ i64 │
        ╞═════╪═════╡
        │ a   ┆ 1   │
        │ a   ┆ 2   │
        │ b   ┆ 1   │
        │ b   ┆ 2   │
        └─────┴─────┘
        """
        return (
            self.lazy()
            .bottom_k(
                k,
                by=by,
                descending=descending,
                nulls_last=nulls_last,
                maintain_order=maintain_order,
            )
            .collect(
                projection_pushdown=False,
                predicate_pushdown=False,
                comm_subplan_elim=False,
                slice_pushdown=True,
            )
        )

    def equals(self, other: DataFrame, *, null_equal: bool = True) -> bool:
        """
        Check whether the DataFrame is equal to another DataFrame.

        Parameters
        ----------
        other
            DataFrame to compare with.
        null_equal
            Consider null values as equal.

        See Also
        --------
        assert_frame_equal

        Examples
        --------
        >>> df1 = pl.DataFrame(
        ...     {
        ...         "foo": [1, 2, 3],
        ...         "bar": [6.0, 7.0, 8.0],
        ...         "ham": ["a", "b", "c"],
        ...     }
        ... )
        >>> df2 = pl.DataFrame(
        ...     {
        ...         "foo": [3, 2, 1],
        ...         "bar": [8.0, 7.0, 6.0],
        ...         "ham": ["c", "b", "a"],
        ...     }
        ... )
        >>> df1.equals(df1)
        True
        >>> df1.equals(df2)
        False
        """
        return self._df.equals(other._df, null_equal)

    @deprecate_function(
        "DataFrame.replace is deprecated and will be removed in a future version. "
        "Please use\n"
        "    df = df.with_columns(new_column.alias(column_name))\n"
        "instead.",
        version="0.19.0",
    )
    def replace(self, column: str, new_column: Series) -> Self:
        """
        Replace a column by a new Series.

        Parameters
        ----------
        column
            Column to replace.
        new_column
            New column to insert.

        Examples
        --------
        >>> df = pl.DataFrame({"foo": [1, 2, 3], "bar": [4, 5, 6]})
        >>> s = pl.Series([10, 20, 30])
        >>> df.replace("foo", s)  # works in-place!  # doctest: +SKIP
        shape: (3, 2)
        ┌─────┬─────┐
        │ foo ┆ bar │
        │ --- ┆ --- │
        │ i64 ┆ i64 │
        ╞═════╪═════╡
        │ 10  ┆ 4   │
        │ 20  ┆ 5   │
        │ 30  ┆ 6   │
        └─────┴─────┘
        """
        return self._replace(column, new_column)

    def slice(self, offset: int, length: int | None = None) -> Self:
        """
        Get a slice of this DataFrame.

        Parameters
        ----------
        offset
            Start index. Negative indexing is supported.
        length
            Length of the slice. If set to `None`, all rows starting at the offset
            will be selected.

        Examples
        --------
        >>> df = pl.DataFrame(
        ...     {
        ...         "foo": [1, 2, 3],
        ...         "bar": [6.0, 7.0, 8.0],
        ...         "ham": ["a", "b", "c"],
        ...     }
        ... )
        >>> df.slice(1, 2)
        shape: (2, 3)
        ┌─────┬─────┬─────┐
        │ foo ┆ bar ┆ ham │
        │ --- ┆ --- ┆ --- │
        │ i64 ┆ f64 ┆ str │
        ╞═════╪═════╪═════╡
        │ 2   ┆ 7.0 ┆ b   │
        │ 3   ┆ 8.0 ┆ c   │
        └─────┴─────┴─────┘
        """
        if (length is not None) and length < 0:
            length = self.height - offset + length
        return self._from_pydf(self._df.slice(offset, length))

    def head(self, n: int = 5) -> Self:
        """
        Get the first `n` rows.

        Parameters
        ----------
        n
            Number of rows to return. If a negative value is passed, return all rows
            except the last `abs(n)`.

        See Also
        --------
        tail, glimpse, slice

        Examples
        --------
        >>> df = pl.DataFrame(
        ...     {
        ...         "foo": [1, 2, 3, 4, 5],
        ...         "bar": [6, 7, 8, 9, 10],
        ...         "ham": ["a", "b", "c", "d", "e"],
        ...     }
        ... )
        >>> df.head(3)
        shape: (3, 3)
        ┌─────┬─────┬─────┐
        │ foo ┆ bar ┆ ham │
        │ --- ┆ --- ┆ --- │
        │ i64 ┆ i64 ┆ str │
        ╞═════╪═════╪═════╡
        │ 1   ┆ 6   ┆ a   │
        │ 2   ┆ 7   ┆ b   │
        │ 3   ┆ 8   ┆ c   │
        └─────┴─────┴─────┘

        Pass a negative value to get all rows `except` the last `abs(n)`.

        >>> df.head(-3)
        shape: (2, 3)
        ┌─────┬─────┬─────┐
        │ foo ┆ bar ┆ ham │
        │ --- ┆ --- ┆ --- │
        │ i64 ┆ i64 ┆ str │
        ╞═════╪═════╪═════╡
        │ 1   ┆ 6   ┆ a   │
        │ 2   ┆ 7   ┆ b   │
        └─────┴─────┴─────┘
        """
        if n < 0:
            n = max(0, self.height + n)
        return self._from_pydf(self._df.head(n))

    def tail(self, n: int = 5) -> Self:
        """
        Get the last `n` rows.

        Parameters
        ----------
        n
            Number of rows to return. If a negative value is passed, return all rows
            except the first `abs(n)`.

        See Also
        --------
        head, slice

        Examples
        --------
        >>> df = pl.DataFrame(
        ...     {
        ...         "foo": [1, 2, 3, 4, 5],
        ...         "bar": [6, 7, 8, 9, 10],
        ...         "ham": ["a", "b", "c", "d", "e"],
        ...     }
        ... )
        >>> df.tail(3)
        shape: (3, 3)
        ┌─────┬─────┬─────┐
        │ foo ┆ bar ┆ ham │
        │ --- ┆ --- ┆ --- │
        │ i64 ┆ i64 ┆ str │
        ╞═════╪═════╪═════╡
        │ 3   ┆ 8   ┆ c   │
        │ 4   ┆ 9   ┆ d   │
        │ 5   ┆ 10  ┆ e   │
        └─────┴─────┴─────┘

        Pass a negative value to get all rows `except` the first `abs(n)`.

        >>> df.tail(-3)
        shape: (2, 3)
        ┌─────┬─────┬─────┐
        │ foo ┆ bar ┆ ham │
        │ --- ┆ --- ┆ --- │
        │ i64 ┆ i64 ┆ str │
        ╞═════╪═════╪═════╡
        │ 4   ┆ 9   ┆ d   │
        │ 5   ┆ 10  ┆ e   │
        └─────┴─────┴─────┘
        """
        if n < 0:
            n = max(0, self.height + n)
        return self._from_pydf(self._df.tail(n))

    def limit(self, n: int = 5) -> Self:
        """
        Get the first `n` rows.

        Alias for :func:`DataFrame.head`.

        Parameters
        ----------
        n
            Number of rows to return. If a negative value is passed, return all rows
            except the last `abs(n)`.

        See Also
        --------
        head
        """
        return self.head(n)

    def drop_nulls(
        self,
        subset: ColumnNameOrSelector | Collection[ColumnNameOrSelector] | None = None,
    ) -> DataFrame:
        """
        Drop all rows that contain null values.

        The original order of the remaining rows is preserved.

        Parameters
        ----------
        subset
            Column name(s) for which null values are considered.
            If set to `None` (default), use all columns.

        Examples
        --------
        >>> df = pl.DataFrame(
        ...     {
        ...         "foo": [1, 2, 3],
        ...         "bar": [6, None, 8],
        ...         "ham": ["a", "b", None],
        ...     }
        ... )

        The default behavior of this method is to drop rows where any single
        value of the row is null.

        >>> df.drop_nulls()
        shape: (1, 3)
        ┌─────┬─────┬─────┐
        │ foo ┆ bar ┆ ham │
        │ --- ┆ --- ┆ --- │
        │ i64 ┆ i64 ┆ str │
        ╞═════╪═════╪═════╡
        │ 1   ┆ 6   ┆ a   │
        └─────┴─────┴─────┘

        This behaviour can be constrained to consider only a subset of columns, as
        defined by name or with a selector. For example, dropping rows if there is
        a null in any of the integer columns:

        >>> import polars.selectors as cs
        >>> df.drop_nulls(subset=cs.integer())
        shape: (2, 3)
        ┌─────┬─────┬──────┐
        │ foo ┆ bar ┆ ham  │
        │ --- ┆ --- ┆ ---  │
        │ i64 ┆ i64 ┆ str  │
        ╞═════╪═════╪══════╡
        │ 1   ┆ 6   ┆ a    │
        │ 3   ┆ 8   ┆ null │
        └─────┴─────┴──────┘

        Below are some additional examples that show how to drop null
        values based on other conditions.

        >>> df = pl.DataFrame(
        ...     {
        ...         "a": [None, None, None, None],
        ...         "b": [1, 2, None, 1],
        ...         "c": [1, None, None, 1],
        ...     }
        ... )
        >>> df
        shape: (4, 3)
        ┌──────┬──────┬──────┐
        │ a    ┆ b    ┆ c    │
        │ ---  ┆ ---  ┆ ---  │
        │ null ┆ i64  ┆ i64  │
        ╞══════╪══════╪══════╡
        │ null ┆ 1    ┆ 1    │
        │ null ┆ 2    ┆ null │
        │ null ┆ null ┆ null │
        │ null ┆ 1    ┆ 1    │
        └──────┴──────┴──────┘

        Drop a row only if all values are null:

        >>> df.filter(~pl.all_horizontal(pl.all().is_null()))
        shape: (3, 3)
        ┌──────┬─────┬──────┐
        │ a    ┆ b   ┆ c    │
        │ ---  ┆ --- ┆ ---  │
        │ null ┆ i64 ┆ i64  │
        ╞══════╪═════╪══════╡
        │ null ┆ 1   ┆ 1    │
        │ null ┆ 2   ┆ null │
        │ null ┆ 1   ┆ 1    │
        └──────┴─────┴──────┘

        Drop a column if all values are null:

        >>> df[[s.name for s in df if not (s.null_count() == df.height)]]
        shape: (4, 2)
        ┌──────┬──────┐
        │ b    ┆ c    │
        │ ---  ┆ ---  │
        │ i64  ┆ i64  │
        ╞══════╪══════╡
        │ 1    ┆ 1    │
        │ 2    ┆ null │
        │ null ┆ null │
        │ 1    ┆ 1    │
        └──────┴──────┘
        """
        return self.lazy().drop_nulls(subset).collect(_eager=True)

    def pipe(
        self,
        function: Callable[Concatenate[DataFrame, P], T],
        *args: P.args,
        **kwargs: P.kwargs,
    ) -> T:
        """
        Offers a structured way to apply a sequence of user-defined functions (UDFs).

        Parameters
        ----------
        function
            Callable; will receive the frame as the first parameter,
            followed by any given args/kwargs.
        *args
            Arguments to pass to the UDF.
        **kwargs
            Keyword arguments to pass to the UDF.

        Notes
        -----
        It is recommended to use LazyFrame when piping operations, in order
        to fully take advantage of query optimization and parallelization.
        See :meth:`df.lazy() <polars.DataFrame.lazy>`.

        Examples
        --------
        >>> def cast_str_to_int(data, col_name):
        ...     return data.with_columns(pl.col(col_name).cast(pl.Int64))
        >>> df = pl.DataFrame({"a": [1, 2, 3, 4], "b": ["10", "20", "30", "40"]})
        >>> df.pipe(cast_str_to_int, col_name="b")
        shape: (4, 2)
        ┌─────┬─────┐
        │ a   ┆ b   │
        │ --- ┆ --- │
        │ i64 ┆ i64 │
        ╞═════╪═════╡
        │ 1   ┆ 10  │
        │ 2   ┆ 20  │
        │ 3   ┆ 30  │
        │ 4   ┆ 40  │
        └─────┴─────┘

        >>> df = pl.DataFrame({"b": [1, 2], "a": [3, 4]})
        >>> df
        shape: (2, 2)
        ┌─────┬─────┐
        │ b   ┆ a   │
        │ --- ┆ --- │
        │ i64 ┆ i64 │
        ╞═════╪═════╡
        │ 1   ┆ 3   │
        │ 2   ┆ 4   │
        └─────┴─────┘
        >>> df.pipe(lambda tdf: tdf.select(sorted(tdf.columns)))
        shape: (2, 2)
        ┌─────┬─────┐
        │ a   ┆ b   │
        │ --- ┆ --- │
        │ i64 ┆ i64 │
        ╞═════╪═════╡
        │ 3   ┆ 1   │
        │ 4   ┆ 2   │
        └─────┴─────┘
        """
        return function(self, *args, **kwargs)

    def with_row_index(self, name: str = "index", offset: int = 0) -> Self:
        """
        Add a row index as the first column in the DataFrame.

        Parameters
        ----------
        name
            Name of the index column.
        offset
            Start the index at this offset. Cannot be negative.

        Notes
        -----
        The resulting column does not have any special properties. It is a regular
        column of type `UInt32` (or `UInt64` in `polars-u64-idx`).

        Examples
        --------
        >>> df = pl.DataFrame(
        ...     {
        ...         "a": [1, 3, 5],
        ...         "b": [2, 4, 6],
        ...     }
        ... )
        >>> df.with_row_index()
        shape: (3, 3)
        ┌───────┬─────┬─────┐
        │ index ┆ a   ┆ b   │
        │ ---   ┆ --- ┆ --- │
        │ u32   ┆ i64 ┆ i64 │
        ╞═══════╪═════╪═════╡
        │ 0     ┆ 1   ┆ 2   │
        │ 1     ┆ 3   ┆ 4   │
        │ 2     ┆ 5   ┆ 6   │
        └───────┴─────┴─────┘
        >>> df.with_row_index("id", offset=1000)
        shape: (3, 3)
        ┌──────┬─────┬─────┐
        │ id   ┆ a   ┆ b   │
        │ ---  ┆ --- ┆ --- │
        │ u32  ┆ i64 ┆ i64 │
        ╞══════╪═════╪═════╡
        │ 1000 ┆ 1   ┆ 2   │
        │ 1001 ┆ 3   ┆ 4   │
        │ 1002 ┆ 5   ┆ 6   │
        └──────┴─────┴─────┘

        An index column can also be created using the expressions :func:`int_range`
        and :func:`len`.

        >>> df.select(
        ...     pl.int_range(pl.len(), dtype=pl.UInt32).alias("index"),
        ...     pl.all(),
        ... )
        shape: (3, 3)
        ┌───────┬─────┬─────┐
        │ index ┆ a   ┆ b   │
        │ ---   ┆ --- ┆ --- │
        │ u32   ┆ i64 ┆ i64 │
        ╞═══════╪═════╪═════╡
        │ 0     ┆ 1   ┆ 2   │
        │ 1     ┆ 3   ┆ 4   │
        │ 2     ┆ 5   ┆ 6   │
        └───────┴─────┴─────┘
        """
        try:
            return self._from_pydf(self._df.with_row_index(name, offset))
        except OverflowError:
            issue = "negative" if offset < 0 else "greater than the maximum index value"
            msg = f"`offset` input for `with_row_index` cannot be {issue}, got {offset}"
            raise ValueError(msg) from None

    @deprecate_function(
        "Use `with_row_index` instead."
        " Note that the default column name has changed from 'row_nr' to 'index'.",
        version="0.20.4",
    )
    def with_row_count(self, name: str = "row_nr", offset: int = 0) -> Self:
        """
        Add a column at index 0 that counts the rows.

        .. deprecated::
            Use :meth:`with_row_index` instead.
            Note that the default column name has changed from 'row_nr' to 'index'.

        Parameters
        ----------
        name
            Name of the column to add.
        offset
            Start the row count at this offset. Default = 0

        Examples
        --------
        >>> df = pl.DataFrame(
        ...     {
        ...         "a": [1, 3, 5],
        ...         "b": [2, 4, 6],
        ...     }
        ... )
        >>> df.with_row_count()  # doctest: +SKIP
        shape: (3, 3)
        ┌────────┬─────┬─────┐
        │ row_nr ┆ a   ┆ b   │
        │ ---    ┆ --- ┆ --- │
        │ u32    ┆ i64 ┆ i64 │
        ╞════════╪═════╪═════╡
        │ 0      ┆ 1   ┆ 2   │
        │ 1      ┆ 3   ┆ 4   │
        │ 2      ┆ 5   ┆ 6   │
        └────────┴─────┴─────┘
        """
        return self.with_row_index(name, offset)

    def group_by(
        self,
        by: IntoExpr | Iterable[IntoExpr],
        *more_by: IntoExpr,
        maintain_order: bool = False,
    ) -> GroupBy:
        """
        Start a group by operation.

        Parameters
        ----------
        by
            Column(s) to group by. Accepts expression input. Strings are parsed as
            column names.
        *more_by
            Additional columns to group by, specified as positional arguments.
        maintain_order
            Ensure that the order of the groups is consistent with the input data.
            This is slower than a default group by.
            Settings this to `True` blocks the possibility
            to run on the streaming engine.

            .. note::
                Within each group, the order of rows is always preserved, regardless
                of this argument.

        Returns
        -------
        GroupBy
            Object which can be used to perform aggregations.

        Examples
        --------
        Group by one column and call `agg` to compute the grouped sum of another
        column.

        >>> df = pl.DataFrame(
        ...     {
        ...         "a": ["a", "b", "a", "b", "c"],
        ...         "b": [1, 2, 1, 3, 3],
        ...         "c": [5, 4, 3, 2, 1],
        ...     }
        ... )
        >>> df.group_by("a").agg(pl.col("b").sum())  # doctest: +IGNORE_RESULT
        shape: (3, 2)
        ┌─────┬─────┐
        │ a   ┆ b   │
        │ --- ┆ --- │
        │ str ┆ i64 │
        ╞═════╪═════╡
        │ a   ┆ 2   │
        │ b   ┆ 5   │
        │ c   ┆ 3   │
        └─────┴─────┘

        Set `maintain_order=True` to ensure the order of the groups is consistent with
        the input.

        >>> df.group_by("a", maintain_order=True).agg(pl.col("c"))
        shape: (3, 2)
        ┌─────┬───────────┐
        │ a   ┆ c         │
        │ --- ┆ ---       │
        │ str ┆ list[i64] │
        ╞═════╪═══════════╡
        │ a   ┆ [5, 3]    │
        │ b   ┆ [4, 2]    │
        │ c   ┆ [1]       │
        └─────┴───────────┘

        Group by multiple columns by passing a list of column names.

        >>> df.group_by(["a", "b"]).agg(pl.max("c"))  # doctest: +IGNORE_RESULT
        shape: (4, 3)
        ┌─────┬─────┬─────┐
        │ a   ┆ b   ┆ c   │
        │ --- ┆ --- ┆ --- │
        │ str ┆ i64 ┆ i64 │
        ╞═════╪═════╪═════╡
        │ a   ┆ 1   ┆ 5   │
        │ b   ┆ 2   ┆ 4   │
        │ b   ┆ 3   ┆ 2   │
        │ c   ┆ 3   ┆ 1   │
        └─────┴─────┴─────┘

        Or use positional arguments to group by multiple columns in the same way.
        Expressions are also accepted.

        >>> df.group_by("a", pl.col("b") // 2).agg(pl.col("c").mean())  # doctest: +SKIP
        shape: (3, 3)
        ┌─────┬─────┬─────┐
        │ a   ┆ b   ┆ c   │
        │ --- ┆ --- ┆ --- │
        │ str ┆ i64 ┆ f64 │
        ╞═════╪═════╪═════╡
        │ a   ┆ 0   ┆ 4.0 │
        │ b   ┆ 1   ┆ 3.0 │
        │ c   ┆ 1   ┆ 1.0 │
        └─────┴─────┴─────┘

        The `GroupBy` object returned by this method is iterable, returning the name
        and data of each group.

        >>> for name, data in df.group_by("a"):  # doctest: +SKIP
        ...     print(name)
        ...     print(data)
        a
        shape: (2, 3)
        ┌─────┬─────┬─────┐
        │ a   ┆ b   ┆ c   │
        │ --- ┆ --- ┆ --- │
        │ str ┆ i64 ┆ i64 │
        ╞═════╪═════╪═════╡
        │ a   ┆ 1   ┆ 5   │
        │ a   ┆ 1   ┆ 3   │
        └─────┴─────┴─────┘
        b
        shape: (2, 3)
        ┌─────┬─────┬─────┐
        │ a   ┆ b   ┆ c   │
        │ --- ┆ --- ┆ --- │
        │ str ┆ i64 ┆ i64 │
        ╞═════╪═════╪═════╡
        │ b   ┆ 2   ┆ 4   │
        │ b   ┆ 3   ┆ 2   │
        └─────┴─────┴─────┘
        c
        shape: (1, 3)
        ┌─────┬─────┬─────┐
        │ a   ┆ b   ┆ c   │
        │ --- ┆ --- ┆ --- │
        │ str ┆ i64 ┆ i64 │
        ╞═════╪═════╪═════╡
        │ c   ┆ 3   ┆ 1   │
        └─────┴─────┴─────┘
        """
        return GroupBy(self, by, *more_by, maintain_order=maintain_order)

    def rolling(
        self,
        index_column: IntoExpr,
        *,
        period: str | timedelta,
        offset: str | timedelta | None = None,
        closed: ClosedInterval = "right",
        by: IntoExpr | Iterable[IntoExpr] | None = None,
        check_sorted: bool = True,
    ) -> RollingGroupBy:
        """
        Create rolling groups based on a time, Int32, or Int64 column.

        Different from a `group_by_dynamic` the windows are now determined by the
        individual values and are not of constant intervals. For constant intervals use
        :func:`DataFrame.group_by_dynamic`.

        If you have a time series `<t_0, t_1, ..., t_n>`, then by default the
        windows created will be

            * (t_0 - period, t_0]
            * (t_1 - period, t_1]
            * ...
            * (t_n - period, t_n]

        whereas if you pass a non-default `offset`, then the windows will be

            * (t_0 + offset, t_0 + offset + period]
            * (t_1 + offset, t_1 + offset + period]
            * ...
            * (t_n + offset, t_n + offset + period]

        The `period` and `offset` arguments are created either from a timedelta, or
        by using the following string language:

        - 1ns   (1 nanosecond)
        - 1us   (1 microsecond)
        - 1ms   (1 millisecond)
        - 1s    (1 second)
        - 1m    (1 minute)
        - 1h    (1 hour)
        - 1d    (1 calendar day)
        - 1w    (1 calendar week)
        - 1mo   (1 calendar month)
        - 1q    (1 calendar quarter)
        - 1y    (1 calendar year)
        - 1i    (1 index count)

        Or combine them:
        "3d12h4m25s" # 3 days, 12 hours, 4 minutes, and 25 seconds

        By "calendar day", we mean the corresponding time on the next day (which may
        not be 24 hours, due to daylight savings). Similarly for "calendar week",
        "calendar month", "calendar quarter", and "calendar year".

        In case of a rolling operation on an integer column, the windows are defined by:

        - **"1i"      # length 1**
        - **"10i"     # length 10**

        Parameters
        ----------
        index_column
            Column used to group based on the time window.
            Often of type Date/Datetime.
            This column must be sorted in ascending order (or, if `by` is specified,
            then it must be sorted in ascending order within each group).

            In case of a rolling operation on indices, dtype needs to be one of
            {Int32, Int64}. Note that Int32 gets temporarily cast to Int64, so if
            performance matters use an Int64 column.
        period
            length of the window - must be non-negative
        offset
            offset of the window. Default is -period
        closed : {'right', 'left', 'both', 'none'}
            Define which sides of the temporal interval are closed (inclusive).
        by
            Also group by this column/these columns
        check_sorted
            When the `by` argument is given, polars can not check sortedness
            by the metadata and has to do a full scan on the index column to
            verify data is sorted. This is expensive. If you are sure the
            data within the by groups is sorted, you can set this to `False`.
            Doing so incorrectly will lead to incorrect output

        Returns
        -------
        RollingGroupBy
            Object you can call `.agg` on to aggregate by groups, the result
            of which will be sorted by `index_column` (but note that if `by` columns are
            passed, it will only be sorted within each `by` group).

        See Also
        --------
        group_by_dynamic

        Examples
        --------
        >>> dates = [
        ...     "2020-01-01 13:45:48",
        ...     "2020-01-01 16:42:13",
        ...     "2020-01-01 16:45:09",
        ...     "2020-01-02 18:12:48",
        ...     "2020-01-03 19:45:32",
        ...     "2020-01-08 23:16:43",
        ... ]
        >>> df = pl.DataFrame({"dt": dates, "a": [3, 7, 5, 9, 2, 1]}).with_columns(
        ...     pl.col("dt").str.strptime(pl.Datetime).set_sorted()
        ... )
        >>> out = df.rolling(index_column="dt", period="2d").agg(
        ...     [
        ...         pl.sum("a").alias("sum_a"),
        ...         pl.min("a").alias("min_a"),
        ...         pl.max("a").alias("max_a"),
        ...     ]
        ... )
        >>> assert out["sum_a"].to_list() == [3, 10, 15, 24, 11, 1]
        >>> assert out["max_a"].to_list() == [3, 7, 7, 9, 9, 1]
        >>> assert out["min_a"].to_list() == [3, 3, 3, 3, 2, 1]
        >>> out
        shape: (6, 4)
        ┌─────────────────────┬───────┬───────┬───────┐
        │ dt                  ┆ sum_a ┆ min_a ┆ max_a │
        │ ---                 ┆ ---   ┆ ---   ┆ ---   │
        │ datetime[μs]        ┆ i64   ┆ i64   ┆ i64   │
        ╞═════════════════════╪═══════╪═══════╪═══════╡
        │ 2020-01-01 13:45:48 ┆ 3     ┆ 3     ┆ 3     │
        │ 2020-01-01 16:42:13 ┆ 10    ┆ 3     ┆ 7     │
        │ 2020-01-01 16:45:09 ┆ 15    ┆ 3     ┆ 7     │
        │ 2020-01-02 18:12:48 ┆ 24    ┆ 3     ┆ 9     │
        │ 2020-01-03 19:45:32 ┆ 11    ┆ 2     ┆ 9     │
        │ 2020-01-08 23:16:43 ┆ 1     ┆ 1     ┆ 1     │
        └─────────────────────┴───────┴───────┴───────┘
        """
        period = deprecate_saturating(period)
        offset = deprecate_saturating(offset)
        return RollingGroupBy(
            self,
            index_column=index_column,
            period=period,
            offset=offset,
            closed=closed,
            by=by,
            check_sorted=check_sorted,
        )

    def group_by_dynamic(
        self,
        index_column: IntoExpr,
        *,
        every: str | timedelta,
        period: str | timedelta | None = None,
        offset: str | timedelta | None = None,
        truncate: bool | None = None,
        include_boundaries: bool = False,
        closed: ClosedInterval = "left",
        label: Label = "left",
        by: IntoExpr | Iterable[IntoExpr] | None = None,
        start_by: StartBy = "window",
        check_sorted: bool = True,
    ) -> DynamicGroupBy:
        """
        Group based on a time value (or index value of type Int32, Int64).

        Time windows are calculated and rows are assigned to windows. Different from a
        normal group by is that a row can be member of multiple groups.
        By default, the windows look like:

        - [start, start + period)
        - [start + every, start + every + period)
        - [start + 2*every, start + 2*every + period)
        - ...

        where `start` is determined by `start_by`, `offset`, and `every` (see parameter
        descriptions below).

        .. warning::
            The index column must be sorted in ascending order. If `by` is passed, then
            the index column must be sorted in ascending order within each group.

        Parameters
        ----------
        index_column
            Column used to group based on the time window.
            Often of type Date/Datetime.
            This column must be sorted in ascending order (or, if `by` is specified,
            then it must be sorted in ascending order within each group).

            In case of a dynamic group by on indices, dtype needs to be one of
            {Int32, Int64}. Note that Int32 gets temporarily cast to Int64, so if
            performance matters use an Int64 column.
        every
            interval of the window
        period
            length of the window, if None it will equal 'every'
        offset
            offset of the window, only takes effect if `start_by` is `'window'`.
            Defaults to negative `every`.
        truncate
            truncate the time value to the window lower bound

            .. deprecated:: 0.19.4
                Use `label` instead.
        include_boundaries
            Add the lower and upper bound of the window to the "_lower_boundary" and
            "_upper_boundary" columns. This will impact performance because it's harder to
            parallelize
        closed : {'left', 'right', 'both', 'none'}
            Define which sides of the temporal interval are closed (inclusive).
        label : {'left', 'right', 'datapoint'}
            Define which label to use for the window:

            - 'left': lower boundary of the window
            - 'right': upper boundary of the window
            - 'datapoint': the first value of the index column in the given window.
              If you don't need the label to be at one of the boundaries, choose this
              option for maximum performance
        by
            Also group by this column/these columns
        start_by : {'window', 'datapoint', 'monday', 'tuesday', 'wednesday', 'thursday', 'friday', 'saturday', 'sunday'}
            The strategy to determine the start of the first window by.

            * 'window': Start by taking the earliest timestamp, truncating it with
              `every`, and then adding `offset`.
              Note that weekly windows start on Monday.
            * 'datapoint': Start from the first encountered data point.
            * a day of the week (only takes effect if `every` contains `'w'`):

              * 'monday': Start the window on the Monday before the first data point.
              * 'tuesday': Start the window on the Tuesday before the first data point.
              * ...
              * 'sunday': Start the window on the Sunday before the first data point.
        check_sorted
            When the `by` argument is given, polars can not check sortedness
            by the metadata and has to do a full scan on the index column to
            verify data is sorted. This is expensive. If you are sure the
            data within the by groups is sorted, you can set this to `False`.
            Doing so incorrectly will lead to incorrect output

        Returns
        -------
        DynamicGroupBy
            Object you can call `.agg` on to aggregate by groups, the result
            of which will be sorted by `index_column` (but note that if `by` columns are
            passed, it will only be sorted within each `by` group).

        See Also
        --------
        rolling

        Notes
        -----
        1) If you're coming from pandas, then

           .. code-block:: python

               # polars
               df.group_by_dynamic("ts", every="1d").agg(pl.col("value").sum())

           is equivalent to

           .. code-block:: python

               # pandas
               df.set_index("ts").resample("D")["value"].sum().reset_index()

           though note that, unlike pandas, polars doesn't add extra rows for empty
           windows. If you need `index_column` to be evenly spaced, then please combine
           with :func:`DataFrame.upsample`.

        2) The `every`, `period` and `offset` arguments are created with
           the following string language:

           - 1ns   (1 nanosecond)
           - 1us   (1 microsecond)
           - 1ms   (1 millisecond)
           - 1s    (1 second)
           - 1m    (1 minute)
           - 1h    (1 hour)
           - 1d    (1 calendar day)
           - 1w    (1 calendar week)
           - 1mo   (1 calendar month)
           - 1q    (1 calendar quarter)
           - 1y    (1 calendar year)
           - 1i    (1 index count)

           Or combine them:
           "3d12h4m25s" # 3 days, 12 hours, 4 minutes, and 25 seconds

           By "calendar day", we mean the corresponding time on the next day (which may
           not be 24 hours, due to daylight savings). Similarly for "calendar week",
           "calendar month", "calendar quarter", and "calendar year".

           In case of a group_by_dynamic on an integer column, the windows are defined by:

           - "1i"      # length 1
           - "10i"     # length 10

        Examples
        --------
        >>> from datetime import datetime
        >>> df = pl.DataFrame(
        ...     {
        ...         "time": pl.datetime_range(
        ...             start=datetime(2021, 12, 16),
        ...             end=datetime(2021, 12, 16, 3),
        ...             interval="30m",
        ...             eager=True,
        ...         ),
        ...         "n": range(7),
        ...     }
        ... )
        >>> df
        shape: (7, 2)
        ┌─────────────────────┬─────┐
        │ time                ┆ n   │
        │ ---                 ┆ --- │
        │ datetime[μs]        ┆ i64 │
        ╞═════════════════════╪═════╡
        │ 2021-12-16 00:00:00 ┆ 0   │
        │ 2021-12-16 00:30:00 ┆ 1   │
        │ 2021-12-16 01:00:00 ┆ 2   │
        │ 2021-12-16 01:30:00 ┆ 3   │
        │ 2021-12-16 02:00:00 ┆ 4   │
        │ 2021-12-16 02:30:00 ┆ 5   │
        │ 2021-12-16 03:00:00 ┆ 6   │
        └─────────────────────┴─────┘

        Group by windows of 1 hour starting at 2021-12-16 00:00:00.

        >>> df.group_by_dynamic("time", every="1h", closed="right").agg(pl.col("n"))
        shape: (4, 2)
        ┌─────────────────────┬───────────┐
        │ time                ┆ n         │
        │ ---                 ┆ ---       │
        │ datetime[μs]        ┆ list[i64] │
        ╞═════════════════════╪═══════════╡
        │ 2021-12-15 23:00:00 ┆ [0]       │
        │ 2021-12-16 00:00:00 ┆ [1, 2]    │
        │ 2021-12-16 01:00:00 ┆ [3, 4]    │
        │ 2021-12-16 02:00:00 ┆ [5, 6]    │
        └─────────────────────┴───────────┘

        The window boundaries can also be added to the aggregation result

        >>> df.group_by_dynamic(
        ...     "time", every="1h", include_boundaries=True, closed="right"
        ... ).agg(pl.col("n").mean())
        shape: (4, 4)
        ┌─────────────────────┬─────────────────────┬─────────────────────┬─────┐
        │ _lower_boundary     ┆ _upper_boundary     ┆ time                ┆ n   │
        │ ---                 ┆ ---                 ┆ ---                 ┆ --- │
        │ datetime[μs]        ┆ datetime[μs]        ┆ datetime[μs]        ┆ f64 │
        ╞═════════════════════╪═════════════════════╪═════════════════════╪═════╡
        │ 2021-12-15 23:00:00 ┆ 2021-12-16 00:00:00 ┆ 2021-12-15 23:00:00 ┆ 0.0 │
        │ 2021-12-16 00:00:00 ┆ 2021-12-16 01:00:00 ┆ 2021-12-16 00:00:00 ┆ 1.5 │
        │ 2021-12-16 01:00:00 ┆ 2021-12-16 02:00:00 ┆ 2021-12-16 01:00:00 ┆ 3.5 │
        │ 2021-12-16 02:00:00 ┆ 2021-12-16 03:00:00 ┆ 2021-12-16 02:00:00 ┆ 5.5 │
        └─────────────────────┴─────────────────────┴─────────────────────┴─────┘

        When closed="left", the window excludes the right end of interval:
        [lower_bound, upper_bound)

        >>> df.group_by_dynamic("time", every="1h", closed="left").agg(pl.col("n"))
        shape: (4, 2)
        ┌─────────────────────┬───────────┐
        │ time                ┆ n         │
        │ ---                 ┆ ---       │
        │ datetime[μs]        ┆ list[i64] │
        ╞═════════════════════╪═══════════╡
        │ 2021-12-16 00:00:00 ┆ [0, 1]    │
        │ 2021-12-16 01:00:00 ┆ [2, 3]    │
        │ 2021-12-16 02:00:00 ┆ [4, 5]    │
        │ 2021-12-16 03:00:00 ┆ [6]       │
        └─────────────────────┴───────────┘

        When closed="both" the time values at the window boundaries belong to 2 groups.

        >>> df.group_by_dynamic("time", every="1h", closed="both").agg(pl.col("n"))
        shape: (5, 2)
        ┌─────────────────────┬───────────┐
        │ time                ┆ n         │
        │ ---                 ┆ ---       │
        │ datetime[μs]        ┆ list[i64] │
        ╞═════════════════════╪═══════════╡
        │ 2021-12-15 23:00:00 ┆ [0]       │
        │ 2021-12-16 00:00:00 ┆ [0, 1, 2] │
        │ 2021-12-16 01:00:00 ┆ [2, 3, 4] │
        │ 2021-12-16 02:00:00 ┆ [4, 5, 6] │
        │ 2021-12-16 03:00:00 ┆ [6]       │
        └─────────────────────┴───────────┘

        Dynamic group bys can also be combined with grouping on normal keys

        >>> df = df.with_columns(groups=pl.Series(["a", "a", "a", "b", "b", "a", "a"]))
        >>> df
        shape: (7, 3)
        ┌─────────────────────┬─────┬────────┐
        │ time                ┆ n   ┆ groups │
        │ ---                 ┆ --- ┆ ---    │
        │ datetime[μs]        ┆ i64 ┆ str    │
        ╞═════════════════════╪═════╪════════╡
        │ 2021-12-16 00:00:00 ┆ 0   ┆ a      │
        │ 2021-12-16 00:30:00 ┆ 1   ┆ a      │
        │ 2021-12-16 01:00:00 ┆ 2   ┆ a      │
        │ 2021-12-16 01:30:00 ┆ 3   ┆ b      │
        │ 2021-12-16 02:00:00 ┆ 4   ┆ b      │
        │ 2021-12-16 02:30:00 ┆ 5   ┆ a      │
        │ 2021-12-16 03:00:00 ┆ 6   ┆ a      │
        └─────────────────────┴─────┴────────┘
        >>> df.group_by_dynamic(
        ...     "time",
        ...     every="1h",
        ...     closed="both",
        ...     by="groups",
        ...     include_boundaries=True,
        ... ).agg(pl.col("n"))
        shape: (7, 5)
        ┌────────┬─────────────────────┬─────────────────────┬─────────────────────┬───────────┐
        │ groups ┆ _lower_boundary     ┆ _upper_boundary     ┆ time                ┆ n         │
        │ ---    ┆ ---                 ┆ ---                 ┆ ---                 ┆ ---       │
        │ str    ┆ datetime[μs]        ┆ datetime[μs]        ┆ datetime[μs]        ┆ list[i64] │
        ╞════════╪═════════════════════╪═════════════════════╪═════════════════════╪═══════════╡
        │ a      ┆ 2021-12-15 23:00:00 ┆ 2021-12-16 00:00:00 ┆ 2021-12-15 23:00:00 ┆ [0]       │
        │ a      ┆ 2021-12-16 00:00:00 ┆ 2021-12-16 01:00:00 ┆ 2021-12-16 00:00:00 ┆ [0, 1, 2] │
        │ a      ┆ 2021-12-16 01:00:00 ┆ 2021-12-16 02:00:00 ┆ 2021-12-16 01:00:00 ┆ [2]       │
        │ a      ┆ 2021-12-16 02:00:00 ┆ 2021-12-16 03:00:00 ┆ 2021-12-16 02:00:00 ┆ [5, 6]    │
        │ a      ┆ 2021-12-16 03:00:00 ┆ 2021-12-16 04:00:00 ┆ 2021-12-16 03:00:00 ┆ [6]       │
        │ b      ┆ 2021-12-16 01:00:00 ┆ 2021-12-16 02:00:00 ┆ 2021-12-16 01:00:00 ┆ [3, 4]    │
        │ b      ┆ 2021-12-16 02:00:00 ┆ 2021-12-16 03:00:00 ┆ 2021-12-16 02:00:00 ┆ [4]       │
        └────────┴─────────────────────┴─────────────────────┴─────────────────────┴───────────┘

        Dynamic group by on an index column

        >>> df = pl.DataFrame(
        ...     {
        ...         "idx": pl.int_range(0, 6, eager=True),
        ...         "A": ["A", "A", "B", "B", "B", "C"],
        ...     }
        ... )
        >>> (
        ...     df.group_by_dynamic(
        ...         "idx",
        ...         every="2i",
        ...         period="3i",
        ...         include_boundaries=True,
        ...         closed="right",
        ...     ).agg(pl.col("A").alias("A_agg_list"))
        ... )
        shape: (4, 4)
        ┌─────────────────┬─────────────────┬─────┬─────────────────┐
        │ _lower_boundary ┆ _upper_boundary ┆ idx ┆ A_agg_list      │
        │ ---             ┆ ---             ┆ --- ┆ ---             │
        │ i64             ┆ i64             ┆ i64 ┆ list[str]       │
        ╞═════════════════╪═════════════════╪═════╪═════════════════╡
        │ -2              ┆ 1               ┆ -2  ┆ ["A", "A"]      │
        │ 0               ┆ 3               ┆ 0   ┆ ["A", "B", "B"] │
        │ 2               ┆ 5               ┆ 2   ┆ ["B", "B", "C"] │
        │ 4               ┆ 7               ┆ 4   ┆ ["C"]           │
        └─────────────────┴─────────────────┴─────┴─────────────────┘
        """  # noqa: W505
        every = deprecate_saturating(every)
        period = deprecate_saturating(period)
        offset = deprecate_saturating(offset)
        return DynamicGroupBy(
            self,
            index_column=index_column,
            every=every,
            period=period,
            offset=offset,
            truncate=truncate,
            label=label,
            include_boundaries=include_boundaries,
            closed=closed,
            by=by,
            start_by=start_by,
            check_sorted=check_sorted,
        )

    def upsample(
        self,
        time_column: str,
        *,
        every: str | timedelta,
        offset: str | timedelta | None = None,
        by: str | Sequence[str] | None = None,
        maintain_order: bool = False,
    ) -> Self:
        """
        Upsample a DataFrame at a regular frequency.

        The `every` and `offset` arguments are created with
        the following string language:

        - 1ns   (1 nanosecond)
        - 1us   (1 microsecond)
        - 1ms   (1 millisecond)
        - 1s    (1 second)
        - 1m    (1 minute)
        - 1h    (1 hour)
        - 1d    (1 calendar day)
        - 1w    (1 calendar week)
        - 1mo   (1 calendar month)
        - 1q    (1 calendar quarter)
        - 1y    (1 calendar year)
        - 1i    (1 index count)

        Or combine them:

        - "3d12h4m25s" # 3 days, 12 hours, 4 minutes, and 25 seconds


        By "calendar day", we mean the corresponding time on the next day (which may
        not be 24 hours, due to daylight savings). Similarly for "calendar week",
        "calendar month", "calendar quarter", and "calendar year".

        Parameters
        ----------
        time_column
            Time column will be used to determine a date_range.
            Note that this column has to be sorted for the output to make sense.
        every
            Interval will start 'every' duration.
        offset
            Change the start of the date_range by this offset.
        by
            First group by these columns and then upsample for every group.
        maintain_order
            Keep the ordering predictable. This is slower.

        Returns
        -------
        DataFrame
            Result will be sorted by `time_column` (but note that if `by` columns are
            passed, it will only be sorted within each `by` group).

        Examples
        --------
        Upsample a DataFrame by a certain interval.

        >>> from datetime import datetime
        >>> df = pl.DataFrame(
        ...     {
        ...         "time": [
        ...             datetime(2021, 2, 1),
        ...             datetime(2021, 4, 1),
        ...             datetime(2021, 5, 1),
        ...             datetime(2021, 6, 1),
        ...         ],
        ...         "groups": ["A", "B", "A", "B"],
        ...         "values": [0, 1, 2, 3],
        ...     }
        ... ).set_sorted("time")
        >>> df.upsample(
        ...     time_column="time", every="1mo", by="groups", maintain_order=True
        ... ).select(pl.all().forward_fill())
        shape: (7, 3)
        ┌─────────────────────┬────────┬────────┐
        │ time                ┆ groups ┆ values │
        │ ---                 ┆ ---    ┆ ---    │
        │ datetime[μs]        ┆ str    ┆ i64    │
        ╞═════════════════════╪════════╪════════╡
        │ 2021-02-01 00:00:00 ┆ A      ┆ 0      │
        │ 2021-03-01 00:00:00 ┆ A      ┆ 0      │
        │ 2021-04-01 00:00:00 ┆ A      ┆ 0      │
        │ 2021-05-01 00:00:00 ┆ A      ┆ 2      │
        │ 2021-04-01 00:00:00 ┆ B      ┆ 1      │
        │ 2021-05-01 00:00:00 ┆ B      ┆ 1      │
        │ 2021-06-01 00:00:00 ┆ B      ┆ 3      │
        └─────────────────────┴────────┴────────┘
        """
        every = deprecate_saturating(every)
        offset = deprecate_saturating(offset)
        if by is None:
            by = []
        if isinstance(by, str):
            by = [by]
        if offset is None:
            offset = "0ns"

        every = _timedelta_to_pl_duration(every)
        offset = _timedelta_to_pl_duration(offset)

        return self._from_pydf(
            self._df.upsample(by, time_column, every, offset, maintain_order)
        )

    def join_asof(
        self,
        other: DataFrame,
        *,
        left_on: str | None | Expr = None,
        right_on: str | None | Expr = None,
        on: str | None | Expr = None,
        by_left: str | Sequence[str] | None = None,
        by_right: str | Sequence[str] | None = None,
        by: str | Sequence[str] | None = None,
        strategy: AsofJoinStrategy = "backward",
        suffix: str = "_right",
        tolerance: str | int | float | timedelta | None = None,
        allow_parallel: bool = True,
        force_parallel: bool = False,
    ) -> DataFrame:
        """
        Perform an asof join.

        This is similar to a left-join except that we match on nearest key rather than
        equal keys.

        Both DataFrames must be sorted by the asof_join key.

        For each row in the left DataFrame:

          - A "backward" search selects the last row in the right DataFrame whose
            'on' key is less than or equal to the left's key.

          - A "forward" search selects the first row in the right DataFrame whose
            'on' key is greater than or equal to the left's key.

          - A "nearest" search selects the last row in the right DataFrame whose value
            is nearest to the left's key. String keys are not currently supported for a
            nearest search.

        The default is "backward".

        Parameters
        ----------
        other
            Lazy DataFrame to join with.
        left_on
            Join column of the left DataFrame.
        right_on
            Join column of the right DataFrame.
        on
            Join column of both DataFrames. If set, `left_on` and `right_on` should be
            None.
        by
            join on these columns before doing asof join
        by_left
            join on these columns before doing asof join
        by_right
            join on these columns before doing asof join
        strategy : {'backward', 'forward', 'nearest'}
            Join strategy.
        suffix
            Suffix to append to columns with a duplicate name.
        tolerance
            Numeric tolerance. By setting this the join will only be done if the near
            keys are within this distance. If an asof join is done on columns of dtype
            "Date", "Datetime", "Duration" or "Time", use either a datetime.timedelta
            object or the following string language:

                - 1ns   (1 nanosecond)
                - 1us   (1 microsecond)
                - 1ms   (1 millisecond)
                - 1s    (1 second)
                - 1m    (1 minute)
                - 1h    (1 hour)
                - 1d    (1 calendar day)
                - 1w    (1 calendar week)
                - 1mo   (1 calendar month)
                - 1q    (1 calendar quarter)
                - 1y    (1 calendar year)
                - 1i    (1 index count)

                Or combine them:
                "3d12h4m25s" # 3 days, 12 hours, 4 minutes, and 25 seconds

                By "calendar day", we mean the corresponding time on the next day
                (which may not be 24 hours, due to daylight savings). Similarly for
                "calendar week", "calendar month", "calendar quarter", and
                "calendar year".

        allow_parallel
            Allow the physical plan to optionally evaluate the computation of both
            DataFrames up to the join in parallel.
        force_parallel
            Force the physical plan to evaluate the computation of both DataFrames up to
            the join in parallel.

        Examples
        --------
        >>> from datetime import datetime
        >>> gdp = pl.DataFrame(
        ...     {
        ...         "date": [
        ...             datetime(2016, 1, 1),
        ...             datetime(2017, 1, 1),
        ...             datetime(2018, 1, 1),
        ...             datetime(2019, 1, 1),
        ...         ],  # note record date: Jan 1st (sorted!)
        ...         "gdp": [4164, 4411, 4566, 4696],
        ...     }
        ... ).set_sorted("date")
        >>> population = pl.DataFrame(
        ...     {
        ...         "date": [
        ...             datetime(2016, 5, 12),
        ...             datetime(2017, 5, 12),
        ...             datetime(2018, 5, 12),
        ...             datetime(2019, 5, 12),
        ...         ],  # note record date: May 12th (sorted!)
        ...         "population": [82.19, 82.66, 83.12, 83.52],
        ...     }
        ... ).set_sorted("date")
        >>> population.join_asof(gdp, on="date", strategy="backward")
        shape: (4, 3)
        ┌─────────────────────┬────────────┬──────┐
        │ date                ┆ population ┆ gdp  │
        │ ---                 ┆ ---        ┆ ---  │
        │ datetime[μs]        ┆ f64        ┆ i64  │
        ╞═════════════════════╪════════════╪══════╡
        │ 2016-05-12 00:00:00 ┆ 82.19      ┆ 4164 │
        │ 2017-05-12 00:00:00 ┆ 82.66      ┆ 4411 │
        │ 2018-05-12 00:00:00 ┆ 83.12      ┆ 4566 │
        │ 2019-05-12 00:00:00 ┆ 83.52      ┆ 4696 │
        └─────────────────────┴────────────┴──────┘
        """
        tolerance = deprecate_saturating(tolerance)
        if not isinstance(other, DataFrame):
            msg = f"expected `other` join table to be a DataFrame, got {type(other).__name__!r}"
            raise TypeError(msg)

        if on is not None:
            if not isinstance(on, (str, pl.Expr)):
                msg = f"expected `on` to be str or Expr, got {type(on).__name__!r}"
                raise TypeError(msg)
        else:
            if not isinstance(left_on, (str, pl.Expr)):
                msg = f"expected `left_on` to be str or Expr, got {type(left_on).__name__!r}"
                raise TypeError(msg)
            elif not isinstance(right_on, (str, pl.Expr)):
                msg = f"expected `right_on` to be str or Expr, got {type(right_on).__name__!r}"
                raise TypeError(msg)

        return (
            self.lazy()
            .join_asof(
                other.lazy(),
                left_on=left_on,
                right_on=right_on,
                on=on,
                by_left=by_left,
                by_right=by_right,
                by=by,
                strategy=strategy,
                suffix=suffix,
                tolerance=tolerance,
                allow_parallel=allow_parallel,
                force_parallel=force_parallel,
            )
            .collect(_eager=True)
        )

    def join(
        self,
        other: DataFrame,
        on: str | Expr | Sequence[str | Expr] | None = None,
        how: JoinStrategy = "inner",
        *,
        left_on: str | Expr | Sequence[str | Expr] | None = None,
        right_on: str | Expr | Sequence[str | Expr] | None = None,
        suffix: str = "_right",
        validate: JoinValidation = "m:m",
        join_nulls: bool = False,
    ) -> DataFrame:
        """
        Join in SQL-like fashion.

        Parameters
        ----------
        other
            DataFrame to join with.
        on
            Name(s) of the join columns in both DataFrames.
        how : {'inner', 'left', 'outer', 'semi', 'anti', 'cross', 'outer_coalesce'}
            Join strategy.

            * *inner*
                Returns rows that have matching values in both tables
            * *left*
                Returns all rows from the left table, and the matched rows from the
                right table
            * *outer*
                 Returns all rows when there is a match in either left or right table
            * *outer_coalesce*
                 Same as 'outer', but coalesces the key columns
            * *cross*
                 Returns the cartisian product of rows from both tables
            * *semi*
                 Filter rows that have a match in the right table.
            * *anti*
                 Filter rows that not have a match in the right table.

            .. note::
                A left join preserves the row order of the left DataFrame.
        left_on
            Name(s) of the left join column(s).
        right_on
            Name(s) of the right join column(s).
        suffix
            Suffix to append to columns with a duplicate name.
        validate: {'m:m', 'm:1', '1:m', '1:1'}
            Checks if join is of specified type.

                * *many_to_many*
                    “m:m”: default, does not result in checks
                * *one_to_one*
                    “1:1”: check if join keys are unique in both left and right datasets
                * *one_to_many*
                    “1:m”: check if join keys are unique in left dataset
                * *many_to_one*
                    “m:1”: check if join keys are unique in right dataset

            .. note::

                - This is currently not supported the streaming engine.
                - This is only supported when joined by single columns.
        join_nulls
            Join on null values. By default null values will never produce matches.

        Returns
        -------
        DataFrame

        See Also
        --------
        join_asof

        Examples
        --------
        >>> df = pl.DataFrame(
        ...     {
        ...         "foo": [1, 2, 3],
        ...         "bar": [6.0, 7.0, 8.0],
        ...         "ham": ["a", "b", "c"],
        ...     }
        ... )
        >>> other_df = pl.DataFrame(
        ...     {
        ...         "apple": ["x", "y", "z"],
        ...         "ham": ["a", "b", "d"],
        ...     }
        ... )
        >>> df.join(other_df, on="ham")
        shape: (2, 4)
        ┌─────┬─────┬─────┬───────┐
        │ foo ┆ bar ┆ ham ┆ apple │
        │ --- ┆ --- ┆ --- ┆ ---   │
        │ i64 ┆ f64 ┆ str ┆ str   │
        ╞═════╪═════╪═════╪═══════╡
        │ 1   ┆ 6.0 ┆ a   ┆ x     │
        │ 2   ┆ 7.0 ┆ b   ┆ y     │
        └─────┴─────┴─────┴───────┘

        >>> df.join(other_df, on="ham", how="outer")
        shape: (4, 5)
        ┌──────┬──────┬──────┬───────┬───────────┐
        │ foo  ┆ bar  ┆ ham  ┆ apple ┆ ham_right │
        │ ---  ┆ ---  ┆ ---  ┆ ---   ┆ ---       │
        │ i64  ┆ f64  ┆ str  ┆ str   ┆ str       │
        ╞══════╪══════╪══════╪═══════╪═══════════╡
        │ 1    ┆ 6.0  ┆ a    ┆ x     ┆ a         │
        │ 2    ┆ 7.0  ┆ b    ┆ y     ┆ b         │
        │ null ┆ null ┆ null ┆ z     ┆ d         │
        │ 3    ┆ 8.0  ┆ c    ┆ null  ┆ null      │
        └──────┴──────┴──────┴───────┴───────────┘

        >>> df.join(other_df, on="ham", how="left")
        shape: (3, 4)
        ┌─────┬─────┬─────┬───────┐
        │ foo ┆ bar ┆ ham ┆ apple │
        │ --- ┆ --- ┆ --- ┆ ---   │
        │ i64 ┆ f64 ┆ str ┆ str   │
        ╞═════╪═════╪═════╪═══════╡
        │ 1   ┆ 6.0 ┆ a   ┆ x     │
        │ 2   ┆ 7.0 ┆ b   ┆ y     │
        │ 3   ┆ 8.0 ┆ c   ┆ null  │
        └─────┴─────┴─────┴───────┘

        >>> df.join(other_df, on="ham", how="semi")
        shape: (2, 3)
        ┌─────┬─────┬─────┐
        │ foo ┆ bar ┆ ham │
        │ --- ┆ --- ┆ --- │
        │ i64 ┆ f64 ┆ str │
        ╞═════╪═════╪═════╡
        │ 1   ┆ 6.0 ┆ a   │
        │ 2   ┆ 7.0 ┆ b   │
        └─────┴─────┴─────┘

        >>> df.join(other_df, on="ham", how="anti")
        shape: (1, 3)
        ┌─────┬─────┬─────┐
        │ foo ┆ bar ┆ ham │
        │ --- ┆ --- ┆ --- │
        │ i64 ┆ f64 ┆ str │
        ╞═════╪═════╪═════╡
        │ 3   ┆ 8.0 ┆ c   │
        └─────┴─────┴─────┘

        Notes
        -----
        For joining on columns with categorical data, see `pl.StringCache()`.
        """
        if not isinstance(other, DataFrame):
            msg = f"expected `other` join table to be a DataFrame, got {type(other).__name__!r}"
            raise TypeError(msg)

        return (
            self.lazy()
            .join(
                other=other.lazy(),
                left_on=left_on,
                right_on=right_on,
                on=on,
                how=how,
                suffix=suffix,
                validate=validate,
                join_nulls=join_nulls,
            )
            .collect(_eager=True)
        )

    def map_rows(
        self,
        function: Callable[[tuple[Any, ...]], Any],
        return_dtype: PolarsDataType | None = None,
        *,
        inference_size: int = 256,
    ) -> DataFrame:
        """
        Apply a custom/user-defined function (UDF) over the rows of the DataFrame.

        .. warning::
            This method is much slower than the native expressions API.
            Only use it if you cannot implement your logic otherwise.

        The UDF will receive each row as a tuple of values: `udf(row)`.

        Implementing logic using a Python function is almost always *significantly*
        slower and more memory intensive than implementing the same logic using
        the native expression API because:

        - The native expression engine runs in Rust; UDFs run in Python.
        - Use of Python UDFs forces the DataFrame to be materialized in memory.
        - Polars-native expressions can be parallelised (UDFs typically cannot).
        - Polars-native expressions can be logically optimised (UDFs cannot).

        Wherever possible you should strongly prefer the native expression API
        to achieve the best performance.

        Parameters
        ----------
        function
            Custom function or lambda.
        return_dtype
            Output type of the operation. If none given, Polars tries to infer the type.
        inference_size
            Only used in the case when the custom function returns rows.
            This uses the first `n` rows to determine the output schema.

        Notes
        -----
        * The frame-level `apply` cannot track column names (as the UDF is a black-box
          that may arbitrarily drop, rearrange, transform, or add new columns); if you
          want to apply a UDF such that column names are preserved, you should use the
          expression-level `apply` syntax instead.

        * If your function is expensive and you don't want it to be called more than
          once for a given input, consider applying an `@lru_cache` decorator to it.
          If your data is suitable you may achieve *significant* speedups.

        Examples
        --------
        >>> df = pl.DataFrame({"foo": [1, 2, 3], "bar": [-1, 5, 8]})

        Return a DataFrame by mapping each row to a tuple:

        >>> df.map_rows(lambda t: (t[0] * 2, t[1] * 3))
        shape: (3, 2)
        ┌──────────┬──────────┐
        │ column_0 ┆ column_1 │
        │ ---      ┆ ---      │
        │ i64      ┆ i64      │
        ╞══════════╪══════════╡
        │ 2        ┆ -3       │
        │ 4        ┆ 15       │
        │ 6        ┆ 24       │
        └──────────┴──────────┘

        However, it is much better to implement this with a native expression:

        >>> df.select(
        ...     pl.col("foo") * 2,
        ...     pl.col("bar") * 3,
        ... )  # doctest: +IGNORE_RESULT

        Return a DataFrame with a single column by mapping each row to a scalar:

        >>> df.map_rows(lambda t: (t[0] * 2 + t[1]))  # doctest: +SKIP
        shape: (3, 1)
        ┌───────┐
        │ apply │
        │ ---   │
        │ i64   │
        ╞═══════╡
        │ 1     │
        │ 9     │
        │ 14    │
        └───────┘

        In this case it is better to use the following native expression:

        >>> df.select(pl.col("foo") * 2 + pl.col("bar"))  # doctest: +IGNORE_RESULT
        """
        # TODO: Enable warning for inefficient map
        # from polars.utils.udfs import warn_on_inefficient_map
        # warn_on_inefficient_map(function, columns=self.columns, map_target="frame)

        out, is_df = self._df.map_rows(function, return_dtype, inference_size)
        if is_df:
            return self._from_pydf(out)
        else:
            return wrap_s(out).to_frame()

    def hstack(
        self, columns: list[Series] | DataFrame, *, in_place: bool = False
    ) -> Self:
        """
        Return a new DataFrame grown horizontally by stacking multiple Series to it.

        Parameters
        ----------
        columns
            Series to stack.
        in_place
            Modify in place.

        Examples
        --------
        >>> df = pl.DataFrame(
        ...     {
        ...         "foo": [1, 2, 3],
        ...         "bar": [6, 7, 8],
        ...         "ham": ["a", "b", "c"],
        ...     }
        ... )
        >>> x = pl.Series("apple", [10, 20, 30])
        >>> df.hstack([x])
        shape: (3, 4)
        ┌─────┬─────┬─────┬───────┐
        │ foo ┆ bar ┆ ham ┆ apple │
        │ --- ┆ --- ┆ --- ┆ ---   │
        │ i64 ┆ i64 ┆ str ┆ i64   │
        ╞═════╪═════╪═════╪═══════╡
        │ 1   ┆ 6   ┆ a   ┆ 10    │
        │ 2   ┆ 7   ┆ b   ┆ 20    │
        │ 3   ┆ 8   ┆ c   ┆ 30    │
        └─────┴─────┴─────┴───────┘
        """
        if not isinstance(columns, list):
            columns = columns.get_columns()
        if in_place:
            self._df.hstack_mut([s._s for s in columns])
            return self
        else:
            return self._from_pydf(self._df.hstack([s._s for s in columns]))

    def vstack(self, other: DataFrame, *, in_place: bool = False) -> Self:
        """
        Grow this DataFrame vertically by stacking a DataFrame to it.

        Parameters
        ----------
        other
            DataFrame to stack.
        in_place
            Modify in place.

        See Also
        --------
        extend

        Examples
        --------
        >>> df1 = pl.DataFrame(
        ...     {
        ...         "foo": [1, 2],
        ...         "bar": [6, 7],
        ...         "ham": ["a", "b"],
        ...     }
        ... )
        >>> df2 = pl.DataFrame(
        ...     {
        ...         "foo": [3, 4],
        ...         "bar": [8, 9],
        ...         "ham": ["c", "d"],
        ...     }
        ... )
        >>> df1.vstack(df2)
        shape: (4, 3)
        ┌─────┬─────┬─────┐
        │ foo ┆ bar ┆ ham │
        │ --- ┆ --- ┆ --- │
        │ i64 ┆ i64 ┆ str │
        ╞═════╪═════╪═════╡
        │ 1   ┆ 6   ┆ a   │
        │ 2   ┆ 7   ┆ b   │
        │ 3   ┆ 8   ┆ c   │
        │ 4   ┆ 9   ┆ d   │
        └─────┴─────┴─────┘
        """
        if in_place:
            try:
                self._df.vstack_mut(other._df)
            except RuntimeError as exc:
                if str(exc) == "Already mutably borrowed":
                    self._df.vstack_mut(other._df.clone())
                    return self
                else:
                    raise
            else:
                return self

        return self._from_pydf(self._df.vstack(other._df))

    def extend(self, other: DataFrame) -> Self:
        """
        Extend the memory backed by this `DataFrame` with the values from `other`.

        Different from `vstack` which adds the chunks from `other` to the chunks of
        this `DataFrame`, `extend` appends the data from `other` to the underlying
        memory locations and thus may cause a reallocation.

        If this does not cause a reallocation, the resulting data structure will not
        have any extra chunks and thus will yield faster queries.

        Prefer `extend` over `vstack` when you want to do a query after a single
        append. For instance, during online operations where you add `n` rows and rerun
        a query.

        Prefer `vstack` over `extend` when you want to append many times before
        doing a query. For instance, when you read in multiple files and want to store
        them in a single `DataFrame`. In the latter case, finish the sequence of
        `vstack` operations with a `rechunk`.

        Parameters
        ----------
        other
            DataFrame to vertically add.

        Warnings
        --------
        This method modifies the dataframe in-place. The dataframe is returned for
        convenience only.

        See Also
        --------
        vstack

        Examples
        --------
        >>> df1 = pl.DataFrame({"foo": [1, 2, 3], "bar": [4, 5, 6]})
        >>> df2 = pl.DataFrame({"foo": [10, 20, 30], "bar": [40, 50, 60]})
        >>> df1.extend(df2)
        shape: (6, 2)
        ┌─────┬─────┐
        │ foo ┆ bar │
        │ --- ┆ --- │
        │ i64 ┆ i64 │
        ╞═════╪═════╡
        │ 1   ┆ 4   │
        │ 2   ┆ 5   │
        │ 3   ┆ 6   │
        │ 10  ┆ 40  │
        │ 20  ┆ 50  │
        │ 30  ┆ 60  │
        └─────┴─────┘
        """
        try:
            self._df.extend(other._df)
        except RuntimeError as exc:
            if str(exc) == "Already mutably borrowed":
                self._df.extend(other._df.clone())
            else:
                raise
        return self

    @deprecate_parameter_as_positional("columns", version="0.20.4")
    def drop(
        self, *columns: ColumnNameOrSelector | Iterable[ColumnNameOrSelector]
    ) -> DataFrame:
        """
        Remove columns from the dataframe.

        Parameters
        ----------
        *columns
            Names of the columns that should be removed from the dataframe.
            Accepts column selector input.

        Examples
        --------
        Drop a single column by passing the name of that column.

        >>> df = pl.DataFrame(
        ...     {
        ...         "foo": [1, 2, 3],
        ...         "bar": [6.0, 7.0, 8.0],
        ...         "ham": ["a", "b", "c"],
        ...     }
        ... )
        >>> df.drop("ham")
        shape: (3, 2)
        ┌─────┬─────┐
        │ foo ┆ bar │
        │ --- ┆ --- │
        │ i64 ┆ f64 │
        ╞═════╪═════╡
        │ 1   ┆ 6.0 │
        │ 2   ┆ 7.0 │
        │ 3   ┆ 8.0 │
        └─────┴─────┘

        Drop multiple columns by passing a list of column names.

        >>> df.drop(["bar", "ham"])
        shape: (3, 1)
        ┌─────┐
        │ foo │
        │ --- │
        │ i64 │
        ╞═════╡
        │ 1   │
        │ 2   │
        │ 3   │
        └─────┘

        Drop multiple columns by passing a selector.

        >>> import polars.selectors as cs
        >>> df.drop(cs.numeric())
        shape: (3, 1)
        ┌─────┐
        │ ham │
        │ --- │
        │ str │
        ╞═════╡
        │ a   │
        │ b   │
        │ c   │
        └─────┘

        Use positional arguments to drop multiple columns.

        >>> df.drop("foo", "ham")
        shape: (3, 1)
        ┌─────┐
        │ bar │
        │ --- │
        │ f64 │
        ╞═════╡
        │ 6.0 │
        │ 7.0 │
        │ 8.0 │
        └─────┘
        """
        return self.lazy().drop(*columns).collect(_eager=True)

    def drop_in_place(self, name: str) -> Series:
        """
        Drop a single column in-place and return the dropped column.

        Parameters
        ----------
        name
            Name of the column to drop.

        Returns
        -------
        Series
            The dropped column.

        Examples
        --------
        >>> df = pl.DataFrame(
        ...     {
        ...         "foo": [1, 2, 3],
        ...         "bar": [6, 7, 8],
        ...         "ham": ["a", "b", "c"],
        ...     }
        ... )
        >>> df.drop_in_place("ham")
        shape: (3,)
        Series: 'ham' [str]
        [
            "a"
            "b"
            "c"
        ]
        """
        return wrap_s(self._df.drop_in_place(name))

    def cast(
        self,
        dtypes: Mapping[ColumnNameOrSelector, PolarsDataType] | PolarsDataType,
        *,
        strict: bool = True,
    ) -> DataFrame:
        """
        Cast DataFrame column(s) to the specified dtype(s).

        Parameters
        ----------
        dtypes
            Mapping of column names (or selector) to dtypes, or a single dtype
            to which all columns will be cast.
        strict
            Throw an error if a cast could not be done (for instance, due to an
            overflow).

        Examples
        --------
        >>> from datetime import date
        >>> df = pl.DataFrame(
        ...     {
        ...         "foo": [1, 2, 3],
        ...         "bar": [6.0, 7.0, 8.0],
        ...         "ham": [date(2020, 1, 2), date(2021, 3, 4), date(2022, 5, 6)],
        ...     }
        ... )

        Cast specific frame columns to the specified dtypes:

        >>> df.cast({"foo": pl.Float32, "bar": pl.UInt8})
        shape: (3, 3)
        ┌─────┬─────┬────────────┐
        │ foo ┆ bar ┆ ham        │
        │ --- ┆ --- ┆ ---        │
        │ f32 ┆ u8  ┆ date       │
        ╞═════╪═════╪════════════╡
        │ 1.0 ┆ 6   ┆ 2020-01-02 │
        │ 2.0 ┆ 7   ┆ 2021-03-04 │
        │ 3.0 ┆ 8   ┆ 2022-05-06 │
        └─────┴─────┴────────────┘

        Cast all frame columns to the specified dtype:

        >>> df.cast(pl.String).to_dict(as_series=False)
        {'foo': ['1', '2', '3'],
         'bar': ['6.0', '7.0', '8.0'],
         'ham': ['2020-01-02', '2021-03-04', '2022-05-06']}

        Use selectors to define the columns being cast:

        >>> import polars.selectors as cs
        >>> df.cast({cs.numeric(): pl.UInt32, cs.temporal(): pl.String})
        shape: (3, 3)
        ┌─────┬─────┬────────────┐
        │ foo ┆ bar ┆ ham        │
        │ --- ┆ --- ┆ ---        │
        │ u32 ┆ u32 ┆ str        │
        ╞═════╪═════╪════════════╡
        │ 1   ┆ 6   ┆ 2020-01-02 │
        │ 2   ┆ 7   ┆ 2021-03-04 │
        │ 3   ┆ 8   ┆ 2022-05-06 │
        └─────┴─────┴────────────┘
        """
        return self.lazy().cast(dtypes, strict=strict).collect(_eager=True)

    def clear(self, n: int = 0) -> Self:
        """
        Create an empty (n=0) or `n`-row null-filled (n>0) copy of the DataFrame.

        Returns a `n`-row null-filled DataFrame with an identical schema.
        `n` can be greater than the current number of rows in the DataFrame.

        Parameters
        ----------
        n
            Number of (null-filled) rows to return in the cleared frame.

        See Also
        --------
        clone : Cheap deepcopy/clone.

        Examples
        --------
        >>> df = pl.DataFrame(
        ...     {
        ...         "a": [None, 2, 3, 4],
        ...         "b": [0.5, None, 2.5, 13],
        ...         "c": [True, True, False, None],
        ...     }
        ... )
        >>> df.clear()
        shape: (0, 3)
        ┌─────┬─────┬──────┐
        │ a   ┆ b   ┆ c    │
        │ --- ┆ --- ┆ ---  │
        │ i64 ┆ f64 ┆ bool │
        ╞═════╪═════╪══════╡
        └─────┴─────┴──────┘

        >>> df.clear(n=2)
        shape: (2, 3)
        ┌──────┬──────┬──────┐
        │ a    ┆ b    ┆ c    │
        │ ---  ┆ ---  ┆ ---  │
        │ i64  ┆ f64  ┆ bool │
        ╞══════╪══════╪══════╡
        │ null ┆ null ┆ null │
        │ null ┆ null ┆ null │
        └──────┴──────┴──────┘
        """
        # faster path
        if n == 0:
            return self._from_pydf(self._df.clear())
        if n > 0 or len(self) > 0:
            return self.__class__(
                {
                    nm: pl.Series(name=nm, dtype=tp).extend_constant(None, n)
                    for nm, tp in self.schema.items()
                }
            )
        return self.clone()

    def clone(self) -> Self:
        """
        Create a copy of this DataFrame.

        This is a cheap operation that does not copy data.

        See Also
        --------
        clear : Create an empty copy of the current DataFrame, with identical
            schema but no data.

        Examples
        --------
        >>> df = pl.DataFrame(
        ...     {
        ...         "a": [1, 2, 3, 4],
        ...         "b": [0.5, 4, 10, 13],
        ...         "c": [True, True, False, True],
        ...     }
        ... )
        >>> df.clone()
        shape: (4, 3)
        ┌─────┬──────┬───────┐
        │ a   ┆ b    ┆ c     │
        │ --- ┆ ---  ┆ ---   │
        │ i64 ┆ f64  ┆ bool  │
        ╞═════╪══════╪═══════╡
        │ 1   ┆ 0.5  ┆ true  │
        │ 2   ┆ 4.0  ┆ true  │
        │ 3   ┆ 10.0 ┆ false │
        │ 4   ┆ 13.0 ┆ true  │
        └─────┴──────┴───────┘
        """
        return self._from_pydf(self._df.clone())

    def get_columns(self) -> list[Series]:
        """
        Get the DataFrame as a List of Series.

        Examples
        --------
        >>> df = pl.DataFrame({"foo": [1, 2, 3], "bar": [4, 5, 6]})
        >>> df.get_columns()
        [shape: (3,)
        Series: 'foo' [i64]
        [
                1
                2
                3
        ], shape: (3,)
        Series: 'bar' [i64]
        [
                4
                5
                6
        ]]

        >>> df = pl.DataFrame(
        ...     {
        ...         "a": [1, 2, 3, 4],
        ...         "b": [0.5, 4, 10, 13],
        ...         "c": [True, True, False, True],
        ...     }
        ... )
        >>> df.get_columns()
        [shape: (4,)
        Series: 'a' [i64]
        [
            1
            2
            3
            4
        ], shape: (4,)
        Series: 'b' [f64]
        [
            0.5
            4.0
            10.0
            13.0
        ], shape: (4,)
        Series: 'c' [bool]
        [
            true
            true
            false
            true
        ]]
        """
        return [wrap_s(s) for s in self._df.get_columns()]

    def get_column(self, name: str) -> Series:
        """
        Get a single column by name.

        Parameters
        ----------
        name : str
            Name of the column to retrieve.

        Returns
        -------
        Series

        See Also
        --------
        to_series

        Examples
        --------
        >>> df = pl.DataFrame({"foo": [1, 2, 3], "bar": [4, 5, 6]})
        >>> df.get_column("foo")
        shape: (3,)
        Series: 'foo' [i64]
        [
                1
                2
                3
        ]
        """
        return wrap_s(self._df.get_column(name))

    def fill_null(
        self,
        value: Any | None = None,
        strategy: FillNullStrategy | None = None,
        limit: int | None = None,
        *,
        matches_supertype: bool = True,
    ) -> DataFrame:
        """
        Fill null values using the specified value or strategy.

        Parameters
        ----------
        value
            Value used to fill null values.
        strategy : {None, 'forward', 'backward', 'min', 'max', 'mean', 'zero', 'one'}
            Strategy used to fill null values.
        limit
            Number of consecutive null values to fill when using the 'forward' or
            'backward' strategy.
        matches_supertype
            Fill all matching supertype of the fill `value`.

        Returns
        -------
        DataFrame
            DataFrame with None values replaced by the filling strategy.

        See Also
        --------
        fill_nan

        Examples
        --------
        >>> df = pl.DataFrame(
        ...     {
        ...         "a": [1, 2, None, 4],
        ...         "b": [0.5, 4, None, 13],
        ...     }
        ... )
        >>> df.fill_null(99)
        shape: (4, 2)
        ┌─────┬──────┐
        │ a   ┆ b    │
        │ --- ┆ ---  │
        │ i64 ┆ f64  │
        ╞═════╪══════╡
        │ 1   ┆ 0.5  │
        │ 2   ┆ 4.0  │
        │ 99  ┆ 99.0 │
        │ 4   ┆ 13.0 │
        └─────┴──────┘
        >>> df.fill_null(strategy="forward")
        shape: (4, 2)
        ┌─────┬──────┐
        │ a   ┆ b    │
        │ --- ┆ ---  │
        │ i64 ┆ f64  │
        ╞═════╪══════╡
        │ 1   ┆ 0.5  │
        │ 2   ┆ 4.0  │
        │ 2   ┆ 4.0  │
        │ 4   ┆ 13.0 │
        └─────┴──────┘

        >>> df.fill_null(strategy="max")
        shape: (4, 2)
        ┌─────┬──────┐
        │ a   ┆ b    │
        │ --- ┆ ---  │
        │ i64 ┆ f64  │
        ╞═════╪══════╡
        │ 1   ┆ 0.5  │
        │ 2   ┆ 4.0  │
        │ 4   ┆ 13.0 │
        │ 4   ┆ 13.0 │
        └─────┴──────┘

        >>> df.fill_null(strategy="zero")
        shape: (4, 2)
        ┌─────┬──────┐
        │ a   ┆ b    │
        │ --- ┆ ---  │
        │ i64 ┆ f64  │
        ╞═════╪══════╡
        │ 1   ┆ 0.5  │
        │ 2   ┆ 4.0  │
        │ 0   ┆ 0.0  │
        │ 4   ┆ 13.0 │
        └─────┴──────┘
        """
        return (
            self.lazy()
            .fill_null(value, strategy, limit, matches_supertype=matches_supertype)
            .collect(_eager=True)
        )

    def fill_nan(self, value: Expr | int | float | None) -> DataFrame:
        """
        Fill floating point NaN values by an Expression evaluation.

        Parameters
        ----------
        value
            Value with which to replace NaN values.

        Returns
        -------
        DataFrame
            DataFrame with NaN values replaced by the given value.

        Warnings
        --------
        Note that floating point NaNs (Not a Number) are not missing values!
        To replace missing values, use :func:`fill_null`.

        See Also
        --------
        fill_null

        Examples
        --------
        >>> df = pl.DataFrame(
        ...     {
        ...         "a": [1.5, 2, float("nan"), 4],
        ...         "b": [0.5, 4, float("nan"), 13],
        ...     }
        ... )
        >>> df.fill_nan(99)
        shape: (4, 2)
        ┌──────┬──────┐
        │ a    ┆ b    │
        │ ---  ┆ ---  │
        │ f64  ┆ f64  │
        ╞══════╪══════╡
        │ 1.5  ┆ 0.5  │
        │ 2.0  ┆ 4.0  │
        │ 99.0 ┆ 99.0 │
        │ 4.0  ┆ 13.0 │
        └──────┴──────┘
        """
        return self.lazy().fill_nan(value).collect(_eager=True)

    def explode(
        self,
        columns: str | Expr | Sequence[str | Expr],
        *more_columns: str | Expr,
    ) -> DataFrame:
        """
        Explode the dataframe to long format by exploding the given columns.

        Parameters
        ----------
        columns
            Column names, expressions, or a selector defining them. The underlying
            columns being exploded must be of List or String datatype.
        *more_columns
            Additional names of columns to explode, specified as positional arguments.

        Returns
        -------
        DataFrame

        Examples
        --------
        >>> df = pl.DataFrame(
        ...     {
        ...         "letters": ["a", "a", "b", "c"],
        ...         "numbers": [[1], [2, 3], [4, 5], [6, 7, 8]],
        ...     }
        ... )
        >>> df
        shape: (4, 2)
        ┌─────────┬───────────┐
        │ letters ┆ numbers   │
        │ ---     ┆ ---       │
        │ str     ┆ list[i64] │
        ╞═════════╪═══════════╡
        │ a       ┆ [1]       │
        │ a       ┆ [2, 3]    │
        │ b       ┆ [4, 5]    │
        │ c       ┆ [6, 7, 8] │
        └─────────┴───────────┘
        >>> df.explode("numbers")
        shape: (8, 2)
        ┌─────────┬─────────┐
        │ letters ┆ numbers │
        │ ---     ┆ ---     │
        │ str     ┆ i64     │
        ╞═════════╪═════════╡
        │ a       ┆ 1       │
        │ a       ┆ 2       │
        │ a       ┆ 3       │
        │ b       ┆ 4       │
        │ b       ┆ 5       │
        │ c       ┆ 6       │
        │ c       ┆ 7       │
        │ c       ┆ 8       │
        └─────────┴─────────┘
        """
        return self.lazy().explode(columns, *more_columns).collect(_eager=True)

    def pivot(
        self,
        values: ColumnNameOrSelector | Sequence[ColumnNameOrSelector] | None,
        index: ColumnNameOrSelector | Sequence[ColumnNameOrSelector] | None,
        columns: ColumnNameOrSelector | Sequence[ColumnNameOrSelector] | None,
        aggregate_function: PivotAgg | Expr | None = None,
        *,
        maintain_order: bool = True,
        sort_columns: bool = False,
        separator: str = "_",
    ) -> Self:
        """
        Create a spreadsheet-style pivot table as a DataFrame.

        Only available in eager mode. See "Examples" section below for how to do a
        "lazy pivot" if you know the unique column values in advance.

        Parameters
        ----------
        values
            Column values to aggregate. Can be multiple columns if the *columns*
            arguments contains multiple columns as well.
        index
            One or multiple keys to group by.
        columns
            Name of the column(s) whose values will be used as the header of the output
            DataFrame.
        aggregate_function
            Choose from:

            - None: no aggregation takes place, will raise error if multiple values are in group.
            - A predefined aggregate function string, one of
              {'min', 'max', 'first', 'last', 'sum', 'mean', 'median', 'len'}
            - An expression to do the aggregation.
        maintain_order
            Sort the grouped keys so that the output order is predictable.
        sort_columns
            Sort the transposed columns by name. Default is by order of discovery.
        separator
            Used as separator/delimiter in generated column names.

        Returns
        -------
        DataFrame

        Examples
        --------
        >>> df = pl.DataFrame(
        ...     {
        ...         "foo": ["one", "one", "two", "two", "one", "two"],
        ...         "bar": ["y", "y", "y", "x", "x", "x"],
        ...         "baz": [1, 2, 3, 4, 5, 6],
        ...     }
        ... )
        >>> df.pivot(values="baz", index="foo", columns="bar", aggregate_function="sum")
        shape: (2, 3)
        ┌─────┬─────┬─────┐
        │ foo ┆ y   ┆ x   │
        │ --- ┆ --- ┆ --- │
        │ str ┆ i64 ┆ i64 │
        ╞═════╪═════╪═════╡
        │ one ┆ 3   ┆ 5   │
        │ two ┆ 3   ┆ 10  │
        └─────┴─────┴─────┘

        Pivot using selectors to determine the index/values/columns:

        >>> import polars.selectors as cs
        >>> df.pivot(
        ...     values=cs.numeric(),
        ...     index=cs.string(),
        ...     columns=cs.string(),
        ...     aggregate_function="sum",
        ...     sort_columns=True,
        ... ).sort(
        ...     by=cs.string(),
        ... )
        shape: (4, 6)
        ┌─────┬─────┬──────┬──────┬──────┬──────┐
        │ foo ┆ bar ┆ one  ┆ two  ┆ x    ┆ y    │
        │ --- ┆ --- ┆ ---  ┆ ---  ┆ ---  ┆ ---  │
        │ str ┆ str ┆ i64  ┆ i64  ┆ i64  ┆ i64  │
        ╞═════╪═════╪══════╪══════╪══════╪══════╡
        │ one ┆ x   ┆ 5    ┆ null ┆ 5    ┆ null │
        │ one ┆ y   ┆ 3    ┆ null ┆ null ┆ 3    │
        │ two ┆ x   ┆ null ┆ 10   ┆ 10   ┆ null │
        │ two ┆ y   ┆ null ┆ 3    ┆ null ┆ 3    │
        └─────┴─────┴──────┴──────┴──────┴──────┘

        Run an expression as aggregation function

        >>> df = pl.DataFrame(
        ...     {
        ...         "col1": ["a", "a", "a", "b", "b", "b"],
        ...         "col2": ["x", "x", "x", "x", "y", "y"],
        ...         "col3": [6, 7, 3, 2, 5, 7],
        ...     }
        ... )
        >>> df.pivot(
        ...     index="col1",
        ...     columns="col2",
        ...     values="col3",
        ...     aggregate_function=pl.element().tanh().mean(),
        ... )
        shape: (2, 3)
        ┌──────┬──────────┬──────────┐
        │ col1 ┆ x        ┆ y        │
        │ ---  ┆ ---      ┆ ---      │
        │ str  ┆ f64      ┆ f64      │
        ╞══════╪══════════╪══════════╡
        │ a    ┆ 0.998347 ┆ null     │
        │ b    ┆ 0.964028 ┆ 0.999954 │
        └──────┴──────────┴──────────┘

        Note that `pivot` is only available in eager mode. If you know the unique
        column values in advance, you can use :meth:`polars.LazyFrame.groupby` to
        get the same result as above in lazy mode:

        >>> index = pl.col("col1")
        >>> columns = pl.col("col2")
        >>> values = pl.col("col3")
        >>> unique_column_values = ["x", "y"]
        >>> aggregate_function = lambda col: col.tanh().mean()
        >>> (
        ...     df.lazy()
        ...     .group_by(index)
        ...     .agg(
        ...         *[
        ...             aggregate_function(values.filter(columns == value)).alias(value)
        ...             for value in unique_column_values
        ...         ]
        ...     )
        ...     .collect()
        ... )  # doctest: +IGNORE_RESULT
        shape: (2, 3)
        ┌──────┬──────────┬──────────┐
        │ col1 ┆ x        ┆ y        │
        │ ---  ┆ ---      ┆ ---      │
        │ str  ┆ f64      ┆ f64      │
        ╞══════╪══════════╪══════════╡
        │ a    ┆ 0.998347 ┆ null     │
        │ b    ┆ 0.964028 ┆ 0.999954 │
        └──────┴──────────┴──────────┘
        """  # noqa: W505
        values = _expand_selectors(self, values)
        index = _expand_selectors(self, index)
        columns = _expand_selectors(self, columns)

        if isinstance(aggregate_function, str):
            if aggregate_function == "first":
                aggregate_expr = F.element().first()._pyexpr
            elif aggregate_function == "sum":
                aggregate_expr = F.element().sum()._pyexpr
            elif aggregate_function == "max":
                aggregate_expr = F.element().max()._pyexpr
            elif aggregate_function == "min":
                aggregate_expr = F.element().min()._pyexpr
            elif aggregate_function == "mean":
                aggregate_expr = F.element().mean()._pyexpr
            elif aggregate_function == "median":
                aggregate_expr = F.element().median()._pyexpr
            elif aggregate_function == "last":
                aggregate_expr = F.element().last()._pyexpr
            elif aggregate_function == "len":
                aggregate_expr = F.len()._pyexpr
            elif aggregate_function == "count":
                issue_deprecation_warning(
                    "`aggregate_function='count'` input for `pivot` is deprecated."
                    " Please use `aggregate_function='len'`.",
                    version="0.20.5",
                )
                aggregate_expr = F.len()._pyexpr
            else:
                msg = f"invalid input for `aggregate_function` argument: {aggregate_function!r}"
                raise ValueError(msg)
        elif aggregate_function is None:
            aggregate_expr = None
        else:
            aggregate_expr = aggregate_function._pyexpr

        return self._from_pydf(
            self._df.pivot_expr(
                values,
                index,
                columns,
                maintain_order,
                sort_columns,
                aggregate_expr,
                separator,
            )
        )

    def melt(
        self,
        id_vars: ColumnNameOrSelector | Sequence[ColumnNameOrSelector] | None = None,
        value_vars: ColumnNameOrSelector | Sequence[ColumnNameOrSelector] | None = None,
        variable_name: str | None = None,
        value_name: str | None = None,
    ) -> Self:
        """
        Unpivot a DataFrame from wide to long format.

        Optionally leaves identifiers set.

        This function is useful to massage a DataFrame into a format where one or more
        columns are identifier variables (id_vars) while all other columns, considered
        measured variables (value_vars), are "unpivoted" to the row axis leaving just
        two non-identifier columns, 'variable' and 'value'.

        Parameters
        ----------
        id_vars
            Column(s) or selector(s) to use as identifier variables.
        value_vars
            Column(s) or selector(s) to use as values variables; if `value_vars`
            is empty all columns that are not in `id_vars` will be used.
        variable_name
            Name to give to the `variable` column. Defaults to "variable"
        value_name
            Name to give to the `value` column. Defaults to "value"

        Examples
        --------
        >>> df = pl.DataFrame(
        ...     {
        ...         "a": ["x", "y", "z"],
        ...         "b": [1, 3, 5],
        ...         "c": [2, 4, 6],
        ...     }
        ... )
        >>> import polars.selectors as cs
        >>> df.melt(id_vars="a", value_vars=cs.numeric())
        shape: (6, 3)
        ┌─────┬──────────┬───────┐
        │ a   ┆ variable ┆ value │
        │ --- ┆ ---      ┆ ---   │
        │ str ┆ str      ┆ i64   │
        ╞═════╪══════════╪═══════╡
        │ x   ┆ b        ┆ 1     │
        │ y   ┆ b        ┆ 3     │
        │ z   ┆ b        ┆ 5     │
        │ x   ┆ c        ┆ 2     │
        │ y   ┆ c        ┆ 4     │
        │ z   ┆ c        ┆ 6     │
        └─────┴──────────┴───────┘
        """
        value_vars = [] if value_vars is None else _expand_selectors(self, value_vars)
        id_vars = [] if id_vars is None else _expand_selectors(self, id_vars)

        return self._from_pydf(
            self._df.melt(id_vars, value_vars, value_name, variable_name)
        )

    def unstack(
        self,
        step: int,
        how: UnstackDirection = "vertical",
        columns: ColumnNameOrSelector | Sequence[ColumnNameOrSelector] | None = None,
        fill_values: list[Any] | None = None,
    ) -> DataFrame:
        """
        Unstack a long table to a wide form without doing an aggregation.

        This can be much faster than a pivot, because it can skip the grouping phase.

        Warnings
        --------
        This functionality is experimental and may be subject to changes
        without it being considered a breaking change.

        Parameters
        ----------
        step
            Number of rows in the unstacked frame.
        how : { 'vertical', 'horizontal' }
            Direction of the unstack.
        columns
            Column name(s) or selector(s) to include in the operation.
            If set to `None` (default), use all columns.
        fill_values
            Fill values that don't fit the new size with this value.

        Examples
        --------
        >>> from string import ascii_uppercase
        >>> df = pl.DataFrame(
        ...     {
        ...         "x": list(ascii_uppercase[0:8]),
        ...         "y": pl.int_range(1, 9, eager=True),
        ...     }
        ... ).with_columns(
        ...     z=pl.int_ranges(pl.col("y"), pl.col("y") + 2, dtype=pl.UInt8),
        ... )
        >>> df
        shape: (8, 3)
        ┌─────┬─────┬──────────┐
        │ x   ┆ y   ┆ z        │
        │ --- ┆ --- ┆ ---      │
        │ str ┆ i64 ┆ list[u8] │
        ╞═════╪═════╪══════════╡
        │ A   ┆ 1   ┆ [1, 2]   │
        │ B   ┆ 2   ┆ [2, 3]   │
        │ C   ┆ 3   ┆ [3, 4]   │
        │ D   ┆ 4   ┆ [4, 5]   │
        │ E   ┆ 5   ┆ [5, 6]   │
        │ F   ┆ 6   ┆ [6, 7]   │
        │ G   ┆ 7   ┆ [7, 8]   │
        │ H   ┆ 8   ┆ [8, 9]   │
        └─────┴─────┴──────────┘
        >>> df.unstack(step=4, how="vertical")
        shape: (4, 6)
        ┌─────┬─────┬─────┬─────┬──────────┬──────────┐
        │ x_0 ┆ x_1 ┆ y_0 ┆ y_1 ┆ z_0      ┆ z_1      │
        │ --- ┆ --- ┆ --- ┆ --- ┆ ---      ┆ ---      │
        │ str ┆ str ┆ i64 ┆ i64 ┆ list[u8] ┆ list[u8] │
        ╞═════╪═════╪═════╪═════╪══════════╪══════════╡
        │ A   ┆ E   ┆ 1   ┆ 5   ┆ [1, 2]   ┆ [5, 6]   │
        │ B   ┆ F   ┆ 2   ┆ 6   ┆ [2, 3]   ┆ [6, 7]   │
        │ C   ┆ G   ┆ 3   ┆ 7   ┆ [3, 4]   ┆ [7, 8]   │
        │ D   ┆ H   ┆ 4   ┆ 8   ┆ [4, 5]   ┆ [8, 9]   │
        └─────┴─────┴─────┴─────┴──────────┴──────────┘
        >>> df.unstack(step=2, how="horizontal")
        shape: (4, 6)
        ┌─────┬─────┬─────┬─────┬──────────┬──────────┐
        │ x_0 ┆ x_1 ┆ y_0 ┆ y_1 ┆ z_0      ┆ z_1      │
        │ --- ┆ --- ┆ --- ┆ --- ┆ ---      ┆ ---      │
        │ str ┆ str ┆ i64 ┆ i64 ┆ list[u8] ┆ list[u8] │
        ╞═════╪═════╪═════╪═════╪══════════╪══════════╡
        │ A   ┆ B   ┆ 1   ┆ 2   ┆ [1, 2]   ┆ [2, 3]   │
        │ C   ┆ D   ┆ 3   ┆ 4   ┆ [3, 4]   ┆ [4, 5]   │
        │ E   ┆ F   ┆ 5   ┆ 6   ┆ [5, 6]   ┆ [6, 7]   │
        │ G   ┆ H   ┆ 7   ┆ 8   ┆ [7, 8]   ┆ [8, 9]   │
        └─────┴─────┴─────┴─────┴──────────┴──────────┘
        >>> import polars.selectors as cs
        >>> df.unstack(step=5, columns=cs.numeric(), fill_values=0)
        shape: (5, 2)
        ┌─────┬─────┐
        │ y_0 ┆ y_1 │
        │ --- ┆ --- │
        │ i64 ┆ i64 │
        ╞═════╪═════╡
        │ 1   ┆ 6   │
        │ 2   ┆ 7   │
        │ 3   ┆ 8   │
        │ 4   ┆ 0   │
        │ 5   ┆ 0   │
        └─────┴─────┘
        """
        import math

        df = self.select(columns) if columns is not None else self

        height = df.height
        if how == "vertical":
            n_rows = step
            n_cols = math.ceil(height / n_rows)
        else:
            n_cols = step
            n_rows = math.ceil(height / n_cols)

        n_fill = n_cols * n_rows - height

        if n_fill:
            if not isinstance(fill_values, list):
                fill_values = [fill_values for _ in range(df.width)]

            df = df.select(
                [
                    s.extend_constant(next_fill, n_fill)
                    for s, next_fill in zip(df, fill_values)
                ]
            )

        if how == "horizontal":
            df = (
                df.with_columns(
                    (F.int_range(0, n_cols * n_rows, eager=True) % n_cols).alias(
                        "__sort_order"
                    ),
                )
                .sort("__sort_order")
                .drop("__sort_order")
            )

        zfill_val = math.floor(math.log10(n_cols)) + 1
        slices = [
            s.slice(slice_nbr * n_rows, n_rows).alias(
                s.name + "_" + str(slice_nbr).zfill(zfill_val)
            )
            for s in df
            for slice_nbr in range(n_cols)
        ]

        return DataFrame(slices)

    @overload
    def partition_by(
        self,
        by: ColumnNameOrSelector | Sequence[ColumnNameOrSelector],
        *more_by: str,
        maintain_order: bool = ...,
        include_key: bool = ...,
        as_dict: Literal[False] = ...,
    ) -> list[Self]:
        ...

    @overload
    def partition_by(
        self,
        by: ColumnNameOrSelector | Sequence[ColumnNameOrSelector],
        *more_by: str,
        maintain_order: bool = ...,
        include_key: bool = ...,
        as_dict: Literal[True],
    ) -> dict[Any, Self]:
        ...

    def partition_by(
        self,
        by: ColumnNameOrSelector | Sequence[ColumnNameOrSelector],
        *more_by: ColumnNameOrSelector,
        maintain_order: bool = True,
        include_key: bool = True,
        as_dict: bool = False,
    ) -> list[Self] | dict[Any, Self]:
        """
        Group by the given columns and return the groups as separate dataframes.

        Parameters
        ----------
        by
            Column name(s) or selector(s) to group by.
        *more_by
            Additional names of columns to group by, specified as positional arguments.
        maintain_order
            Ensure that the order of the groups is consistent with the input data.
            This is slower than a default partition by operation.
        include_key
            Include the columns used to partition the DataFrame in the output.
        as_dict
            Return a dictionary instead of a list. The dictionary keys are tuples of
            the distinct group values that identify each group. If a single string
            was passed to `by`, the keys are a single value instead of a tuple.

        Examples
        --------
        Pass a single column name to partition by that column.

        >>> df = pl.DataFrame(
        ...     {
        ...         "a": ["a", "b", "a", "b", "c"],
        ...         "b": [1, 2, 1, 3, 3],
        ...         "c": [5, 4, 3, 2, 1],
        ...     }
        ... )
        >>> df.partition_by("a")  # doctest: +IGNORE_RESULT
        [shape: (2, 3)
        ┌─────┬─────┬─────┐
        │ a   ┆ b   ┆ c   │
        │ --- ┆ --- ┆ --- │
        │ str ┆ i64 ┆ i64 │
        ╞═════╪═════╪═════╡
        │ a   ┆ 1   ┆ 5   │
        │ a   ┆ 1   ┆ 3   │
        └─────┴─────┴─────┘,
        shape: (2, 3)
        ┌─────┬─────┬─────┐
        │ a   ┆ b   ┆ c   │
        │ --- ┆ --- ┆ --- │
        │ str ┆ i64 ┆ i64 │
        ╞═════╪═════╪═════╡
        │ b   ┆ 2   ┆ 4   │
        │ b   ┆ 3   ┆ 2   │
        └─────┴─────┴─────┘,
        shape: (1, 3)
        ┌─────┬─────┬─────┐
        │ a   ┆ b   ┆ c   │
        │ --- ┆ --- ┆ --- │
        │ str ┆ i64 ┆ i64 │
        ╞═════╪═════╪═════╡
        │ c   ┆ 3   ┆ 1   │
        └─────┴─────┴─────┘]

        Partition by multiple columns by either passing a list of column names, or by
        specifying each column name as a positional argument.

        >>> df.partition_by("a", "b")  # doctest: +IGNORE_RESULT
        [shape: (2, 3)
        ┌─────┬─────┬─────┐
        │ a   ┆ b   ┆ c   │
        │ --- ┆ --- ┆ --- │
        │ str ┆ i64 ┆ i64 │
        ╞═════╪═════╪═════╡
        │ a   ┆ 1   ┆ 5   │
        │ a   ┆ 1   ┆ 3   │
        └─────┴─────┴─────┘,
        shape: (1, 3)
        ┌─────┬─────┬─────┐
        │ a   ┆ b   ┆ c   │
        │ --- ┆ --- ┆ --- │
        │ str ┆ i64 ┆ i64 │
        ╞═════╪═════╪═════╡
        │ b   ┆ 2   ┆ 4   │
        └─────┴─────┴─────┘,
        shape: (1, 3)
        ┌─────┬─────┬─────┐
        │ a   ┆ b   ┆ c   │
        │ --- ┆ --- ┆ --- │
        │ str ┆ i64 ┆ i64 │
        ╞═════╪═════╪═════╡
        │ b   ┆ 3   ┆ 2   │
        └─────┴─────┴─────┘,
        shape: (1, 3)
        ┌─────┬─────┬─────┐
        │ a   ┆ b   ┆ c   │
        │ --- ┆ --- ┆ --- │
        │ str ┆ i64 ┆ i64 │
        ╞═════╪═════╪═════╡
        │ c   ┆ 3   ┆ 1   │
        └─────┴─────┴─────┘]

        Return the partitions as a dictionary by specifying `as_dict=True`.

        >>> import polars.selectors as cs
        >>> df.partition_by(cs.string(), as_dict=True)  # doctest: +IGNORE_RESULT
        {('a',): shape: (2, 3)
        ┌─────┬─────┬─────┐
        │ a   ┆ b   ┆ c   │
        │ --- ┆ --- ┆ --- │
        │ str ┆ i64 ┆ i64 │
        ╞═════╪═════╪═════╡
        │ a   ┆ 1   ┆ 5   │
        │ a   ┆ 1   ┆ 3   │
        └─────┴─────┴─────┘,
        ('b',): shape: (2, 3)
        ┌─────┬─────┬─────┐
        │ a   ┆ b   ┆ c   │
        │ --- ┆ --- ┆ --- │
        │ str ┆ i64 ┆ i64 │
        ╞═════╪═════╪═════╡
        │ b   ┆ 2   ┆ 4   │
        │ b   ┆ 3   ┆ 2   │
        └─────┴─────┴─────┘,
        ('c',): shape: (1, 3)
        ┌─────┬─────┬─────┐
        │ a   ┆ b   ┆ c   │
        │ --- ┆ --- ┆ --- │
        │ str ┆ i64 ┆ i64 │
        ╞═════╪═════╪═════╡
        │ c   ┆ 3   ┆ 1   │
        └─────┴─────┴─────┘}
        """
        by_parsed = _expand_selectors(self, by, *more_by)

        partitions = [
            self._from_pydf(_df)
            for _df in self._df.partition_by(by_parsed, maintain_order, include_key)
        ]

        if as_dict:
            key_as_single_value = isinstance(by, str) and not more_by
            if key_as_single_value:
                issue_deprecation_warning(
                    "`partition_by(..., as_dict=True)` will change to always return tuples as dictionary keys."
                    f" Pass `by` as a list to silence this warning, e.g. `partition_by([{by!r}], as_dict=True)`.",
                    version="0.20.4",
                )
            if include_key:
                if key_as_single_value:
                    names = [p.get_column(by)[0] for p in partitions]  # type: ignore[arg-type]
                else:
                    names = [p.select(by_parsed).row(0) for p in partitions]
            else:
                if not maintain_order:  # Group keys cannot be matched to partitions
                    msg = "cannot use `partition_by` with `maintain_order=False, include_key=False, as_dict=True`"
                    raise ValueError(msg)
                if key_as_single_value:
                    names = self.get_column(by).unique(maintain_order=True).to_list()  # type: ignore[arg-type]
                else:
                    names = self.select(by_parsed).unique(maintain_order=True).rows()

            return dict(zip(names, partitions))

        return partitions

    @deprecate_renamed_parameter("periods", "n", version="0.19.11")
    def shift(self, n: int = 1, *, fill_value: IntoExpr | None = None) -> DataFrame:
        """
        Shift values by the given number of indices.

        Parameters
        ----------
        n
            Number of indices to shift forward. If a negative value is passed, values
            are shifted in the opposite direction instead.
        fill_value
            Fill the resulting null values with this value. Accepts expression input.
            Non-expression inputs are parsed as literals.

        Notes
        -----
        This method is similar to the `LAG` operation in SQL when the value for `n`
        is positive. With a negative value for `n`, it is similar to `LEAD`.

        Examples
        --------
        By default, values are shifted forward by one index.

        >>> df = pl.DataFrame(
        ...     {
        ...         "a": [1, 2, 3, 4],
        ...         "b": [5, 6, 7, 8],
        ...     }
        ... )
        >>> df.shift()
        shape: (4, 2)
        ┌──────┬──────┐
        │ a    ┆ b    │
        │ ---  ┆ ---  │
        │ i64  ┆ i64  │
        ╞══════╪══════╡
        │ null ┆ null │
        │ 1    ┆ 5    │
        │ 2    ┆ 6    │
        │ 3    ┆ 7    │
        └──────┴──────┘

        Pass a negative value to shift in the opposite direction instead.

        >>> df.shift(-2)
        shape: (4, 2)
        ┌──────┬──────┐
        │ a    ┆ b    │
        │ ---  ┆ ---  │
        │ i64  ┆ i64  │
        ╞══════╪══════╡
        │ 3    ┆ 7    │
        │ 4    ┆ 8    │
        │ null ┆ null │
        │ null ┆ null │
        └──────┴──────┘

        Specify `fill_value` to fill the resulting null values.

        >>> df.shift(-2, fill_value=100)
        shape: (4, 2)
        ┌─────┬─────┐
        │ a   ┆ b   │
        │ --- ┆ --- │
        │ i64 ┆ i64 │
        ╞═════╪═════╡
        │ 3   ┆ 7   │
        │ 4   ┆ 8   │
        │ 100 ┆ 100 │
        │ 100 ┆ 100 │
        └─────┴─────┘
        """
        return self.lazy().shift(n, fill_value=fill_value).collect(_eager=True)

    def is_duplicated(self) -> Series:
        """
        Get a mask of all duplicated rows in this DataFrame.

        Examples
        --------
        >>> df = pl.DataFrame(
        ...     {
        ...         "a": [1, 2, 3, 1],
        ...         "b": ["x", "y", "z", "x"],
        ...     }
        ... )
        >>> df.is_duplicated()
        shape: (4,)
        Series: '' [bool]
        [
                true
                false
                false
                true
        ]

        This mask can be used to visualize the duplicated lines like this:

        >>> df.filter(df.is_duplicated())
        shape: (2, 2)
        ┌─────┬─────┐
        │ a   ┆ b   │
        │ --- ┆ --- │
        │ i64 ┆ str │
        ╞═════╪═════╡
        │ 1   ┆ x   │
        │ 1   ┆ x   │
        └─────┴─────┘
        """
        return wrap_s(self._df.is_duplicated())

    def is_unique(self) -> Series:
        """
        Get a mask of all unique rows in this DataFrame.

        Examples
        --------
        >>> df = pl.DataFrame(
        ...     {
        ...         "a": [1, 2, 3, 1],
        ...         "b": ["x", "y", "z", "x"],
        ...     }
        ... )
        >>> df.is_unique()
        shape: (4,)
        Series: '' [bool]
        [
                false
                true
                true
                false
        ]

        This mask can be used to visualize the unique lines like this:

        >>> df.filter(df.is_unique())
        shape: (2, 2)
        ┌─────┬─────┐
        │ a   ┆ b   │
        │ --- ┆ --- │
        │ i64 ┆ str │
        ╞═════╪═════╡
        │ 2   ┆ y   │
        │ 3   ┆ z   │
        └─────┴─────┘
        """
        return wrap_s(self._df.is_unique())

    def lazy(self) -> LazyFrame:
        """
        Start a lazy query from this point. This returns a `LazyFrame` object.

        Operations on a `LazyFrame` are not executed until this is requested by either
        calling:

        * :meth:`.fetch() <polars.LazyFrame.fetch>`
            (run on a small number of rows)
        * :meth:`.collect() <polars.LazyFrame.collect>`
            (run on all data)
        * :meth:`.describe_plan() <polars.LazyFrame.describe_plan>`
            (print unoptimized query plan)
        * :meth:`.describe_optimized_plan() <polars.LazyFrame.describe_optimized_plan>`
            (print optimized query plan)
        * :meth:`.show_graph() <polars.LazyFrame.show_graph>`
            (show (un)optimized query plan as graphviz graph)

        Lazy operations are advised because they allow for query optimization and more
        parallelization.

        Returns
        -------
        LazyFrame

        Examples
        --------
        >>> df = pl.DataFrame(
        ...     {
        ...         "a": [None, 2, 3, 4],
        ...         "b": [0.5, None, 2.5, 13],
        ...         "c": [True, True, False, None],
        ...     }
        ... )
        >>> df.lazy()  # doctest: +ELLIPSIS
        <LazyFrame [3 cols, {"a": Int64 … "c": Boolean}] at ...>
        """
        return wrap_ldf(self._df.lazy())

    def select(
        self, *exprs: IntoExpr | Iterable[IntoExpr], **named_exprs: IntoExpr
    ) -> DataFrame:
        """
        Select columns from this DataFrame.

        Parameters
        ----------
        *exprs
            Column(s) to select, specified as positional arguments.
            Accepts expression input. Strings are parsed as column names,
            other non-expression inputs are parsed as literals.
        **named_exprs
            Additional columns to select, specified as keyword arguments.
            The columns will be renamed to the keyword used.

        Examples
        --------
        Pass the name of a column to select that column.

        >>> df = pl.DataFrame(
        ...     {
        ...         "foo": [1, 2, 3],
        ...         "bar": [6, 7, 8],
        ...         "ham": ["a", "b", "c"],
        ...     }
        ... )
        >>> df.select("foo")
        shape: (3, 1)
        ┌─────┐
        │ foo │
        │ --- │
        │ i64 │
        ╞═════╡
        │ 1   │
        │ 2   │
        │ 3   │
        └─────┘

        Multiple columns can be selected by passing a list of column names.

        >>> df.select(["foo", "bar"])
        shape: (3, 2)
        ┌─────┬─────┐
        │ foo ┆ bar │
        │ --- ┆ --- │
        │ i64 ┆ i64 │
        ╞═════╪═════╡
        │ 1   ┆ 6   │
        │ 2   ┆ 7   │
        │ 3   ┆ 8   │
        └─────┴─────┘

        Multiple columns can also be selected using positional arguments instead of a
        list. Expressions are also accepted.

        >>> df.select(pl.col("foo"), pl.col("bar") + 1)
        shape: (3, 2)
        ┌─────┬─────┐
        │ foo ┆ bar │
        │ --- ┆ --- │
        │ i64 ┆ i64 │
        ╞═════╪═════╡
        │ 1   ┆ 7   │
        │ 2   ┆ 8   │
        │ 3   ┆ 9   │
        └─────┴─────┘

        Use keyword arguments to easily name your expression inputs.

        >>> df.select(threshold=pl.when(pl.col("foo") > 2).then(10).otherwise(0))
        shape: (3, 1)
        ┌───────────┐
        │ threshold │
        │ ---       │
        │ i32       │
        ╞═══════════╡
        │ 0         │
        │ 0         │
        │ 10        │
        └───────────┘

        Expressions with multiple outputs can be automatically instantiated as Structs
        by enabling the setting `Config.set_auto_structify(True)`:

        >>> with pl.Config(auto_structify=True):
        ...     df.select(
        ...         is_odd=(pl.col(pl.INTEGER_DTYPES) % 2).name.suffix("_is_odd"),
        ...     )
        shape: (3, 1)
        ┌───────────┐
        │ is_odd    │
        │ ---       │
        │ struct[2] │
        ╞═══════════╡
        │ {1,0}     │
        │ {0,1}     │
        │ {1,0}     │
        └───────────┘
        """
        return self.lazy().select(*exprs, **named_exprs).collect(_eager=True)

    def select_seq(
        self, *exprs: IntoExpr | Iterable[IntoExpr], **named_exprs: IntoExpr
    ) -> DataFrame:
        """
        Select columns from this DataFrame.

        This will run all expression sequentially instead of in parallel.
        Use this when the work per expression is cheap.

        Parameters
        ----------
        *exprs
            Column(s) to select, specified as positional arguments.
            Accepts expression input. Strings are parsed as column names,
            other non-expression inputs are parsed as literals.
        **named_exprs
            Additional columns to select, specified as keyword arguments.
            The columns will be renamed to the keyword used.

        See Also
        --------
        select
        """
        return self.lazy().select_seq(*exprs, **named_exprs).collect(_eager=True)

    def with_columns(
        self,
        *exprs: IntoExpr | Iterable[IntoExpr],
        **named_exprs: IntoExpr,
    ) -> DataFrame:
        """
        Add columns to this DataFrame.

        Added columns will replace existing columns with the same name.

        Parameters
        ----------
        *exprs
            Column(s) to add, specified as positional arguments.
            Accepts expression input. Strings are parsed as column names, other
            non-expression inputs are parsed as literals.
        **named_exprs
            Additional columns to add, specified as keyword arguments.
            The columns will be renamed to the keyword used.

        Returns
        -------
        DataFrame
            A new DataFrame with the columns added.

        Notes
        -----
        Creating a new DataFrame using this method does not create a new copy of
        existing data.

        Examples
        --------
        Pass an expression to add it as a new column.

        >>> df = pl.DataFrame(
        ...     {
        ...         "a": [1, 2, 3, 4],
        ...         "b": [0.5, 4, 10, 13],
        ...         "c": [True, True, False, True],
        ...     }
        ... )
        >>> df.with_columns((pl.col("a") ** 2).alias("a^2"))
        shape: (4, 4)
        ┌─────┬──────┬───────┬──────┐
        │ a   ┆ b    ┆ c     ┆ a^2  │
        │ --- ┆ ---  ┆ ---   ┆ ---  │
        │ i64 ┆ f64  ┆ bool  ┆ f64  │
        ╞═════╪══════╪═══════╪══════╡
        │ 1   ┆ 0.5  ┆ true  ┆ 1.0  │
        │ 2   ┆ 4.0  ┆ true  ┆ 4.0  │
        │ 3   ┆ 10.0 ┆ false ┆ 9.0  │
        │ 4   ┆ 13.0 ┆ true  ┆ 16.0 │
        └─────┴──────┴───────┴──────┘

        Added columns will replace existing columns with the same name.

        >>> df.with_columns(pl.col("a").cast(pl.Float64))
        shape: (4, 3)
        ┌─────┬──────┬───────┐
        │ a   ┆ b    ┆ c     │
        │ --- ┆ ---  ┆ ---   │
        │ f64 ┆ f64  ┆ bool  │
        ╞═════╪══════╪═══════╡
        │ 1.0 ┆ 0.5  ┆ true  │
        │ 2.0 ┆ 4.0  ┆ true  │
        │ 3.0 ┆ 10.0 ┆ false │
        │ 4.0 ┆ 13.0 ┆ true  │
        └─────┴──────┴───────┘

        Multiple columns can be added by passing a list of expressions.

        >>> df.with_columns(
        ...     [
        ...         (pl.col("a") ** 2).alias("a^2"),
        ...         (pl.col("b") / 2).alias("b/2"),
        ...         (pl.col("c").not_()).alias("not c"),
        ...     ]
        ... )
        shape: (4, 6)
        ┌─────┬──────┬───────┬──────┬──────┬───────┐
        │ a   ┆ b    ┆ c     ┆ a^2  ┆ b/2  ┆ not c │
        │ --- ┆ ---  ┆ ---   ┆ ---  ┆ ---  ┆ ---   │
        │ i64 ┆ f64  ┆ bool  ┆ f64  ┆ f64  ┆ bool  │
        ╞═════╪══════╪═══════╪══════╪══════╪═══════╡
        │ 1   ┆ 0.5  ┆ true  ┆ 1.0  ┆ 0.25 ┆ false │
        │ 2   ┆ 4.0  ┆ true  ┆ 4.0  ┆ 2.0  ┆ false │
        │ 3   ┆ 10.0 ┆ false ┆ 9.0  ┆ 5.0  ┆ true  │
        │ 4   ┆ 13.0 ┆ true  ┆ 16.0 ┆ 6.5  ┆ false │
        └─────┴──────┴───────┴──────┴──────┴───────┘

        Multiple columns also can be added using positional arguments instead of a list.

        >>> df.with_columns(
        ...     (pl.col("a") ** 2).alias("a^2"),
        ...     (pl.col("b") / 2).alias("b/2"),
        ...     (pl.col("c").not_()).alias("not c"),
        ... )
        shape: (4, 6)
        ┌─────┬──────┬───────┬──────┬──────┬───────┐
        │ a   ┆ b    ┆ c     ┆ a^2  ┆ b/2  ┆ not c │
        │ --- ┆ ---  ┆ ---   ┆ ---  ┆ ---  ┆ ---   │
        │ i64 ┆ f64  ┆ bool  ┆ f64  ┆ f64  ┆ bool  │
        ╞═════╪══════╪═══════╪══════╪══════╪═══════╡
        │ 1   ┆ 0.5  ┆ true  ┆ 1.0  ┆ 0.25 ┆ false │
        │ 2   ┆ 4.0  ┆ true  ┆ 4.0  ┆ 2.0  ┆ false │
        │ 3   ┆ 10.0 ┆ false ┆ 9.0  ┆ 5.0  ┆ true  │
        │ 4   ┆ 13.0 ┆ true  ┆ 16.0 ┆ 6.5  ┆ false │
        └─────┴──────┴───────┴──────┴──────┴───────┘

        Use keyword arguments to easily name your expression inputs.

        >>> df.with_columns(
        ...     ab=pl.col("a") * pl.col("b"),
        ...     not_c=pl.col("c").not_(),
        ... )
        shape: (4, 5)
        ┌─────┬──────┬───────┬──────┬───────┐
        │ a   ┆ b    ┆ c     ┆ ab   ┆ not_c │
        │ --- ┆ ---  ┆ ---   ┆ ---  ┆ ---   │
        │ i64 ┆ f64  ┆ bool  ┆ f64  ┆ bool  │
        ╞═════╪══════╪═══════╪══════╪═══════╡
        │ 1   ┆ 0.5  ┆ true  ┆ 0.5  ┆ false │
        │ 2   ┆ 4.0  ┆ true  ┆ 8.0  ┆ false │
        │ 3   ┆ 10.0 ┆ false ┆ 30.0 ┆ true  │
        │ 4   ┆ 13.0 ┆ true  ┆ 52.0 ┆ false │
        └─────┴──────┴───────┴──────┴───────┘

        Expressions with multiple outputs can be automatically instantiated as Structs
        by enabling the setting `Config.set_auto_structify(True)`:

        >>> with pl.Config(auto_structify=True):
        ...     df.drop("c").with_columns(
        ...         diffs=pl.col(["a", "b"]).diff().name.suffix("_diff"),
        ...     )
        shape: (4, 3)
        ┌─────┬──────┬─────────────┐
        │ a   ┆ b    ┆ diffs       │
        │ --- ┆ ---  ┆ ---         │
        │ i64 ┆ f64  ┆ struct[2]   │
        ╞═════╪══════╪═════════════╡
        │ 1   ┆ 0.5  ┆ {null,null} │
        │ 2   ┆ 4.0  ┆ {1,3.5}     │
        │ 3   ┆ 10.0 ┆ {1,6.0}     │
        │ 4   ┆ 13.0 ┆ {1,3.0}     │
        └─────┴──────┴─────────────┘
        """
        return self.lazy().with_columns(*exprs, **named_exprs).collect(_eager=True)

    def with_columns_seq(
        self,
        *exprs: IntoExpr | Iterable[IntoExpr],
        **named_exprs: IntoExpr,
    ) -> DataFrame:
        """
        Add columns to this DataFrame.

        Added columns will replace existing columns with the same name.

        This will run all expression sequentially instead of in parallel.
        Use this when the work per expression is cheap.

        Parameters
        ----------
        *exprs
            Column(s) to add, specified as positional arguments.
            Accepts expression input. Strings are parsed as column names, other
            non-expression inputs are parsed as literals.
        **named_exprs
            Additional columns to add, specified as keyword arguments.
            The columns will be renamed to the keyword used.

        Returns
        -------
        DataFrame
            A new DataFrame with the columns added.

        See Also
        --------
        with_columns
        """
        return self.lazy().with_columns_seq(*exprs, **named_exprs).collect(_eager=True)

    @overload
    def n_chunks(self, strategy: Literal["first"] = ...) -> int:
        ...

    @overload
    def n_chunks(self, strategy: Literal["all"]) -> list[int]:
        ...

    def n_chunks(self, strategy: str = "first") -> int | list[int]:
        """
        Get number of chunks used by the ChunkedArrays of this DataFrame.

        Parameters
        ----------
        strategy : {'first', 'all'}
            Return the number of chunks of the 'first' column,
            or 'all' columns in this DataFrame.


        Examples
        --------
        >>> df = pl.DataFrame(
        ...     {
        ...         "a": [1, 2, 3, 4],
        ...         "b": [0.5, 4, 10, 13],
        ...         "c": [True, True, False, True],
        ...     }
        ... )
        >>> df.n_chunks()
        1
        >>> df.n_chunks(strategy="all")
        [1, 1, 1]
        """
        if strategy == "first":
            return self._df.n_chunks()
        elif strategy == "all":
            return [s.n_chunks() for s in self.__iter__()]
        else:
            msg = (
                f"unexpected input for `strategy`: {strategy!r}"
                f"\n\nChoose one of {{'first', 'all'}}"
            )
            raise ValueError(msg)

    @overload
    def max(self, axis: Literal[0] = ...) -> Self:
        ...

    @overload
    def max(self, axis: Literal[1]) -> Series:
        ...

    @overload
    def max(self, axis: int = 0) -> Self | Series:
        ...

    def max(self, axis: int | None = None) -> Self | Series:
        """
        Aggregate the columns of this DataFrame to their maximum value.

        Parameters
        ----------
        axis
            Either 0 (vertical) or 1 (horizontal).

            .. deprecated:: 0.19.14
                This argument will be removed in a future version. This method will only
                support vertical aggregation, as if `axis` were set to `0`.
                To perform horizontal aggregation, use :meth:`max_horizontal`.

        Examples
        --------
        >>> df = pl.DataFrame(
        ...     {
        ...         "foo": [1, 2, 3],
        ...         "bar": [6, 7, 8],
        ...         "ham": ["a", "b", "c"],
        ...     }
        ... )
        >>> df.max()
        shape: (1, 3)
        ┌─────┬─────┬─────┐
        │ foo ┆ bar ┆ ham │
        │ --- ┆ --- ┆ --- │
        │ i64 ┆ i64 ┆ str │
        ╞═════╪═════╪═════╡
        │ 3   ┆ 8   ┆ c   │
        └─────┴─────┴─────┘
        """
        if axis is not None:
            issue_deprecation_warning(
                "The `axis` parameter for `DataFrame.max` is deprecated."
                " Use `DataFrame.max_horizontal()` to perform horizontal aggregation.",
                version="0.19.14",
            )
        else:
            axis = 0

        if axis == 0:
            return self.lazy().max().collect(_eager=True)  # type: ignore[return-value]
        if axis == 1:
            return wrap_s(self._df.max_horizontal())
        msg = "axis should be 0 or 1"
        raise ValueError(msg)

    def max_horizontal(self) -> Series:
        """
        Get the maximum value horizontally across columns.

        Returns
        -------
        Series
            A Series named `"max"`.

        Examples
        --------
        >>> df = pl.DataFrame(
        ...     {
        ...         "foo": [1, 2, 3],
        ...         "bar": [4.0, 5.0, 6.0],
        ...     }
        ... )
        >>> df.max_horizontal()
        shape: (3,)
        Series: 'max' [f64]
        [
                4.0
                5.0
                6.0
        ]
        """
        return self.select(max=F.max_horizontal(F.all())).to_series()

    @overload
    def min(self, axis: Literal[0] | None = ...) -> Self:
        ...

    @overload
    def min(self, axis: Literal[1]) -> Series:
        ...

    @overload
    def min(self, axis: int) -> Self | Series:
        ...

    def min(self, axis: int | None = None) -> Self | Series:
        """
        Aggregate the columns of this DataFrame to their minimum value.

        Parameters
        ----------
        axis
            Either 0 (vertical) or 1 (horizontal).

            .. deprecated:: 0.19.14
                This argument will be removed in a future version. This method will only
                support vertical aggregation, as if `axis` were set to `0`.
                To perform horizontal aggregation, use :meth:`min_horizontal`.

        Examples
        --------
        >>> df = pl.DataFrame(
        ...     {
        ...         "foo": [1, 2, 3],
        ...         "bar": [6, 7, 8],
        ...         "ham": ["a", "b", "c"],
        ...     }
        ... )
        >>> df.min()
        shape: (1, 3)
        ┌─────┬─────┬─────┐
        │ foo ┆ bar ┆ ham │
        │ --- ┆ --- ┆ --- │
        │ i64 ┆ i64 ┆ str │
        ╞═════╪═════╪═════╡
        │ 1   ┆ 6   ┆ a   │
        └─────┴─────┴─────┘
        """
        if axis is not None:
            issue_deprecation_warning(
                "The `axis` parameter for `DataFrame.min` is deprecated."
                " Use `DataFrame.min_horizontal()` to perform horizontal aggregation.",
                version="0.19.14",
            )
        else:
            axis = 0

        if axis == 0:
            return self.lazy().min().collect(_eager=True)  # type: ignore[return-value]
        if axis == 1:
            return wrap_s(self._df.min_horizontal())
        msg = "axis should be 0 or 1"
        raise ValueError(msg)

    def min_horizontal(self) -> Series:
        """
        Get the minimum value horizontally across columns.

        Returns
        -------
        Series
            A Series named `"min"`.

        Examples
        --------
        >>> df = pl.DataFrame(
        ...     {
        ...         "foo": [1, 2, 3],
        ...         "bar": [4.0, 5.0, 6.0],
        ...     }
        ... )
        >>> df.min_horizontal()
        shape: (3,)
        Series: 'min' [f64]
        [
                1.0
                2.0
                3.0
        ]
        """
        return self.select(min=F.min_horizontal(F.all())).to_series()

    @overload
    def sum(
        self,
        *,
        axis: Literal[0] = ...,
        null_strategy: NullStrategy = "ignore",
    ) -> Self:
        ...

    @overload
    def sum(
        self,
        *,
        axis: Literal[1],
        null_strategy: NullStrategy = "ignore",
    ) -> Series:
        ...

    @overload
    def sum(
        self,
        *,
        axis: int,
        null_strategy: NullStrategy = "ignore",
    ) -> Self | Series:
        ...

    def sum(
        self,
        *,
        axis: int | None = None,
        null_strategy: NullStrategy = "ignore",
    ) -> Self | Series:
        """
        Aggregate the columns of this DataFrame to their sum value.

        Parameters
        ----------
        axis
            Either 0 (vertical) or 1 (horizontal).

            .. deprecated:: 0.19.14
                This argument will be removed in a future version. This method will only
                support vertical aggregation, as if `axis` were set to `0`.
                To perform horizontal aggregation, use :meth:`sum_horizontal`.
        null_strategy : {'ignore', 'propagate'}
            This argument is only used if `axis == 1`.

            .. deprecated:: 0.19.14
                This argument will be removed in a future version.

        Examples
        --------
        >>> df = pl.DataFrame(
        ...     {
        ...         "foo": [1, 2, 3],
        ...         "bar": [6, 7, 8],
        ...         "ham": ["a", "b", "c"],
        ...     }
        ... )
        >>> df.sum()
        shape: (1, 3)
        ┌─────┬─────┬──────┐
        │ foo ┆ bar ┆ ham  │
        │ --- ┆ --- ┆ ---  │
        │ i64 ┆ i64 ┆ str  │
        ╞═════╪═════╪══════╡
        │ 6   ┆ 21  ┆ null │
        └─────┴─────┴──────┘
        """
        if axis is not None:
            issue_deprecation_warning(
                "The `axis` parameter for `DataFrame.sum` is deprecated."
                " Use `DataFrame.sum_horizontal()` to perform horizontal aggregation.",
                version="0.19.14",
            )
        else:
            axis = 0

        if axis == 0:
            return self.lazy().sum().collect(_eager=True)  # type: ignore[return-value]
        if axis == 1:
            if null_strategy == "ignore":
                ignore_nulls = True
            elif null_strategy == "propagate":
                ignore_nulls = False
            else:
                msg = f"`null_strategy` must be one of {{'ignore', 'propagate'}}, got {null_strategy}"
                raise ValueError(msg)
            return self.sum_horizontal(ignore_nulls=ignore_nulls)
        msg = "axis should be 0 or 1"
        raise ValueError(msg)

    def sum_horizontal(self, *, ignore_nulls: bool = True) -> Series:
        """
        Sum all values horizontally across columns.

        Parameters
        ----------
        ignore_nulls
            Ignore null values (default).
            If set to `False`, any null value in the input will lead to a null output.

        Returns
        -------
        Series
            A Series named `"sum"`.

        Examples
        --------
        >>> df = pl.DataFrame(
        ...     {
        ...         "foo": [1, 2, 3],
        ...         "bar": [4.0, 5.0, 6.0],
        ...     }
        ... )
        >>> df.sum_horizontal()
        shape: (3,)
        Series: 'sum' [f64]
        [
                5.0
                7.0
                9.0
        ]
        """
        return wrap_s(self._df.sum_horizontal(ignore_nulls)).alias("sum")

    @overload
    def mean(
        self,
        *,
        axis: Literal[0] = ...,
        null_strategy: NullStrategy = "ignore",
    ) -> Self:
        ...

    @overload
    def mean(
        self,
        *,
        axis: Literal[1],
        null_strategy: NullStrategy = "ignore",
    ) -> Series:
        ...

    @overload
    def mean(
        self,
        *,
        axis: int,
        null_strategy: NullStrategy = "ignore",
    ) -> Self | Series:
        ...

    def mean(
        self,
        *,
        axis: int | None = None,
        null_strategy: NullStrategy = "ignore",
    ) -> Self | Series:
        """
        Aggregate the columns of this DataFrame to their mean value.

        Parameters
        ----------
        axis
            Either 0 (vertical) or 1 (horizontal).

            .. deprecated:: 0.19.14
                This argument will be removed in a future version. This method will only
                support vertical aggregation, as if `axis` were set to `0`.
                To perform horizontal aggregation, use :meth:`mean_horizontal`.
        null_strategy : {'ignore', 'propagate'}
            This argument is only used if `axis == 1`.

            .. deprecated:: 0.19.14
                This argument will be removed in a future version.

        Examples
        --------
        >>> df = pl.DataFrame(
        ...     {
        ...         "foo": [1, 2, 3],
        ...         "bar": [6, 7, 8],
        ...         "ham": ["a", "b", "c"],
        ...         "spam": [True, False, None],
        ...     }
        ... )
        >>> df.mean()
        shape: (1, 4)
        ┌─────┬─────┬──────┬──────┐
        │ foo ┆ bar ┆ ham  ┆ spam │
        │ --- ┆ --- ┆ ---  ┆ ---  │
        │ f64 ┆ f64 ┆ str  ┆ f64  │
        ╞═════╪═════╪══════╪══════╡
        │ 2.0 ┆ 7.0 ┆ null ┆ 0.5  │
        └─────┴─────┴──────┴──────┘
        """
        if axis is not None:
            issue_deprecation_warning(
                "The `axis` parameter for `DataFrame.mean` is deprecated."
                " Use `DataFrame.mean_horizontal()` to perform horizontal aggregation.",
                version="0.19.14",
            )
        else:
            axis = 0

        if axis == 0:
            return self.lazy().mean().collect(_eager=True)  # type: ignore[return-value]
        if axis == 1:
            if null_strategy == "ignore":
                ignore_nulls = True
            elif null_strategy == "propagate":
                ignore_nulls = False
            else:
                msg = f"`null_strategy` must be one of {{'ignore', 'propagate'}}, got {null_strategy}"
                raise ValueError(msg)
            return self.mean_horizontal(ignore_nulls=ignore_nulls)
        msg = "axis should be 0 or 1"
        raise ValueError(msg)

    def mean_horizontal(self, *, ignore_nulls: bool = True) -> Series:
        """
        Take the mean of all values horizontally across columns.

        Parameters
        ----------
        ignore_nulls
            Ignore null values (default).
            If set to `False`, any null value in the input will lead to a null output.

        Returns
        -------
        Series
            A Series named `"mean"`.

        Examples
        --------
        >>> df = pl.DataFrame(
        ...     {
        ...         "foo": [1, 2, 3],
        ...         "bar": [4.0, 5.0, 6.0],
        ...     }
        ... )
        >>> df.mean_horizontal()
        shape: (3,)
        Series: 'mean' [f64]
        [
                2.5
                3.5
                4.5
        ]
        """
        return wrap_s(self._df.mean_horizontal(ignore_nulls)).alias("mean")

    def std(self, ddof: int = 1) -> Self:
        """
        Aggregate the columns of this DataFrame to their standard deviation value.

        Parameters
        ----------
        ddof
            “Delta Degrees of Freedom”: the divisor used in the calculation is N - ddof,
            where N represents the number of elements.
            By default ddof is 1.

        Examples
        --------
        >>> df = pl.DataFrame(
        ...     {
        ...         "foo": [1, 2, 3],
        ...         "bar": [6, 7, 8],
        ...         "ham": ["a", "b", "c"],
        ...     }
        ... )
        >>> df.std()
        shape: (1, 3)
        ┌─────┬─────┬──────┐
        │ foo ┆ bar ┆ ham  │
        │ --- ┆ --- ┆ ---  │
        │ f64 ┆ f64 ┆ str  │
        ╞═════╪═════╪══════╡
        │ 1.0 ┆ 1.0 ┆ null │
        └─────┴─────┴──────┘
        >>> df.std(ddof=0)
        shape: (1, 3)
        ┌──────────┬──────────┬──────┐
        │ foo      ┆ bar      ┆ ham  │
        │ ---      ┆ ---      ┆ ---  │
        │ f64      ┆ f64      ┆ str  │
        ╞══════════╪══════════╪══════╡
        │ 0.816497 ┆ 0.816497 ┆ null │
        └──────────┴──────────┴──────┘
        """
        return self.lazy().std(ddof).collect(_eager=True)  # type: ignore[return-value]

    def var(self, ddof: int = 1) -> Self:
        """
        Aggregate the columns of this DataFrame to their variance value.

        Parameters
        ----------
        ddof
            “Delta Degrees of Freedom”: the divisor used in the calculation is N - ddof,
            where N represents the number of elements.
            By default ddof is 1.

        Examples
        --------
        >>> df = pl.DataFrame(
        ...     {
        ...         "foo": [1, 2, 3],
        ...         "bar": [6, 7, 8],
        ...         "ham": ["a", "b", "c"],
        ...     }
        ... )
        >>> df.var()
        shape: (1, 3)
        ┌─────┬─────┬──────┐
        │ foo ┆ bar ┆ ham  │
        │ --- ┆ --- ┆ ---  │
        │ f64 ┆ f64 ┆ str  │
        ╞═════╪═════╪══════╡
        │ 1.0 ┆ 1.0 ┆ null │
        └─────┴─────┴──────┘
        >>> df.var(ddof=0)
        shape: (1, 3)
        ┌──────────┬──────────┬──────┐
        │ foo      ┆ bar      ┆ ham  │
        │ ---      ┆ ---      ┆ ---  │
        │ f64      ┆ f64      ┆ str  │
        ╞══════════╪══════════╪══════╡
        │ 0.666667 ┆ 0.666667 ┆ null │
        └──────────┴──────────┴──────┘
        """
        return self.lazy().var(ddof).collect(_eager=True)  # type: ignore[return-value]

    def median(self) -> Self:
        """
        Aggregate the columns of this DataFrame to their median value.

        Examples
        --------
        >>> df = pl.DataFrame(
        ...     {
        ...         "foo": [1, 2, 3],
        ...         "bar": [6, 7, 8],
        ...         "ham": ["a", "b", "c"],
        ...     }
        ... )
        >>> df.median()
        shape: (1, 3)
        ┌─────┬─────┬──────┐
        │ foo ┆ bar ┆ ham  │
        │ --- ┆ --- ┆ ---  │
        │ f64 ┆ f64 ┆ str  │
        ╞═════╪═════╪══════╡
        │ 2.0 ┆ 7.0 ┆ null │
        └─────┴─────┴──────┘
        """
        return self.lazy().median().collect(_eager=True)  # type: ignore[return-value]

    def product(self) -> DataFrame:
        """
        Aggregate the columns of this DataFrame to their product values.

        Examples
        --------
        >>> df = pl.DataFrame(
        ...     {
        ...         "a": [1, 2, 3],
        ...         "b": [0.5, 4, 10],
        ...         "c": [True, True, False],
        ...     }
        ... )

        >>> df.product()
        shape: (1, 3)
        ┌─────┬──────┬─────┐
        │ a   ┆ b    ┆ c   │
        │ --- ┆ ---  ┆ --- │
        │ i64 ┆ f64  ┆ i64 │
        ╞═════╪══════╪═════╡
        │ 6   ┆ 20.0 ┆ 0   │
        └─────┴──────┴─────┘
        """
        exprs = []
        for name, dt in self.schema.items():
            if dt.is_numeric() or isinstance(dt, Boolean):
                exprs.append(F.col(name).product())
            else:
                exprs.append(F.lit(None).alias(name))

        return self.select(exprs)

    def quantile(
        self, quantile: float, interpolation: RollingInterpolationMethod = "nearest"
    ) -> Self:
        """
        Aggregate the columns of this DataFrame to their quantile value.

        Parameters
        ----------
        quantile
            Quantile between 0.0 and 1.0.
        interpolation : {'nearest', 'higher', 'lower', 'midpoint', 'linear'}
            Interpolation method.

        Examples
        --------
        >>> df = pl.DataFrame(
        ...     {
        ...         "foo": [1, 2, 3],
        ...         "bar": [6, 7, 8],
        ...         "ham": ["a", "b", "c"],
        ...     }
        ... )
        >>> df.quantile(0.5, "nearest")
        shape: (1, 3)
        ┌─────┬─────┬──────┐
        │ foo ┆ bar ┆ ham  │
        │ --- ┆ --- ┆ ---  │
        │ f64 ┆ f64 ┆ str  │
        ╞═════╪═════╪══════╡
        │ 2.0 ┆ 7.0 ┆ null │
        └─────┴─────┴──────┘
        """
        return self.lazy().quantile(quantile, interpolation).collect(_eager=True)  # type: ignore[return-value]

    def to_dummies(
        self,
        columns: ColumnNameOrSelector | Sequence[ColumnNameOrSelector] | None = None,
        *,
        separator: str = "_",
        drop_first: bool = False,
    ) -> Self:
        """
        Convert categorical variables into dummy/indicator variables.

        Parameters
        ----------
        columns
            Column name(s) or selector(s) that should be converted to dummy
            variables. If set to `None` (default), convert all columns.
        separator
            Separator/delimiter used when generating column names.
        drop_first
            Remove the first category from the variables being encoded.

        Examples
        --------
        >>> df = pl.DataFrame(
        ...     {
        ...         "foo": [1, 2],
        ...         "bar": [3, 4],
        ...         "ham": ["a", "b"],
        ...     }
        ... )
        >>> df.to_dummies()
        shape: (2, 6)
        ┌───────┬───────┬───────┬───────┬───────┬───────┐
        │ foo_1 ┆ foo_2 ┆ bar_3 ┆ bar_4 ┆ ham_a ┆ ham_b │
        │ ---   ┆ ---   ┆ ---   ┆ ---   ┆ ---   ┆ ---   │
        │ u8    ┆ u8    ┆ u8    ┆ u8    ┆ u8    ┆ u8    │
        ╞═══════╪═══════╪═══════╪═══════╪═══════╪═══════╡
        │ 1     ┆ 0     ┆ 1     ┆ 0     ┆ 1     ┆ 0     │
        │ 0     ┆ 1     ┆ 0     ┆ 1     ┆ 0     ┆ 1     │
        └───────┴───────┴───────┴───────┴───────┴───────┘

        >>> df.to_dummies(drop_first=True)
        shape: (2, 3)
        ┌───────┬───────┬───────┐
        │ foo_2 ┆ bar_4 ┆ ham_b │
        │ ---   ┆ ---   ┆ ---   │
        │ u8    ┆ u8    ┆ u8    │
        ╞═══════╪═══════╪═══════╡
        │ 0     ┆ 0     ┆ 0     │
        │ 1     ┆ 1     ┆ 1     │
        └───────┴───────┴───────┘

        >>> import polars.selectors as cs
        >>> df.to_dummies(cs.integer(), separator=":")
        shape: (2, 5)
        ┌───────┬───────┬───────┬───────┬─────┐
        │ foo:1 ┆ foo:2 ┆ bar:3 ┆ bar:4 ┆ ham │
        │ ---   ┆ ---   ┆ ---   ┆ ---   ┆ --- │
        │ u8    ┆ u8    ┆ u8    ┆ u8    ┆ str │
        ╞═══════╪═══════╪═══════╪═══════╪═════╡
        │ 1     ┆ 0     ┆ 1     ┆ 0     ┆ a   │
        │ 0     ┆ 1     ┆ 0     ┆ 1     ┆ b   │
        └───────┴───────┴───────┴───────┴─────┘

        >>> df.to_dummies(cs.integer(), drop_first=True, separator=":")
        shape: (2, 3)
        ┌───────┬───────┬─────┐
        │ foo:2 ┆ bar:4 ┆ ham │
        │ ---   ┆ ---   ┆ --- │
        │ u8    ┆ u8    ┆ str │
        ╞═══════╪═══════╪═════╡
        │ 0     ┆ 0     ┆ a   │
        │ 1     ┆ 1     ┆ b   │
        └───────┴───────┴─────┘
        """
        if columns is not None:
            columns = _expand_selectors(self, columns)
        return self._from_pydf(self._df.to_dummies(columns, separator, drop_first))

    def unique(
        self,
        subset: ColumnNameOrSelector | Collection[ColumnNameOrSelector] | None = None,
        *,
        keep: UniqueKeepStrategy = "any",
        maintain_order: bool = False,
    ) -> DataFrame:
        """
        Drop duplicate rows from this dataframe.

        Parameters
        ----------
        subset
            Column name(s) or selector(s), to consider when identifying
            duplicate rows. If set to `None` (default), use all columns.
        keep : {'first', 'last', 'any', 'none'}
            Which of the duplicate rows to keep.

            * 'any': Does not give any guarantee of which row is kept.
                     This allows more optimizations.
            * 'none': Don't keep duplicate rows.
            * 'first': Keep first unique row.
            * 'last': Keep last unique row.
        maintain_order
            Keep the same order as the original DataFrame. This is more expensive to
            compute.
            Settings this to `True` blocks the possibility
            to run on the streaming engine.

        Returns
        -------
        DataFrame
            DataFrame with unique rows.

        Warnings
        --------
        This method will fail if there is a column of type `List` in the DataFrame or
        subset.

        Examples
        --------
        >>> df = pl.DataFrame(
        ...     {
        ...         "foo": [1, 2, 3, 1],
        ...         "bar": ["a", "a", "a", "a"],
        ...         "ham": ["b", "b", "b", "b"],
        ...     }
        ... )
        >>> df.unique(maintain_order=True)
        shape: (3, 3)
        ┌─────┬─────┬─────┐
        │ foo ┆ bar ┆ ham │
        │ --- ┆ --- ┆ --- │
        │ i64 ┆ str ┆ str │
        ╞═════╪═════╪═════╡
        │ 1   ┆ a   ┆ b   │
        │ 2   ┆ a   ┆ b   │
        │ 3   ┆ a   ┆ b   │
        └─────┴─────┴─────┘
        >>> df.unique(subset=["bar", "ham"], maintain_order=True)
        shape: (1, 3)
        ┌─────┬─────┬─────┐
        │ foo ┆ bar ┆ ham │
        │ --- ┆ --- ┆ --- │
        │ i64 ┆ str ┆ str │
        ╞═════╪═════╪═════╡
        │ 1   ┆ a   ┆ b   │
        └─────┴─────┴─────┘
        >>> df.unique(keep="last", maintain_order=True)
        shape: (3, 3)
        ┌─────┬─────┬─────┐
        │ foo ┆ bar ┆ ham │
        │ --- ┆ --- ┆ --- │
        │ i64 ┆ str ┆ str │
        ╞═════╪═════╪═════╡
        │ 2   ┆ a   ┆ b   │
        │ 3   ┆ a   ┆ b   │
        │ 1   ┆ a   ┆ b   │
        └─────┴─────┴─────┘
        """
        return (
            self.lazy()
            .unique(subset=subset, keep=keep, maintain_order=maintain_order)
            .collect(_eager=True)
        )

    def n_unique(self, subset: str | Expr | Sequence[str | Expr] | None = None) -> int:
        """
        Return the number of unique rows, or the number of unique row-subsets.

        Parameters
        ----------
        subset
            One or more columns/expressions that define what to count;
            omit to return the count of unique rows.

        Notes
        -----
        This method operates at the `DataFrame` level; to operate on subsets at the
        expression level you can make use of struct-packing instead, for example:

        >>> expr_unique_subset = pl.struct(["a", "b"]).n_unique()

        If instead you want to count the number of unique values per-column, you can
        also use expression-level syntax to return a new frame containing that result:

        >>> df = pl.DataFrame([[1, 2, 3], [1, 2, 4]], schema=["a", "b", "c"])
        >>> df_nunique = df.select(pl.all().n_unique())

        In aggregate context there is also an equivalent method for returning the
        unique values per-group:

        >>> df_agg_nunique = df.group_by(by=["a"]).n_unique()

        Examples
        --------
        >>> df = pl.DataFrame(
        ...     {
        ...         "a": [1, 1, 2, 3, 4, 5],
        ...         "b": [0.5, 0.5, 1.0, 2.0, 3.0, 3.0],
        ...         "c": [True, True, True, False, True, True],
        ...     }
        ... )
        >>> df.n_unique()
        5

        Simple columns subset.

        >>> df.n_unique(subset=["b", "c"])
        4

        Expression subset.

        >>> df.n_unique(
        ...     subset=[
        ...         (pl.col("a") // 2),
        ...         (pl.col("c") | (pl.col("b") >= 2)),
        ...     ],
        ... )
        3
        """
        if isinstance(subset, str):
            expr = F.col(subset)
        elif isinstance(subset, pl.Expr):
            expr = subset
        elif isinstance(subset, Sequence) and len(subset) == 1:
            expr = wrap_expr(parse_as_expression(subset[0]))
        else:
            struct_fields = F.all() if (subset is None) else subset
            expr = F.struct(struct_fields)  # type: ignore[call-overload]

        df = self.lazy().select(expr.n_unique()).collect(_eager=True)
        return 0 if df.is_empty() else df.row(0)[0]

    def approx_n_unique(self) -> DataFrame:
        """
        Approximate count of unique values.

        This is done using the HyperLogLog++ algorithm for cardinality estimation.

        Examples
        --------
        >>> df = pl.DataFrame(
        ...     {
        ...         "a": [1, 2, 3, 4],
        ...         "b": [1, 2, 1, 1],
        ...     }
        ... )
        >>> df.approx_n_unique()
        shape: (1, 2)
        ┌─────┬─────┐
        │ a   ┆ b   │
        │ --- ┆ --- │
        │ u32 ┆ u32 │
        ╞═════╪═════╡
        │ 4   ┆ 2   │
        └─────┴─────┘
        """
        return self.lazy().approx_n_unique().collect(_eager=True)

    def rechunk(self) -> Self:
        """
        Rechunk the data in this DataFrame to a contiguous allocation.

        This will make sure all subsequent operations have optimal and predictable
        performance.
        """
        return self._from_pydf(self._df.rechunk())

    def null_count(self) -> Self:
        """
        Create a new DataFrame that shows the null counts per column.

        Examples
        --------
        >>> df = pl.DataFrame(
        ...     {
        ...         "foo": [1, None, 3],
        ...         "bar": [6, 7, None],
        ...         "ham": ["a", "b", "c"],
        ...     }
        ... )
        >>> df.null_count()
        shape: (1, 3)
        ┌─────┬─────┬─────┐
        │ foo ┆ bar ┆ ham │
        │ --- ┆ --- ┆ --- │
        │ u32 ┆ u32 ┆ u32 │
        ╞═════╪═════╪═════╡
        │ 1   ┆ 1   ┆ 0   │
        └─────┴─────┴─────┘
        """
        return self._from_pydf(self._df.null_count())

    def sample(
        self,
        n: int | Series | None = None,
        *,
        fraction: float | Series | None = None,
        with_replacement: bool = False,
        shuffle: bool = False,
        seed: int | None = None,
    ) -> Self:
        """
        Sample from this DataFrame.

        Parameters
        ----------
        n
            Number of items to return. Cannot be used with `fraction`. Defaults to 1 if
            `fraction` is None.
        fraction
            Fraction of items to return. Cannot be used with `n`.
        with_replacement
            Allow values to be sampled more than once.
        shuffle
            If set to True, the order of the sampled rows will be shuffled. If
            set to False (default), the order of the returned rows will be
            neither stable nor fully random.
        seed
            Seed for the random number generator. If set to None (default), a
            random seed is generated for each sample operation.

        Examples
        --------
        >>> df = pl.DataFrame(
        ...     {
        ...         "foo": [1, 2, 3],
        ...         "bar": [6, 7, 8],
        ...         "ham": ["a", "b", "c"],
        ...     }
        ... )
        >>> df.sample(n=2, seed=0)  # doctest: +IGNORE_RESULT
        shape: (2, 3)
        ┌─────┬─────┬─────┐
        │ foo ┆ bar ┆ ham │
        │ --- ┆ --- ┆ --- │
        │ i64 ┆ i64 ┆ str │
        ╞═════╪═════╪═════╡
        │ 3   ┆ 8   ┆ c   │
        │ 2   ┆ 7   ┆ b   │
        └─────┴─────┴─────┘
        """
        if n is not None and fraction is not None:
            msg = "cannot specify both `n` and `fraction`"
            raise ValueError(msg)

        if seed is None:
            seed = random.randint(0, 10000)

        if n is None and fraction is not None:
            if not isinstance(fraction, pl.Series):
                fraction = pl.Series("frac", [fraction])

            return self._from_pydf(
                self._df.sample_frac(fraction._s, with_replacement, shuffle, seed)
            )

        if n is None:
            n = 1

        if not isinstance(n, pl.Series):
            n = pl.Series("", [n])

        return self._from_pydf(self._df.sample_n(n._s, with_replacement, shuffle, seed))

    def fold(self, operation: Callable[[Series, Series], Series]) -> Series:
        """
        Apply a horizontal reduction on a DataFrame.

        This can be used to effectively determine aggregations on a row level, and can
        be applied to any DataType that can be supercasted (casted to a similar parent
        type).

        An example of the supercast rules when applying an arithmetic operation on two
        DataTypes are for instance:

        - Int8 + String = String
        - Float32 + Int64 = Float32
        - Float32 + Float64 = Float64

        Examples
        --------
        A horizontal sum operation:

        >>> df = pl.DataFrame(
        ...     {
        ...         "a": [2, 1, 3],
        ...         "b": [1, 2, 3],
        ...         "c": [1.0, 2.0, 3.0],
        ...     }
        ... )
        >>> df.fold(lambda s1, s2: s1 + s2)
        shape: (3,)
        Series: 'a' [f64]
        [
            4.0
            5.0
            9.0
        ]

        A horizontal minimum operation:

        >>> df = pl.DataFrame({"a": [2, 1, 3], "b": [1, 2, 3], "c": [1.0, 2.0, 3.0]})
        >>> df.fold(lambda s1, s2: s1.zip_with(s1 < s2, s2))
        shape: (3,)
        Series: 'a' [f64]
        [
            1.0
            1.0
            3.0
        ]

        A horizontal string concatenation:

        >>> df = pl.DataFrame(
        ...     {
        ...         "a": ["foo", "bar", 2],
        ...         "b": [1, 2, 3],
        ...         "c": [1.0, 2.0, 3.0],
        ...     }
        ... )
        >>> df.fold(lambda s1, s2: s1 + s2)
        shape: (3,)
        Series: 'a' [str]
        [
            "foo11.0"
            "bar22.0"
            null
        ]

        A horizontal boolean or, similar to a row-wise .any():

        >>> df = pl.DataFrame(
        ...     {
        ...         "a": [False, False, True],
        ...         "b": [False, True, False],
        ...     }
        ... )
        >>> df.fold(lambda s1, s2: s1 | s2)
        shape: (3,)
        Series: 'a' [bool]
        [
                false
                true
                true
        ]

        Parameters
        ----------
        operation
            function that takes two `Series` and returns a `Series`.
        """
        acc = self.to_series(0)

        for i in range(1, self.width):
            acc = operation(acc, self.to_series(i))
        return acc

    @overload
    def row(
        self,
        index: int | None = ...,
        *,
        by_predicate: Expr | None = ...,
        named: Literal[False] = ...,
    ) -> tuple[Any, ...]:
        ...

    @overload
    def row(
        self,
        index: int | None = ...,
        *,
        by_predicate: Expr | None = ...,
        named: Literal[True],
    ) -> dict[str, Any]:
        ...

    def row(
        self,
        index: int | None = None,
        *,
        by_predicate: Expr | None = None,
        named: bool = False,
    ) -> tuple[Any, ...] | dict[str, Any]:
        """
        Get the values of a single row, either by index or by predicate.

        Parameters
        ----------
        index
            Row index.
        by_predicate
            Select the row according to a given expression/predicate.
        named
            Return a dictionary instead of a tuple. The dictionary is a mapping of
            column name to row value. This is more expensive than returning a regular
            tuple, but allows for accessing values by column name.

        Returns
        -------
        tuple (default) or dictionary of row values

        Notes
        -----
        The `index` and `by_predicate` params are mutually exclusive. Additionally,
        to ensure clarity, the `by_predicate` parameter must be supplied by keyword.

        When using `by_predicate` it is an error condition if anything other than
        one row is returned; more than one row raises `TooManyRowsReturnedError`, and
        zero rows will raise `NoRowsReturnedError` (both inherit from `RowsError`).

        Warnings
        --------
        You should NEVER use this method to iterate over a DataFrame; if you require
        row-iteration you should strongly prefer use of `iter_rows()` instead.

        See Also
        --------
        iter_rows : Row iterator over frame data (does not materialise all rows).
        rows : Materialise all frame data as a list of rows (potentially expensive).
        item: Return dataframe element as a scalar.

        Examples
        --------
        Specify an index to return the row at the given index as a tuple.

        >>> df = pl.DataFrame(
        ...     {
        ...         "foo": [1, 2, 3],
        ...         "bar": [6, 7, 8],
        ...         "ham": ["a", "b", "c"],
        ...     }
        ... )
        >>> df.row(2)
        (3, 8, 'c')

        Specify `named=True` to get a dictionary instead with a mapping of column
        names to row values.

        >>> df.row(2, named=True)
        {'foo': 3, 'bar': 8, 'ham': 'c'}

        Use `by_predicate` to return the row that matches the given predicate.

        >>> df.row(by_predicate=(pl.col("ham") == "b"))
        (2, 7, 'b')
        """
        if index is not None and by_predicate is not None:
            msg = "cannot set both 'index' and 'by_predicate'; mutually exclusive"
            raise ValueError(msg)
        elif isinstance(index, pl.Expr):
            msg = "expressions should be passed to the `by_predicate` parameter"
            raise TypeError(msg)

        if index is not None:
            row = self._df.row_tuple(index)
            if named:
                return dict(zip(self.columns, row))
            else:
                return row

        elif by_predicate is not None:
            if not isinstance(by_predicate, pl.Expr):
                msg = f"expected `by_predicate` to be an expression, got {type(by_predicate).__name__!r}"
                raise TypeError(msg)
            rows = self.filter(by_predicate).rows()
            n_rows = len(rows)
            if n_rows > 1:
                msg = f"predicate <{by_predicate!s}> returned {n_rows} rows"
                raise TooManyRowsReturnedError(msg)
            elif n_rows == 0:
                msg = f"predicate <{by_predicate!s}> returned no rows"
                raise NoRowsReturnedError(msg)

            row = rows[0]
            if named:
                return dict(zip(self.columns, row))
            else:
                return row
        else:
            msg = "one of `index` or `by_predicate` must be set"
            raise ValueError(msg)

    @overload
    def rows(self, *, named: Literal[False] = ...) -> list[tuple[Any, ...]]:
        ...

    @overload
    def rows(self, *, named: Literal[True]) -> list[dict[str, Any]]:
        ...

    def rows(
        self, *, named: bool = False
    ) -> list[tuple[Any, ...]] | list[dict[str, Any]]:
        """
        Returns all data in the DataFrame as a list of rows of python-native values.

        Parameters
        ----------
        named
            Return dictionaries instead of tuples. The dictionaries are a mapping of
            column name to row value. This is more expensive than returning a regular
            tuple, but allows for accessing values by column name.

        Notes
        -----
        If you have `ns`-precision temporal values you should be aware that Python
        natively only supports up to `μs`-precision; `ns`-precision values will be
        truncated to microseconds on conversion to Python. If this matters to your
        use-case you should export to a different format (such as Arrow or NumPy).

        Warnings
        --------
        Row-iteration is not optimal as the underlying data is stored in columnar form;
        where possible, prefer export via one of the dedicated export/output methods.
        Where possible you should also consider using `iter_rows` instead to avoid
        materialising all the data at once.

        Returns
        -------
        list of tuples (default) or dictionaries of row values

        See Also
        --------
        iter_rows : Row iterator over frame data (does not materialise all rows).
        rows_by_key : Materialises frame data as a key-indexed dictionary.

        Examples
        --------
        >>> df = pl.DataFrame(
        ...     {
        ...         "x": ["a", "b", "b", "a"],
        ...         "y": [1, 2, 3, 4],
        ...         "z": [0, 3, 6, 9],
        ...     }
        ... )
        >>> df.rows()
        [('a', 1, 0), ('b', 2, 3), ('b', 3, 6), ('a', 4, 9)]
        >>> df.rows(named=True)
        [{'x': 'a', 'y': 1, 'z': 0},
         {'x': 'b', 'y': 2, 'z': 3},
         {'x': 'b', 'y': 3, 'z': 6},
         {'x': 'a', 'y': 4, 'z': 9}]
        """
        if named:
            # Load these into the local namespace for a minor performance boost
            dict_, zip_, columns = dict, zip, self.columns
            return [dict_(zip_(columns, row)) for row in self._df.row_tuples()]
        else:
            return self._df.row_tuples()

    def rows_by_key(
        self,
        key: ColumnNameOrSelector | Sequence[ColumnNameOrSelector],
        *,
        named: bool = False,
        include_key: bool = False,
        unique: bool = False,
    ) -> dict[Any, Iterable[Any]]:
        """
        Returns DataFrame data as a keyed dictionary of python-native values.

        Note that this method should not be used in place of native operations, due to
        the high cost of materializing all frame data out into a dictionary; it should
        be used only when you need to move the values out into a Python data structure
        or other object that cannot operate directly with Polars/Arrow.

        Parameters
        ----------
        key
            The column(s) to use as the key for the returned dictionary. If multiple
            columns are specified, the key will be a tuple of those values, otherwise
            it will be a string.
        named
            Return dictionary rows instead of tuples, mapping column name to row value.
        include_key
            Include key values inline with the associated data (by default the key
            values are omitted as a memory/performance optimisation, as they can be
            reoconstructed from the key).
        unique
            Indicate that the key is unique; this will result in a 1:1 mapping from
            key to a single associated row. Note that if the key is *not* actually
            unique the last row with the given key will be returned.

        Notes
        -----
        If you have `ns`-precision temporal values you should be aware that Python
        natively only supports up to `μs`-precision; `ns`-precision values will be
        truncated to microseconds on conversion to Python. If this matters to your
        use-case you should export to a different format (such as Arrow or NumPy).

        See Also
        --------
        rows : Materialize all frame data as a list of rows (potentially expensive).
        iter_rows : Row iterator over frame data (does not materialize all rows).

        Examples
        --------
        >>> df = pl.DataFrame(
        ...     {
        ...         "w": ["a", "b", "b", "a"],
        ...         "x": ["q", "q", "q", "k"],
        ...         "y": [1.0, 2.5, 3.0, 4.5],
        ...         "z": [9, 8, 7, 6],
        ...     }
        ... )

        Group rows by the given key column(s):

        >>> df.rows_by_key(key=["w"])
        defaultdict(<class 'list'>,
            {'a': [('q', 1.0, 9), ('k', 4.5, 6)],
             'b': [('q', 2.5, 8), ('q', 3.0, 7)]})

        Return the same row groupings as dictionaries:

        >>> df.rows_by_key(key=["w"], named=True)
        defaultdict(<class 'list'>,
            {'a': [{'x': 'q', 'y': 1.0, 'z': 9},
                   {'x': 'k', 'y': 4.5, 'z': 6}],
             'b': [{'x': 'q', 'y': 2.5, 'z': 8},
                   {'x': 'q', 'y': 3.0, 'z': 7}]})

        Return row groupings, assuming keys are unique:

        >>> df.rows_by_key(key=["z"], unique=True)
        {9: ('a', 'q', 1.0),
         8: ('b', 'q', 2.5),
         7: ('b', 'q', 3.0),
         6: ('a', 'k', 4.5)}

        Return row groupings as dictionaries, assuming keys are unique:

        >>> df.rows_by_key(key=["z"], named=True, unique=True)
        {9: {'w': 'a', 'x': 'q', 'y': 1.0},
         8: {'w': 'b', 'x': 'q', 'y': 2.5},
         7: {'w': 'b', 'x': 'q', 'y': 3.0},
         6: {'w': 'a', 'x': 'k', 'y': 4.5}}

        Return dictionary rows grouped by a compound key, including key values:

        >>> df.rows_by_key(key=["w", "x"], named=True, include_key=True)
        defaultdict(<class 'list'>,
            {('a', 'q'): [{'w': 'a', 'x': 'q', 'y': 1.0, 'z': 9}],
             ('b', 'q'): [{'w': 'b', 'x': 'q', 'y': 2.5, 'z': 8},
                          {'w': 'b', 'x': 'q', 'y': 3.0, 'z': 7}],
             ('a', 'k'): [{'w': 'a', 'x': 'k', 'y': 4.5, 'z': 6}]})
        """
        from polars.selectors import expand_selector, is_selector

        if is_selector(key):
            key_tuple = expand_selector(target=self, selector=key)
        elif not isinstance(key, str):
            key_tuple = tuple(key)  # type: ignore[arg-type]
        else:
            key_tuple = (key,)

        # establish index or name-based getters for the key and data values
        data_cols = [k for k in self.schema if k not in key_tuple]
        if named:
            get_data = itemgetter(*data_cols)
            get_key = itemgetter(*key_tuple)
        else:
            data_idxs, index_idxs = [], []
            for idx, c in enumerate(self.columns):
                if c in key_tuple:
                    index_idxs.append(idx)
                else:
                    data_idxs.append(idx)
            if not index_idxs:
                msg = f"no columns found for key: {key_tuple!r}"
                raise ValueError(msg)
            get_data = itemgetter(*data_idxs)  # type: ignore[assignment]
            get_key = itemgetter(*index_idxs)  # type: ignore[assignment]

        # if unique, we expect to write just one entry per key; otherwise, we're
        # returning a list of rows for each key, so append into a defaultdict.
        rows: dict[Any, Any] = {} if unique else defaultdict(list)

        # return named values (key -> dict | list of dicts), eg:
        # "{(key,): [{col:val, col:val, ...}],
        #   (key,): [{col:val, col:val, ...}],}"
        if named:
            if unique and include_key:
                rows = {get_key(row): row for row in self.iter_rows(named=True)}
            else:
                for d in self.iter_rows(named=True):
                    k = get_key(d)
                    if not include_key:
                        for ix in key_tuple:
                            del d[ix]  # type: ignore[arg-type]
                    if unique:
                        rows[k] = d
                    else:
                        rows[k].append(d)

        # return values (key -> tuple | list of tuples), eg:
        # "{(key,): [(val, val, ...)],
        #   (key,): [(val, val, ...)], ...}"
        elif unique:
            rows = (
                {get_key(row): row for row in self.iter_rows()}
                if include_key
                else {get_key(row): get_data(row) for row in self.iter_rows()}
            )
        elif include_key:
            for row in self.iter_rows(named=False):
                rows[get_key(row)].append(row)
        else:
            for row in self.iter_rows(named=False):
                rows[get_key(row)].append(get_data(row))

        return rows

    @overload
    def iter_rows(
        self, *, named: Literal[False] = ..., buffer_size: int = ...
    ) -> Iterator[tuple[Any, ...]]:
        ...

    @overload
    def iter_rows(
        self, *, named: Literal[True], buffer_size: int = ...
    ) -> Iterator[dict[str, Any]]:
        ...

    def iter_rows(
        self, *, named: bool = False, buffer_size: int = 512
    ) -> Iterator[tuple[Any, ...]] | Iterator[dict[str, Any]]:
        """
        Returns an iterator over the DataFrame of rows of python-native values.

        Parameters
        ----------
        named
            Return dictionaries instead of tuples. The dictionaries are a mapping of
            column name to row value. This is more expensive than returning a regular
            tuple, but allows for accessing values by column name.
        buffer_size
            Determines the number of rows that are buffered internally while iterating
            over the data; you should only modify this in very specific cases where the
            default value is determined not to be a good fit to your access pattern, as
            the speedup from using the buffer is significant (~2-4x). Setting this
            value to zero disables row buffering (not recommended).

        Notes
        -----
        If you have `ns`-precision temporal values you should be aware that Python
        natively only supports up to `μs`-precision; `ns`-precision values will be
        truncated to microseconds on conversion to Python. If this matters to your
        use-case you should export to a different format (such as Arrow or NumPy).

        Warnings
        --------
        Row iteration is not optimal as the underlying data is stored in columnar form;
        where possible, prefer export via one of the dedicated export/output methods
        that deals with columnar data.

        Returns
        -------
        iterator of tuples (default) or dictionaries (if named) of python row values

        See Also
        --------
        rows : Materialises all frame data as a list of rows (potentially expensive).
        rows_by_key : Materialises frame data as a key-indexed dictionary.

        Examples
        --------
        >>> df = pl.DataFrame(
        ...     {
        ...         "a": [1, 3, 5],
        ...         "b": [2, 4, 6],
        ...     }
        ... )
        >>> [row[0] for row in df.iter_rows()]
        [1, 3, 5]
        >>> [row["b"] for row in df.iter_rows(named=True)]
        [2, 4, 6]
        """
        # load into the local namespace for a (minor) performance boost in the hot loops
        columns, get_row, dict_, zip_ = self.columns, self.row, dict, zip
        has_object = Object in self.dtypes

        # note: buffering rows results in a 2-4x speedup over individual calls
        # to ".row(i)", so it should only be disabled in extremely specific cases.
        if buffer_size and not has_object:
            for offset in range(0, self.height, buffer_size):
                zerocopy_slice = self.slice(offset, buffer_size)
                if named:
                    for row in zerocopy_slice.rows(named=False):
                        yield dict_(zip_(columns, row))
                else:
                    yield from zerocopy_slice.rows(named=False)
        elif named:
            for i in range(self.height):
                yield dict_(zip_(columns, get_row(i)))
        else:
            for i in range(self.height):
                yield get_row(i)

    def iter_columns(self) -> Iterator[Series]:
        """
        Returns an iterator over the DataFrame's columns.

        Notes
        -----
        Consider whether you can use :func:`all` instead.
        If you can, it will be more efficient.

        Returns
        -------
        Iterator of Series.

        Examples
        --------
        >>> df = pl.DataFrame(
        ...     {
        ...         "a": [1, 3, 5],
        ...         "b": [2, 4, 6],
        ...     }
        ... )
        >>> [s.name for s in df.iter_columns()]
        ['a', 'b']

        If you're using this to modify a dataframe's columns, e.g.

        >>> # Do NOT do this
        >>> pl.DataFrame(column * 2 for column in df.iter_columns())
        shape: (3, 2)
        ┌─────┬─────┐
        │ a   ┆ b   │
        │ --- ┆ --- │
        │ i64 ┆ i64 │
        ╞═════╪═════╡
        │ 2   ┆ 4   │
        │ 6   ┆ 8   │
        │ 10  ┆ 12  │
        └─────┴─────┘

        then consider whether you can use :func:`all` instead:

        >>> df.select(pl.all() * 2)
        shape: (3, 2)
        ┌─────┬─────┐
        │ a   ┆ b   │
        │ --- ┆ --- │
        │ i64 ┆ i64 │
        ╞═════╪═════╡
        │ 2   ┆ 4   │
        │ 6   ┆ 8   │
        │ 10  ┆ 12  │
        └─────┴─────┘
        """
        return (wrap_s(s) for s in self._df.get_columns())

    def iter_slices(self, n_rows: int = 10_000) -> Iterator[DataFrame]:
        r"""
        Returns a non-copying iterator of slices over the underlying DataFrame.

        Parameters
        ----------
        n_rows
            Determines the number of rows contained in each DataFrame slice.

        Examples
        --------
        >>> from datetime import date
        >>> df = pl.DataFrame(
        ...     data={
        ...         "a": range(17_500),
        ...         "b": date(2023, 1, 1),
        ...         "c": "klmnoopqrstuvwxyz",
        ...     },
        ...     schema_overrides={"a": pl.Int32},
        ... )
        >>> for idx, frame in enumerate(df.iter_slices()):
        ...     print(f"{type(frame).__name__}:[{idx}]:{len(frame)}")
        DataFrame:[0]:10000
        DataFrame:[1]:7500

        Using `iter_slices` is an efficient way to chunk-iterate over DataFrames and
        any supported frame export/conversion types; for example, as RecordBatches:

        >>> for frame in df.iter_slices(n_rows=15_000):
        ...     record_batch = frame.to_arrow().to_batches()[0]
        ...     print(f"{record_batch.schema}\n<< {len(record_batch)}")
        a: int32
        b: date32[day]
        c: large_string
        << 15000
        a: int32
        b: date32[day]
        c: large_string
        << 2500

        See Also
        --------
        iter_rows : Row iterator over frame data (does not materialise all rows).
        partition_by : Split into multiple DataFrames, partitioned by groups.
        """
        for offset in range(0, self.height, n_rows):
            yield self.slice(offset, n_rows)

    def shrink_to_fit(self, *, in_place: bool = False) -> Self:
        """
        Shrink DataFrame memory usage.

        Shrinks to fit the exact capacity needed to hold the data.
        """
        if in_place:
            self._df.shrink_to_fit()
            return self
        else:
            df = self.clone()
            df._df.shrink_to_fit()
            return df

    def gather_every(self, n: int, offset: int = 0) -> DataFrame:
        """
        Take every nth row in the DataFrame and return as a new DataFrame.

        Parameters
        ----------
        n
            Gather every *n*-th row.
        offset
            Starting index.

        Examples
        --------
        >>> s = pl.DataFrame({"a": [1, 2, 3, 4], "b": [5, 6, 7, 8]})
        >>> s.gather_every(2)
        shape: (2, 2)
        ┌─────┬─────┐
        │ a   ┆ b   │
        │ --- ┆ --- │
        │ i64 ┆ i64 │
        ╞═════╪═════╡
        │ 1   ┆ 5   │
        │ 3   ┆ 7   │
        └─────┴─────┘

        >>> s.gather_every(2, offset=1)
        shape: (2, 2)
        ┌─────┬─────┐
        │ a   ┆ b   │
        │ --- ┆ --- │
        │ i64 ┆ i64 │
        ╞═════╪═════╡
        │ 2   ┆ 6   │
        │ 4   ┆ 8   │
        └─────┴─────┘
        """
        return self.select(F.col("*").gather_every(n, offset))

    def hash_rows(
        self,
        seed: int = 0,
        seed_1: int | None = None,
        seed_2: int | None = None,
        seed_3: int | None = None,
    ) -> Series:
        """
        Hash and combine the rows in this DataFrame.

        The hash value is of type `UInt64`.

        Parameters
        ----------
        seed
            Random seed parameter. Defaults to 0.
        seed_1
            Random seed parameter. Defaults to `seed` if not set.
        seed_2
            Random seed parameter. Defaults to `seed` if not set.
        seed_3
            Random seed parameter. Defaults to `seed` if not set.

        Notes
        -----
        This implementation of `hash_rows` does not guarantee stable results
        across different Polars versions. Its stability is only guaranteed within a
        single version.

        Examples
        --------
        >>> df = pl.DataFrame(
        ...     {
        ...         "foo": [1, None, 3, 4],
        ...         "ham": ["a", "b", None, "d"],
        ...     }
        ... )
        >>> df.hash_rows(seed=42)  # doctest: +IGNORE_RESULT
        shape: (4,)
        Series: '' [u64]
        [
            10783150408545073287
            1438741209321515184
            10047419486152048166
            2047317070637311557
        ]
        """
        k0 = seed
        k1 = seed_1 if seed_1 is not None else seed
        k2 = seed_2 if seed_2 is not None else seed
        k3 = seed_3 if seed_3 is not None else seed
        return wrap_s(self._df.hash_rows(k0, k1, k2, k3))

    def interpolate(self) -> DataFrame:
        """
        Interpolate intermediate values. The interpolation method is linear.

        Examples
        --------
        >>> df = pl.DataFrame(
        ...     {
        ...         "foo": [1, None, 9, 10],
        ...         "bar": [6, 7, 9, None],
        ...         "baz": [1, None, None, 9],
        ...     }
        ... )
        >>> df.interpolate()
        shape: (4, 3)
        ┌──────┬──────┬──────────┐
        │ foo  ┆ bar  ┆ baz      │
        │ ---  ┆ ---  ┆ ---      │
        │ f64  ┆ f64  ┆ f64      │
        ╞══════╪══════╪══════════╡
        │ 1.0  ┆ 6.0  ┆ 1.0      │
        │ 5.0  ┆ 7.0  ┆ 3.666667 │
        │ 9.0  ┆ 9.0  ┆ 6.333333 │
        │ 10.0 ┆ null ┆ 9.0      │
        └──────┴──────┴──────────┘
        """
        return self.select(F.col("*").interpolate())

    def is_empty(self) -> bool:
        """
        Check if the dataframe is empty.

        Examples
        --------
        >>> df = pl.DataFrame({"foo": [1, 2, 3], "bar": [4, 5, 6]})
        >>> df.is_empty()
        False
        >>> df.filter(pl.col("foo") > 99).is_empty()
        True
        """
        return self.height == 0

    def to_struct(self, name: str = "") -> Series:
        """
        Convert a `DataFrame` to a `Series` of type `Struct`.

        Parameters
        ----------
        name
            Name for the struct Series

        Examples
        --------
        >>> df = pl.DataFrame(
        ...     {
        ...         "a": [1, 2, 3, 4, 5],
        ...         "b": ["one", "two", "three", "four", "five"],
        ...     }
        ... )
        >>> df.to_struct("nums")
        shape: (5,)
        Series: 'nums' [struct[2]]
        [
            {1,"one"}
            {2,"two"}
            {3,"three"}
            {4,"four"}
            {5,"five"}
        ]
        """
        return wrap_s(self._df.to_struct(name))

    def unnest(
        self,
        columns: ColumnNameOrSelector | Collection[ColumnNameOrSelector],
        *more_columns: ColumnNameOrSelector,
    ) -> Self:
        """
        Decompose struct columns into separate columns for each of their fields.

        The new columns will be inserted into the dataframe at the location of the
        struct column.

        Parameters
        ----------
        columns
            Name of the struct column(s) that should be unnested.
        *more_columns
            Additional columns to unnest, specified as positional arguments.

        Examples
        --------
        >>> df = pl.DataFrame(
        ...     {
        ...         "before": ["foo", "bar"],
        ...         "t_a": [1, 2],
        ...         "t_b": ["a", "b"],
        ...         "t_c": [True, None],
        ...         "t_d": [[1, 2], [3]],
        ...         "after": ["baz", "womp"],
        ...     }
        ... ).select("before", pl.struct(pl.col("^t_.$")).alias("t_struct"), "after")
        >>> df
        shape: (2, 3)
        ┌────────┬─────────────────────┬───────┐
        │ before ┆ t_struct            ┆ after │
        │ ---    ┆ ---                 ┆ ---   │
        │ str    ┆ struct[4]           ┆ str   │
        ╞════════╪═════════════════════╪═══════╡
        │ foo    ┆ {1,"a",true,[1, 2]} ┆ baz   │
        │ bar    ┆ {2,"b",null,[3]}    ┆ womp  │
        └────────┴─────────────────────┴───────┘
        >>> df.unnest("t_struct")
        shape: (2, 6)
        ┌────────┬─────┬─────┬──────┬───────────┬───────┐
        │ before ┆ t_a ┆ t_b ┆ t_c  ┆ t_d       ┆ after │
        │ ---    ┆ --- ┆ --- ┆ ---  ┆ ---       ┆ ---   │
        │ str    ┆ i64 ┆ str ┆ bool ┆ list[i64] ┆ str   │
        ╞════════╪═════╪═════╪══════╪═══════════╪═══════╡
        │ foo    ┆ 1   ┆ a   ┆ true ┆ [1, 2]    ┆ baz   │
        │ bar    ┆ 2   ┆ b   ┆ null ┆ [3]       ┆ womp  │
        └────────┴─────┴─────┴──────┴───────────┴───────┘
        """
        columns = _expand_selectors(self, columns, *more_columns)
        return self._from_pydf(self._df.unnest(columns))

    def corr(self, **kwargs: Any) -> DataFrame:
        """
        Return pairwise Pearson product-moment correlation coefficients between columns.

        See numpy `corrcoef` for more information:
        https://numpy.org/doc/stable/reference/generated/numpy.corrcoef.html

        Notes
        -----
        This functionality requires numpy to be installed.

        Parameters
        ----------
        **kwargs
            Keyword arguments are passed to numpy `corrcoef`.

        Examples
        --------
        >>> df = pl.DataFrame({"foo": [1, 2, 3], "bar": [3, 2, 1], "ham": [7, 8, 9]})
        >>> df.corr()
        shape: (3, 3)
        ┌──────┬──────┬──────┐
        │ foo  ┆ bar  ┆ ham  │
        │ ---  ┆ ---  ┆ ---  │
        │ f64  ┆ f64  ┆ f64  │
        ╞══════╪══════╪══════╡
        │ 1.0  ┆ -1.0 ┆ 1.0  │
        │ -1.0 ┆ 1.0  ┆ -1.0 │
        │ 1.0  ┆ -1.0 ┆ 1.0  │
        └──────┴──────┴──────┘
        """
        correlation_matrix = np.corrcoef(self.to_numpy(), rowvar=False, **kwargs)
        if self.width == 1:
            correlation_matrix = np.array([correlation_matrix])
        return DataFrame(correlation_matrix, schema=self.columns)

    def merge_sorted(self, other: DataFrame, key: str) -> DataFrame:
        """
        Take two sorted DataFrames and merge them by the sorted key.

        The output of this operation will also be sorted.
        It is the callers responsibility that the frames are sorted
        by that key otherwise the output will not make sense.

        The schemas of both DataFrames must be equal.

        Parameters
        ----------
        other
            Other DataFrame that must be merged
        key
            Key that is sorted.

        Examples
        --------
        >>> df0 = pl.DataFrame(
        ...     {"name": ["steve", "elise", "bob"], "age": [42, 44, 18]}
        ... ).sort("age")
        >>> df0
        shape: (3, 2)
        ┌───────┬─────┐
        │ name  ┆ age │
        │ ---   ┆ --- │
        │ str   ┆ i64 │
        ╞═══════╪═════╡
        │ bob   ┆ 18  │
        │ steve ┆ 42  │
        │ elise ┆ 44  │
        └───────┴─────┘
        >>> df1 = pl.DataFrame(
        ...     {"name": ["anna", "megan", "steve", "thomas"], "age": [21, 33, 42, 20]}
        ... ).sort("age")
        >>> df1
        shape: (4, 2)
        ┌────────┬─────┐
        │ name   ┆ age │
        │ ---    ┆ --- │
        │ str    ┆ i64 │
        ╞════════╪═════╡
        │ thomas ┆ 20  │
        │ anna   ┆ 21  │
        │ megan  ┆ 33  │
        │ steve  ┆ 42  │
        └────────┴─────┘
        >>> df0.merge_sorted(df1, key="age")
        shape: (7, 2)
        ┌────────┬─────┐
        │ name   ┆ age │
        │ ---    ┆ --- │
        │ str    ┆ i64 │
        ╞════════╪═════╡
        │ bob    ┆ 18  │
        │ thomas ┆ 20  │
        │ anna   ┆ 21  │
        │ megan  ┆ 33  │
        │ steve  ┆ 42  │
        │ steve  ┆ 42  │
        │ elise  ┆ 44  │
        └────────┴─────┘
        """
        return self.lazy().merge_sorted(other.lazy(), key).collect(_eager=True)

    def set_sorted(
        self,
        column: str | Iterable[str],
        *more_columns: str,
        descending: bool = False,
    ) -> DataFrame:
        """
        Indicate that one or multiple columns are sorted.

        Parameters
        ----------
        column
            Columns that are sorted
        more_columns
            Additional columns that are sorted, specified as positional arguments.
        descending
            Whether the columns are sorted in descending order.
        """
        return (
            self.lazy()
            .set_sorted(column, *more_columns, descending=descending)
            .collect(_eager=True)
        )

    def update(
        self,
        other: DataFrame,
        on: str | Sequence[str] | None = None,
        how: Literal["left", "inner", "outer"] = "left",
        *,
        left_on: str | Sequence[str] | None = None,
        right_on: str | Sequence[str] | None = None,
        include_nulls: bool = False,
    ) -> DataFrame:
        """
        Update the values in this `DataFrame` with the values in `other`.

        .. warning::
            This functionality is experimental and may change without it being
            considered a breaking change.

        By default, null values in the right frame are ignored. Use
        `include_nulls=False` to overwrite values in this frame with
        null values in the other frame.

        Parameters
        ----------
        other
            DataFrame that will be used to update the values
        on
            Column names that will be joined on. If set to `None` (default),
            the implicit row index of each frame is used as a join key.
        how : {'left', 'inner', 'outer'}
            * 'left' will keep all rows from the left table; rows may be duplicated
              if multiple rows in the right frame match the left row's key.
            * 'inner' keeps only those rows where the key exists in both frames.
            * 'outer' will update existing rows where the key matches while also
              adding any new rows contained in the given frame.
        left_on
           Join column(s) of the left DataFrame.
        right_on
           Join column(s) of the right DataFrame.
        include_nulls
            If True, null values from the right dataframe will be used to update the
            left dataframe.

        Notes
        -----
        This is syntactic sugar for a left/inner join, with an optional coalesce
        when `include_nulls = False`

        Examples
        --------
        >>> df = pl.DataFrame(
        ...     {
        ...         "A": [1, 2, 3, 4],
        ...         "B": [400, 500, 600, 700],
        ...     }
        ... )
        >>> df
        shape: (4, 2)
        ┌─────┬─────┐
        │ A   ┆ B   │
        │ --- ┆ --- │
        │ i64 ┆ i64 │
        ╞═════╪═════╡
        │ 1   ┆ 400 │
        │ 2   ┆ 500 │
        │ 3   ┆ 600 │
        │ 4   ┆ 700 │
        └─────┴─────┘
        >>> new_df = pl.DataFrame(
        ...     {
        ...         "B": [-66, None, -99],
        ...         "C": [5, 3, 1],
        ...     }
        ... )

        Update `df` values with the non-null values in `new_df`, by row index:

        >>> df.update(new_df)
        shape: (4, 2)
        ┌─────┬─────┐
        │ A   ┆ B   │
        │ --- ┆ --- │
        │ i64 ┆ i64 │
        ╞═════╪═════╡
        │ 1   ┆ -66 │
        │ 2   ┆ 500 │
        │ 3   ┆ -99 │
        │ 4   ┆ 700 │
        └─────┴─────┘

        Update `df` values with the non-null values in `new_df`, by row index,
        but only keeping those rows that are common to both frames:

        >>> df.update(new_df, how="inner")
        shape: (3, 2)
        ┌─────┬─────┐
        │ A   ┆ B   │
        │ --- ┆ --- │
        │ i64 ┆ i64 │
        ╞═════╪═════╡
        │ 1   ┆ -66 │
        │ 2   ┆ 500 │
        │ 3   ┆ -99 │
        └─────┴─────┘

        Update `df` values with the non-null values in `new_df`, using an outer join
        strategy that defines explicit join columns in each frame:

        >>> df.update(new_df, left_on=["A"], right_on=["C"], how="outer")
        shape: (5, 2)
        ┌─────┬─────┐
        │ A   ┆ B   │
        │ --- ┆ --- │
        │ i64 ┆ i64 │
        ╞═════╪═════╡
        │ 1   ┆ -99 │
        │ 2   ┆ 500 │
        │ 3   ┆ 600 │
        │ 4   ┆ 700 │
        │ 5   ┆ -66 │
        └─────┴─────┘

        Update `df` values including null values in `new_df`, using an outer join
        strategy that defines explicit join columns in each frame:

        >>> df.update(
        ...     new_df, left_on="A", right_on="C", how="outer", include_nulls=True
        ... )
        shape: (5, 2)
        ┌─────┬──────┐
        │ A   ┆ B    │
        │ --- ┆ ---  │
        │ i64 ┆ i64  │
        ╞═════╪══════╡
        │ 1   ┆ -99  │
        │ 2   ┆ 500  │
        │ 3   ┆ null │
        │ 4   ┆ 700  │
        │ 5   ┆ -66  │
        └─────┴──────┘
        """
        return (
            self.lazy()
            .update(
                other.lazy(),
                on,
                how,
                left_on=left_on,
                right_on=right_on,
                include_nulls=include_nulls,
            )
            .collect(_eager=True)
        )

    def count(self) -> DataFrame:
        """
        Return the number of non-null elements for each column.

        Examples
        --------
        >>> df = pl.DataFrame(
        ...     {"a": [1, 2, 3, 4], "b": [1, 2, 1, None], "c": [None, None, None, None]}
        ... )
        >>> df.count()
        shape: (1, 3)
        ┌─────┬─────┬─────┐
        │ a   ┆ b   ┆ c   │
        │ --- ┆ --- ┆ --- │
        │ u32 ┆ u32 ┆ u32 │
        ╞═════╪═════╪═════╡
        │ 4   ┆ 3   ┆ 0   │
        └─────┴─────┴─────┘
        """
        return self.lazy().count().collect(_eager=True)

    @deprecate_renamed_function("group_by", version="0.19.0")
    def groupby(
        self,
        by: IntoExpr | Iterable[IntoExpr],
        *more_by: IntoExpr,
        maintain_order: bool = False,
    ) -> GroupBy:
        """
        Start a group by operation.

        .. deprecated:: 0.19.0
            This method has been renamed to :func:`DataFrame.group_by`.

        Parameters
        ----------
        by
            Column(s) to group by. Accepts expression input. Strings are parsed as
            column names.
        *more_by
            Additional columns to group by, specified as positional arguments.
        maintain_order
            Ensure that the order of the groups is consistent with the input data.
            This is slower than a default group by.
            Settings this to `True` blocks the possibility
            to run on the streaming engine.

            .. note::
                Within each group, the order of rows is always preserved, regardless
                of this argument.

        Returns
        -------
        GroupBy
            Object which can be used to perform aggregations.
        """
        return self.group_by(by, *more_by, maintain_order=maintain_order)

    @deprecate_renamed_function("rolling", version="0.19.0")
    def groupby_rolling(
        self,
        index_column: IntoExpr,
        *,
        period: str | timedelta,
        offset: str | timedelta | None = None,
        closed: ClosedInterval = "right",
        by: IntoExpr | Iterable[IntoExpr] | None = None,
        check_sorted: bool = True,
    ) -> RollingGroupBy:
        """
        Create rolling groups based on a time, Int32, or Int64 column.

        .. deprecated:: 0.19.0
            This method has been renamed to :func:`DataFrame.rolling`.

        Parameters
        ----------
        index_column
            Column used to group based on the time window.
            Often of type Date/Datetime.
            This column must be sorted in ascending order (or, if `by` is specified,
            then it must be sorted in ascending order within each group).

            In case of a rolling group by on indices, dtype needs to be one of
            {Int32, Int64}. Note that Int32 gets temporarily cast to Int64, so if
            performance matters use an Int64 column.
        period
            length of the window - must be non-negative
        offset
            offset of the window. Default is -period
        closed : {'right', 'left', 'both', 'none'}
            Define which sides of the temporal interval are closed (inclusive).
        by
            Also group by this column/these columns
        check_sorted
            When the `by` argument is given, polars can not check sortedness
            by the metadata and has to do a full scan on the index column to
            verify data is sorted. This is expensive. If you are sure the
            data within the by groups is sorted, you can set this to `False`.
            Doing so incorrectly will lead to incorrect output
        """
        return self.rolling(
            index_column,
            period=period,
            offset=offset,
            closed=closed,
            by=by,
            check_sorted=check_sorted,
        )

    @deprecate_renamed_function("rolling", version="0.19.9")
    def group_by_rolling(
        self,
        index_column: IntoExpr,
        *,
        period: str | timedelta,
        offset: str | timedelta | None = None,
        closed: ClosedInterval = "right",
        by: IntoExpr | Iterable[IntoExpr] | None = None,
        check_sorted: bool = True,
    ) -> RollingGroupBy:
        """
        Create rolling groups based on a time, Int32, or Int64 column.

        .. deprecated:: 0.19.9
            This method has been renamed to :func:`DataFrame.rolling`.

        Parameters
        ----------
        index_column
            Column used to group based on the time window.
            Often of type Date/Datetime.
            This column must be sorted in ascending order (or, if `by` is specified,
            then it must be sorted in ascending order within each group).

            In case of a rolling group by on indices, dtype needs to be one of
            {Int32, Int64}. Note that Int32 gets temporarily cast to Int64, so if
            performance matters use an Int64 column.
        period
            length of the window - must be non-negative
        offset
            offset of the window. Default is -period
        closed : {'right', 'left', 'both', 'none'}
            Define which sides of the temporal interval are closed (inclusive).
        by
            Also group by this column/these columns
        check_sorted
            When the `by` argument is given, polars can not check sortedness
            by the metadata and has to do a full scan on the index column to
            verify data is sorted. This is expensive. If you are sure the
            data within the by groups is sorted, you can set this to `False`.
            Doing so incorrectly will lead to incorrect output
        """
        return self.rolling(
            index_column,
            period=period,
            offset=offset,
            closed=closed,
            by=by,
            check_sorted=check_sorted,
        )

    @deprecate_renamed_function("group_by_dynamic", version="0.19.0")
    def groupby_dynamic(
        self,
        index_column: IntoExpr,
        *,
        every: str | timedelta,
        period: str | timedelta | None = None,
        offset: str | timedelta | None = None,
        truncate: bool = True,
        include_boundaries: bool = False,
        closed: ClosedInterval = "left",
        by: IntoExpr | Iterable[IntoExpr] | None = None,
        start_by: StartBy = "window",
        check_sorted: bool = True,
    ) -> DynamicGroupBy:
        """
        Group based on a time value (or index value of type Int32, Int64).

        .. deprecated:: 0.19.0
            This method has been renamed to :func:`DataFrame.group_by_dynamic`.

        Parameters
        ----------
        index_column
            Column used to group based on the time window.
            Often of type Date/Datetime.
            This column must be sorted in ascending order (or, if `by` is specified,
            then it must be sorted in ascending order within each group).

            In case of a dynamic group by on indices, dtype needs to be one of
            {Int32, Int64}. Note that Int32 gets temporarily cast to Int64, so if
            performance matters use an Int64 column.
        every
            interval of the window
        period
            length of the window, if None it will equal 'every'
        offset
            offset of the window, only takes effect if `start_by` is `'window'`.
            Defaults to negative `every`.
        truncate
            truncate the time value to the window lower bound
        include_boundaries
            Add the lower and upper bound of the window to the "_lower_bound" and
            "_upper_bound" columns. This will impact performance because it's harder to
            parallelize
        closed : {'left', 'right', 'both', 'none'}
            Define which sides of the temporal interval are closed (inclusive).
        by
            Also group by this column/these columns
        start_by : {'window', 'datapoint', 'monday', 'tuesday', 'wednesday', 'thursday', 'friday', 'saturday', 'sunday'}
            The strategy to determine the start of the first window by.

            * 'window': Start by taking the earliest timestamp, truncating it with
              `every`, and then adding `offset`.
              Note that weekly windows start on Monday.
            * 'datapoint': Start from the first encountered data point.
            * a day of the week (only takes effect if `every` contains `'w'`):

              * 'monday': Start the window on the Monday before the first data point.
              * 'tuesday': Start the window on the Tuesday before the first data point.
              * ...
              * 'sunday': Start the window on the Sunday before the first data point.
        check_sorted
            When the `by` argument is given, polars can not check sortedness
            by the metadata and has to do a full scan on the index column to
            verify data is sorted. This is expensive. If you are sure the
            data within the by groups is sorted, you can set this to `False`.
            Doing so incorrectly will lead to incorrect output

        Returns
        -------
        DynamicGroupBy
            Object you can call `.agg` on to aggregate by groups, the result
            of which will be sorted by `index_column` (but note that if `by` columns are
            passed, it will only be sorted within each `by` group).
        """  # noqa: W505
        return self.group_by_dynamic(
            index_column,
            every=every,
            period=period,
            offset=offset,
            truncate=truncate,
            include_boundaries=include_boundaries,
            closed=closed,
            by=by,
            start_by=start_by,
            check_sorted=check_sorted,
        )

    @deprecate_renamed_function("map_rows", version="0.19.0")
    def apply(
        self,
        function: Callable[[tuple[Any, ...]], Any],
        return_dtype: PolarsDataType | None = None,
        *,
        inference_size: int = 256,
    ) -> DataFrame:
        """
        Apply a custom/user-defined function (UDF) over the rows of the DataFrame.

        .. deprecated:: 0.19.0
            This method has been renamed to :func:`DataFrame.map_rows`.

        Parameters
        ----------
        function
            Custom function or lambda.
        return_dtype
            Output type of the operation. If none given, Polars tries to infer the type.
        inference_size
            Only used in the case when the custom function returns rows.
            This uses the first `n` rows to determine the output schema
        """
        return self.map_rows(function, return_dtype, inference_size=inference_size)

    @deprecate_function("Use `shift` instead.", version="0.19.12")
    @deprecate_renamed_parameter("periods", "n", version="0.19.11")
    def shift_and_fill(
        self,
        fill_value: int | str | float,
        *,
        n: int = 1,
    ) -> DataFrame:
        """
        Shift values by the given number of places and fill the resulting null values.

        .. deprecated:: 0.19.12
            Use :func:`shift` instead.

        Parameters
        ----------
        fill_value
            fill None values with this value.
        n
            Number of places to shift (may be negative).
        """
        return self.shift(n, fill_value=fill_value)

    @deprecate_renamed_function("gather_every", version="0.19.12")
    def take_every(self, n: int, offset: int = 0) -> DataFrame:
        """
        Take every nth row in the DataFrame and return as a new DataFrame.

        .. deprecated:: 0.19.14
            This method has been renamed to :func:`gather_every`.

        Parameters
        ----------
        n
            Gather every *n*-th row.
        offset
            Starting index.
        """
        return self.gather_every(n, offset)

    @deprecate_renamed_function("get_column_index", version="0.19.14")
    def find_idx_by_name(self, name: str) -> int:
        """
        Find the index of a column by name.

        .. deprecated:: 0.19.14
            This method has been renamed to :func:`get_column_index`.

        Parameters
        ----------
        name
            Name of the column to find.
        """
        return self.get_column_index(name)

    @deprecate_renamed_function("insert_column", version="0.19.14")
    @deprecate_renamed_parameter("series", "column", version="0.19.14")
    def insert_at_idx(self, index: int, column: Series) -> Self:
        """
        Insert a Series at a certain column index. This operation is in place.

        .. deprecated:: 0.19.14
            This method has been renamed to :func:`insert_column`.

        Parameters
        ----------
        index
            Column to insert the new `Series` column.
        column
            `Series` to insert.
        """
        return self.insert_column(index, column)

    @deprecate_renamed_function("replace_column", version="0.19.14")
    @deprecate_renamed_parameter("series", "new_column", version="0.19.14")
    def replace_at_idx(self, index: int, new_column: Series) -> Self:
        """
        Replace a column at an index location.

        .. deprecated:: 0.19.14
            This method has been renamed to :func:`replace_column`.

        Parameters
        ----------
        index
            Column index.
        new_column
            Series that will replace the column.
        """
        return self.replace_column(index, new_column)

    @deprecate_renamed_function("equals", version="0.19.16")
    def frame_equal(self, other: DataFrame, *, null_equal: bool = True) -> bool:
        """
        Check whether the DataFrame is equal to another DataFrame.

        .. deprecated:: 0.19.16
            This method has been renamed to :func:`equals`.

        Parameters
        ----------
        other
            DataFrame to compare with.
        null_equal
            Consider null values as equal.
        """
        return self.equals(other, null_equal=null_equal)


def _prepare_other_arg(other: Any, length: int | None = None) -> Series:
    # if not a series create singleton series such that it will broadcast
    value = other
    if not isinstance(other, pl.Series):
        if isinstance(other, str):
            pass
        elif isinstance(other, Sequence):
            msg = "operation not supported"
            raise TypeError(msg)
        other = pl.Series("", [other])

    if length and length > 1:
        other = other.extend_constant(value=value, n=length - 1)

    return other<|MERGE_RESOLUTION|>--- conflicted
+++ resolved
@@ -38,22 +38,9 @@
     INTEGER_DTYPES,
     N_INFER_DEFAULT,
     Boolean,
-<<<<<<< HEAD
-    Categorical,
-    Date,
-    Datetime,
-    Duration,
-    Enum,
-=======
->>>>>>> 06c01904
     Float64,
     Object,
     String,
-<<<<<<< HEAD
-    Time,
-    Unknown,
-=======
->>>>>>> 06c01904
     py_type_to_dtype,
 )
 from polars.dependencies import (
@@ -4459,87 +4446,8 @@
             msg = "cannot describe a DataFrame that has no columns"
             raise TypeError(msg)
 
-<<<<<<< HEAD
-        # create list of metrics
-        metrics = ["count", "null_count", "mean", "std", "min"]
-        if quantiles := parse_percentiles(percentiles):
-            metrics.extend(f"{q * 100:g}%" for q in quantiles)
-        metrics.append("max")
-
-        @lru_cache
-        def skip_minmax(dt: PolarsDataType) -> bool:
-            return dt.is_nested() or dt in (Categorical, Enum, Null, Object, Unknown)
-
-        # determine which columns will produce std/mean/percentile/etc
-        # statistics in a single pass over the frame schema
-        has_numeric_result, sort_cols = set(), set()
-        metric_exprs: list[Expr] = []
-        null = F.lit(None)
-
-        for c, dtype in self.schema.items():
-            is_numeric = dtype.is_numeric()
-            is_temporal = not is_numeric and dtype.is_temporal()
-
-            # counts
-            count_exprs = [
-                F.col(c).count().name.prefix("count:"),
-                F.col(c).null_count().name.prefix("null_count:"),
-            ]
-            # mean
-            mean_expr = (
-                F.col(c).to_physical().mean().cast(dtype)
-                if dtype in (Duration, Time)
-                else (
-                    F.col(c).mean()
-                    if is_numeric or dtype in (Boolean, Date, Datetime)
-                    else null
-                )
-            )
-
-            # standard deviation, min, max
-            expr_std = F.col(c).std() if is_numeric else null
-            min_expr = F.col(c).min() if not skip_minmax(dtype) else null
-            max_expr = F.col(c).max() if not skip_minmax(dtype) else null
-
-            # percentiles
-            pct_exprs = []
-            for p in quantiles:
-                if is_numeric or is_temporal:
-                    pct_expr = (
-                        F.col(c).to_physical().quantile(p, interpolation).cast(dtype)
-                        if is_temporal
-                        else F.col(c).quantile(p, interpolation)
-                    )
-                    sort_cols.add(c)
-                else:
-                    pct_expr = null
-                pct_exprs.append(pct_expr.alias(f"{p}:{c}"))
-
-            if is_numeric or dtype.is_nested() or dtype in (Null, Boolean):
-                has_numeric_result.add(c)
-
-            # add column expressions (in end-state 'metrics' list order)
-            metric_exprs.extend(
-                [
-                    *count_exprs,
-                    mean_expr.alias(f"mean:{c}"),
-                    expr_std.alias(f"std:{c}"),
-                    min_expr.alias(f"min:{c}"),
-                    *pct_exprs,
-                    max_expr.alias(f"max:{c}"),
-                ]
-            )
-
-        # if more than one quantile requested, sort relevant columns to make them O(1)
-        # TODO: remove once we have engine support for retrieving multiples quantiles
-        lf = (
-            self.lazy().with_columns(F.col(c).sort() for c in sort_cols)
-            if sort_cols
-            else self.lazy()
-=======
         return self.lazy().describe(
             percentiles=percentiles, interpolation=interpolation
->>>>>>> 06c01904
         )
 
     def get_column_index(self, name: str) -> int:
