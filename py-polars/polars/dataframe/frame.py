--- conflicted
+++ resolved
@@ -124,12 +124,7 @@
     import numpy.typing as npt
     import torch
     from great_tables import GT
-<<<<<<< HEAD
-    from xlsxwriter import Workbook
-=======
-    from hvplot.plotting.core import hvPlotTabularPolars
     from xlsxwriter import Workbook, Worksheet
->>>>>>> 4233d612
 
     from polars import DataType, Expr, LazyFrame, Series
     from polars._typing import (
