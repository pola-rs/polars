""""
Module containing logic related to eager DataFrames
"""
import os
import typing as tp
from datetime import timedelta
from io import BytesIO, StringIO
from pathlib import Path
from typing import (
    Any,
    BinaryIO,
    Callable,
    Dict,
    Iterable,
    Iterator,
    Optional,
    Sequence,
    TextIO,
    Tuple,
    Type,
    Union,
)

import numpy as np

try:
    import pyarrow as pa
    import pyarrow.compute
    import pyarrow.parquet

    _PYARROW_AVAILABLE = True
except ImportError:
    _PYARROW_AVAILABLE = False

import polars as pl
from polars.internals.construction import (
    arrow_to_pydf,
    dict_to_pydf,
    numpy_to_pydf,
    pandas_to_pydf,
    sequence_to_pydf,
    series_to_pydf,
)

try:
    from polars.polars import PyDataFrame, PySeries

    _DOCUMENTING = False
except ImportError:
    _DOCUMENTING = True

from .._html import NotebookFormatter
from ..datatypes import DTYPES, Boolean, DataType, UInt32, pytype_to_polars_type
from ..utils import _process_null_values

try:
    import pandas as pd

    _PANDAS_AVAILABLE = True
except ImportError:
    _PANDAS_AVAILABLE = False

__all__ = [
    "DataFrame",
]


def wrap_df(df: "PyDataFrame") -> "DataFrame":
    return DataFrame._from_pydf(df)


def _prepare_other_arg(other: Any) -> "pl.Series":
    # if not a series create singleton series such that it will broadcast
    if not isinstance(other, pl.Series):
        if isinstance(other, str):
            pass
        elif isinstance(other, Sequence):
            raise ValueError("Operation not supported.")

        other = pl.Series("", [other])
    return other


class DataFrame:
    """
    A DataFrame is a two-dimensional data structure that represents data as a table
    with rows and columns.

    Parameters
    ----------
    data : dict, Sequence, ndarray, Series, or pandas.DataFrame
        Two-dimensional data in various forms. dict must contain Sequences.
        Sequence may contain Series or other Sequences.
    columns : Sequence of str, default None
        Column labels to use for resulting DataFrame. If specified, overrides any
        labels already present in the data. Must match data dimensions.
    orient : {'col', 'row'}, default None
        Whether to interpret two-dimensional data as columns or as rows. If None,
        the orientation is inferred by matching the columns and data dimensions. If
        this does not yield conclusive results, column orientation is used.

    Examples
    --------
    Constructing a DataFrame from a dictionary:

    >>> data = {'a': [1, 2], 'b': [3, 4]}
    >>> df = pl.DataFrame(data)
    >>> df
    shape: (2, 2)
    ╭─────┬─────╮
    │ a   ┆ b   │
    │ --- ┆ --- │
    │ i64 ┆ i64 │
    ╞═════╪═════╡
    │ 1   ┆ 3   │
    ├╌╌╌╌╌┼╌╌╌╌╌┤
    │ 2   ┆ 4   │
    ╰─────┴─────╯

    Notice that the dtype is automatically inferred as a polars Int64:

    >>> df.dtypes
    [<class 'polars.datatypes.Int64'>, <class 'polars.datatypes.Int64'>]

    In order to specify dtypes for your columns, initialize the DataFrame with a list
    of Series instead:

    >>> data = [pl.Series('col1', [1, 2], dtype=pl.Float32),
    ...         pl.Series('col2', [3, 4], dtype=pl.Int64)]
    >>> df2 = pl.DataFrame(series)
    >>> df2
    shape: (2, 2)
    ╭──────┬──────╮
    │ col1 ┆ col2 │
    │ ---  ┆ ---  │
    │ f32  ┆ i64  │
    ╞══════╪══════╡
    │ 1    ┆ 3    │
    ├╌╌╌╌╌╌┼╌╌╌╌╌╌┤
    │ 2    ┆ 4    │
    ╰──────┴──────╯

    Constructing a DataFrame from a numpy ndarray, specifying column names:

    >>> data = np.array([(1, 2), (3, 4)])
    >>> df3 = pl.DataFrame(data, columns=['a', 'b'], orient='col')
    >>> df3
    shape: (2, 2)
    ╭─────┬─────╮
    │ a   ┆ b   │
    │ --- ┆ --- │
    │ i64 ┆ i64 │
    ╞═════╪═════╡
    │ 1   ┆ 3   │
    ├╌╌╌╌╌┼╌╌╌╌╌┤
    │ 2   ┆ 4   │
    ╰─────┴─────╯

    Constructing a DataFrame from a list of lists, row orientation inferred:

    >>> data = [[1, 2, 3], [4, 5, 6]]
    >>> df4 = pl.DataFrame(data, columns=['a', 'b', 'c'])
    >>> df4
    shape: (2, 3)
    ╭─────┬─────┬─────╮
    │ a   ┆ b   ┆ c   │
    │ --- ┆ --- ┆ --- │
    │ i64 ┆ i64 ┆ i64 │
    ╞═════╪═════╪═════╡
    │ 1   ┆ 2   ┆ 3   │
    ├╌╌╌╌╌┼╌╌╌╌╌┼╌╌╌╌╌┤
    │ 4   ┆ 5   ┆ 6   │
    ╰─────┴─────┴─────╯
    """

    def __init__(
        self,
        data: Optional[
            Union[
                Dict[str, Sequence[Any]],
                Sequence[Any],
                np.ndarray,
                "pa.Table",
                "pd.DataFrame",
                "pl.Series",
            ]
        ] = None,
        columns: Optional[Sequence[str]] = None,
        orient: Optional[str] = None,
    ):
        if data is None:
            self._df = dict_to_pydf({}, columns=columns)

        elif isinstance(data, dict):
            self._df = dict_to_pydf(data, columns=columns)

        elif isinstance(data, np.ndarray):
            self._df = numpy_to_pydf(data, columns=columns, orient=orient)

        elif _PYARROW_AVAILABLE and isinstance(data, pa.Table):
            self._df = arrow_to_pydf(data, columns=columns)

        elif isinstance(data, Sequence) and not isinstance(data, str):
            self._df = sequence_to_pydf(data, columns=columns, orient=orient)

        elif isinstance(data, pl.Series):
            self._df = series_to_pydf(data, columns=columns)

        elif _PANDAS_AVAILABLE and isinstance(data, pd.DataFrame):
            if not _PYARROW_AVAILABLE:
                raise ImportError(
                    "'pyarrow' is required for converting a pandas DataFrame to a polars DataFrame."
                )
            self._df = pandas_to_pydf(data, columns=columns)

        else:
            raise ValueError("DataFrame constructor not called properly.")

    @classmethod
    def _from_pydf(cls, py_df: "PyDataFrame") -> "DataFrame":
        """
        Construct Polars DataFrame from FFI PyDataFrame object.
        """
        df = cls.__new__(cls)
        df._df = py_df
        return df

    @classmethod
    def _from_dicts(cls, data: Sequence[Dict[str, Any]]) -> "DataFrame":
        pydf = PyDataFrame.read_dicts(data)
        return DataFrame._from_pydf(pydf)

    @classmethod
    def _from_dict(
        cls,
        data: Dict[str, Sequence[Any]],
        columns: Optional[Sequence[str]] = None,
    ) -> "DataFrame":
        """
        Construct a DataFrame from a dictionary of sequences.

        Parameters
        ----------
        data : dict of sequences
            Two-dimensional data represented as a dictionary. dict must contain
            Sequences.
        columns : Sequence of str, default None
            Column labels to use for resulting DataFrame. If specified, overrides any
            labels already present in the data. Must match data dimensions.

        Returns
        -------
        DataFrame
        """
        return cls._from_pydf(dict_to_pydf(data, columns=columns))

    @classmethod
    def _from_records(
        cls,
        data: Union[np.ndarray, Sequence[Sequence[Any]]],
        columns: Optional[Sequence[str]] = None,
        orient: Optional[str] = None,
    ) -> "DataFrame":
        """
        Construct a DataFrame from a numpy ndarray or sequence of sequences.

        Parameters
        ----------
        data : numpy ndarray or Sequence of sequences
            Two-dimensional data represented as numpy ndarray or sequence of sequences.
        columns : Sequence of str, default None
            Column labels to use for resulting DataFrame. Must match data dimensions.
            If not specified, columns will be named `column_0`, `column_1`, etc.
        orient : {'col', 'row'}, default None
            Whether to interpret two-dimensional data as columns or as rows. If None,
            the orientation is inferred by matching the columns and data dimensions. If
            this does not yield conclusive results, column orientation is used.

        Returns
        -------
        DataFrame
        """
        if isinstance(data, np.ndarray):
            pydf = numpy_to_pydf(data, columns=columns, orient=orient)
        else:
            pydf = sequence_to_pydf(data, columns=columns, orient=orient)
        return cls._from_pydf(pydf)

    @classmethod
    def _from_arrow(
        cls,
        data: "pa.Table",
        columns: Optional[Sequence[str]] = None,
        rechunk: bool = True,
    ) -> "DataFrame":
        """
        Construct a DataFrame from an Arrow table.

        This operation will be zero copy for the most part. Types that are not
        supported by Polars may be cast to the closest supported type.

        Parameters
        ----------
        data : numpy ndarray or Sequence of sequences
            Two-dimensional data represented as Arrow table.
        columns : Sequence of str, default None
            Column labels to use for resulting DataFrame. Must match data dimensions.
            If not specified, existing Array table columns are used, with missing names
            named as `column_0`, `column_1`, etc.
        rechunk : bool, default True
            Make sure that all data is contiguous.

        Returns
        -------
        DataFrame
        """
        return cls._from_pydf(arrow_to_pydf(data, columns=columns, rechunk=rechunk))

    @classmethod
    def _from_pandas(
        cls,
        data: "pd.DataFrame",
        columns: Optional[Sequence[str]] = None,
        rechunk: bool = True,
        nan_to_none: bool = True,
    ) -> "DataFrame":
        """
        Construct a Polars DataFrame from a pandas DataFrame.

        Parameters
        ----------
        data : pandas DataFrame
            Two-dimensional data represented as a pandas DataFrame.
        columns : Sequence of str, default None
            Column labels to use for resulting DataFrame. If specified, overrides any
            labels already present in the data. Must match data dimensions.
        rechunk : bool, default True
            Make sure that all data is contiguous.
        nan_to_none : bool, default True
            If data contains NaN values PyArrow will convert the NaN to None

        Returns
        -------
        DataFrame
        """
        return cls._from_pydf(
            pandas_to_pydf(
                data, columns=columns, rechunk=rechunk, nan_to_none=nan_to_none
            )
        )

    @staticmethod
    def read_csv(
        file: Union[str, BinaryIO, bytes],
        infer_schema_length: Optional[int] = 100,
        batch_size: int = 64,
        has_headers: bool = True,
        ignore_errors: bool = False,
        stop_after_n_rows: Optional[int] = None,
        skip_rows: int = 0,
        projection: Optional[tp.List[int]] = None,
        sep: str = ",",
        columns: Optional[tp.List[str]] = None,
        rechunk: bool = True,
        encoding: str = "utf8",
        n_threads: Optional[int] = None,
        dtype: Union[Dict[str, Type[DataType]], tp.List[Type[DataType]], None] = None,
        low_memory: bool = False,
        comment_char: Optional[str] = None,
        quote_char: Optional[str] = r'"',
        null_values: Optional[Union[str, tp.List[str], Dict[str, str]]] = None,
        parse_dates: bool = False,
    ) -> "DataFrame":
        """
        Read a CSV file into a Dataframe.

        Parameters
        ----------
        file
            Path to a file or a file like object. Any valid filepath can be used. Example: `file.csv`.
        infer_schema_length
            Maximum number of lines to read to infer schema. If set to 0, all columns will be read as pl.Utf8.
            If set to `None`, a full table scan will be done (slow).
        batch_size
            Number of lines to read into the buffer at once. Modify this to change performance.
        has_headers
            Indicate if first row of dataset is header or not. If set to False first row will be set to `column_x`,
            `x` being an enumeration over every column in the dataset.
        ignore_errors
            Try to keep reading lines if some lines yield errors.
        stop_after_n_rows
            After n rows are read from the CSV, it stops reading.
            During multi-threaded parsing, an upper bound of `n` rows
            cannot be guaranteed.
        skip_rows
            Start reading after `skip_rows`.
        projection
            Indices of columns to select. Note that column indices start at zero.
        sep
            Character to use as delimiter in the file.
        columns
            Columns to select.
        rechunk
            Make sure that all columns are contiguous in memory by aggregating the chunks into a single array.
        encoding
            Allowed encodings: `utf8`, `utf8-lossy`. Lossy means that invalid utf8 values are replaced with `�` character.
        n_threads
            Number of threads to use in csv parsing. Defaults to the number of physical cpu's of your system.
        dtype
            Overwrite the dtypes during inference.
        low_memory
            Reduce memory usage in expense of performance.
        comment_char
            character that indicates the start of a comment line, for instance '#'.
        quote_char
            single byte character that is used for csv quoting, default = ''. Set to None to turn special handling and escaping
            of quotes off.
        null_values
            Values to interpret as null values. You can provide a:

            - str -> all values encountered equal to this string will be null
            - tp.List[str] -> A null value per column.
            - Dict[str, str] -> A dictionary that maps column name to a null value string.

        Returns
        -------
        DataFrame

        Examples
        --------

        >>> df = pl.read_csv('file.csv', sep=';', stop_after_n_rows=25)

        """
        self = DataFrame.__new__(DataFrame)

        path: Optional[str]
        if isinstance(file, str):
            path = file
        else:
            path = None
            if isinstance(file, BytesIO):
                file = file.getvalue()
            if isinstance(file, StringIO):
                file = file.getvalue().encode()

        dtype_list: Optional[tp.List[Tuple[str, Type[DataType]]]] = None
        dtype_slice: Optional[tp.List[Type[DataType]]] = None
        if dtype is not None:
            if isinstance(dtype, dict):
                dtype_list = []
                for k, v in dtype.items():
                    dtype_list.append((k, pytype_to_polars_type(v)))
            elif isinstance(dtype, list):
                dtype_slice = dtype
            else:
                raise ValueError("dtype arg should be list or dict")

        processed_null_values = _process_null_values(null_values)

        self._df = PyDataFrame.read_csv(
            file,
            infer_schema_length,
            batch_size,
            has_headers,
            ignore_errors,
            stop_after_n_rows,
            skip_rows,
            projection,
            sep,
            rechunk,
            columns,
            encoding,
            n_threads,
            path,
            dtype_list,
            dtype_slice,
            low_memory,
            comment_char,
            quote_char,
            processed_null_values,
            parse_dates,
        )
        return self

    @staticmethod
    def read_parquet(
        file: Union[str, BinaryIO],
        columns: Optional[tp.List[str]] = None,
        projection: Optional[tp.List[int]] = None,
        stop_after_n_rows: Optional[int] = None,
    ) -> "DataFrame":
        """
        Read into a DataFrame from a parquet file.

        Parameters
        ----------
        file
            Path to a file or a file like object. Any valid filepath can be used.
        columns
            Columns to select.
        projection
            Indices of columns to select. Note that column indices start at zero.
        stop_after_n_rows
            Only read specified number of rows of the dataset. After `n` stops reading.
        """
        self = DataFrame.__new__(DataFrame)
        self._df = PyDataFrame.read_parquet(
            file, columns, projection, stop_after_n_rows
        )
        return self

    @staticmethod
    def read_ipc(
        file: Union[str, BinaryIO],
        columns: Optional[tp.List[str]] = None,
        projection: Optional[tp.List[int]] = None,
        stop_after_n_rows: Optional[int] = None,
    ) -> "DataFrame":
        """
        Read into a DataFrame from Arrow IPC stream format. This is also called the feather format.

        Parameters
        ----------
        file
            Path to a file or a file like object.
        columns
            Columns to select.
        projection
            Indices of columns to select. Note that column indices start at zero.
        stop_after_n_rows
            Only read specified number of rows of the dataset. After `n` stops reading.

        Returns
        -------
        DataFrame
        """
        self = DataFrame.__new__(DataFrame)
        self._df = PyDataFrame.read_ipc(file, columns, projection, stop_after_n_rows)
        return self

    @staticmethod
    def read_json(file: Union[str, BytesIO]) -> "DataFrame":
        """
        Read into a DataFrame from JSON format.

        Parameters
        ----------
        file
            Path to a file or a file like object.
        """
        if not isinstance(file, str):
            file = file.read().decode("utf8")
        self = DataFrame.__new__(DataFrame)
        self._df = PyDataFrame.read_json(file)
        return self

    def to_arrow(self) -> "pa.Table":
        """
        Collect the underlying arrow arrays in an Arrow Table.
        This operation is mostly zero copy.

        Data types that do copy:
            - CategoricalType
        """
        if not _PYARROW_AVAILABLE:
            raise ImportError(
                "'pyarrow' is required for converting a polars DataFrame to an Arrow Table."
            )
        record_batches = self._df.to_arrow()
        return pa.Table.from_batches(record_batches)

    def to_dict(
        self, as_series: bool = True
    ) -> Union[Dict[str, "pl.Series"], Dict[str, tp.List[Any]]]:
        """
        Convert DataFrame to a dictionary mapping column name to values.

        Parameters
        ----------
        as_series
            True -> Values are series
            False -> Values are List[Any]

        Examples
        --------

        >>> df = pl.DataFrame({
        >>>      "A": [1, 2, 3, 4, 5],
        >>>      "fruits": ["banana", "banana", "apple", "apple", "banana"],
        >>>      "B": [5, 4, 3, 2, 1],
        >>>      "cars": ["beetle", "audi", "beetle", "beetle", "beetle"],
        >>>      "optional": [28, 300, None, 2, -30],
        >>> })
        shape: (5, 5)
        ┌─────┬──────────┬─────┬──────────┬──────────┐
        │ A   ┆ fruits   ┆ B   ┆ cars     ┆ optional │
        │ --- ┆ ---      ┆ --- ┆ ---      ┆ ---      │
        │ i64 ┆ str      ┆ i64 ┆ str      ┆ i64      │
        ╞═════╪══════════╪═════╪══════════╪══════════╡
        │ 1   ┆ "banana" ┆ 5   ┆ "beetle" ┆ 28       │
        ├╌╌╌╌╌┼╌╌╌╌╌╌╌╌╌╌┼╌╌╌╌╌┼╌╌╌╌╌╌╌╌╌╌┼╌╌╌╌╌╌╌╌╌╌┤
        │ 2   ┆ "banana" ┆ 4   ┆ "audi"   ┆ 300      │
        ├╌╌╌╌╌┼╌╌╌╌╌╌╌╌╌╌┼╌╌╌╌╌┼╌╌╌╌╌╌╌╌╌╌┼╌╌╌╌╌╌╌╌╌╌┤
        │ 3   ┆ "apple"  ┆ 3   ┆ "beetle" ┆ null     │
        ├╌╌╌╌╌┼╌╌╌╌╌╌╌╌╌╌┼╌╌╌╌╌┼╌╌╌╌╌╌╌╌╌╌┼╌╌╌╌╌╌╌╌╌╌┤
        │ 4   ┆ "apple"  ┆ 2   ┆ "beetle" ┆ 2        │
        ├╌╌╌╌╌┼╌╌╌╌╌╌╌╌╌╌┼╌╌╌╌╌┼╌╌╌╌╌╌╌╌╌╌┼╌╌╌╌╌╌╌╌╌╌┤
        │ 5   ┆ "banana" ┆ 1   ┆ "beetle" ┆ -30      │
        └─────┴──────────┴─────┴──────────┴──────────┘
        >>> df.to_dict(as_series=False)
        {'A': [1, 2, 3, 4, 5],
        'fruits': ['banana', 'banana', 'apple', 'apple', 'banana'],
        'B': [5, 4, 3, 2, 1],
        'cars': ['beetle', 'audi', 'beetle', 'beetle', 'beetle'],
        'optional': [28, 300, None, 2, -30]}
        >>> df.to_dict(as_series=True)
        {'A': shape: (5,)
         Series: 'A' [i64]
         [
            1
            2
            3
            4
            5
         ],
         'fruits': shape: (5,)
         ...
         Series: 'optional' [i64]
         [
            28
            300
            null
            2
            -30
         ]}

        """
        if as_series:
            return {s.name: s for s in self}
        else:
            return {s.name: s.to_list() for s in self}

    def to_json(
        self,
        file: Optional[Union[BytesIO, str, Path]] = None,
        pretty: bool = False,
        to_string: bool = False,
    ) -> Optional[str]:
        """
        Serialize to JSON representation.

        Parameters
        ----------
        file
            Write to this file instead of returning an string.
        pretty
            Pretty serialize json.
        to_string
            Ignore file argument and return a string.
        """
        if to_string or file is None:
            file = BytesIO()
            self._df.to_json(file, pretty)
            file.seek(0)
            return file.read().decode("utf8")
        else:
            self._df.to_json(file, pretty)
            return None

    def to_pandas(
        self, *args: Any, date_as_object: bool = False, **kwargs: Any
    ) -> "pd.DataFrame":  # noqa: F821
        """
        Cast to a Pandas DataFrame. This requires that Pandas is installed.
        This operation clones data.

        Parameters
        ----------
        args
            Arguments will be sent to pyarrow.Table.to_pandas.
        date_as_object
            Cast dates to objects. If False, convert to datetime64[ns] dtype.
        kwargs
            Arguments will be sent to pyarrow.Table.to_pandas.

        Examples
        --------

        >>> import pandas
        >>> df = pl.DataFrame({
            "foo": [1, 2, 3],
            "bar": [6, 7, 8],
            "ham": ['a', 'b', 'c']
            })
        >>> pandas_df = df.to_pandas()
        >>> type(pandas_df)
        pandas.core.frame.DataFrame
        """
        return self.to_arrow().to_pandas(*args, date_as_object=date_as_object, **kwargs)

    def to_csv(
        self,
        file: Optional[Union[TextIO, BytesIO, str, Path]] = None,
        has_headers: bool = True,
        sep: str = ",",
    ) -> Optional[str]:
        """
        Write Dataframe to comma-separated values file (csv).

        Parameters
        ---
        file
            File path to which the file should be written.
        has_headers
            Whether or not to include header in the CSV output.
        sep
            Separate CSV fields with this symbol.

        Examples
        --------

        >>> df = pl.DataFrame({
        >>>     "foo": [1, 2, 3, 4, 5],
        >>>     "bar": [6, 7, 8, 9, 10],
        >>>     "ham": ['a', 'b', 'c', 'd','e']
        >>>     })
        >>> df.to_csv('new_file.csv', sep=',')

        """
        if file is None:
            buffer = BytesIO()
            self._df.to_csv(buffer, has_headers, ord(sep))
            return str(buffer.getvalue(), encoding="utf-8")

        if isinstance(file, Path):
            file = str(file)

        self._df.to_csv(file, has_headers, ord(sep))
        return None

    def to_ipc(
        self, file: Union[BinaryIO, BytesIO, str, Path], compression: str = "uncompressed"
    ) -> None:
        """
        Write to Arrow IPC binary stream, or a feather file.

        Parameters
        ----------
        file
            File path to which the file should be written.
        compression
            Compression method. Choose one of:
                - "uncompressed"
                - "lz4"
                - "zstd"
        """
        if isinstance(file, Path):
            file = str(file)

        self._df.to_ipc(file, compression)

    def to_dicts(self) -> tp.List[Dict[str, Any]]:
        pydf = self._df
        names = self.columns

        return [
            {k: v for k, v in zip(names, pydf.row_tuple(i))}
            for i in range(0, self.height)
        ]

    def transpose(
        self, include_header: bool = False, header_name: str = "column"
    ) -> "pl.DataFrame":
        """
        Transpose a DataFrame over the diagonal.

        Parameters
        ----------
        include_header:
            If set, the column names will be added as first column.
        header_name:
            If `include_header` is set, this determines the name of the column that will be inserted

        Notes
        -----
        This is a very expensive operation. Perhaps you can do it differently.

        Returns
        -------
        DataFrame

        """
        return wrap_df(self._df.transpose(include_header, header_name))

    def to_parquet(
        self,
<<<<<<< HEAD
        file: Union[str, Path, BytesIO],
        compression: str = "snappy",
=======
        file: Union[str, Path],
        compression: Optional[str] = "snappy",
>>>>>>> 35f22cb2
        use_pyarrow: bool = False,
        **kwargs: Any,
    ) -> None:
        """
        Write the DataFrame disk in parquet format.

        Parameters
        ----------
        file
            File path to which the file should be written.
        compression
            Compression method. Choose one of:
                - "uncompressed" (not supported by pyarrow)
                - "snappy"
                - "gzip"
                - "lzo"
                - "brotli"
                - "lz4"
                - "zstd"
        use_pyarrow
            Use C++ parquet implementation vs rust parquet implementation.
            At the moment C++ supports more features.

        **kwargs are passed to pyarrow.parquet.write_table
        """
        if compression is None:
            compression = "uncompressed"
        if isinstance(file, Path):
            file = str(file)

        if use_pyarrow:
            if not _PYARROW_AVAILABLE:
                raise ImportError(
                    "'pyarrow' is required when using 'to_parquet(..., use_pyarrow=True)'."
                )

            tbl = self.to_arrow()

            data = {}

            for i, column in enumerate(tbl):
                # extract the name before casting
                if column._name is None:
                    name = f"column_{i}"
                else:
                    name = column._name

                data[name] = column
            tbl = pa.table(data)

            pa.parquet.write_table(
                table=tbl, where=file, compression=compression, **kwargs
            )
        else:
            self._df.to_parquet(file, compression)

    def to_numpy(self) -> np.ndarray:
        """
        Convert DataFrame to a 2d numpy array.
        This operation clones data.

        Examples
        --------

        >>> df = pl.DataFrame({
        >>>    "foo": [1, 2, 3],
        >>>    "bar": [6, 7, 8],
        >>>    "ham": ['a', 'b', 'c']
        >>>    })
        >>> numpy_array = df.to_numpy()
        >>> type(numpy_array)
        numpy.ndarray

        """
        return np.vstack([self.to_series(i).to_numpy() for i in range(self.width)]).T

    def __getstate__(self):  # type: ignore
        return self.get_columns()

    def __setstate__(self, state):  # type: ignore
        self._df = DataFrame(state)._df

    def __mul__(self, other: Any) -> "DataFrame":
        other = _prepare_other_arg(other)
        return wrap_df(self._df.mul(other._s))

    def __truediv__(self, other: Any) -> "DataFrame":
        other = _prepare_other_arg(other)
        return wrap_df(self._df.div(other._s))

    def __add__(self, other: Any) -> "DataFrame":
        other = _prepare_other_arg(other)
        return wrap_df(self._df.add(other._s))

    def __sub__(self, other: Any) -> "DataFrame":
        other = _prepare_other_arg(other)
        return wrap_df(self._df.sub(other._s))

    def __str__(self) -> str:
        return self._df.as_str()

    def __repr__(self) -> str:
        return self.__str__()

    def __getattr__(self, item: Any) -> "PySeries":
        """
        Access columns as attribute.
        """
        try:
            return pl.eager.series.wrap_s(self._df.column(item))
        except RuntimeError:
            raise AttributeError(f"{item} not found")

    def __iter__(self) -> Iterator[Any]:
        return self.get_columns().__iter__()

    def find_idx_by_name(self, name: str) -> int:
        """
        Find the index of a column by name.

        Parameters
        ----------
        name
            Name of the column to find.

        Examples
        --------
        >>> df = pl.DataFrame({
        >>>     "foo": [1, 2, 3],
        >>>     "bar": [6, 7, 8],
        >>>     "ham": ['a', 'b', 'c']
        >>>     })
        >>> df.find_idx_by_name("ham"))
        2

        """
        return self._df.find_idx_by_name(name)

    def _pos_idx(self, idx: int, dim: int) -> int:
        if idx >= 0:
            return idx
        else:
            return self.shape[dim] + idx

    def __getitem__(self, item: Any) -> Any:
        """
        Does quite a lot. Read the comments.
        """
        if hasattr(item, "_pyexpr"):
            return self.select(item)
        if isinstance(item, np.ndarray):
            item = pl.Series("", item)
        # select rows and columns at once
        # every 2d selection, i.e. tuple is row column order, just like numpy
        if isinstance(item, tuple):
            row_selection, col_selection = item

            # df[:, unknown]
            if isinstance(row_selection, slice):

                # multiple slices
                # df[:, :]
                if isinstance(col_selection, slice):
                    # slice can be
                    # by index
                    #   [1:8]
                    # or by column name
                    #   ["foo":"bar"]
                    # first we make sure that the slice is by index
                    start = col_selection.start
                    stop = col_selection.stop
                    if isinstance(col_selection.start, str):
                        start = self.find_idx_by_name(col_selection.start)
                    if isinstance(col_selection.stop, str):
                        stop = self.find_idx_by_name(col_selection.stop) + 1

                    col_selection = slice(start, stop, col_selection.step)

                    df = self.__getitem__(self.columns[col_selection])
                    return df[row_selection]

                # slice and boolean mask
                # df[:2, [True, False, True]]
                if isinstance(col_selection, (Sequence, pl.Series)):
                    if (
                        isinstance(col_selection[0], bool)
                        or isinstance(col_selection, pl.Series)
                        and col_selection.dtype() == pl.Boolean
                    ):
                        df = self.__getitem__(row_selection)
                        select = []
                        for col, valid in zip(df.columns, col_selection):
                            if valid:
                                select.append(col)
                        return df.select(select)

                # single slice
                # df[:, unknown]
                series = self.__getitem__(col_selection)
                # s[:]
                pl.eager.series.wrap_s(series[row_selection])

            # df[2, :] (select row as df)
            if isinstance(row_selection, int):
                if isinstance(col_selection, (slice, list, np.ndarray)):
                    df = self[:, col_selection]
                    return df.slice(row_selection, 1)
                # df[2, "a"]
                if isinstance(col_selection, str):
                    return self[col_selection][row_selection]

            # column selection can be "a" and ["a", "b"]
            if isinstance(col_selection, str):
                col_selection = [col_selection]

            # df[:, 1]
            if isinstance(col_selection, int):
                series = self.to_series(col_selection)
                return series[row_selection]

            if isinstance(col_selection, list):
                # df[:, [1, 2]]
                # select by column indexes
                if isinstance(col_selection[0], int):
                    series = [self.to_series(i) for i in col_selection]
                    df = DataFrame(series)
                    return df[row_selection]
            df = self.__getitem__(col_selection)
            return df.__getitem__(row_selection)

        # select single column
        # df["foo"]
        if isinstance(item, str):
            return pl.eager.series.wrap_s(self._df.column(item))

        # df[idx]
        if isinstance(item, int):
            return self.slice(self._pos_idx(item, dim=0), 1)

        # df[range(n)]
        if isinstance(item, range):
            step: Optional[int]
            # maybe we can slice instead of take by indices
            if item.step != 1:
                step = item.step
            else:
                step = None
            slc = slice(item.start, item.stop, step)
            return self[slc]

        # df[:]
        if isinstance(item, slice):
            # special case df[::-1]
            if item.start is None and item.stop is None and item.step == -1:
                return self.select(pl.col("*").reverse())  # type: ignore

            if getattr(item, "end", False):
                raise ValueError("A slice with steps larger than 1 is not supported.")
            if item.start is None:
                start = 0
            else:
                start = item.start
            if item.stop is None:
                stop = self.height
            else:
                stop = item.stop

            length = stop - start
            if item.step is None:
                # df[start:stop]
                return self.slice(start, length)
            else:
                # df[start:stop:step]
                return self.select(
                    pl.col("*").slice(start, length).take_every(item.step)  # type: ignore
                )

        # select multiple columns
        # df["foo", "bar"]
        if isinstance(item, Sequence):
            if isinstance(item[0], str):
                return wrap_df(self._df.select(item))
            elif isinstance(item[0], pl.Expr):
                return self.select(item)

        # select rows by mask or index
        # df[[1, 2, 3]]
        # df[true, false, true]
        if isinstance(item, np.ndarray):
            if item.dtype == int:
                return wrap_df(self._df.take(item))
            if isinstance(item[0], str):
                return wrap_df(self._df.select(item))
        if isinstance(item, (pl.Series, Sequence)):
            if isinstance(item, Sequence):
                # only bool or integers allowed
                if type(item[0]) == bool:
                    item = pl.Series("", item)
                else:
                    return wrap_df(
                        self._df.take([self._pos_idx(i, dim=0) for i in item])
                    )
            dtype = item.dtype
            if dtype == Boolean:
                return wrap_df(self._df.filter(item.inner()))
            if dtype == UInt32:
                return wrap_df(self._df.take_with_series(item.inner()))

    def __setitem__(self, key: Union[str, int, Tuple[Any, Any]], value: Any) -> None:
        # df["foo"] = series
        if isinstance(key, str):
            try:
                self.replace(key, pl.Series(key, value))
            except Exception:
                self.hstack([pl.Series(key, value)], in_place=True)
        # df[idx] = series
        elif isinstance(key, int):
            assert isinstance(value, pl.Series)
            self.replace_at_idx(key, value)
        # df[["C", "D"]]
        elif isinstance(key, list):
            value = np.array(value)
            if len(value.shape) != 2:
                raise ValueError("can only set multiple columns with 2D matrix")
            if value.shape[1] != len(key):
                raise ValueError(
                    "matrix columns should be equal to list use to determine column names"
                )
            for (i, name) in enumerate(key):
                self[name] = value[:, i]

        # df[a, b]
        elif isinstance(key, tuple):
            row_selection, col_selection = key

            # get series column selection
            if isinstance(col_selection, str):
                s = self.__getitem__(col_selection)
            elif isinstance(col_selection, int):
                s = self[:, col_selection]
            else:
                raise ValueError(f"column selection not understood: {col_selection}")

            # dispatch to __setitem__ of Series to do modification
            s[row_selection] = value

            # now find the location to place series
            # df[idx]
            if isinstance(col_selection, int):
                self.replace_at_idx(col_selection, s)
            # df["foo"]
            elif isinstance(col_selection, str):
                self.replace(col_selection, s)
        else:
            return NotImplemented

    def __len__(self) -> int:
        return self.height

    def _repr_html_(self) -> str:
        """
        Used by jupyter notebooks to get a html table.

        Output rows and columns can be modified by setting the following ENVIRONMENT variables:

        * POLARS_FMT_MAX_COLS: set the number of columns
        * POLARS_FMT_MAX_ROWS: set the number of rows
        """
        max_cols = int(os.environ.get("POLARS_FMT_MAX_COLS", default=75))
        max_rows = int(os.environ.get("POLARS_FMT_MAX_ROWS", default=25))
        return "\n".join(NotebookFormatter(self, max_cols, max_rows).render())

    def to_series(self, index: int = 0) -> "pl.Series":
        """
        Select column as Series at index location.

        Parameters
        ----------
        index
            Location of selection.

        Examples
        --------
        >>> df = pl.DataFrame({
        >>>     "foo": [1, 2, 3],
        >>>     "bar": [6, 7, 8],
        >>>     "ham": ['a', 'b', 'c']
        >>>     })
        >>> df.to_series(1))
        shape: (3,)
        Series: 'bar' [i64]
        [
                6
                7
                8
        ]

        """
        return pl.eager.series.wrap_s(self._df.select_at_idx(index))

    def rename(self, mapping: Dict[str, str]) -> "DataFrame":
        """
        Rename column names.

        Parameters
        ----------
        mapping
            Key value pairs that map from old name to new name.

        Examples
        --------

        >>> df = pl.DataFrame({
        >>>     "foo": [1, 2, 3],
        >>>     "bar": [6, 7, 8],
        >>>     "ham": ['a', 'b', 'c']
        >>> })
        >>> df.rename({"foo": "apple"})
        ╭───────┬─────┬─────╮
        │ apple ┆ bar ┆ ham │
        │ ---   ┆ --- ┆ --- │
        │ i64   ┆ i64 ┆ str │
        ╞═══════╪═════╪═════╡
        │ 1     ┆ 6   ┆ "a" │
        ├╌╌╌╌╌╌╌┼╌╌╌╌╌┼╌╌╌╌╌┤
        │ 2     ┆ 7   ┆ "b" │
        ├╌╌╌╌╌╌╌┼╌╌╌╌╌┼╌╌╌╌╌┤
        │ 3     ┆ 8   ┆ "c" │
        ╰───────┴─────┴─────╯

        """
        df = self.clone()
        for k, v in mapping.items():
            df._df.rename(k, v)
        return df

    def insert_at_idx(self, index: int, series: "pl.Series") -> None:
        """
        Insert a Series at a certain column index. This operation is in place.

        Parameters
        ----------
        index
            Column to insert the new `Series` column.
        series
            `Series` to insert.
        """
        self._df.insert_at_idx(index, series._s)

    def filter(self, predicate: "pl.Expr") -> "DataFrame":
        """
        Filter the rows in the DataFrame based on a predicate expression.

        Parameters
        ----------
        predicate
            Expression that evaluates to a boolean Series.
        """
        return (
            self.lazy()
            .filter(predicate)
            .collect(no_optimization=True, string_cache=False)
        )

    @property
    def shape(self) -> Tuple[int, int]:
        """
        Get the shape of the DataFrame.

        Examples
        --------
        >>> df = pl.DataFrame({"foo": [1, 2, 3, 4, 5]})
        >>> df.shape
        shape: (5, 1)

        """
        return self._df.shape()

    @property
    def height(self) -> int:
        """
        Get the height of the DataFrame.

        Examples
        --------

        >>> df = pl.DataFrame({"foo": [1, 2, 3, 4, 5]})
        >>> df.height
        5

        """
        return self._df.height()

    @property
    def width(self) -> int:
        """
        Get the width of the DataFrame.

        Examples
        --------

        >>> df = pl.DataFrame({"foo": [1, 2, 3, 4, 5]})
        >>> df.width
        1
        """
        return self._df.width()

    @property
    def columns(self) -> tp.List[str]:
        """
        Get or set column names.

        Examples
        --------

        >>> df = pl.DataFrame({
            "foo": [1, 2, 3],
            "bar": [6, 7, 8],
            "ham": ['a', 'b', 'c']
            })
        >>> df.columns
        ['foo', 'bar', 'ham']
        >>> # Set column names
        >>> df.columns = ['apple', 'banana', 'orange']
        shape: (3, 3)
        ╭───────┬────────┬────────╮
        │ apple ┆ banana ┆ orange │
        │ ---   ┆ ---    ┆ ---    │
        │ i64   ┆ i64    ┆ str    │
        ╞═══════╪════════╪════════╡
        │ 1     ┆ 6      ┆ "a"    │
        ├╌╌╌╌╌╌╌┼╌╌╌╌╌╌╌╌┼╌╌╌╌╌╌╌╌┤
        │ 2     ┆ 7      ┆ "b"    │
        ├╌╌╌╌╌╌╌┼╌╌╌╌╌╌╌╌┼╌╌╌╌╌╌╌╌┤
        │ 3     ┆ 8      ┆ "c"    │
        ╰───────┴────────┴────────╯

        """
        return self._df.columns()

    @columns.setter
    def columns(self, columns: Sequence[str]) -> None:
        """
        Change the column names of the `DataFrame`.

        Parameters
        ----------
        columns
            A list with new names for the `DataFrame`.
            The length of the list should be equal to the width of the `DataFrame`.
        """
        self._df.set_column_names(columns)

    @property
    def dtypes(self) -> tp.List[Type[DataType]]:
        """
        Get dtypes of columns in DataFrame. Dtypes can also be found in column headers when printing the DataFrame.

        Examples
        --------
        >>> df = pl.DataFrame({
        >>>     "foo": [1, 2, 3],
        >>>     "bar": [6.0, 7.0, 8.0],
        >>>     "ham": ['a', 'b', 'c']
        >>>     })
        >>> df.dtypes
        [polars.datatypes.Int64, polars.datatypes.Float64, polars.datatypes.Utf8]
        >>> df
        shape: (3, 3)
        ╭─────┬─────┬─────╮
        │ foo ┆ bar ┆ ham │
        │ --- ┆ --- ┆ --- │
        │ i64 ┆ f64 ┆ str │
        ╞═════╪═════╪═════╡
        │ 1   ┆ 6   ┆ "a" │
        ├╌╌╌╌╌┼╌╌╌╌╌┼╌╌╌╌╌┤
        │ 2   ┆ 7   ┆ "b" │
        ├╌╌╌╌╌┼╌╌╌╌╌┼╌╌╌╌╌┤
        │ 3   ┆ 8   ┆ "c" │
        ╰─────┴─────┴─────╯

        """
        return [DTYPES[idx] for idx in self._df.dtypes()]

    def describe(self) -> "DataFrame":
        """
        Summary statistics for a DataFrame. Only summarizes numeric datatypes at the moment and returns nulls for non numeric datatypes.

        Examples
        --------
        >>> df = pl.DataFrame({
        >>>     'a': [1.0, 2.8, 3.0],
        >>>     'b': [4, 5, 6],
        >>>     "c": [True, False, True]
        >>>     })
        >>> df.describe()
        shape: (5, 4)
        ╭──────────┬───────┬─────┬──────╮
        │ describe ┆ a     ┆ b   ┆ c    │
        │ ---      ┆ ---   ┆ --- ┆ ---  │
        │ str      ┆ f64   ┆ f64 ┆ f64  │
        ╞══════════╪═══════╪═════╪══════╡
        │ "mean"   ┆ 2.267 ┆ 5   ┆ null │
        ├╌╌╌╌╌╌╌╌╌╌┼╌╌╌╌╌╌╌┼╌╌╌╌╌┼╌╌╌╌╌╌┤
        │ "std"    ┆ 1.102 ┆ 1   ┆ null │
        ├╌╌╌╌╌╌╌╌╌╌┼╌╌╌╌╌╌╌┼╌╌╌╌╌┼╌╌╌╌╌╌┤
        │ "min"    ┆ 1     ┆ 4   ┆ 0.0  │
        ├╌╌╌╌╌╌╌╌╌╌┼╌╌╌╌╌╌╌┼╌╌╌╌╌┼╌╌╌╌╌╌┤
        │ "max"    ┆ 3     ┆ 6   ┆ 1    │
        ├╌╌╌╌╌╌╌╌╌╌┼╌╌╌╌╌╌╌┼╌╌╌╌╌┼╌╌╌╌╌╌┤
        │ "median" ┆ 2.8   ┆ 5   ┆ null │
        ╰──────────┴───────┴─────┴──────╯

        """

        def describe_cast(self: "DataFrame") -> "DataFrame":
            columns = []
            for s in self:
                if s.is_numeric() or s.is_boolean():
                    columns.append(s.cast(float))
                else:
                    columns.append(s)
            return pl.DataFrame(columns)

        summary = pl.functions.concat(
            [
                describe_cast(self.mean()),  # type: ignore
                describe_cast(self.std()),
                describe_cast(self.min()),  # type: ignore
                describe_cast(self.max()),  # type: ignore
                describe_cast(self.median()),
            ]
        )
        summary.insert_at_idx(  # type: ignore
            0, pl.Series("describe", ["mean", "std", "min", "max", "median"])
        )
        return summary  # type: ignore

    def replace_at_idx(self, index: int, series: "pl.Series") -> None:
        """
        Replace a column at an index location.

        Parameters
        ----------
        index
            Column index.
        series
            Series that will replace the column.

        Examples
        --------
        >>> df = pl.DataFrame({
        >>>     "foo": [1, 2, 3],
        >>>     "bar": [6, 7, 8],
        >>>     "ham": ['a', 'b', 'c']
        >>>     })
        >>> x = pl.Series("apple", [10, 20, 30])
        >>> df.replace_at_idx(0, x)
        shape: (3, 3)
        ╭───────┬─────┬─────╮
        │ apple ┆ bar ┆ ham │
        │ ---   ┆ --- ┆ --- │
        │ i64   ┆ i64 ┆ str │
        ╞═══════╪═════╪═════╡
        │ 10    ┆ 6   ┆ "a" │
        ├╌╌╌╌╌╌╌┼╌╌╌╌╌┼╌╌╌╌╌┤
        │ 20    ┆ 7   ┆ "b" │
        ├╌╌╌╌╌╌╌┼╌╌╌╌╌┼╌╌╌╌╌┤
        │ 30    ┆ 8   ┆ "c" │
        ╰───────┴─────┴─────╯

        """
        self._df.replace_at_idx(index, series._s)

    def sort(
        self,
        by: Union[str, "pl.Expr", tp.List[str], tp.List["pl.Expr"]],
        reverse: Union[bool, tp.List[bool]] = False,
        in_place: bool = False,
    ) -> Optional["DataFrame"]:
        """
        Sort the DataFrame by column.

        Parameters
        ----------
        by
            By which column to sort. Only accepts string.
        reverse
            Reverse/descending sort.
        in_place
            Perform operation in-place.

        Examples
        --------

        >>> df = pl.DataFrame({
        >>>     "foo": [1, 2, 3],
        >>>     "bar": [6.0, 7.0, 8.0],
        >>>     "ham": ['a', 'b', 'c']
        >>>     })
        >>> df.sort('foo', reverse=True)
        shape: (3, 3)
        ╭─────┬─────┬─────╮
        │ foo ┆ bar ┆ ham │
        │ --- ┆ --- ┆ --- │
        │ i64 ┆ f64 ┆ str │
        ╞═════╪═════╪═════╡
        │ 3   ┆ 8   ┆ "c" │
        ├╌╌╌╌╌┼╌╌╌╌╌┼╌╌╌╌╌┤
        │ 2   ┆ 7   ┆ "b" │
        ├╌╌╌╌╌┼╌╌╌╌╌┼╌╌╌╌╌┤
        │ 1   ┆ 6   ┆ "a" │
        ╰─────┴─────┴─────╯

        **Sort by multiple columns.**
        For multiple columns we can also use expression syntax.

        >>> df.sort([col("foo"), col("bar") ** 2], reverse=[True, False])

        """
        if type(by) is list or isinstance(by, pl.Expr):
            df = (
                self.lazy()
                .sort(by, reverse)
                .collect(no_optimization=True, string_cache=False)
            )
            if in_place:
                self._df = df._df
                return None
            return df
        if in_place:
            self._df.sort_in_place(by, reverse)
            return None
        else:
            return wrap_df(self._df.sort(by, reverse))

    def frame_equal(self, other: "DataFrame", null_equal: bool = False) -> bool:
        """
        Check if DataFrame is equal to other.

        Parameters
        ----------
        other
            DataFrame to compare with.
        null_equal
            Consider null values as equal.

        Examples
        --------
        >>> df1 = pl.DataFrame({
        >>>     "foo": [1, 2, 3],
        >>>     "bar": [6.0, 7.0, 8.0],
        >>>     "ham": ['a', 'b', 'c']
        >>>     })
        >>> df2 = pl.DataFrame({
        >>>     "foo": [3, 2, 1],
        >>>     "bar": [8.0, 7.0, 6.0],
        >>>     "ham": ['c', 'b', 'a']
        >>>     })
        >>> df1.frame_equal(df1)
        True
        >>> df1.frame_equal(df2)
        False

        """
        return self._df.frame_equal(other._df, null_equal)

    def replace(self, column: str, new_col: "pl.Series") -> None:
        """
        Replace a column by a new Series.

        Parameters
        ----------
        column
            Column to replace.
        new_col
            New column to insert.
        """
        self._df.replace(column, new_col.inner())

    def slice(self, offset: int, length: int) -> "DataFrame":
        """
        Slice this DataFrame over the rows direction.

        Parameters
        ----------
        offset
            Offset index.
        length
            Length of the slice.

        Examples
        --------

        >>> df = pl.DataFrame({
        >>>     "foo": [1, 2, 3],
        >>>     "bar": [6.0, 7.0, 8.0],
        >>>     "ham": ['a', 'b', 'c']
        >>>     })
        >>> df.slice(1, 2)
        shape: (2, 3)
        ┌─────┬─────┬─────┐
        │ foo ┆ bar ┆ ham │
        │ --- ┆ --- ┆ --- │
        │ i64 ┆ i64 ┆ str │
        ╞═════╪═════╪═════╡
        │ 2   ┆ 7   ┆ "b" │
        ├╌╌╌╌╌┼╌╌╌╌╌┼╌╌╌╌╌┤
        │ 3   ┆ 8   ┆ "c" │
        └─────┴─────┴─────┘

        """
        if length < 0:
            length = self.height - offset + length
        return wrap_df(self._df.slice(offset, length))

    def limit(self, length: int = 5) -> "DataFrame":
        """
        Get first N rows as DataFrame.

        See Also `DataFrame.head`

        Parameters
        ----------
        length
            Amount of rows to take.

        Examples
        --------
        >>> df = pl.DataFrame({
        >>>     "foo": [1, 2, 3],
        >>>     "bar": [6, 7, 8],
        >>>     "ham": ['a', 'b', 'c']
        >>>     })
        >>> df.limit(2)
        shape: (2, 3)
        ╭─────┬─────┬─────╮
        │ foo ┆ bar ┆ ham │
        │ --- ┆ --- ┆ --- │
        │ i64 ┆ i64 ┆ str │
        ╞═════╪═════╪═════╡
        │ 1   ┆ 6   ┆ "a" │
        ├╌╌╌╌╌┼╌╌╌╌╌┼╌╌╌╌╌┤
        │ 2   ┆ 7   ┆ "b" │
        ╰─────┴─────┴─────╯

        """
        return self.head(length)

    def head(self, length: int = 5) -> "DataFrame":
        """
        Get first N rows as DataFrame.

        Parameters
        ----------
        length
            Length of the head.

        Examples
        --------
        >>> df = pl.DataFrame({
        >>>     "foo": [1, 2, 3, 4, 5],
        >>>     "bar": [6, 7, 8, 9, 10],
        >>>     "ham": ['a', 'b', 'c', 'd','e']
        >>>     })
        >>> df.head(3)
        shape: (3, 3)
        ╭─────┬─────┬─────╮
        │ foo ┆ bar ┆ ham │
        │ --- ┆ --- ┆ --- │
        │ i64 ┆ i64 ┆ str │
        ╞═════╪═════╪═════╡
        │ 1   ┆ 6   ┆ "a" │
        ├╌╌╌╌╌┼╌╌╌╌╌┼╌╌╌╌╌┤
        │ 2   ┆ 7   ┆ "b" │
        ├╌╌╌╌╌┼╌╌╌╌╌┼╌╌╌╌╌┤
        │ 3   ┆ 8   ┆ "c" │
        ╰─────┴─────┴─────╯

        """
        return wrap_df(self._df.head(length))

    def tail(self, length: int = 5) -> "DataFrame":
        """
        Get last N rows as DataFrame.

        Parameters
        ----------
        length
            Length of the tail.

        Examples
        --------
        >>> df = pl.DataFrame({
        >>>     "foo": [1, 2, 3, 4, 5],
        >>>     "bar": [6, 7, 8, 9, 10],
        >>>     "ham": ['a', 'b', 'c', 'd','e']
        >>>     })
        >>> df.tail(3)
        shape: (3, 3)
        ╭─────┬─────┬─────╮
        │ foo ┆ bar ┆ ham │
        │ --- ┆ --- ┆ --- │
        │ i64 ┆ i64 ┆ str │
        ╞═════╪═════╪═════╡
        │ 3   ┆ 8   ┆ "c" │
        ├╌╌╌╌╌┼╌╌╌╌╌┼╌╌╌╌╌┤
        │ 4   ┆ 9   ┆ "d" │
        ├╌╌╌╌╌┼╌╌╌╌╌┼╌╌╌╌╌┤
        │ 5   ┆ 10  ┆ "e" │
        ╰─────┴─────┴─────╯

        """
        return wrap_df(self._df.tail(length))

    def drop_nulls(self, subset: Optional[tp.List[str]] = None) -> "DataFrame":
        """
        Return a new DataFrame where the null values are dropped.

        Examples
        --------
        >>> df = pl.DataFrame({
        >>>     "foo": [1, 2, 3],
        >>>     "bar": [6, None, 8],
        >>>     "ham": ['a', 'b', 'c']
        >>>     })
        >>> df.drop_nulls()
        shape: (2, 3)
        ┌─────┬─────┬─────┐
        │ foo ┆ bar ┆ ham │
        │ --- ┆ --- ┆ --- │
        │ i64 ┆ i64 ┆ str │
        ╞═════╪═════╪═════╡
        │ 1   ┆ 6   ┆ "a" │
        ├╌╌╌╌╌┼╌╌╌╌╌┼╌╌╌╌╌┤
        │ 3   ┆ 8   ┆ "c" │
        └─────┴─────┴─────┘

        This method only drops nulls row-wise if any single value of the row is null.

        Below are some example snippets that show how you could drop null values based on other
        conditions

        >>> df = pl.DataFrame(
        >>>    {
        >>>        "a": [None, None, None, None],
        >>>        "b": [1, 2, None, 1],
        >>>        "c": [1, None, None, 1],
        >>>    }
        >>> )
        >>> df
        shape: (4, 3)
        ┌──────┬──────┬──────┐
        │ a    ┆ b    ┆ c    │
        │ ---  ┆ ---  ┆ ---  │
        │ f64  ┆ i64  ┆ i64  │
        ╞══════╪══════╪══════╡
        │ null ┆ 1    ┆ 1    │
        ├╌╌╌╌╌╌┼╌╌╌╌╌╌┼╌╌╌╌╌╌┤
        │ null ┆ 2    ┆ null │
        ├╌╌╌╌╌╌┼╌╌╌╌╌╌┼╌╌╌╌╌╌┤
        │ null ┆ null ┆ null │
        ├╌╌╌╌╌╌┼╌╌╌╌╌╌┼╌╌╌╌╌╌┤
        │ null ┆ 1    ┆ 1    │
        └──────┴──────┴──────┘

        >>> # drop a row only if all values are null
        >>> df.filter(~pl.fold(acc=True, f=lambda acc, s: acc & s.is_null(), exprs=pl.all()))
        shape: (3, 3)
        ┌──────┬─────┬──────┐
        │ a    ┆ b   ┆ c    │
        │ ---  ┆ --- ┆ ---  │
        │ f64  ┆ i64 ┆ i64  │
        ╞══════╪═════╪══════╡
        │ null ┆ 1   ┆ 1    │
        ├╌╌╌╌╌╌┼╌╌╌╌╌┼╌╌╌╌╌╌┤
        │ null ┆ 2   ┆ null │
        ├╌╌╌╌╌╌┼╌╌╌╌╌┼╌╌╌╌╌╌┤
        │ null ┆ 1   ┆ 1    │
        └──────┴─────┴──────┘

        >>> # drop a column if all values are null
        >>> df[:, [not (s.null_count() == df.height) for s in df]]
        shape: (4, 2)
        ┌──────┬──────┐
        │ b    ┆ c    │
        │ ---  ┆ ---  │
        │ i64  ┆ i64  │
        ╞══════╪══════╡
        │ 1    ┆ 1    │
        ├╌╌╌╌╌╌┼╌╌╌╌╌╌┤
        │ 2    ┆ null │
        ├╌╌╌╌╌╌┼╌╌╌╌╌╌┤
        │ null ┆ null │
        ├╌╌╌╌╌╌┼╌╌╌╌╌╌┤
        │ 1    ┆ 1    │
        └──────┴──────┘

        """
        if subset is not None and isinstance(subset, str):
            subset = [subset]
        return wrap_df(self._df.drop_nulls(subset))

    def pipe(self, func: Callable[..., Any], *args: Any, **kwargs: Any) -> Any:
        """
        Apply a function on Self.

        Parameters
        ----------
        func
            Callable.
        args
            Arguments.
        kwargs
            Keyword arguments.
        """
        return func(self, *args, **kwargs)

    def with_row_count(self, name: str = "row_nr") -> "DataFrame":
        """
        Add a column at index 0 that counts the rows.

        Parameters
        ----------
        name
            Name of the column to add.
        """
        return wrap_df(self._df.with_row_count(name))

    def groupby(
        self, by: Union[str, tp.List[str]], maintain_order: bool = False
    ) -> "GroupBy":
        """
        Start a groupby operation.

        Parameters
        ----------
        by
            Column(s) to group by.
        maintain_order
            Make sure that the order of the groups remain consistent. This is more expensive than a default groupby.
            Note that this only works in expression aggregations.

        Examples
        --------
        Below we group by column `"a"`, and we sum column `"b"`.

        >>> df = pl.DataFrame({
        >>>     "a": ["a", "b", "a", "b", "b", "c"],
        >>>     "b": [1, 2, 3, 4, 5, 6],
        >>>     "c": [6, 5, 4, 3, 2, 1],
        >>>     })
        >>> assert (
        >>>     df.groupby("a")["b"]
        >>>     .sum()
        >>>     .sort(by_column="a")
        >>>     .frame_equal(DataFrame({"a": ["a", "b", "c"], "": [4, 11, 6]})))

        We can also loop over the grouped `DataFrame`

        >>> for sub_df in df.groupby("a"):
        >>>    print(sub_df)
        shape: (3, 3)
        ╭─────┬─────┬─────╮
        │ a   ┆ b   ┆ c   │
        │ --- ┆ --- ┆ --- │
        │ str ┆ i64 ┆ i64 │
        ╞═════╪═════╪═════╡
        │ "b" ┆ 2   ┆ 5   │
        ├╌╌╌╌╌┼╌╌╌╌╌┼╌╌╌╌╌┤
        │ "b" ┆ 4   ┆ 3   │
        ├╌╌╌╌╌┼╌╌╌╌╌┼╌╌╌╌╌┤
        │ "b" ┆ 5   ┆ 2   │
        ╰─────┴─────┴─────╯
        shape: (1, 3)
        ╭─────┬─────┬─────╮
        │ a   ┆ b   ┆ c   │
        │ --- ┆ --- ┆ --- │
        │ str ┆ i64 ┆ i64 │
        ╞═════╪═════╪═════╡
        │ "c" ┆ 6   ┆ 1   │
        ╰─────┴─────┴─────╯
        shape: (2, 3)
        ╭─────┬─────┬─────╮
        │ a   ┆ b   ┆ c   │
        │ --- ┆ --- ┆ --- │
        │ str ┆ i64 ┆ i64 │
        ╞═════╪═════╪═════╡
        │ "a" ┆ 1   ┆ 6   │
        ├╌╌╌╌╌┼╌╌╌╌╌┼╌╌╌╌╌┤
        │ "a" ┆ 3   ┆ 4   │
        ╰─────┴─────┴─────╯

        """
        if isinstance(by, str):
            by = [by]
        return GroupBy(self._df, by, maintain_order=maintain_order, downsample=False)

    def downsample(self, by: Union[str, tp.List[str]], rule: str, n: int) -> "GroupBy":
        """
        Start a downsampling groupby operation.

        Parameters
        ----------
        by
            Column that will be used as key in the groupby operation.
            This should be a datetime/date column.
        rule
            Units of the downscaling operation.

            Any of:
                - "month"
                - "week"
                - "day"
                - "hour"
                - "minute"
                - "second"

        n
            Number of units (e.g. 5 "day", 15 "minute".

        Examples
        --------

        >>> df = pl.DataFrame(
        >>>     {
        >>>         "A": ["2020-01-01", "2020-01-02", "2020-01-03","2020-01-04","2020-01-05","2020-01-06"],
        >>>         "B": [1.0, 8.0, 6.0, 2.0, 16.0, 10.0],
        >>>         "C": [3.0, 6.0, 9.0, 2.0, 13.0, 8.0],
        >>>         "D": [12.0, 5.0, 9.0, 2.0, 11.0, 2.0],
        >>>     }
        >>> )
        >>> df['A'] = df['A'].str.strptime(pl.Date, "%Y-%m-%d")
        >>>
        >>> df.downsample("A", rule="day", n=3).agg(
        >>>     {
        >>>         "B": "max",
        >>>         "C": "min",
        >>>         "D": "last"
        >>>     }
        >>> )
        shape: (3, 4)
        ┌──────────────┬───────┬───────┬────────┐
        │ A            ┆ B_max ┆ C_min ┆ D_last │
        │ ---          ┆ ---   ┆ ---   ┆ ---    │
        │ date(days)   ┆ f64   ┆ f64   ┆ f64    │
        ╞══════════════╪═══════╪═══════╪════════╡
        │ 2019-12-31   ┆ 8     ┆ 3     ┆ 5      │
        ├╌╌╌╌╌╌╌╌╌╌╌╌╌╌┼╌╌╌╌╌╌╌┼╌╌╌╌╌╌╌┼╌╌╌╌╌╌╌╌┤
        │ 2020-01-03   ┆ 16    ┆ 2     ┆ 11     │
        ├╌╌╌╌╌╌╌╌╌╌╌╌╌╌┼╌╌╌╌╌╌╌┼╌╌╌╌╌╌╌┼╌╌╌╌╌╌╌╌┤
        │ 2020-01-06   ┆ 10    ┆ 8     ┆ 2      │
        └──────────────┴───────┴───────┴────────┘

        """
        return GroupBy(
            self._df,
            by,
            maintain_order=False,
            downsample=True,
            rule=rule,
            downsample_n=n,
        )

    def upsample(self, by: str, interval: timedelta) -> "DataFrame":
        """
        Upsample a DataFrame at a regular frequency.

        Parameters
        ----------
        by
            Column that will be used as key in the upsampling operation.
            This should be a datetime column.
        interval
            Interval periods.
        """
        if self[by].dtype != pl.Datetime:
            raise ValueError(
                f"Column {by} should be of type datetime. Got {self[by].dtype}"
            )
        bounds = self.select(
            [pl.col(by).min().alias("low"), pl.col(by).max().alias("high")]
        )
        low = bounds["low"].dt[0]
        high = bounds["high"].dt[0]
        upsampled = pl.date_range(low, high, interval, name=by)
        return pl.DataFrame(upsampled).join(self, on=by, how="left")  # type: ignore

    def join(
        self,
        df: "DataFrame",
        left_on: Optional[
            Union[str, "pl.Expr", tp.List[str], tp.List["pl.Expr"]]
        ] = None,
        right_on: Optional[
            Union[str, "pl.Expr", tp.List[str], tp.List["pl.Expr"]]
        ] = None,
        on: Optional[Union[str, tp.List[str]]] = None,
        how: str = "inner",
        suffix: str = "_right",
        asof_by: Optional[Union[str, tp.List[str]]] = None,
        asof_by_left: Optional[Union[str, tp.List[str]]] = None,
        asof_by_right: Optional[Union[str, tp.List[str]]] = None,
    ) -> Union["DataFrame", "pl.LazyFrame"]:
        """
        SQL like joins.

        Parameters
        ----------
        df
            DataFrame to join with.
        left_on
            Name(s) of the left join column(s).
        right_on
            Name(s) of the right join column(s).
        on
            Name(s) of the join columns in both DataFrames.
        how
            Join strategy
                - "inner"
                - "left"
                - "outer"
                - "asof"
                - "cross"
        suffix
            Suffix to append to columns with a duplicate name.
        asof_by
            join on these columns before doing asof join
        asof_by_left
            join on these columns before doing asof join
        asof_by_right
            join on these columns before doing asof join
        Returns
        -------
            Joined DataFrame

        Examples
        --------
        >>> df = pl.DataFrame({
        >>>     "foo": [1, 2, 3],
        >>>     "bar": [6.0, 7.0, 8.0],
        >>>     "ham": ['a', 'b', 'c']
        >>>     })
        >>> other_df = pl.DataFrame({
        >>>     "apple": ['x', 'y', 'z'],
        >>>     "ham": ['a', 'b', 'd']
        >>>     })
        >>> df.join(other_df, on='ham')
        shape: (2, 4)
        ╭─────┬─────┬─────┬───────╮
        │ foo ┆ bar ┆ ham ┆ apple │
        │ --- ┆ --- ┆ --- ┆ ---   │
        │ i64 ┆ f64 ┆ str ┆ str   │
        ╞═════╪═════╪═════╪═══════╡
        │ 1   ┆ 6   ┆ "a" ┆ "x"   │
        ├╌╌╌╌╌┼╌╌╌╌╌┼╌╌╌╌╌┼╌╌╌╌╌╌╌┤
        │ 2   ┆ 7   ┆ "b" ┆ "y"   │
        ╰─────┴─────┴─────┴───────╯

        >>> df.join(other_df, on='ham', how='outer')
        shape: (4, 4)
        ╭──────┬──────┬─────┬───────╮
        │ foo  ┆ bar  ┆ ham ┆ apple │
        │ ---  ┆ ---  ┆ --- ┆ ---   │
        │ i64  ┆ f64  ┆ str ┆ str   │
        ╞══════╪══════╪═════╪═══════╡
        │ 1    ┆ 6    ┆ "a" ┆ "x"   │
        ├╌╌╌╌╌╌┼╌╌╌╌╌╌┼╌╌╌╌╌┼╌╌╌╌╌╌╌┤
        │ 2    ┆ 7    ┆ "b" ┆ "y"   │
        ├╌╌╌╌╌╌┼╌╌╌╌╌╌┼╌╌╌╌╌┼╌╌╌╌╌╌╌┤
        │ null ┆ null ┆ "d" ┆ "z"   │
        ├╌╌╌╌╌╌┼╌╌╌╌╌╌┼╌╌╌╌╌┼╌╌╌╌╌╌╌┤
        │ 3    ┆ 8    ┆ "c" ┆ null  │
        ╰──────┴──────┴─────┴───────╯

        Asof join
        =========
        This is similar to a left-join except that we match on nearest key rather than equal keys.
        The keys must be sorted to perform an asof join

        """
        if how == "cross":
            return wrap_df(self._df.join(df._df, [], [], how, suffix))

        left_on_: Union[tp.List[str], tp.List[pl.Expr], None]
        if isinstance(left_on, (str, pl.Expr)):
            left_on_ = [left_on]  # type: ignore[assignment]
        else:
            left_on_ = left_on

        right_on_: Union[tp.List[str], tp.List[pl.Expr], None]
        if isinstance(right_on, (str, pl.Expr)):
            right_on_ = [right_on]  # type: ignore[assignment]
        else:
            right_on_ = right_on

        if isinstance(on, str):
            left_on_ = [on]
            right_on_ = [on]
        elif isinstance(on, list):
            left_on_ = on
            right_on_ = on

        if left_on_ is None or right_on_ is None:
            raise ValueError("You should pass the column to join on as an argument.")

        if (
            isinstance(left_on_[0], pl.Expr)
            or isinstance(right_on_[0], pl.Expr)
            or asof_by_left is not None
            or asof_by_right is not None
            or asof_by is not None
        ):
            return (
                self.lazy()
                .join(
                    df.lazy(),
                    left_on,
                    right_on,
                    on=on,
                    how=how,
                    suffix=suffix,
                    asof_by_right=asof_by_right,
                    asof_by_left=asof_by_left,
                    asof_by=asof_by,
                )
                .collect(no_optimization=True)
            )
        else:
            return wrap_df(self._df.join(df._df, left_on_, right_on_, how, suffix))

    def apply(
        self,
        f: Callable[[Tuple[Any]], Any],
        return_dtype: Optional[Type[DataType]] = None,
    ) -> "pl.Series":
        """
        Apply a custom function over the rows of the DataFrame. The rows are passed as tuple.

        Beware, this is slow.

        Parameters
        ----------
        f
            Custom function/ lambda function.
        return_dtype
            Output type of the operation. If none given, Polars tries to infer the type.
        """
        return pl.eager.series.wrap_s(self._df.apply(f, return_dtype))

    def with_column(self, column: Union["pl.Series", "pl.Expr"]) -> "DataFrame":
        """
        Return a new DataFrame with the column added or replaced.

        Parameters
        ----------
        column
            Series, where the name of the Series refers to the column in the DataFrame.
        """
        if isinstance(column, pl.Expr):
            return self.with_columns([column])
        else:
            return wrap_df(self._df.with_column(column._s))

    def with_column_renamed(self, existing_name: str, new_name: str) -> "DataFrame":
        """
        Return a new DataFrame with the column added or replaced.

        Parameters
        ----------
        column
            Series, where the name of the Series refers to the column in the DataFrame.
        """
        return (
            self.lazy()
            .with_column_renamed(existing_name, new_name)
            .collect(no_optimization=True, string_cache=False)
        )

    def hstack(
        self, columns: Union[tp.List["pl.Series"], "DataFrame"], in_place: bool = False
    ) -> Optional["DataFrame"]:
        """
        Return a new DataFrame grown horizontally by stacking multiple Series to it.

        Parameters
        ----------
        columns
            Series to stack.
        in_place
            Modify in place.

        Examples
        --------
        >>> df = pl.DataFrame({
        >>>     "foo": [1, 2, 3],
        >>>     "bar": [6, 7, 8],
        >>>     "ham": ['a', 'b', 'c']
        >>>     })
        >>> x = pl.Series("apple", [10, 20, 30])
        >>> df.hstack([x])
        shape: (3, 4)
        ╭─────┬─────┬─────┬───────╮
        │ foo ┆ bar ┆ ham ┆ apple │
        │ --- ┆ --- ┆ --- ┆ ---   │
        │ i64 ┆ i64 ┆ str ┆ i64   │
        ╞═════╪═════╪═════╪═══════╡
        │ 1   ┆ 6   ┆ "a" ┆ 10    │
        ├╌╌╌╌╌┼╌╌╌╌╌┼╌╌╌╌╌┼╌╌╌╌╌╌╌┤
        │ 2   ┆ 7   ┆ "b" ┆ 20    │
        ├╌╌╌╌╌┼╌╌╌╌╌┼╌╌╌╌╌┼╌╌╌╌╌╌╌┤
        │ 3   ┆ 8   ┆ "c" ┆ 30    │
        ╰─────┴─────┴─────┴───────╯

        """
        if not isinstance(columns, list):
            columns = columns.get_columns()
        if in_place:
            self._df.hstack_mut([s.inner() for s in columns])
            return None
        else:
            return wrap_df(self._df.hstack([s.inner() for s in columns]))

    def vstack(self, df: "DataFrame", in_place: bool = False) -> Optional["DataFrame"]:
        """
        Grow this DataFrame vertically by stacking a DataFrame to it.

        Parameters
        ----------
        df
            DataFrame to stack.
        in_place
            Modify in place

        Examples
        --------

        >>> df1 = pl.DataFrame({
        >>>     "foo": [1, 2],
        >>>     "bar": [6, 7],
        >>>     "ham": ['a', 'b']
        >>>     })
        >>> df2 = pl.DataFrame({
        >>>     "foo": [3, 4],
        >>>     "bar": [8 , 9],
        >>>     "ham": ['c', 'd']
        >>>     })
        >>> df1.vstack(df2)
        shape: (4, 3)
        ╭─────┬─────┬─────╮
        │ foo ┆ bar ┆ ham │
        │ --- ┆ --- ┆ --- │
        │ i64 ┆ i64 ┆ str │
        ╞═════╪═════╪═════╡
        │ 1   ┆ 6   ┆ "a" │
        ├╌╌╌╌╌┼╌╌╌╌╌┼╌╌╌╌╌┤
        │ 2   ┆ 7   ┆ "b" │
        ├╌╌╌╌╌┼╌╌╌╌╌┼╌╌╌╌╌┤
        │ 3   ┆ 8   ┆ "c" │
        ├╌╌╌╌╌┼╌╌╌╌╌┼╌╌╌╌╌┤
        │ 4   ┆ 9   ┆ "d" │
        ╰─────┴─────┴─────╯

        """
        if in_place:
            self._df.vstack_mut(df._df)
            return None
        else:
            return wrap_df(self._df.vstack(df._df))

    def drop(self, name: Union[str, tp.List[str]]) -> "DataFrame":
        """
        Remove column from DataFrame and return as new.

        Parameters
        ----------
        name
            Column(s) to drop.

        Examples
        --------

        >>> df = pl.DataFrame({
        >>>    "foo": [1, 2, 3],
        >>>    "bar": [6.0, 7.0, 8.0],
        >>>    "ham": ['a', 'b', 'c']
        >>>    })
        >>> df.drop('ham')
        shape: (3, 2)
        ╭─────┬─────╮
        │ foo ┆ bar │
        │ --- ┆ --- │
        │ i64 ┆ f64 │
        ╞═════╪═════╡
        │ 1   ┆ 6   │
        ├╌╌╌╌╌┼╌╌╌╌╌┤
        │ 2   ┆ 7   │
        ├╌╌╌╌╌┼╌╌╌╌╌┤
        │ 3   ┆ 8   │
        ╰─────┴─────╯

        """
        if isinstance(name, list):
            df = self.clone()

            for name in name:
                df._df.drop_in_place(name)
            return df

        return wrap_df(self._df.drop(name))

    def drop_in_place(self, name: str) -> "pl.Series":
        """
        Drop in place.

        Parameters
        ----------
        name
            Column to drop.

        Examples
        --------
        >>> df = pl.DataFrame({
        >>>    "foo": [1, 2, 3],
        >>>    "bar": [6, 7, 8],
        >>>    "ham": ['a', 'b', 'c']
        >>>    })
        >>> df.drop_in_place("ham")
        shape: (3, 2)
        ╭─────┬─────╮
        │ foo ┆ bar │
        │ --- ┆ --- │
        │ i64 ┆ i64 │
        ╞═════╪═════╡
        │ 1   ┆ 6   │
        ├╌╌╌╌╌┼╌╌╌╌╌┤
        │ 2   ┆ 7   │
        ├╌╌╌╌╌┼╌╌╌╌╌┤
        │ 3   ┆ 8   │
        ╰─────┴─────╯

        """
        return pl.eager.series.wrap_s(self._df.drop_in_place(name))

    def select_at_idx(self, idx: int) -> "pl.Series":
        """
        Select column at index location.

        Parameters
        ----------
        idx
            Location of selection.

        .. deprecated:: 0.10.20

        Examples
        --------
        >>> df = pl.DataFrame({
        >>>     "foo": [1, 2, 3],
        >>>     "bar": [6, 7, 8],
        >>>     "ham": ['a', 'b', 'c']
        >>>     })
        >>> df.select_at_idx(1))
        shape: (3,)
        Series: 'bar' [i64]
        [
                6
                7
                8
        ]

        """
        return pl.eager.series.wrap_s(self._df.select_at_idx(idx))

    def clone(self) -> "DataFrame":
        """
        Very cheap deep clone.
        """
        return wrap_df(self._df.clone())

    def __copy__(self) -> "DataFrame":
        return self.clone()

    def __deepcopy__(self, memodict={}) -> "DataFrame":  # type: ignore
        return self.clone()

    def get_columns(self) -> tp.List["pl.Series"]:
        """
        Get the DataFrame as a List of Series.
        """
        return list(map(lambda s: pl.eager.series.wrap_s(s), self._df.get_columns()))

    def get_column(self, name: str) -> "pl.Series":
        """
        Get a single column as Series by name.
        """
        return self[name]

    def fill_null(self, strategy: Union[str, "pl.Expr"]) -> "DataFrame":
        """
        Fill None/missing values by a filling strategy or an Expression evaluation.

        Parameters
        ----------
        strategy
            One of:
            - "backward"
            - "forward"
            - "mean"
            - "min'
            - "max"
            - "zero"
            - "one"
            Or an expression.

        Returns
        -------
            DataFrame with None replaced with the filling strategy.
        """
        if isinstance(strategy, pl.Expr):
            return self.lazy().fill_null(strategy).collect(no_optimization=True)
        if not isinstance(strategy, str):
            return self.fill_null(pl.lit(strategy))
        return wrap_df(self._df.fill_null(strategy))

    def fill_nan(self, fill_value: "pl.Expr") -> "DataFrame":
        """
        Fill None/missing values by a an Expression evaluation.

        Warnings
        --------
        NOTE that floating point NaN (No a Number) are not missing values!
        to replace missing values, use `fill_null`.

        Parameters
        ----------
        fill_value
            value to fill NaN with

        Returns
        -------
            DataFrame with NaN replaced with fill_value
        """
        return self.lazy().fill_nan(fill_value).collect(no_optimization=True)

    def explode(
        self, columns: Union[str, tp.List[str], "pl.Expr", tp.List["pl.Expr"]]
    ) -> "DataFrame":
        """
        Explode `DataFrame` to long format by exploding a column with Lists.

        Parameters
        ----------
        columns
            Column of LargeList type.

        Returns
        -------
        DataFrame

        Examples
        --------
        >>> df = pl.DataFrame({
        >>>     "letters": ["c", "c", "a", "c", "a", "b"],
        >>>     "nrs": [[1, 2], [1, 3], [4, 3], [5, 5, 5], [6], [2, 1, 2]]
        >>> })
        >>> df
        shape: (6, 2)
        ╭─────────┬────────────╮
        │ letters ┆ nrs        │
        │ ---     ┆ ---        │
        │ str     ┆ list [i64] │
        ╞═════════╪════════════╡
        │ "c"     ┆ [1, 2]     │
        ├╌╌╌╌╌╌╌╌╌┼╌╌╌╌╌╌╌╌╌╌╌╌┤
        │ "c"     ┆ [1, 3]     │
        ├╌╌╌╌╌╌╌╌╌┼╌╌╌╌╌╌╌╌╌╌╌╌┤
        │ "a"     ┆ [4, 3]     │
        ├╌╌╌╌╌╌╌╌╌┼╌╌╌╌╌╌╌╌╌╌╌╌┤
        │ "c"     ┆ [5, 5, 5]  │
        ├╌╌╌╌╌╌╌╌╌┼╌╌╌╌╌╌╌╌╌╌╌╌┤
        │ "a"     ┆ [6]        │
        ├╌╌╌╌╌╌╌╌╌┼╌╌╌╌╌╌╌╌╌╌╌╌┤
        │ "b"     ┆ [2, 1, 2]  │
        ╰─────────┴────────────╯
        >>> df.explode("nrs")
        shape: (13, 2)
        ╭─────────┬─────╮
        │ letters ┆ nrs │
        │ ---     ┆ --- │
        │ str     ┆ i64 │
        ╞═════════╪═════╡
        │ "c"     ┆ 1   │
        ├╌╌╌╌╌╌╌╌╌┼╌╌╌╌╌┤
        │ "c"     ┆ 2   │
        ├╌╌╌╌╌╌╌╌╌┼╌╌╌╌╌┤
        │ "c"     ┆ 1   │
        ├╌╌╌╌╌╌╌╌╌┼╌╌╌╌╌┤
        │ "c"     ┆ 3   │
        ├╌╌╌╌╌╌╌╌╌┼╌╌╌╌╌┤
        │ ...     ┆ ... │
        ├╌╌╌╌╌╌╌╌╌┼╌╌╌╌╌┤
        │ "c"     ┆ 5   │
        ├╌╌╌╌╌╌╌╌╌┼╌╌╌╌╌┤
        │ "a"     ┆ 6   │
        ├╌╌╌╌╌╌╌╌╌┼╌╌╌╌╌┤
        │ "b"     ┆ 2   │
        ├╌╌╌╌╌╌╌╌╌┼╌╌╌╌╌┤
        │ "b"     ┆ 1   │
        ├╌╌╌╌╌╌╌╌╌┼╌╌╌╌╌┤
        │ "b"     ┆ 2   │
        ╰─────────┴─────╯

        """
        return self.lazy().explode(columns).collect(no_optimization=True)

    def melt(
        self, id_vars: Union[tp.List[str], str], value_vars: Union[tp.List[str], str]
    ) -> "DataFrame":
        """
        Unpivot DataFrame to long format.

        Parameters
        ----------
        id_vars
            Columns to use as identifier variables.

        value_vars
            Values to use as identifier variables.

        Returns
        -------

        """
        if isinstance(value_vars, str):
            value_vars = [value_vars]
        if isinstance(id_vars, str):
            id_vars = [id_vars]
        return wrap_df(self._df.melt(id_vars, value_vars))

    def shift(self, periods: int) -> "DataFrame":
        """
        Shift the values by a given period and fill the parts that will be empty due to this operation
        with `Nones`.

        Parameters
        ----------
        periods
            Number of places to shift (may be negative).

        Examples
        --------
        >>> df = pl.DataFrame({
        >>>     "foo": [1, 2, 3],
        >>>     "bar": [6, 7, 8],
        >>>     "ham": ['a', 'b', 'c']
        >>>     })
        >>> df.shift(periods=1)
        shape: (3, 3)
        ┌──────┬──────┬──────┐
        │ foo  ┆ bar  ┆ ham  │
        │ ---  ┆ ---  ┆ ---  │
        │ i64  ┆ i64  ┆ str  │
        ╞══════╪══════╪══════╡
        │ null ┆ null ┆ null │
        ├╌╌╌╌╌╌┼╌╌╌╌╌╌┼╌╌╌╌╌╌┤
        │ 1    ┆ 6    ┆ "a"  │
        ├╌╌╌╌╌╌┼╌╌╌╌╌╌┼╌╌╌╌╌╌┤
        │ 2    ┆ 7    ┆ "b"  │
        └──────┴──────┴──────┘
        >>> df.shift(periods=-1)
        shape: (3, 3)
        ┌──────┬──────┬──────┐
        │ foo  ┆ bar  ┆ ham  │
        │ ---  ┆ ---  ┆ ---  │
        │ i64  ┆ i64  ┆ str  │
        ╞══════╪══════╪══════╡
        │ 2    ┆ 7    ┆ "b"  │
        ├╌╌╌╌╌╌┼╌╌╌╌╌╌┼╌╌╌╌╌╌┤
        │ 3    ┆ 8    ┆ "c"  │
        ├╌╌╌╌╌╌┼╌╌╌╌╌╌┼╌╌╌╌╌╌┤
        │ null ┆ null ┆ null │
        └──────┴──────┴──────┘

        """
        return wrap_df(self._df.shift(periods))

    def shift_and_fill(
        self, periods: int, fill_value: Union[int, str, float]
    ) -> "DataFrame":
        """
        Shift the values by a given period and fill the parts that will be empty due to this operation
        with the result of the `fill_value` expression.

        Parameters
        ----------
        periods
            Number of places to shift (may be negative).
        fill_value
            fill None values with this value.

        Examples
        --------
        >>> df = pl.DataFrame({
        >>>     "foo": [1, 2, 3],
        >>>     "bar": [6, 7, 8],
        >>>     "ham": ['a', 'b', 'c']
        >>>     })
        >>> df.shift_and_fill(periods=1, fill_value=0)
        shape: (3, 3)
        ┌─────┬─────┬─────┐
        │ foo ┆ bar ┆ ham │
        │ --- ┆ --- ┆ --- │
        │ i64 ┆ i64 ┆ str │
        ╞═════╪═════╪═════╡
        │ 0   ┆ 0   ┆ "0" │
        ├╌╌╌╌╌┼╌╌╌╌╌┼╌╌╌╌╌┤
        │ 1   ┆ 6   ┆ "a" │
        ├╌╌╌╌╌┼╌╌╌╌╌┼╌╌╌╌╌┤
        │ 2   ┆ 7   ┆ "b" │
        └─────┴─────┴─────┘

        """
        return (
            self.lazy()
            .shift_and_fill(periods, fill_value)
            .collect(no_optimization=True, string_cache=False)
        )

    def is_duplicated(self) -> "pl.Series":
        """
        Get a mask of all duplicated rows in this DataFrame.
        """
        return pl.eager.series.wrap_s(self._df.is_duplicated())

    def is_unique(self) -> "pl.Series":
        """
        Get a mask of all unique rows in this DataFrame.
        """
        return pl.eager.series.wrap_s(self._df.is_unique())

    def lazy(self) -> "pl.LazyFrame":
        """
        Start a lazy query from this point. This returns a `LazyFrame` object.

        Operations on a `LazyFrame` are not executed until this is requested by either calling:

        * `.fetch()` (run on a small number of rows)
        * `.collect()` (run on all data)
        * `.describe_plan()` (print unoptimized query plan)
        * `.describe_optimized_plan()` (print optimized query plan)
        * `.show_graph()` (show (un)optimized query plan) as graphiz graph)

        Lazy operations are advised because they allow for query optimization and more parallelization.
        """
        return pl.lazy.frame.wrap_ldf(self._df.lazy())

    def select(
        self, exprs: Union[str, "pl.Expr", Sequence[str], Sequence["pl.Expr"]]
    ) -> "DataFrame":
        """
        Select columns from this DataFrame.

        Parameters
        ----------
        exprs
            Column or columns to select.

        Examples
        --------
        >>> df = pl.DataFrame({
        >>>     "foo": [1, 2, 3],
        >>>     "bar": [6, 7, 8],
        >>>     "ham": ['a', 'b', 'c']
        >>>     })
        >>> df.select('foo')
        shape: (3, 1)
        ┌─────┐
        │ foo │
        │ --- │
        │ i64 │
        ╞═════╡
        │ 1   │
        ├╌╌╌╌╌┤
        │ 2   │
        ├╌╌╌╌╌┤
        │ 3   │
        └─────┘

        """
        return (
            self.lazy().select(exprs).collect(no_optimization=True, string_cache=False)
        )

    def with_columns(self, exprs: Union["pl.Expr", tp.List["pl.Expr"]]) -> "DataFrame":
        """
        Add or overwrite multiple columns in a DataFrame.

        Parameters
        ----------
        exprs
            List of Expressions that evaluate to columns.
        """
        if not isinstance(exprs, list):
            exprs = [exprs]
        return (
            self.lazy()
            .with_columns(exprs)
            .collect(no_optimization=True, string_cache=False)
        )

    def n_chunks(self) -> int:
        """
        Get number of chunks used by the ChunkedArrays of this DataFrame.
        """
        return self._df.n_chunks()

    def max(self, axis: int = 0) -> Union["DataFrame", "pl.Series"]:
        """
        Aggregate the columns of this DataFrame to their maximum value.

        Examples
        --------
        >>> df = pl.DataFrame({
        >>>     "foo": [1, 2, 3],
        >>>     "bar": [6, 7, 8],
        >>>     "ham": ['a', 'b', 'c']
        >>>     })
        >>> df.max()
        shape: (1, 3)
        ╭─────┬─────┬──────╮
        │ foo ┆ bar ┆ ham  │
        │ --- ┆ --- ┆ ---  │
        │ i64 ┆ i64 ┆ str  │
        ╞═════╪═════╪══════╡
        │ 3   ┆ 8   ┆ null │
        ╰─────┴─────┴──────╯

        """
        if axis == 0:
            return wrap_df(self._df.max())
        if axis == 1:
            return pl.eager.series.wrap_s(self._df.hmax())
        raise ValueError("Axis should be 0 or 1.")

    def min(self, axis: int = 0) -> Union["DataFrame", "pl.Series"]:
        """
        Aggregate the columns of this DataFrame to their minimum value.

        Examples
        --------
        >>> df = pl.DataFrame({
        >>>     "foo": [1, 2, 3],
        >>>     "bar": [6, 7, 8],
        >>>     "ham": ['a', 'b', 'c']
        >>>     })
        >>> df.min()
        shape: (1, 3)
        ╭─────┬─────┬──────╮
        │ foo ┆ bar ┆ ham  │
        │ --- ┆ --- ┆ ---  │
        │ i64 ┆ i64 ┆ str  │
        ╞═════╪═════╪══════╡
        │ 1   ┆ 6   ┆ null │
        ╰─────┴─────┴──────╯

        """
        if axis == 0:
            return wrap_df(self._df.min())
        if axis == 1:
            return pl.eager.series.wrap_s(self._df.hmin())
        raise ValueError("Axis should be 0 or 1.")

    def sum(
        self, axis: int = 0, null_strategy: str = "ignore"
    ) -> Union["DataFrame", "pl.Series"]:
        """
        Aggregate the columns of this DataFrame to their sum value.

        Parameters
        ----------
        axis
            either 0 or 1
        null_strategy
            {'ignore', 'propagate'}
            this argument is only used if axis == 1

        Examples
        --------
        >>> df = pl.DataFrame({
        >>>     "foo": [1, 2, 3],
        >>>     "bar": [6, 7, 8],
        >>>     "ham": ['a', 'b', 'c']
        >>>     })
        >>> df.sum()
        shape: (1, 3)
        ╭─────┬─────┬──────╮
        │ foo ┆ bar ┆ ham  │
        │ --- ┆ --- ┆ ---  │
        │ i64 ┆ i64 ┆ str  │
        ╞═════╪═════╪══════╡
        │ 6   ┆ 21  ┆ null │
        ╰─────┴─────┴──────╯

        """
        if axis == 0:
            return wrap_df(self._df.sum())
        if axis == 1:
            return pl.eager.series.wrap_s(self._df.hsum(null_strategy))
        raise ValueError("Axis should be 0 or 1.")

    def mean(
        self, axis: int = 0, null_strategy: str = "ignore"
    ) -> Union["DataFrame", "pl.Series"]:
        """
        Aggregate the columns of this DataFrame to their mean value.

        Parameters
        ----------
        axis
            either 0 or 1
        null_strategy
            {'ignore', 'propagate'}
            this argument is only used if axis == 1

        Examples
        --------
        >>> df = pl.DataFrame({
        >>>     "foo": [1, 2, 3],
        >>>     "bar": [6, 7, 8],
        >>>     "ham": ['a', 'b', 'c']
        >>>     })
        >>> df.mean()
        shape: (1, 3)
        ╭─────┬─────┬──────╮
        │ foo ┆ bar ┆ ham  │
        │ --- ┆ --- ┆ ---  │
        │ f64 ┆ f64 ┆ str  │
        ╞═════╪═════╪══════╡
        │ 2   ┆ 7   ┆ null │
        ╰─────┴─────┴──────╯

        """
        if axis == 0:
            return wrap_df(self._df.mean())
        if axis == 1:
            return pl.eager.series.wrap_s(self._df.hmean(null_strategy))
        raise ValueError("Axis should be 0 or 1.")

    def std(self) -> "DataFrame":
        """
        Aggregate the columns of this DataFrame to their standard deviation value.

        Examples
        --------
        >>> df = pl.DataFrame({
        >>>     "foo": [1, 2, 3],
        >>>     "bar": [6, 7, 8],
        >>>     "ham": ['a', 'b', 'c']
        >>>     })
        >>> df.std()
        shape: (1, 3)
        ╭─────┬─────┬──────╮
        │ foo ┆ bar ┆ ham  │
        │ --- ┆ --- ┆ ---  │
        │ f64 ┆ f64 ┆ str  │
        ╞═════╪═════╪══════╡
        │ 1   ┆ 1   ┆ null │
        ╰─────┴─────┴──────╯

        """
        return wrap_df(self._df.std())

    def var(self) -> "DataFrame":
        """
        Aggregate the columns of this DataFrame to their variance value.

        Examples
        --------
        >>> df = pl.DataFrame({
        >>>     "foo": [1, 2, 3],
        >>>     "bar": [6, 7, 8],
        >>>     "ham": ['a', 'b', 'c']
        >>>     })
        >>> df.var()
        shape: (1, 3)
        ╭─────┬─────┬──────╮
        │ foo ┆ bar ┆ ham  │
        │ --- ┆ --- ┆ ---  │
        │ f64 ┆ f64 ┆ str  │
        ╞═════╪═════╪══════╡
        │ 1   ┆ 1   ┆ null │
        ╰─────┴─────┴──────╯

        """
        return wrap_df(self._df.var())

    def median(self) -> "DataFrame":
        """
        Aggregate the columns of this DataFrame to their median value.

        Examples
        --------
        >>> df = pl.DataFrame({
        >>>     "foo": [1, 2, 3],
        >>>     "bar": [6, 7, 8],
        >>>     "ham": ['a', 'b', 'c']
        >>>     })
        >>> df.median()
        shape: (1, 3)
        ╭─────┬─────┬──────╮
        │ foo ┆ bar ┆ ham  │
        │ --- ┆ --- ┆ ---  │
        │ f64 ┆ f64 ┆ str  │
        ╞═════╪═════╪══════╡
        │ 1   ┆ 1   ┆ null │
        ╰─────┴─────┴──────╯

        """
        return wrap_df(self._df.median())

    def quantile(self, quantile: float) -> "DataFrame":
        """
        Aggregate the columns of this DataFrame to their quantile value.

        Examples
        --------
        >>> df = pl.DataFrame({
        >>>     "foo": [1, 2, 3],
        >>>     "bar": [6, 7, 8],
        >>>     "ham": ['a', 'b', 'c']
        >>>     })
        >>> df.quantile(0.5)
        shape: (1, 3)
        ╭─────┬─────┬──────╮
        │ foo ┆ bar ┆ ham  │
        │ --- ┆ --- ┆ ---  │
        │ i64 ┆ i64 ┆ str  │
        ╞═════╪═════╪══════╡
        │ 2   ┆ 7   ┆ null │
        ╰─────┴─────┴──────╯

        """
        return wrap_df(self._df.quantile(quantile))

    def to_dummies(self) -> "DataFrame":
        """
        Get one hot encoded dummy variables.

        Examples
        --------
        >>> df = pl.DataFrame({
        >>>     "foo": [1, 2, 3],
        >>>     "bar": [6, 7, 8],
        >>>     "ham": ['a', 'b', 'c']
        >>>     })
        >>> df.to_dummies()
        shape: (3, 9)
        ╭───────┬───────┬───────┬───────┬─────┬───────┬───────┬───────┬───────╮
        │ foo_1 ┆ foo_2 ┆ foo_3 ┆ bar_6 ┆ ... ┆ bar_8 ┆ ham_a ┆ ham_b ┆ ham_c │
        │ ---   ┆ ---   ┆ ---   ┆ ---   ┆     ┆ ---   ┆ ---   ┆ ---   ┆ ---   │
        │ u8    ┆ u8    ┆ u8    ┆ u8    ┆     ┆ u8    ┆ u8    ┆ u8    ┆ u8    │
        ╞═══════╪═══════╪═══════╪═══════╪═════╪═══════╪═══════╪═══════╪═══════╡
        │ 1     ┆ 0     ┆ 0     ┆ 1     ┆ ... ┆ 0     ┆ 1     ┆ 0     ┆ 0     │
        ├╌╌╌╌╌╌╌┼╌╌╌╌╌╌╌┼╌╌╌╌╌╌╌┼╌╌╌╌╌╌╌┼╌╌╌╌╌┼╌╌╌╌╌╌╌┼╌╌╌╌╌╌╌┼╌╌╌╌╌╌╌┼╌╌╌╌╌╌╌┤
        │ 0     ┆ 1     ┆ 0     ┆ 0     ┆ ... ┆ 0     ┆ 0     ┆ 1     ┆ 0     │
        ├╌╌╌╌╌╌╌┼╌╌╌╌╌╌╌┼╌╌╌╌╌╌╌┼╌╌╌╌╌╌╌┼╌╌╌╌╌┼╌╌╌╌╌╌╌┼╌╌╌╌╌╌╌┼╌╌╌╌╌╌╌┼╌╌╌╌╌╌╌┤
        │ 0     ┆ 0     ┆ 1     ┆ 0     ┆ ... ┆ 1     ┆ 0     ┆ 0     ┆ 1     │
        ╰───────┴───────┴───────┴───────┴─────┴───────┴───────┴───────┴───────╯

        """
        return wrap_df(self._df.to_dummies())

    def drop_duplicates(
        self,
        maintain_order: bool = True,
        subset: Optional[Union[str, tp.List[str]]] = None,
    ) -> "DataFrame":
        """
        Drop duplicate rows from this DataFrame.
        Note that this fails if there is a column of type `List` in the DataFrame.
        """
        if subset is not None and not isinstance(subset, list):
            subset = [subset]
        return wrap_df(self._df.drop_duplicates(maintain_order, subset))

    def rechunk(self) -> "DataFrame":
        """
        Rechunk the data in this DataFrame to a contiguous allocation.

        This will make sure all subsequent operations have optimal and predictable performance.
        """
        return wrap_df(self._df.rechunk())

    def null_count(self) -> "DataFrame":
        """
        Create a new DataFrame that shows the null counts per column.

        Examples
        --------
        >>> df = pl.DataFrame({
        >>>     "foo": [1, None, 3],
        >>>     "bar": [6, 7, None],
        >>>     "ham": ['a', 'b', 'c']
        >>>     })
        >>> df.null_count()
        shape: (1, 3)
        ┌─────┬─────┬─────┐
        │ foo ┆ bar ┆ ham │
        │ --- ┆ --- ┆ --- │
        │ u32 ┆ u32 ┆ u32 │
        ╞═════╪═════╪═════╡
        │ 1   ┆ 1   ┆ 0   │
        └─────┴─────┴─────┘

        """
        return wrap_df(self._df.null_count())

    def sample(
        self,
        n: Optional[int] = None,
        frac: Optional[float] = None,
        with_replacement: bool = False,
    ) -> "DataFrame":
        """
        Sample from this DataFrame by setting either `n` or `frac`.

        Parameters
        ----------
        n
            Number of samples < self.len() .
        frac
            Fraction between 0.0 and 1.0 .
        with_replacement
            Sample with replacement.

        Examples
        --------
        >>> df = pl.DataFrame({
        >>>     "foo": [1, 2, 3],
        >>>     "bar": [6, 7, 8],
        >>>     "ham": ['a', 'b', 'c']
        >>>     })
        >>> df.sample(n=2)
        shape: (2, 3)
        ╭─────┬─────┬─────╮
        │ foo ┆ bar ┆ ham │
        │ --- ┆ --- ┆ --- │
        │ i64 ┆ i64 ┆ str │
        ╞═════╪═════╪═════╡
        │ 1   ┆ 6   ┆ "a" │
        ├╌╌╌╌╌┼╌╌╌╌╌┼╌╌╌╌╌┤
        │ 3   ┆ 8   ┆ "c" │
        ╰─────┴─────┴─────╯

        """
        if n is not None:
            return wrap_df(self._df.sample_n(n, with_replacement))
        return wrap_df(self._df.sample_frac(frac, with_replacement))

    def fold(
        self, operation: Callable[["pl.Series", "pl.Series"], "pl.Series"]
    ) -> "pl.Series":
        """
        Apply a horizontal reduction on a DataFrame. This can be used to effectively
        determine aggregations on a row level, and can be applied to any DataType that
        can be supercasted (casted to a similar parent type).

        An example of the supercast rules when applying an arithmetic operation on two DataTypes are for instance:

        Int8 + Utf8 = Utf8
        Float32 + Int64 = Float32
        Float32 + Float64 = Float64

        Examples
        --------
        >>> # A horizontal sum operation
        >>> df = pl.DataFrame(
        >>>    {"a": [2, 1, 3],
        >>>    "b": [1, 2, 3],
        >>>    "c": [1.0, 2.0, 3.0]
        >>>     })
        >>> df.fold(lambda s1, s2: s1 + s2)
        Series: 'a' [f64]
        [
            4
            5
            9
        ]

        >>> # A horizontal minimum operation
        >>> df = pl.DataFrame(
        >>>    {"a": [2, 1, 3],
        >>>    "b": [1, 2, 3],
        >>>    "c": [1.0, 2.0, 3.0]
        >>>     })
        >>> df.fold(lambda s1, s2: s1.zip_with(s1 < s2, s2))
        Series: 'a' [f64]
        [
            1
            1
            3
        ]

        >>> # A horizontal string concattenation
        >>> df = pl.DataFrame(
        >>>    {"a": ["foo", "bar", 2],
        >>>    "b": [1, 2, 3],
        >>>    "c": [1.0, 2.0, 3.0]
        >>>     })
        >>> df.fold(lambda s1, s2: s1 + s2)
        Series: '' [f64]
        [
            "foo11"
            "bar22
            "233"
        ]

        Parameters
        ----------
        operation
            function that takes two `Series` and returns a `Series`.

        """
        if self.width == 1:
            return self.to_series(0)
        df = self
        acc = operation(df.to_series(0), df.to_series(1))

        for i in range(2, df.width):
            acc = operation(acc, df.to_series(i))
        return acc

    def row(self, index: int) -> Tuple[Any]:
        """
        Get a row as tuple.

        Parameters
        ----------
        index
            Row index.

        Examples
        --------
        >>> df = pl.DataFrame({
        >>>     "foo": [1, 2, 3],
        >>>     "bar": [6, 7, 8],
        >>>     "ham": ['a', 'b', 'c']
        >>>     })
        >>> df.row(2)
        (3, 8, 'c')

        """
        return self._df.row_tuple(index)

    def rows(self) -> tp.List[Tuple[Any]]:
        """
        Convert columnar data to rows as python tuples.
        """
        return self._df.row_tuples()

    def shrink_to_fit(self, in_place: bool = False) -> Optional["DataFrame"]:
        """
        Shrink memory usage of this DataFrame to fit the exact capacity needed to hold the data.
        """
        if in_place:
            self._df.shrink_to_fit()
            return None
        else:
            df = self.clone()
            df._df.shrink_to_fit()
            return df

    def hash_rows(
        self, k0: int = 0, k1: int = 1, k2: int = 2, k3: int = 3
    ) -> "pl.Series":
        """
        Hash and combine the rows in this DataFrame.

        Hash value is UInt64

        Parameters
        ----------
        k0
            seed parameter
        k1
            seed parameter
        k2
            seed parameter
        k3
            seed parameter

        Examples
        --------
        >>> df = pl.DataFrame({
        >>>     "foo": [1, 2, 3],
        >>>     "bar": [6, 7, 8],
        >>>     "ham": ['a', 'b', 'c']
        >>>     })
        >>> df.hash(k0=42)
        shape: (3,)
        Series: '' [u64]
        [
                1208206736888326229
                8040480609798856146
                18282897888575762835
        ]
        """
        return pl.eager.series.wrap_s(self._df.hash_rows(k0, k1, k2, k3))

    def interpolate(self) -> "DataFrame":
        """
        Interpolate intermediate values. The interpolation method is linear.
        """
        return self.select(pl.col("*").interpolate())  # type: ignore

    def is_empty(self) -> bool:
        """
        Check if the dataframe is empty
        """
        return self.height == 0


class GroupBy:
    """
    Starts a new GroupBy operation.

    You can also loop over this Object to loop over `DataFrames` with unique groups.

    Examples
    --------

    >>> for group in df.groupby("foo"):
    >>>    print(group)
    """

    def __init__(
        self,
        df: "PyDataFrame",
        by: Union[str, tp.List[str]],
        maintain_order: bool = False,
        downsample: bool = False,
        rule: Optional[str] = None,
        downsample_n: int = 0,
    ):
        self._df = df
        self.by = by
        self.maintain_order = maintain_order
        self.downsample = downsample
        self.rule = rule
        self.downsample_n = downsample_n

    def __getitem__(self, item: Any) -> "GBSelection":
        return self._select(item)

    def _select(self, columns: Union[str, tp.List[str]]) -> "GBSelection":
        """
        Select the columns that will be aggregated.

        Parameters
        ----------
        columns
            One or multiple columns.
        """
        if self.downsample:
            raise ValueError("select not supported in downsample operation")
        if isinstance(columns, str):
            columns = [columns]
        return GBSelection(self._df, self.by, columns)

    def __iter__(self) -> Iterable[Any]:
        groups_df = self.groups()
        groups = groups_df["groups"]
        df = wrap_df(self._df)
        for i in range(groups_df.height):
            yield df[groups[i]]

    def get_group(self, group_value: Union[Any, Tuple[Any]]) -> DataFrame:
        """
        Select a single group as a new DataFrame.

        Parameters
        ----------
        group_value
            Group to select.
        """
        groups_df = self.groups()
        groups = groups_df["groups"]

        if not isinstance(group_value, list):
            group_value = [group_value]

        by = self.by
        if not isinstance(by, list):
            by = [by]

        mask = None
        for column, group_val in zip(by, group_value):
            local_mask = groups_df[column] == group_val
            if mask is None:
                mask = local_mask
            else:
                mask = mask & local_mask

        # should be only one match
        try:
            groups_idx = groups[mask][0]
        except IndexError:
            raise ValueError(f"no group: {group_value} found")

        df = wrap_df(self._df)
        return df[groups_idx]

    def groups(self) -> DataFrame:
        """
        Return a `DataFrame` with:

        * the groupby keys
        * the group indexes aggregated as lists
        """
        return wrap_df(self._df.groupby(self.by, None, "groups"))

    def apply(self, f: Callable[[DataFrame], DataFrame]) -> DataFrame:
        """
        Apply a function over the groups as a sub-DataFrame.

        Parameters
        ----------
        f
            Custom function.

        Returns
        -------
        DataFrame
        """
        return wrap_df(self._df.groupby_apply(self.by, f))

    def agg(
        self,
        column_to_agg: Union[
            tp.List[Tuple[str, tp.List[str]]],
            Dict[str, Union[str, tp.List[str]]],
            tp.List["pl.Expr"],
            "pl.Expr",
        ],
    ) -> DataFrame:
        """
        Use multiple aggregations on columns. This can be combined with complete lazy API
        and is considered idiomatic polars.

        Parameters
        ----------
        column_to_agg
            map column to aggregation functions.

            Examples:
                ## use lazy API syntax (recommended)
                [col("foo").sum(), col("bar").min()]

                ## column name to aggregation with tuples:
                [("foo", ["sum", "n_unique", "min"]),
                 ("bar": ["max"])]

                ## column name to aggregation with dict:
                {"foo": ["sum", "n_unique", "min"],
                "bar": "max" }

        Returns
        -------
        Result of groupby split apply operations.


        Examples
        --------

        >>> # use lazy API
        >>> (df.groupby(["foo", "bar])
        >>> .agg([pl.sum("ham"), col("spam").tail(4).sum()])

        >>> # use a dict
        >>> (df.groupby(["foo", "bar])
        >>> .agg({"spam": ["sum", "min"})

        """
        if isinstance(column_to_agg, pl.Expr):
            column_to_agg = [column_to_agg]
        if isinstance(column_to_agg, dict):
            column_to_agg = [
                (column, [agg] if isinstance(agg, str) else agg)
                for (column, agg) in column_to_agg.items()
            ]
        elif isinstance(column_to_agg, list):

            if isinstance(column_to_agg[0], tuple):
                column_to_agg = [  # type: ignore[misc]
                    (column, [agg] if isinstance(agg, str) else agg)  # type: ignore[misc]
                    for (column, agg) in column_to_agg
                ]

            elif isinstance(column_to_agg[0], pl.Expr):
                return (
                    wrap_df(self._df)
                    .lazy()
                    .groupby(self.by, maintain_order=self.maintain_order)
                    .agg(column_to_agg)  # type: ignore[arg-type]
                    .collect(no_optimization=True, string_cache=False)
                )

                pass
            else:
                raise ValueError(
                    f"argument: {column_to_agg} not understood, have you passed a list of expressions?"
                )
        else:
            raise ValueError(
                f"argument: {column_to_agg} not understood, have you passed a list of expressions?"
            )

        if self.downsample:
            return wrap_df(
                self._df.downsample_agg(
                    self.by, self.rule, self.downsample_n, column_to_agg
                )
            )

        return wrap_df(self._df.groupby_agg(self.by, column_to_agg))

    def head(self, n: int = 5) -> DataFrame:
        """
        Return first n rows of each group.

        Parameters
        ----------
        n
            Number of values of the group to select


        Examples
        --------

        >>> df = pl.DataFrame({
        >>>     "letters": ["c", "c", "a", "c", "a", "b"],
        >>>     "nrs": [1, 2, 3, 4, 5, 6]
        >>> })
        >>> df
        shape: (6, 2)
        ╭─────────┬─────╮
        │ letters ┆ nrs │
        │ ---     ┆ --- │
        │ str     ┆ i64 │
        ╞═════════╪═════╡
        │ "c"     ┆ 1   │
        ├╌╌╌╌╌╌╌╌╌┼╌╌╌╌╌┤
        │ "c"     ┆ 2   │
        ├╌╌╌╌╌╌╌╌╌┼╌╌╌╌╌┤
        │ "a"     ┆ 3   │
        ├╌╌╌╌╌╌╌╌╌┼╌╌╌╌╌┤
        │ "c"     ┆ 4   │
        ├╌╌╌╌╌╌╌╌╌┼╌╌╌╌╌┤
        │ "a"     ┆ 5   │
        ├╌╌╌╌╌╌╌╌╌┼╌╌╌╌╌┤
        │ "b"     ┆ 6   │
        ╰─────────┴─────╯
        >>> (df.groupby("letters")
        >>>  .head(2)
        >>>  .sort("letters")
        >>> )
        shape: (5, 2)
        ╭─────────┬─────╮
        │ letters ┆ nrs │
        │ ---     ┆ --- │
        │ str     ┆ i64 │
        ╞═════════╪═════╡
        │ "a"     ┆ 3   │
        ├╌╌╌╌╌╌╌╌╌┼╌╌╌╌╌┤
        │ "a"     ┆ 5   │
        ├╌╌╌╌╌╌╌╌╌┼╌╌╌╌╌┤
        │ "b"     ┆ 6   │
        ├╌╌╌╌╌╌╌╌╌┼╌╌╌╌╌┤
        │ "c"     ┆ 1   │
        ├╌╌╌╌╌╌╌╌╌┼╌╌╌╌╌┤
        │ "c"     ┆ 2   │
        ╰─────────┴─────╯

        """
        return (
            wrap_df(self._df)
            .lazy()
            .groupby(self.by, self.maintain_order)
            .head(n)  # type: ignore[arg-type]
            .collect(no_optimization=True, string_cache=False)
        )

    def tail(self, n: int = 5) -> DataFrame:
        """
        Return last n rows of each group.

        Parameters
        ----------
        n
            Number of values of the group to select

        Examples
        --------

        >>> df = pl.DataFrame({
        >>>     "letters": ["c", "c", "a", "c", "a", "b"],
        >>>     "nrs": [1, 2, 3, 4, 5, 6]
        >>> })
        >>> df
        shape: (6, 2)
        ╭─────────┬─────╮
        │ letters ┆ nrs │
        │ ---     ┆ --- │
        │ str     ┆ i64 │
        ╞═════════╪═════╡
        │ "c"     ┆ 1   │
        ├╌╌╌╌╌╌╌╌╌┼╌╌╌╌╌┤
        │ "c"     ┆ 2   │
        ├╌╌╌╌╌╌╌╌╌┼╌╌╌╌╌┤
        │ "a"     ┆ 3   │
        ├╌╌╌╌╌╌╌╌╌┼╌╌╌╌╌┤
        │ "c"     ┆ 4   │
        ├╌╌╌╌╌╌╌╌╌┼╌╌╌╌╌┤
        │ "a"     ┆ 5   │
        ├╌╌╌╌╌╌╌╌╌┼╌╌╌╌╌┤
        │ "b"     ┆ 6   │
        ╰─────────┴─────╯
        >>> (df.groupby("letters")
        >>>  .tail(2)
        >>>  .sort("letters")
        >>> )
        shape: (5, 2)
        ╭─────────┬─────╮
        │ letters ┆ nrs │
        │ ---     ┆ --- │
        │ str     ┆ i64 │
        ╞═════════╪═════╡
        │ "a"     ┆ 3   │
        ├╌╌╌╌╌╌╌╌╌┼╌╌╌╌╌┤
        │ "a"     ┆ 5   │
        ├╌╌╌╌╌╌╌╌╌┼╌╌╌╌╌┤
        │ "b"     ┆ 6   │
        ├╌╌╌╌╌╌╌╌╌┼╌╌╌╌╌┤
        │ "c"     ┆ 2   │
        ├╌╌╌╌╌╌╌╌╌┼╌╌╌╌╌┤
        │ "c"     ┆ 4   │
        ╰─────────┴─────╯

        """
        return (
            wrap_df(self._df)
            .lazy()
            .groupby(self.by, self.maintain_order)
            .tail(n)  # type: ignore[arg-type]
            .collect(no_optimization=True, string_cache=False)
        )

    def _select_all(self) -> "GBSelection":
        """
        Select all columns for aggregation.
        """
        return GBSelection(
            self._df, self.by, None, self.downsample, self.rule, self.downsample_n
        )

    def pivot(self, pivot_column: str, values_column: str) -> "PivotOps":
        """
        Do a pivot operation based on the group key, a pivot column and an aggregation function on the values column.

        Parameters
        ----------
        pivot_column
            Column to pivot.
        values_column
            Column that will be aggregated.
        """
        if self.downsample:
            raise ValueError("Pivot not supported in downsample operation.")
        return PivotOps(self._df, self.by, pivot_column, values_column)

    def first(self) -> DataFrame:
        """
        Aggregate the first values in the group.
        """
        return self._select_all().first()

    def last(self) -> DataFrame:
        """
        Aggregate the last values in the group.
        """
        return self._select_all().last()

    def sum(self) -> DataFrame:
        """
        Reduce the groups to the sum.
        """
        return self._select_all().sum()

    def min(self) -> DataFrame:
        """
        Reduce the groups to the minimal value.
        """
        return self._select_all().min()

    def max(self) -> DataFrame:
        """
        Reduce the groups to the maximal value.
        """
        return self._select_all().max()

    def count(self) -> DataFrame:
        """
        Count the number of values in each group.
        """
        return self._select_all().count()

    def mean(self) -> DataFrame:
        """
        Reduce the groups to the mean values.
        """
        return self._select_all().mean()

    def n_unique(self) -> DataFrame:
        """
        Count the unique values per group.
        """
        return self._select_all().n_unique()

    def quantile(self, quantile: float) -> DataFrame:
        """
        Compute the quantile per group.
        """
        return self._select_all().quantile(quantile)

    def median(self) -> DataFrame:
        """
        Return the median per group.
        """
        return self._select_all().median()

    def agg_list(self) -> DataFrame:
        """
        Aggregate the groups into Series.
        """
        return self._select_all().agg_list()


class PivotOps:
    """
    Utility class returned in a pivot operation.
    """

    def __init__(
        self,
        df: DataFrame,
        by: Union[str, tp.List[str]],
        pivot_column: str,
        values_column: str,
    ):
        self._df = df
        self.by = by
        self.pivot_column = pivot_column
        self.values_column = values_column

    def first(self) -> DataFrame:
        """
        Get the first value per group.
        """
        return wrap_df(
            self._df.pivot(self.by, self.pivot_column, self.values_column, "first")
        )

    def sum(self) -> DataFrame:
        """
        Get the sum per group.
        """
        return wrap_df(
            self._df.pivot(self.by, self.pivot_column, self.values_column, "sum")
        )

    def min(self) -> DataFrame:
        """
        Get the minimal value per group.
        """
        return wrap_df(
            self._df.pivot(self.by, self.pivot_column, self.values_column, "min")
        )

    def max(self) -> DataFrame:
        """
        Get the maximal value per group.
        """
        return wrap_df(
            self._df.pivot(self.by, self.pivot_column, self.values_column, "max")
        )

    def mean(self) -> DataFrame:
        """
        Get the mean value per group.
        """
        return wrap_df(
            self._df.pivot(self.by, self.pivot_column, self.values_column, "mean")
        )

    def count(self) -> DataFrame:
        """
        Count the values per group.
        """
        return wrap_df(
            self._df.pivot(self.by, self.pivot_column, self.values_column, "count")
        )

    def median(self) -> DataFrame:
        """
        Get the median value per group.
        """
        return wrap_df(
            self._df.pivot(self.by, self.pivot_column, self.values_column, "median")
        )


class GBSelection:
    """
    Utility class returned in a groupby operation.
    """

    def __init__(
        self,
        df: "PyDataFrame",
        by: Union[str, tp.List[str]],
        selection: Optional[tp.List[str]],
        downsample: bool = False,
        rule: Optional[str] = None,
        downsample_n: int = 0,
    ):
        self._df = df
        self.by = by
        self.selection = selection
        self.downsample = downsample
        self.rule = rule
        self.n = downsample_n

    def first(self) -> DataFrame:
        """
        Aggregate the first values in the group.
        """
        if self.downsample:
            return wrap_df(self._df.downsample(self.by, self.rule, self.n, "first"))

        return wrap_df(self._df.groupby(self.by, self.selection, "first"))

    def last(self) -> DataFrame:
        """
        Aggregate the last values in the group.
        """
        if self.downsample:
            return wrap_df(self._df.downsample(self.by, self.rule, self.n, "last"))
        return wrap_df(self._df.groupby(self.by, self.selection, "last"))

    def sum(self) -> DataFrame:
        """
        Reduce the groups to the sum.
        """
        if self.downsample:
            return wrap_df(self._df.downsample(self.by, self.rule, self.n, "sum"))
        return wrap_df(self._df.groupby(self.by, self.selection, "sum"))

    def min(self) -> DataFrame:
        """
        Reduce the groups to the minimal value.
        """
        if self.downsample:
            return wrap_df(self._df.downsample(self.by, self.rule, self.n, "min"))
        return wrap_df(self._df.groupby(self.by, self.selection, "min"))

    def max(self) -> DataFrame:
        """
        Reduce the groups to the maximal value.
        """
        if self.downsample:
            return wrap_df(self._df.downsample(self.by, self.rule, self.n, "max"))
        return wrap_df(self._df.groupby(self.by, self.selection, "max"))

    def count(self) -> DataFrame:
        """
        Count the number of values in each group.
        """
        if self.downsample:
            return wrap_df(self._df.downsample(self.by, self.rule, self.n, "count"))
        return wrap_df(self._df.groupby(self.by, self.selection, "count"))

    def mean(self) -> DataFrame:
        """
        Reduce the groups to the mean values.
        """
        if self.downsample:
            return wrap_df(self._df.downsample(self.by, self.rule, self.n, "mean"))
        return wrap_df(self._df.groupby(self.by, self.selection, "mean"))

    def n_unique(self) -> DataFrame:
        """
        Count the unique values per group.
        """
        if self.downsample:
            return wrap_df(self._df.downsample(self.by, self.rule, self.n, "n_unique"))
        return wrap_df(self._df.groupby(self.by, self.selection, "n_unique"))

    def quantile(self, quantile: float) -> DataFrame:
        """
        Compute the quantile per group.
        """
        if self.downsample:
            raise ValueError("quantile operation not supported during downsample")
        return wrap_df(self._df.groupby_quantile(self.by, self.selection, quantile))

    def median(self) -> DataFrame:
        """
        Return the median per group.
        """
        if self.downsample:
            return wrap_df(self._df.downsample(self.by, self.rule, self.n, "median"))
        return wrap_df(self._df.groupby(self.by, self.selection, "median"))

    def agg_list(self) -> DataFrame:
        """
        Aggregate the groups into Series.
        """
        if self.downsample:
            return wrap_df(self._df.downsample(self.by, self.rule, self.n, "agg_list"))
        return wrap_df(self._df.groupby(self.by, self.selection, "agg_list"))

    def apply(
        self,
        func: Callable[[Any], Any],
        return_dtype: Optional[Type[DataType]] = None,
    ) -> DataFrame:
        """
        Apply a function over the groups.
        """
        df = self.agg_list()
        if self.selection is None:
            raise TypeError(
                "apply not available for Groupby.select_all(). Use select() instead."
            )
        for name in self.selection:
            s = df.drop_in_place(name + "_agg_list").apply(func, return_dtype)
            s.rename(name, in_place=True)
            df[name] = s

        return df<|MERGE_RESOLUTION|>--- conflicted
+++ resolved
@@ -795,13 +795,8 @@
 
     def to_parquet(
         self,
-<<<<<<< HEAD
         file: Union[str, Path, BytesIO],
-        compression: str = "snappy",
-=======
-        file: Union[str, Path],
         compression: Optional[str] = "snappy",
->>>>>>> 35f22cb2
         use_pyarrow: bool = False,
         **kwargs: Any,
     ) -> None:
