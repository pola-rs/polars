from contextlib import contextmanager
from io import BytesIO, StringIO
from pathlib import Path
from typing import (
    Any,
    BinaryIO,
    Callable,
    ContextManager,
    Dict,
    Iterator,
    List,
    Optional,
    TextIO,
    Tuple,
    Type,
    Union,
    overload,
)
from urllib.request import urlopen

try:
    import pyarrow as pa
    import pyarrow.csv
    import pyarrow.feather
    import pyarrow.parquet

    _PYARROW_AVAILABLE = True
except ImportError:  # pragma: no cover
    _PYARROW_AVAILABLE = False

from polars.convert import from_arrow
from polars.datatypes import DataType
from polars.internals import DataFrame, LazyFrame

try:
    from polars.polars import ipc_schema as _ipc_schema
except ImportError:  # pragma: no cover
    pass

try:
    import connectorx as cx

    _WITH_CX = True
except ImportError:
    _WITH_CX = False

try:
    import fsspec
    from fsspec.utils import infer_storage_options

    _WITH_FSSPEC = True
except ImportError:
    _WITH_FSSPEC = False


def _process_http_file(path: str) -> BytesIO:
    with urlopen(path) as f:
        return BytesIO(f.read())


@overload
def _prepare_file_arg(
    file: Union[str, List[str], Path, BinaryIO, bytes], **kwargs: Any
) -> ContextManager[Union[str, BinaryIO]]:
    ...


@overload
def _prepare_file_arg(
    file: Union[str, TextIO, Path, BinaryIO, bytes], **kwargs: Any
) -> ContextManager[Union[str, BinaryIO]]:
    ...


@overload
def _prepare_file_arg(
    file: Union[str, List[str], TextIO, Path, BinaryIO, bytes], **kwargs: Any
) -> ContextManager[Union[str, List[str], BinaryIO, List[BinaryIO]]]:
    ...


def _prepare_file_arg(
    file: Union[str, List[str], TextIO, Path, BinaryIO, bytes], **kwargs: Any
) -> ContextManager[Union[str, BinaryIO, List[str], List[BinaryIO]]]:
    """
    Utility for read_[csv, parquet]. (not to be used by scan_[csv, parquet]).
    Returned value is always usable as a context.

    A `StringIO`, `BytesIO` file is returned as a `BytesIO`
    A local path is returned as a string
    An http url is read into a buffer and returned as a `BytesIO`

    When fsspec is installed, remote file(s) is (are) opened with
    `fsspec.open(file, **kwargs)` or `fsspec.open_files(file, **kwargs)`.
    """

    # Small helper to use a variable as context
    @contextmanager
    def managed_file(file: Any) -> Iterator[Any]:
        try:
            yield file
        finally:
            pass

    if isinstance(file, StringIO):
        return BytesIO(file.read().encode("utf8"))
    if isinstance(file, BytesIO):
        return file
    if isinstance(file, Path):
        return managed_file(str(file))
    if isinstance(file, str):
        if _WITH_FSSPEC:
            if infer_storage_options(file)["protocol"] == "file":
                return managed_file(file)
            return fsspec.open(file, **kwargs)
        if file.startswith("http"):
            return _process_http_file(file)
    if isinstance(file, list) and bool(file) and all(isinstance(f, str) for f in file):
        if _WITH_FSSPEC:
            if all(infer_storage_options(f)["protocol"] == "file" for f in file):
                return managed_file(file)
            return fsspec.open_files(file, **kwargs)
    return managed_file(file)


def update_columns(df: DataFrame, new_columns: List[str]) -> DataFrame:
    if df.width > len(new_columns):
        cols = df.columns
        for i, name in enumerate(new_columns):
            cols[i] = name
        new_columns = cols
    df.columns = new_columns
    return df


def read_csv(
    file: Union[str, TextIO, BytesIO, Path, BinaryIO, bytes],
    infer_schema_length: Optional[int] = 100,
    batch_size: int = 8192,
    has_headers: bool = True,
    ignore_errors: bool = False,
    stop_after_n_rows: Optional[int] = None,
    skip_rows: int = 0,
    projection: Optional[List[int]] = None,
    sep: str = ",",
    columns: Optional[List[str]] = None,
    rechunk: bool = True,
    encoding: str = "utf8",
    n_threads: Optional[int] = None,
    dtype: Optional[Union[Dict[str, Type[DataType]], List[Type[DataType]]]] = None,
    new_columns: Optional[List[str]] = None,
    use_pyarrow: bool = False,
    low_memory: bool = False,
    comment_char: Optional[str] = None,
    quote_char: Optional[str] = r'"',
    storage_options: Optional[Dict] = None,
    null_values: Optional[Union[str, List[str], Dict[str, str]]] = None,
    parse_dates: bool = True,
) -> DataFrame:
    """
    Read into a DataFrame from a csv file.

    Parameters
    ----------
    file
        Path to a file or a file like object.
        By file-like object, we refer to objects with a ``read()`` method,
        such as a file handler (e.g. via builtin ``open`` function)
        or ``StringIO`` or ``BytesIO``.
        If ``fsspec`` is installed, it will be used to open remote files
    infer_schema_length
        Maximum number of lines to read to infer schema. If set to 0, all columns will be read as pl.Utf8.
        If set to `None`, a full table scan will be done (slow).
    batch_size
        Number of lines to read into the buffer at once. Modify this to change performance.
    has_headers
        Indicate if first row of dataset is header or not. If set to False first row will be set to `column_x`,
        `x` being an enumeration over every column in the dataset starting at 1.
    ignore_errors
        Try to keep reading lines if some lines yield errors.
    stop_after_n_rows
        After n rows are read from the CSV, it stops reading.
        During multi-threaded parsing, an upper bound of `n` rows
        cannot be guaranteed.
    skip_rows
        Start reading after `skip_rows`.
    projection
        Indices of columns to select. Note that column indices start at zero.
    sep
        Delimiter/ value separator.
    columns
        Columns to select.
    rechunk
        Make sure that all columns are contiguous in memory by aggregating the chunks into a single array.
    encoding
        - "utf8"
        - "utf8-lossy"
    n_threads
        Number of threads to use in csv parsing. Defaults to the number of physical cpu's of your system.
    dtype
        Overwrite the dtypes during inference.
    new_columns
        Rename columns to these right after parsing. If the given list is shorted than the width of the DataFrame the
        remaining columns will have their original name.
    use_pyarrow
        Try to use pyarrow's native CSV parser. This is not always possible. The set of arguments given to this function
        determine if it is possible to use pyarrows native parser. Note that pyarrow and polars may have a different
        strategy regarding type inference.
    low_memory
        Reduce memory usage in expense of performance.
    comment_char
        character that indicates the start of a comment line, for instance '#'.
    quote_char
        single byte character that is used for csv quoting, default = ''. Set to None to turn special handling and escaping
        of quotes off.
    storage_options
        Extra options that make sense for ``fsspec.open()`` or a particular storage connection, e.g. host, port, username, password, etc.
    null_values
        Values to interpret as null values. You can provide a:

        - str -> all values encountered equal to this string will be null
        - List[str] -> A null value per column.
        - Dict[str, str] -> A dictionary that maps column name to a null value string.
    parse_dates
        Try to automatically parse dates. If this not succeeds, the column remains
        of data type Utf8.

    Returns
    -------
    DataFrame
    """
    if isinstance(file, bytes) and len(file) == 0:
        raise ValueError("no date in bytes")

    storage_options = storage_options or {}

    if columns and not has_headers:
        for column in columns:
            if not column.startswith("column_"):
                raise ValueError(
                    'Specified column names do not start with "column_", '
                    "but autogenerated header names were requested."
                )

    if use_pyarrow and not _PYARROW_AVAILABLE:
        raise ImportError(
            "'pyarrow' is required when using 'read_csv(..., use_pyarrow=True)'."
        )

    if (
        use_pyarrow
        and dtype is None
        and stop_after_n_rows is None
        and n_threads is None
        and encoding == "utf8"
        and not low_memory
        and null_values is None
        and parse_dates
    ):
        include_columns = None

        if columns:
            if not has_headers:
                # Convert 'column_1', 'column_2', ... column names to 'f0', 'f1', ... column names for pyarrow,
                # if CSV file does not contain a header.
                include_columns = [f"f{int(column[7:]) - 1}" for column in columns]
            else:
                include_columns = columns

        if not columns and projection:
            # Convert column indices from projection to 'f0', 'f1', ... column names for pyarrow.
            include_columns = [f"f{column_idx}" for column_idx in projection]

        with _prepare_file_arg(file, **storage_options) as data:
            tbl = pa.csv.read_csv(
                data,
                pa.csv.ReadOptions(
                    skip_rows=skip_rows, autogenerate_column_names=not has_headers
                ),
                pa.csv.ParseOptions(delimiter=sep),
                pa.csv.ConvertOptions(
                    column_types=None,
                    include_columns=include_columns,
                    include_missing_columns=ignore_errors,
                ),
            )

        if not has_headers:
            # Rename 'f0', 'f1', ... columns names autogenated by pyarrow to 'column_1', 'column_2', ...
            tbl = tbl.rename_columns(
                [f"column_{int(column[1:]) + 1}" for column in tbl.column_names]
            )

        df = from_arrow(tbl, rechunk)
        if new_columns:
            return update_columns(df, new_columns)  # type: ignore
        return df  # type: ignore

    if new_columns and dtype and isinstance(dtype, dict):
        current_columns = None

        # As new column names are not available yet while parsing the CSV file, rename column names in
        # dtype to old names (if possible) so they can be used during CSV parsing.
        if columns:
            if len(columns) < len(new_columns):
                raise ValueError(
                    "More new colum names are specified than there are selected columns."
                )

            # Get column names of requested columns.
            current_columns = columns[0 : len(new_columns)]
        elif not has_headers:
            # When there are no header, column names are autogenerated (and known).

            if projection:
                if columns and len(columns) < len(new_columns):
                    raise ValueError(
                        "More new colum names are specified than there are projected columns."
                    )
                # Convert column indices from projection to 'column_1', 'column_2', ... column names.
                current_columns = [
                    f"column_{column_idx + 1}" for column_idx in projection
                ]
            else:
                # Generate autogenerated 'column_1', 'column_2', ... column names for new column names.
                current_columns = [
                    f"column_{column_idx}"
                    for column_idx in range(1, len(new_columns) + 1)
                ]
        else:
            # When a header is present, column names are not known yet.

            if len(dtype) <= len(new_columns):
                # If dtype dictionary contains less or same amount of values than new column names
                # a list of dtypes can be created if all listed column names in dtype dictionary
                # appear in the first consecutive new column names.
                dtype_list = [
                    dtype[new_column_name]
                    for new_column_name in new_columns[0 : len(dtype)]
                    if new_column_name in dtype
                ]

                if len(dtype_list) == len(dtype):
                    dtype = dtype_list

        if current_columns and isinstance(dtype, dict):
            new_to_current = {
                new_column: current_column
                for new_column, current_column in zip(new_columns, current_columns)
            }
            # Change new column names to current column names in dtype.
            dtype = {
                new_to_current.get(column_name, column_name): column_dtype
                for column_name, column_dtype in dtype.items()
            }

    with _prepare_file_arg(file, **storage_options) as data:
        df = DataFrame.read_csv(
            file=data,
            infer_schema_length=infer_schema_length,
            batch_size=batch_size,
            has_headers=has_headers,
            ignore_errors=ignore_errors,
            stop_after_n_rows=stop_after_n_rows,
            skip_rows=skip_rows,
            projection=projection,
            sep=sep,
            columns=columns,
            rechunk=rechunk,
            encoding=encoding,
            n_threads=n_threads,
            dtype=dtype,
            low_memory=low_memory,
            comment_char=comment_char,
            quote_char=quote_char,
            null_values=null_values,
            parse_dates=parse_dates,
        )

    if new_columns:
        return update_columns(df, new_columns)
    return df


def scan_csv(
    file: Union[str, Path],
    infer_schema_length: Optional[int] = 100,
    has_headers: bool = True,
    ignore_errors: bool = False,
    sep: str = ",",
    skip_rows: int = 0,
    stop_after_n_rows: Optional[int] = None,
    cache: bool = True,
    dtype: Optional[Dict[str, Type[DataType]]] = None,
    low_memory: bool = False,
    comment_char: Optional[str] = None,
    quote_char: Optional[str] = r'"',
    null_values: Optional[Union[str, List[str], Dict[str, str]]] = None,
    with_column_names: Optional[Callable[[List[str]], List[str]]] = None,
) -> LazyFrame:
    """
    Lazily read from a csv file.

    This allows the query optimizer to push down predicates and projections to the scan level,
    thereby potentially reducing memory overhead.

    Parameters
    ----------
    file
        Path to a file.
    infer_schema_length
        The number of rows Polars will read to try to determine the schema.
    has_headers
        If the CSV file has headers or not.
    ignore_errors
        Try to keep reading lines if some lines yield errors.
    sep
        Delimiter/ value separator.
    skip_rows
        Start reading after `skip_rows`.
    stop_after_n_rows
        After n rows are read from the CSV, it stops reading.
        During multi-threaded parsing, an upper bound of `n` rows cannot be guaranteed.
    cache
        Cache the result after reading.
    dtype
        Overwrite the dtypes during inference.
    low_memory
        Reduce memory usage in expense of performance.
    comment_char
        character that indicates the start of a comment line, for instance '#'.
    quote_char
        single byte character that is used for csv quoting, default = ''. Set to None to turn special handling and escaping
        of quotes off.
    null_values
        Values to interpret as null values. You can provide a:

        - str -> all values encountered equal to this string will be null
        - List[str] -> A null value per column.
        - Dict[str, str] -> A dictionary that maps column name to a null value string.
    with_column_names
        Apply a function over the column names. This can be used to update a schema just in time, thus before scanning.


    Examples
    --------
    >>> (
    ...     pl.scan_csv("my_long_file.csv")  # lazy, doesn't do a thing
    ...     .select(
    ...         ["a", "c"]
    ...     )  # select only 2 columns (other columns will not be read)
    ...     .filter(
    ...         pl.col("a") > 10
    ...     )  # the filter is pushed down the the scan, so less data read in memory
    ...     .fetch(100)  # pushed a limit of 100 rows to the scan level
    ... )

<<<<<<< HEAD
    We can use `with_column_names` to modify the header before scanning:

=======
    >>> # we can use `with_column_names` to modify the header before scanning
>>>>>>> d4c9e269
    >>> df = pl.DataFrame(
    ...     {"BrEeZaH": [1, 2, 3, 4], "LaNgUaGe": ["is", "terrible", "to", "read"]}
    ... )
    >>> df.to_csv("mydf.csv")
    >>> (
    ...     pl.scan_csv(
    ...         "mydf.csv", with_column_names=lambda cols: [col.lower() for col in cols]
    ...     ).fetch()
    ... )
    shape: (4, 2)
    ┌─────────┬──────────┐
    │ breezah ┆ language │
    │ ---     ┆ ---      │
    │ i64     ┆ str      │
    ╞═════════╪══════════╡
    │ 1       ┆ is       │
    ├╌╌╌╌╌╌╌╌╌┼╌╌╌╌╌╌╌╌╌╌┤
    │ 2       ┆ terrible │
    ├╌╌╌╌╌╌╌╌╌┼╌╌╌╌╌╌╌╌╌╌┤
    │ 3       ┆ to       │
    ├╌╌╌╌╌╌╌╌╌┼╌╌╌╌╌╌╌╌╌╌┤
    │ 4       ┆ read     │
    └─────────┴──────────┘

    """
    if isinstance(file, Path):
        file = str(file)
    return LazyFrame.scan_csv(
        file=file,
        has_headers=has_headers,
        sep=sep,
        ignore_errors=ignore_errors,
        skip_rows=skip_rows,
        stop_after_n_rows=stop_after_n_rows,
        cache=cache,
        dtype=dtype,
        low_memory=low_memory,
        comment_char=comment_char,
        quote_char=quote_char,
        null_values=null_values,
        infer_schema_length=infer_schema_length,
        with_column_names=with_column_names,
    )


def scan_ipc(
    file: Union[str, Path],
    stop_after_n_rows: Optional[int] = None,
    cache: bool = True,
) -> LazyFrame:
    """
    Lazily read from an IPC file.

    This allows the query optimizer to push down predicates and projections to the scan level,
    thereby potentially reducing memory overhead.

    Parameters
    ----------
    file
        Path to a file.
    stop_after_n_rows
        After n rows are read from the parquet, it stops reading.
    cache
        Cache the result after reading.
    """
    if isinstance(file, Path):
        file = str(file)
    return LazyFrame.scan_ipc(
        file=file, stop_after_n_rows=stop_after_n_rows, cache=cache
    )


def scan_parquet(
    file: Union[str, Path],
    stop_after_n_rows: Optional[int] = None,
    cache: bool = True,
) -> LazyFrame:
    """
    Lazily read from a parquet file.

    This allows the query optimizer to push down predicates and projections to the scan level,
    thereby potentially reducing memory overhead.

    Parameters
    ----------
    file
        Path to a file.
    stop_after_n_rows
        After n rows are read from the parquet, it stops reading.
    cache
        Cache the result after reading.
    """
    if isinstance(file, Path):
        file = str(file)
    return LazyFrame.scan_parquet(
        file=file, stop_after_n_rows=stop_after_n_rows, cache=cache
    )


def read_ipc_schema(
    file: Union[str, BinaryIO, Path, bytes]
) -> Dict[str, Type[DataType]]:
    """
    Get a schema of the IPC file without reading data.

    Parameters
    ----------
    file
        Path to a file or a file like object.


    Returns
    -------
    Dictionary mapping column names to datatypes
    """
    return _ipc_schema(file)


def read_ipc(
    file: Union[str, BinaryIO, BytesIO, Path, bytes],
    columns: Optional[List[str]] = None,
    projection: Optional[List[int]] = None,
    stop_after_n_rows: Optional[int] = None,
    use_pyarrow: bool = _PYARROW_AVAILABLE,
    memory_map: bool = True,
    storage_options: Optional[Dict] = None,
) -> DataFrame:
    """
    Read into a DataFrame from Arrow IPC stream format. This is also called the feather format.

    Parameters
    ----------
    file
        Path to a file or a file like object.
        If ``fsspec`` is installed, it will be used to open remote files
    columns
        Columns to select.
    projection
        Indices of columns to select. Note that column indices start at zero.
    stop_after_n_rows
        Only read specified number of rows of the dataset. After `n` stops reading.
    use_pyarrow
        Use pyarrow or the native rust reader.
    memory_map
        Memory map underlying file. This will likely increase performance.
        Only used when 'use_pyarrow=True'
    storage_options
        Extra options that make sense for ``fsspec.open()`` or a particular storage connection, e.g. host, port, username, password, etc.

    Returns
    -------
    DataFrame
    """
    if use_pyarrow:
        if stop_after_n_rows:
            raise ValueError(
                "'stop_after_n_rows' cannot be used with 'use_pyarrow=True'."
            )

    storage_options = storage_options or {}
    with _prepare_file_arg(file, **storage_options) as data:
        if use_pyarrow:
            if not _PYARROW_AVAILABLE:
                raise ImportError(
                    "'pyarrow' is required when using 'read_ipc(..., use_pyarrow=True)'."
                )

            # pyarrow accepts column names or column indices.
            tbl = pa.feather.read_table(
                data, memory_map=memory_map, columns=columns if columns else projection
            )
            return DataFrame._from_arrow(tbl)

        if columns:
            # Unset projection if column names where specified.
            projection = None

        return DataFrame.read_ipc(
            data,
            columns=columns,
            projection=projection,
            stop_after_n_rows=stop_after_n_rows,
        )


def read_parquet(
    source: Union[str, List[str], Path, BinaryIO, BytesIO, bytes],
    columns: Optional[List[str]] = None,
    projection: Optional[List[int]] = None,
    stop_after_n_rows: Optional[int] = None,
    use_pyarrow: bool = _PYARROW_AVAILABLE,
    memory_map: bool = True,
    storage_options: Optional[Dict] = None,
    **kwargs: Any,
) -> DataFrame:
    """
    Read into a DataFrame from a parquet file.

    Parameters
    ----------
    source
        Path to a file, list of files, or a file like object. If the path is a directory, that directory will be used
        as partition aware scan.
        If ``fsspec`` is installed, it will be used to open remote files
    columns
        Columns to select.
    projection
        Indices of columns to select. Note that column indices start at zero.
    stop_after_n_rows
        After n rows are read from the parquet, it stops reading.
        Only valid when 'use_pyarrow=False'
    use_pyarrow
        Use pyarrow instead of the rust native parquet reader. The pyarrow reader is more stable.
    memory_map
        Memory map underlying file. This will likely increase performance.
        Only used when 'use_pyarrow=True'
    storage_options
        Extra options that make sense for ``fsspec.open()`` or a particular storage connection, e.g. host, port, username, password, etc.
    **kwargs
        kwargs for [pyarrow.parquet.read_table](https://arrow.apache.org/docs/python/generated/pyarrow.parquet.read_table.html)

    Returns
    -------
    DataFrame
    """
    if use_pyarrow:
        if stop_after_n_rows:
            raise ValueError(
                "'stop_after_n_rows' cannot be used with 'use_pyarrow=True'."
            )

    storage_options = storage_options or {}
    with _prepare_file_arg(source, **storage_options) as source_prep:
        if use_pyarrow:
            if not _PYARROW_AVAILABLE:
                raise ImportError(
                    "'pyarrow' is required when using 'read_parquet(..., use_pyarrow=True)'."
                )

            # pyarrow accepts column names or column indices.
            return from_arrow(  # type: ignore[return-value]
                pa.parquet.read_table(
                    source_prep,
                    memory_map=memory_map,
                    columns=columns if columns else projection,
                    **kwargs,
                )
            )

        if columns:
            # Unset projection if column names where specified.
            projection = None

        return DataFrame.read_parquet(
            source_prep,
            columns=columns,
            projection=projection,
            stop_after_n_rows=stop_after_n_rows,
        )


def read_json(source: Union[str, BytesIO]) -> DataFrame:
    """
    Read into a DataFrame from JSON format.

    Parameters
    ----------
    source
        Path to a file or a file like object.
    """
    return DataFrame.read_json(source)


def read_sql(
    sql: Union[List[str], str],
    connection_uri: str,
    partition_on: Optional[str] = None,
    partition_range: Optional[Tuple[int, int]] = None,
    partition_num: Optional[int] = None,
) -> DataFrame:
    """
    Read a SQL query into a DataFrame
    Make sure to install connextorx>=0.2

    # Sources
    Supports reading a sql query from the following data sources:

    * Postgres
    * Mysql
    * Sqlite
    * Redshift (through postgres protocol)
    * Clickhouse (through mysql protocol)

    ## Source not supported?
    If a database source is not supported, pandas can be used to load the query:

    >>> df = pl.from_pandas(pd.read_sql(sql, engine))

    Parameters
    ----------
    sql
        raw sql query
    connection_uri
        connectorx connection uri:
            - "postgresql://username:password@server:port/database"
    partition_on
      the column to partition the result.
    partition_range
      the value range of the partition column.
    partition_num
      how many partition to generate.


    Examples
    --------

    ## Single threaded
    Read a DataFrame from a SQL using a single thread:

    >>> uri = "postgresql://username:password@server:port/database"
    >>> query = "SELECT * FROM lineitem"
    >>> pl.read_sql(query, uri)

    ## Using 10 threads
    Read a DataFrame parallelly using 10 threads by automatically partitioning the provided SQL on the partition column:

    >>> uri = "postgresql://username:password@server:port/database"
    >>> query = "SELECT * FROM lineitem"
    >>> read_sql(query, uri, partition_on="partition_col", partition_num=10)

    ## Using
    Read a DataFrame parallel using 2 threads by manually providing two partition SQLs:

    >>> uri = "postgresql://username:password@server:port/database"
    >>> queries = [
    ...     "SELECT * FROM lineitem WHERE partition_col <= 10",
    ...     "SELECT * FROM lineitem WHERE partition_col > 10",
    ... ]
    >>> read_sql(uri, queries)

    """
    if _WITH_CX:
        tbl = cx.read_sql(
            conn=connection_uri,
            query=sql,
            return_type="arrow",
            partition_on=partition_on,
            partition_range=partition_range,
            partition_num=partition_num,
        )
        return from_arrow(tbl)  # type: ignore[return-value]
    else:
        raise ImportError(
            "connectorx is not installed." "Please run pip install connectorx>=0.2.0a3"
        )<|MERGE_RESOLUTION|>--- conflicted
+++ resolved
@@ -444,32 +444,22 @@
 
     Examples
     --------
-    >>> (
-    ...     pl.scan_csv("my_long_file.csv")  # lazy, doesn't do a thing
-    ...     .select(
-    ...         ["a", "c"]
-    ...     )  # select only 2 columns (other columns will not be read)
-    ...     .filter(
-    ...         pl.col("a") > 10
-    ...     )  # the filter is pushed down the the scan, so less data read in memory
-    ...     .fetch(100)  # pushed a limit of 100 rows to the scan level
-    ... )
-
-<<<<<<< HEAD
+    >>> (pl.scan_csv("my_long_file.csv")  # lazy, doesn't do a thing
+    >>>  .select(["a", "c"])              # select only 2 columns (other columns will not be read)
+    >>>  .filter(pl.col("a") > 10)        # the filter is pushed down the the scan, so less data read in memory
+    >>>  .fetch(100)                      # pushed a limit of 100 rows to the scan level
+    >>>  )
+
     We can use `with_column_names` to modify the header before scanning:
 
-=======
-    >>> # we can use `with_column_names` to modify the header before scanning
->>>>>>> d4c9e269
     >>> df = pl.DataFrame(
     ...     {"BrEeZaH": [1, 2, 3, 4], "LaNgUaGe": ["is", "terrible", "to", "read"]}
     ... )
     >>> df.to_csv("mydf.csv")
-    >>> (
-    ...     pl.scan_csv(
-    ...         "mydf.csv", with_column_names=lambda cols: [col.lower() for col in cols]
-    ...     ).fetch()
-    ... )
+    >>> (pl.scan_csv("mydf.csv",
+    >>>     with_column_names=lambda cols: [col.lower() for col in cols])
+    >>> .fetch()
+    >>> )
     shape: (4, 2)
     ┌─────────┬──────────┐
     │ breezah ┆ language │
@@ -484,6 +474,7 @@
     ├╌╌╌╌╌╌╌╌╌┼╌╌╌╌╌╌╌╌╌╌┤
     │ 4       ┆ read     │
     └─────────┴──────────┘
+
 
     """
     if isinstance(file, Path):
@@ -757,7 +748,7 @@
     ## Source not supported?
     If a database source is not supported, pandas can be used to load the query:
 
-    >>> df = pl.from_pandas(pd.read_sql(sql, engine))
+    >>>> df = pl.from_pandas(pd.read_sql(sql, engine))
 
     Parameters
     ----------
@@ -795,10 +786,7 @@
     Read a DataFrame parallel using 2 threads by manually providing two partition SQLs:
 
     >>> uri = "postgresql://username:password@server:port/database"
-    >>> queries = [
-    ...     "SELECT * FROM lineitem WHERE partition_col <= 10",
-    ...     "SELECT * FROM lineitem WHERE partition_col > 10",
-    ... ]
+    >>> queries = ["SELECT * FROM lineitem WHERE partition_col <= 10", "SELECT * FROM lineitem WHERE partition_col > 10"]
     >>> read_sql(uri, queries)
 
     """
