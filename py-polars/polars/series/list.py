--- conflicted
+++ resolved
@@ -233,7 +233,6 @@
         ]
         """
 
-<<<<<<< HEAD
     def median(self) -> Series:
         """Compute the median value of the arrays in the list."""
 
@@ -243,10 +242,7 @@
     def var(self) -> Series:
         """Compute the var value of the arrays in the list."""
 
-    def sort(self, *, descending: bool = False) -> Series:
-=======
     def sort(self, *, descending: bool = False, nulls_last: bool = False) -> Series:
->>>>>>> f9ba80cc
         """
         Sort the arrays in this column.
 
