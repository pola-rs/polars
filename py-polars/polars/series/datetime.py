from __future__ import annotations

from typing import TYPE_CHECKING

<<<<<<< HEAD
from polars.datatypes import Date, Datetime, Duration, Time
=======
from polars._utils.convert import to_py_date, to_py_datetime
from polars._utils.deprecation import deprecate_function, deprecate_renamed_function
from polars._utils.unstable import unstable
from polars._utils.wrap import wrap_s
from polars.datatypes import Date, Datetime, Duration
>>>>>>> 4e521e8e
from polars.series.utils import expr_dispatch

if TYPE_CHECKING:
    import datetime as dt

    from polars import Expr, Series
    from polars.polars import PySeries
    from polars.type_aliases import Ambiguous, EpochTimeUnit, TemporalLiteral, TimeUnit


@expr_dispatch
class DateTimeNameSpace:
    """Series.dt namespace."""

    _accessor = "dt"

    def __init__(self, series: Series):
        self._s: PySeries = series._s

    def __getitem__(self, item: int) -> dt.date | dt.datetime | dt.timedelta:
        s = wrap_s(self._s)
        return s[item]

    def min(self) -> dt.date | dt.datetime | dt.timedelta | None:
        """
        Return minimum as Python datetime.

        Examples
        --------
        >>> from datetime import date
        >>> s = pl.Series([date(2001, 1, 1), date(2001, 1, 2), date(2001, 1, 3)])
        >>> s.dt.min()
        datetime.date(2001, 1, 1)
        """
        return wrap_s(self._s).min()  # type: ignore[return-value]

    def max(self) -> dt.date | dt.datetime | dt.timedelta | None:
        """
        Return maximum as Python datetime.

        Examples
        --------
        >>> from datetime import date
        >>> s = pl.Series([date(2001, 1, 1), date(2001, 1, 2), date(2001, 1, 3)])
        >>> s.dt.max()
        datetime.date(2001, 1, 3)
        """
        return wrap_s(self._s).max()  # type: ignore[return-value]

    def median(self) -> TemporalLiteral | float | None:
        """
        Return median as python DateTime.

        Examples
        --------
        >>> from datetime import datetime
        >>> date = pl.datetime_range(
        ...     datetime(2001, 1, 1), datetime(2001, 1, 3), "1d", eager=True
        ... ).alias("datetime")
        >>> date
        shape: (3,)
        Series: 'datetime' [datetime[μs]]
        [
                2001-01-01 00:00:00
                2001-01-02 00:00:00
                2001-01-03 00:00:00
        ]
        >>> date.dt.median()
        datetime.datetime(2001, 1, 2, 0, 0)
        """
        s = wrap_s(self._s)
        out = s.median()
        if out is not None:
            if s.dtype == Date:
<<<<<<< HEAD
                return _to_python_date(int(out))  # type: ignore[arg-type]
            elif s.dtype in (Datetime, Duration, Time):
=======
                return to_py_date(int(out))  # type: ignore[arg-type]
            elif s.dtype in (Datetime, Duration):
>>>>>>> 4e521e8e
                return out  # type: ignore[return-value]
            else:
                return to_py_datetime(int(out), s.dtype.time_unit)  # type: ignore[arg-type, attr-defined]
        return None

    def mean(self) -> TemporalLiteral | float | None:
        """
        Return mean as python DateTime.

        Examples
        --------
        >>> from datetime import datetime
        >>> s = pl.Series(
        ...     [datetime(2001, 1, 1), datetime(2001, 1, 2), datetime(2001, 1, 3)]
        ... )
        >>> s.dt.mean()
        datetime.datetime(2001, 1, 2, 0, 0)
        """
        s = wrap_s(self._s)
        out = s.mean()
        if out is not None:
            if s.dtype == Date:
<<<<<<< HEAD
                return _to_python_date(int(out))  # type: ignore[arg-type]
            elif s.dtype in (Datetime, Duration, Time):
=======
                return to_py_date(int(out))  # type: ignore[arg-type]
            elif s.dtype in (Datetime, Duration):
>>>>>>> 4e521e8e
                return out  # type: ignore[return-value]
            else:
                return to_py_datetime(int(out), s.dtype.time_unit)  # type: ignore[arg-type, attr-defined]
        return None

    def to_string(self, format: str) -> Series:
        """
        Convert a Date/Time/Datetime column into a String column with the given format.

        Similar to `cast(pl.String)`, but this method allows you to customize the
        formatting of the resulting string.

        Parameters
        ----------
        format
            Format to use, refer to the `chrono strftime documentation
            <https://docs.rs/chrono/latest/chrono/format/strftime/index.html>`_
            for specification. Example: `"%y-%m-%d"`.

        Examples
        --------
        >>> from datetime import datetime
        >>> s = pl.Series(
        ...     "datetime",
        ...     [datetime(2020, 3, 1), datetime(2020, 4, 1), datetime(2020, 5, 1)],
        ... )
        >>> s.dt.to_string("%Y/%m/%d")
        shape: (3,)
        Series: 'datetime' [str]
        [
            "2020/03/01"
            "2020/04/01"
            "2020/05/01"
        ]

        If you're interested in the day name / month name, you can use
        `'%A'` / `'%B'`:

        >>> s.dt.to_string("%A")
        shape: (3,)
        Series: 'datetime' [str]
        [
                "Sunday"
                "Wednesday"
                "Friday"
        ]

        >>> s.dt.to_string("%B")
        shape: (3,)
        Series: 'datetime' [str]
        [
                "March"
                "April"
                "May"
        ]
        """

    def strftime(self, format: str) -> Series:
        """
        Convert a Date/Time/Datetime column into a String column with the given format.

        Similar to `cast(pl.String)`, but this method allows you to customize the
        formatting of the resulting string.

        Alias for :func:`to_string`.

        Parameters
        ----------
        format
            Format to use, refer to the `chrono strftime documentation
            <https://docs.rs/chrono/latest/chrono/format/strftime/index.html>`_
            for specification. Example: `"%y-%m-%d"`.

        See Also
        --------
        to_string : The identical Series method for which `strftime` is an alias.

        Examples
        --------
        >>> from datetime import datetime
        >>> s = pl.Series(
        ...     "datetime",
        ...     [datetime(2020, 3, 1), datetime(2020, 4, 1), datetime(2020, 5, 1)],
        ... )
        >>> s.dt.strftime("%Y/%m/%d")
        shape: (3,)
        Series: 'datetime' [str]
        [
            "2020/03/01"
            "2020/04/01"
            "2020/05/01"
        ]

        If you're interested in the day name / month name, you can use
        `'%A'` / `'%B'`:

        >>> s.dt.strftime("%A")
        shape: (3,)
        Series: 'datetime' [str]
        [
                "Sunday"
                "Wednesday"
                "Friday"
        ]

        >>> s.dt.strftime("%B")
        shape: (3,)
        Series: 'datetime' [str]
        [
                "March"
                "April"
                "May"
        ]
        """
        return self.to_string(format)

    def millennium(self) -> Expr:
        """
        Extract the millennium from underlying representation.

        Applies to Date and Datetime columns.

        Returns the millennium number in the calendar date.

        Returns
        -------
        Expr
            Expression of data type :class:`Int32`.

        Examples
        --------
        >>> from datetime import date
        >>> s = pl.Series(
        ...     "dt",
        ...     [
        ...         date(999, 12, 31),
        ...         date(1897, 5, 7),
        ...         date(2000, 1, 1),
        ...         date(2001, 7, 5),
        ...         date(3002, 10, 20),
        ...     ],
        ... )
        >>> s.dt.millennium()
        shape: (5,)
        Series: 'dt' [i32]
        [
            1
            2
            2
            3
            4
        ]
        """

    def century(self) -> Expr:
        """
        Extract the century from underlying representation.

        Applies to Date and Datetime columns.

        Returns the century number in the calendar date.

        Returns
        -------
        Expr
            Expression of data type :class:`Int32`.

        Examples
        --------
        >>> from datetime import date
        >>> s = pl.Series(
        ...     "dt",
        ...     [
        ...         date(999, 12, 31),
        ...         date(1897, 5, 7),
        ...         date(2000, 1, 1),
        ...         date(2001, 7, 5),
        ...         date(3002, 10, 20),
        ...     ],
        ... )
        >>> s.dt.century()
        shape: (5,)
        Series: 'dt' [i32]
        [
            10
            19
            20
            21
            31
        ]
        """

    def year(self) -> Series:
        """
        Extract the year from the underlying date representation.

        Applies to Date and Datetime columns.

        Returns the year number in the calendar date.

        Returns
        -------
        Series
            Series of data type :class:`Int32`.

        Examples
        --------
        >>> from datetime import date
        >>> s = pl.Series("date", [date(2001, 1, 1), date(2002, 1, 1)])
        >>> s.dt.year()
        shape: (2,)
        Series: 'date' [i32]
        [
                2001
                2002
        ]
        """

    def is_leap_year(self) -> Series:
        """
        Determine whether the year of the underlying date representation is a leap year.

        Applies to Date and Datetime columns.

        Returns
        -------
        Series
            Series of data type :class:`Boolean`.

        Examples
        --------
        >>> from datetime import date
        >>> s = pl.Series(
        ...     "date", [date(2000, 1, 1), date(2001, 1, 1), date(2002, 1, 1)]
        ... )
        >>> s.dt.is_leap_year()
        shape: (3,)
        Series: 'date' [bool]
        [
                true
                false
                false
        ]
        """

    def iso_year(self) -> Series:
        """
        Extract ISO year from underlying Date representation.

        Applies to Date and Datetime columns.

        Returns the year number according to the ISO standard.
        This may not correspond with the calendar year.

        Returns
        -------
        Series
            Series of data type :class:`Int32`.

        Examples
        --------
        >>> from datetime import datetime
        >>> dt = datetime(2022, 1, 1, 7, 8, 40)
        >>> pl.Series([dt]).dt.iso_year()
        shape: (1,)
        Series: '' [i32]
        [
                2021
        ]
        """

    def quarter(self) -> Series:
        """
        Extract quarter from underlying Date representation.

        Applies to Date and Datetime columns.

        Returns the quarter ranging from 1 to 4.

        Returns
        -------
        Series
            Series of data type :class:`Int8`.

        Examples
        --------
        >>> from datetime import date
        >>> date = pl.date_range(
        ...     date(2001, 1, 1), date(2001, 4, 1), interval="1mo", eager=True
        ... ).alias("date")
        >>> date.dt.quarter()
        shape: (4,)
        Series: 'date' [i8]
        [
                1
                1
                1
                2
        ]
        """

    def month(self) -> Series:
        """
        Extract the month from the underlying date representation.

        Applies to Date and Datetime columns.

        Returns the month number starting from 1.
        The return value ranges from 1 to 12.

        Returns
        -------
        Series
            Series of data type :class:`Int8`.

        Examples
        --------
        >>> from datetime import date
        >>> date = pl.date_range(
        ...     date(2001, 1, 1), date(2001, 4, 1), interval="1mo", eager=True
        ... ).alias("date")
        >>> date.dt.month()
        shape: (4,)
        Series: 'date' [i8]
        [
                1
                2
                3
                4
        ]
        """

    def week(self) -> Series:
        """
        Extract the week from the underlying date representation.

        Applies to Date and Datetime columns.

        Returns the ISO week number starting from 1.
        The return value ranges from 1 to 53. (The last week of year differs by years.)

        Returns
        -------
        Series
            Series of data type :class:`Int8`.

        Examples
        --------
        >>> from datetime import date
        >>> date = pl.date_range(
        ...     date(2001, 1, 1), date(2001, 4, 1), interval="1mo", eager=True
        ... ).alias("date")
        >>> date.dt.week()
        shape: (4,)
        Series: 'date' [i8]
        [
                1
                5
                9
                13
        ]
        """

    def weekday(self) -> Series:
        """
        Extract the week day from the underlying date representation.

        Applies to Date and Datetime columns.

        Returns the ISO weekday number where monday = 1 and sunday = 7

        Returns
        -------
        Series
            Series of data type :class:`Int8`.

        Examples
        --------
        >>> from datetime import date
        >>> s = pl.date_range(date(2001, 1, 1), date(2001, 1, 7), eager=True).alias(
        ...     "date"
        ... )
        >>> s.dt.weekday()
        shape: (7,)
        Series: 'date' [i8]
        [
                1
                2
                3
                4
                5
                6
                7
        ]
        """

    def day(self) -> Series:
        """
        Extract the day from the underlying date representation.

        Applies to Date and Datetime columns.

        Returns the day of month starting from 1.
        The return value ranges from 1 to 31. (The last day of month differs by months.)

        Returns
        -------
        Series
            Series of data type :class:`Int8`.

        Examples
        --------
        >>> from datetime import date
        >>> s = pl.date_range(
        ...     date(2001, 1, 1), date(2001, 1, 9), interval="2d", eager=True
        ... ).alias("date")
        >>> s.dt.day()
        shape: (5,)
        Series: 'date' [i8]
        [
                1
                3
                5
                7
                9
        ]
        """

    def ordinal_day(self) -> Series:
        """
        Extract ordinal day from underlying date representation.

        Applies to Date and Datetime columns.

        Returns the day of year starting from 1.
        The return value ranges from 1 to 366. (The last day of year differs by years.)

        Returns
        -------
        Series
            Series of data type :class:`Int16`.

        Examples
        --------
        >>> from datetime import date
        >>> s = pl.date_range(
        ...     date(2001, 1, 1), date(2001, 3, 1), interval="1mo", eager=True
        ... ).alias("date")
        >>> s.dt.ordinal_day()
        shape: (3,)
        Series: 'date' [i16]
        [
                1
                32
                60
        ]
        """

    def time(self) -> Series:
        """
        Extract (local) time.

        Applies to Date/Datetime/Time columns.

        Returns
        -------
        Series
            Series of data type :class:`Time`.

        Examples
        --------
        >>> from datetime import datetime
        >>> ser = pl.Series([datetime(2021, 1, 2, 5)]).dt.replace_time_zone(
        ...     "Asia/Kathmandu"
        ... )
        >>> ser
        shape: (1,)
        Series: '' [datetime[μs, Asia/Kathmandu]]
        [
                2021-01-02 05:00:00 +0545
        ]
        >>> ser.dt.time()
        shape: (1,)
        Series: '' [time]
        [
                05:00:00
        ]
        """

    def date(self) -> Series:
        """
        Extract (local) date.

        Applies to Date/Datetime columns.

        Returns
        -------
        Series
            Series of data type :class:`Date`.

        Examples
        --------
        >>> from datetime import datetime
        >>> ser = pl.Series([datetime(2021, 1, 2, 5)]).dt.replace_time_zone(
        ...     "Asia/Kathmandu"
        ... )
        >>> ser
        shape: (1,)
        Series: '' [datetime[μs, Asia/Kathmandu]]
        [
                2021-01-02 05:00:00 +0545
        ]
        >>> ser.dt.date()
        shape: (1,)
        Series: '' [date]
        [
                2021-01-02
        ]
        """

    @deprecate_function("Use `dt.replace_time_zone(None)` instead.", version="0.20.4")
    def datetime(self) -> Series:
        """
        Extract (local) datetime.

        .. deprecated:: 0.20.4
            Use `dt.replace_time_zone(None)` instead.

        Applies to Datetime columns.

        Returns
        -------
        Series
            Series of data type :class:`Datetime`.

        Examples
        --------
        >>> from datetime import datetime
        >>> ser = pl.Series([datetime(2021, 1, 2, 5)]).dt.replace_time_zone(
        ...     "Asia/Kathmandu"
        ... )
        >>> ser
        shape: (1,)
        Series: '' [datetime[μs, Asia/Kathmandu]]
        [
                2021-01-02 05:00:00 +0545
        ]
        >>> ser.dt.datetime()  # doctest: +SKIP
        shape: (1,)
        Series: '' [datetime[μs]]
        [
                2021-01-02 05:00:00
        ]
        """

    def hour(self) -> Series:
        """
        Extract the hour from the underlying DateTime representation.

        Applies to Datetime columns.

        Returns the hour number from 0 to 23.

        Returns
        -------
        Series
            Series of data type :class:`Int8`.

        Examples
        --------
        >>> from datetime import datetime
        >>> start = datetime(2001, 1, 1)
        >>> stop = datetime(2001, 1, 1, 3)
        >>> date = pl.datetime_range(start, stop, interval="1h", eager=True).alias(
        ...     "datetime"
        ... )
        >>> date
        shape: (4,)
        Series: 'datetime' [datetime[μs]]
        [
                2001-01-01 00:00:00
                2001-01-01 01:00:00
                2001-01-01 02:00:00
                2001-01-01 03:00:00
        ]
        >>> date.dt.hour()
        shape: (4,)
        Series: 'datetime' [i8]
        [
                0
                1
                2
                3
        ]
        """

    def minute(self) -> Series:
        """
        Extract the minutes from the underlying DateTime representation.

        Applies to Datetime columns.

        Returns the minute number from 0 to 59.

        Returns
        -------
        Series
            Series of data type :class:`Int8`.

        Examples
        --------
        >>> from datetime import datetime
        >>> start = datetime(2001, 1, 1)
        >>> stop = datetime(2001, 1, 1, 0, 4, 0)
        >>> date = pl.datetime_range(start, stop, interval="2m", eager=True).alias(
        ...     "datetime"
        ... )
        >>> date
        shape: (3,)
        Series: 'datetime' [datetime[μs]]
        [
                2001-01-01 00:00:00
                2001-01-01 00:02:00
                2001-01-01 00:04:00
        ]
        >>> date.dt.minute()
        shape: (3,)
        Series: 'datetime' [i8]
        [
                0
                2
                4
        ]
        """

    def second(self, *, fractional: bool = False) -> Series:
        """
        Extract seconds from underlying DateTime representation.

        Applies to Datetime columns.

        Returns the integer second number from 0 to 59, or a floating
        point number from 0 < 60 if `fractional=True` that includes
        any milli/micro/nanosecond component.

        Parameters
        ----------
        fractional
            Whether to include the fractional component of the second.

        Returns
        -------
        Series
            Series of data type :class:`Int8` or :class:`Float64`.

        Examples
        --------
        >>> from datetime import datetime
        >>> s = pl.Series(
        ...     "datetime",
        ...     [
        ...         datetime(2000, 1, 1, 0, 0, 0, 456789),
        ...         datetime(2000, 1, 1, 0, 0, 3, 111110),
        ...         datetime(2000, 1, 1, 0, 0, 5, 765431),
        ...     ],
        ... )
        >>> s.dt.second()
        shape: (3,)
        Series: 'datetime' [i8]
        [
                0
                3
                5
        ]
        >>> s.dt.second(fractional=True)
        shape: (3,)
        Series: 'datetime' [f64]
        [
                0.456789
                3.11111
                5.765431
        ]
        """

    def millisecond(self) -> Series:
        """
        Extract the milliseconds from the underlying DateTime representation.

        Applies to Datetime columns.

        Returns
        -------
        Series
            Series of data type :class:`Int32`.

        Examples
        --------
        >>> from datetime import datetime
        >>> start = datetime(2001, 1, 1)
        >>> stop = datetime(2001, 1, 1, 0, 0, 4)
        >>> s = pl.datetime_range(start, stop, interval="500ms", eager=True).alias(
        ...     "datetime"
        ... )
        >>> s.dt.millisecond()
        shape: (9,)
        Series: 'datetime' [i32]
        [
                0
                500
                0
                500
                0
                500
                0
                500
                0
        ]
        """

    def microsecond(self) -> Series:
        """
        Extract the microseconds from the underlying DateTime representation.

        Applies to Datetime columns.

        Returns
        -------
        Series
            Series of data type :class:`Int32`.

        Examples
        --------
        >>> from datetime import datetime
        >>> start = datetime(2001, 1, 1)
        >>> stop = datetime(2001, 1, 1, 0, 0, 4)
        >>> date = pl.datetime_range(start, stop, interval="500ms", eager=True).alias(
        ...     "datetime"
        ... )
        >>> date
        shape: (9,)
        Series: 'datetime' [datetime[μs]]
        [
                2001-01-01 00:00:00
                2001-01-01 00:00:00.500
                2001-01-01 00:00:01
                2001-01-01 00:00:01.500
                2001-01-01 00:00:02
                2001-01-01 00:00:02.500
                2001-01-01 00:00:03
                2001-01-01 00:00:03.500
                2001-01-01 00:00:04
        ]
        >>> date.dt.microsecond()
        shape: (9,)
        Series: 'datetime' [i32]
        [
                0
                500000
                0
                500000
                0
                500000
                0
                500000
                0
        ]
        """

    def nanosecond(self) -> Series:
        """
        Extract the nanoseconds from the underlying DateTime representation.

        Applies to Datetime columns.

        Returns
        -------
        Series
            Series of data type :class:`Int32`.

        Examples
        --------
        >>> from datetime import datetime
        >>> start = datetime(2001, 1, 1)
        >>> stop = datetime(2001, 1, 1, 0, 0, 4)
        >>> date = pl.datetime_range(start, stop, interval="500ms", eager=True).alias(
        ...     "datetime"
        ... )
        >>> date
        shape: (9,)
        Series: 'datetime' [datetime[μs]]
        [
                2001-01-01 00:00:00
                2001-01-01 00:00:00.500
                2001-01-01 00:00:01
                2001-01-01 00:00:01.500
                2001-01-01 00:00:02
                2001-01-01 00:00:02.500
                2001-01-01 00:00:03
                2001-01-01 00:00:03.500
                2001-01-01 00:00:04
        ]
        >>> date.dt.nanosecond()
        shape: (9,)
        Series: 'datetime' [i32]
        [
                0
                500000000
                0
                500000000
                0
                500000000
                0
                500000000
                0
        ]
        """

    def timestamp(self, time_unit: TimeUnit = "us") -> Series:
        """
        Return a timestamp in the given time unit.

        Parameters
        ----------
        time_unit : {'us', 'ns', 'ms'}
            Time unit.

        Examples
        --------
        >>> from datetime import datetime
        >>> start = datetime(2001, 1, 1)
        >>> stop = datetime(2001, 1, 3)
        >>> date = pl.datetime_range(start, stop, interval="1d", eager=True).alias(
        ...     "datetime"
        ... )
        >>> date
        shape: (3,)
        Series: 'datetime' [datetime[μs]]
        [
                2001-01-01 00:00:00
                2001-01-02 00:00:00
                2001-01-03 00:00:00
        ]
        >>> date.dt.timestamp().alias("timestamp_us")
        shape: (3,)
        Series: 'timestamp_us' [i64]
        [
                978307200000000
                978393600000000
                978480000000000
        ]
        >>> date.dt.timestamp("ns").alias("timestamp_ns")
        shape: (3,)
        Series: 'timestamp_ns' [i64]
        [
                978307200000000000
                978393600000000000
                978480000000000000
        ]
        """

    def epoch(self, time_unit: EpochTimeUnit = "us") -> Series:
        """
        Get the time passed since the Unix EPOCH in the give time unit.

        Parameters
        ----------
        time_unit : {'us', 'ns', 'ms', 's', 'd'}
            Unit of time.

        Examples
        --------
        >>> from datetime import datetime
        >>> start = datetime(2001, 1, 1)
        >>> stop = datetime(2001, 1, 3)
        >>> date = pl.datetime_range(start, stop, interval="1d", eager=True).alias(
        ...     "datetime"
        ... )
        >>> date
        shape: (3,)
        Series: 'datetime' [datetime[μs]]
        [
                2001-01-01 00:00:00
                2001-01-02 00:00:00
                2001-01-03 00:00:00
        ]
        >>> date.dt.epoch().alias("epoch_ns")
        shape: (3,)
        Series: 'epoch_ns' [i64]
        [
                978307200000000
                978393600000000
                978480000000000
        ]
        >>> date.dt.epoch(time_unit="s").alias("epoch_s")
        shape: (3,)
        Series: 'epoch_s' [i64]
        [
                978307200
                978393600
                978480000
        ]
        """

    def with_time_unit(self, time_unit: TimeUnit) -> Series:
        """
        Set time unit a Series of dtype Datetime or Duration.

        .. deprecated:: 0.20.5
            First cast to `Int64` and then cast to the desired data type.

        This does not modify underlying data, and should be used to fix an incorrect
        time unit.

        Parameters
        ----------
        time_unit : {'ns', 'us', 'ms'}
            Unit of time for the `Datetime` or `Duration` Series.

        Examples
        --------
        >>> from datetime import datetime
        >>> s = pl.Series(
        ...     "datetime",
        ...     [datetime(2001, 1, 1), datetime(2001, 1, 2), datetime(2001, 1, 3)],
        ...     dtype=pl.Datetime(time_unit="ns"),
        ... )
        >>> s.dt.with_time_unit("us")  # doctest: +SKIP
        shape: (3,)
        Series: 'datetime' [datetime[μs]]
        [
                +32971-04-28 00:00:00
                +32974-01-22 00:00:00
                +32976-10-18 00:00:00
        ]
        """

    def cast_time_unit(self, time_unit: TimeUnit) -> Series:
        """
        Cast the underlying data to another time unit. This may lose precision.

        Parameters
        ----------
        time_unit : {'ns', 'us', 'ms'}
            Unit of time for the `Datetime` Series.

        Examples
        --------
        >>> from datetime import datetime
        >>> start = datetime(2001, 1, 1)
        >>> stop = datetime(2001, 1, 3)
        >>> date = pl.datetime_range(start, stop, "1d", eager=True).alias("datetime")
        >>> date
        shape: (3,)
        Series: 'datetime' [datetime[μs]]
        [
                2001-01-01 00:00:00
                2001-01-02 00:00:00
                2001-01-03 00:00:00
        ]
        >>> date.dt.cast_time_unit("ms").alias("time_unit_ms")
        shape: (3,)
        Series: 'time_unit_ms' [datetime[ms]]
        [
                2001-01-01 00:00:00
                2001-01-02 00:00:00
                2001-01-03 00:00:00
        ]
        >>> date.dt.cast_time_unit("ns").alias("time_unit_ns")
        shape: (3,)
        Series: 'time_unit_ns' [datetime[ns]]
        [
                2001-01-01 00:00:00
                2001-01-02 00:00:00
                2001-01-03 00:00:00
        ]
        """

    def convert_time_zone(self, time_zone: str) -> Series:
        """
        Convert to given time zone for a Series of type Datetime.

        Parameters
        ----------
        time_zone
            Time zone for the `Datetime` Series.

        Notes
        -----
        If converting from a time-zone-naive datetime, then conversion will happen
        as if converting from UTC, regardless of your system's time zone.

        Examples
        --------
        >>> from datetime import datetime
        >>> start = datetime(2020, 3, 1)
        >>> stop = datetime(2020, 5, 1)
        >>> date = pl.datetime_range(
        ...     start, stop, "1mo", time_zone="UTC", eager=True
        ... ).alias("datetime")
        >>> date
        shape: (3,)
        Series: 'datetime' [datetime[μs, UTC]]
        [
                2020-03-01 00:00:00 UTC
                2020-04-01 00:00:00 UTC
                2020-05-01 00:00:00 UTC
        ]
        >>> date = date.dt.convert_time_zone("Europe/London").alias("London")
        >>> date
        shape: (3,)
        Series: 'London' [datetime[μs, Europe/London]]
        [
            2020-03-01 00:00:00 GMT
            2020-04-01 01:00:00 BST
            2020-05-01 01:00:00 BST
        ]
        """

    def replace_time_zone(
        self,
        time_zone: str | None,
        *,
        use_earliest: bool | None = None,
        ambiguous: Ambiguous | Series = "raise",
    ) -> Series:
        """
        Replace time zone for a Series of type Datetime.

        Different from `convert_time_zone`, this will also modify
        the underlying timestamp and will ignore the original time zone.

        Parameters
        ----------
        time_zone
            Time zone for the `Datetime` Series. Pass `None` to unset time zone.
        use_earliest
            Determine how to deal with ambiguous datetimes:

            - `None` (default): raise
            - `True`: use the earliest datetime
            - `False`: use the latest datetime

            .. deprecated:: 0.19.0
                Use `ambiguous` instead
        ambiguous
            Determine how to deal with ambiguous datetimes:

            - `'raise'` (default): raise
            - `'earliest'`: use the earliest datetime
            - `'latest'`: use the latest datetime

        Examples
        --------
        >>> from datetime import datetime
        >>> df = pl.DataFrame(
        ...     {
        ...         "london_timezone": pl.datetime_range(
        ...             datetime(2020, 3, 1),
        ...             datetime(2020, 7, 1),
        ...             "1mo",
        ...             time_zone="UTC",
        ...             eager=True,
        ...         )
        ...         .alias("datetime")
        ...         .dt.convert_time_zone(time_zone="Europe/London"),
        ...     }
        ... )
        >>> df.select(
        ...     [
        ...         pl.col("london_timezone"),
        ...         pl.col("london_timezone")
        ...         .dt.replace_time_zone(time_zone="Europe/Amsterdam")
        ...         .alias("London_to_Amsterdam"),
        ...     ]
        ... )
        shape: (5, 2)
        ┌─────────────────────────────┬────────────────────────────────┐
        │ london_timezone             ┆ London_to_Amsterdam            │
        │ ---                         ┆ ---                            │
        │ datetime[μs, Europe/London] ┆ datetime[μs, Europe/Amsterdam] │
        ╞═════════════════════════════╪════════════════════════════════╡
        │ 2020-03-01 00:00:00 GMT     ┆ 2020-03-01 00:00:00 CET        │
        │ 2020-04-01 01:00:00 BST     ┆ 2020-04-01 01:00:00 CEST       │
        │ 2020-05-01 01:00:00 BST     ┆ 2020-05-01 01:00:00 CEST       │
        │ 2020-06-01 01:00:00 BST     ┆ 2020-06-01 01:00:00 CEST       │
        │ 2020-07-01 01:00:00 BST     ┆ 2020-07-01 01:00:00 CEST       │
        └─────────────────────────────┴────────────────────────────────┘

        You can use `ambiguous` to deal with ambiguous datetimes:

        >>> dates = [
        ...     "2018-10-28 01:30",
        ...     "2018-10-28 02:00",
        ...     "2018-10-28 02:30",
        ...     "2018-10-28 02:00",
        ... ]
        >>> df = pl.DataFrame(
        ...     {
        ...         "ts": pl.Series(dates).str.strptime(pl.Datetime),
        ...         "ambiguous": ["earliest", "earliest", "earliest", "latest"],
        ...     }
        ... )
        >>> df.with_columns(
        ...     ts_localized=pl.col("ts").dt.replace_time_zone(
        ...         "Europe/Brussels", ambiguous=pl.col("ambiguous")
        ...     )
        ... )
        shape: (4, 3)
        ┌─────────────────────┬───────────┬───────────────────────────────┐
        │ ts                  ┆ ambiguous ┆ ts_localized                  │
        │ ---                 ┆ ---       ┆ ---                           │
        │ datetime[μs]        ┆ str       ┆ datetime[μs, Europe/Brussels] │
        ╞═════════════════════╪═══════════╪═══════════════════════════════╡
        │ 2018-10-28 01:30:00 ┆ earliest  ┆ 2018-10-28 01:30:00 CEST      │
        │ 2018-10-28 02:00:00 ┆ earliest  ┆ 2018-10-28 02:00:00 CEST      │
        │ 2018-10-28 02:30:00 ┆ earliest  ┆ 2018-10-28 02:30:00 CEST      │
        │ 2018-10-28 02:00:00 ┆ latest    ┆ 2018-10-28 02:00:00 CET       │
        └─────────────────────┴───────────┴───────────────────────────────┘
        """

    def total_days(self) -> Series:
        """
        Extract the total days from a Duration type.

        Returns
        -------
        Series
            Series of data type :class:`Int64`.

        Examples
        --------
        >>> from datetime import datetime
        >>> date = pl.datetime_range(
        ...     datetime(2020, 3, 1), datetime(2020, 5, 1), "1mo", eager=True
        ... ).alias("datetime")
        >>> date
        shape: (3,)
        Series: 'datetime' [datetime[μs]]
        [
                2020-03-01 00:00:00
                2020-04-01 00:00:00
                2020-05-01 00:00:00
        ]
        >>> date.diff().dt.total_days()
        shape: (3,)
        Series: 'datetime' [i64]
        [
                null
                31
                30
        ]
        """

    def total_hours(self) -> Series:
        """
        Extract the total hours from a Duration type.

        Returns
        -------
        Series
            Series of data type :class:`Int64`.

        Examples
        --------
        >>> from datetime import datetime
        >>> date = pl.datetime_range(
        ...     datetime(2020, 1, 1), datetime(2020, 1, 4), "1d", eager=True
        ... ).alias("datetime")
        >>> date
        shape: (4,)
        Series: 'datetime' [datetime[μs]]
        [
                2020-01-01 00:00:00
                2020-01-02 00:00:00
                2020-01-03 00:00:00
                2020-01-04 00:00:00
        ]
        >>> date.diff().dt.total_hours()
        shape: (4,)
        Series: 'datetime' [i64]
        [
                null
                24
                24
                24
        ]
        """

    def total_minutes(self) -> Series:
        """
        Extract the total minutes from a Duration type.

        Returns
        -------
        Series
            Series of data type :class:`Int64`.

        Examples
        --------
        >>> from datetime import datetime
        >>> date = pl.datetime_range(
        ...     datetime(2020, 1, 1), datetime(2020, 1, 4), "1d", eager=True
        ... ).alias("datetime")
        >>> date
        shape: (4,)
        Series: 'datetime' [datetime[μs]]
        [
                2020-01-01 00:00:00
                2020-01-02 00:00:00
                2020-01-03 00:00:00
                2020-01-04 00:00:00
        ]
        >>> date.diff().dt.total_minutes()
        shape: (4,)
        Series: 'datetime' [i64]
        [
                null
                1440
                1440
                1440
        ]
        """

    def total_seconds(self) -> Series:
        """
        Extract the total seconds from a Duration type.

        Returns
        -------
        Series
            Series of data type :class:`Int64`.

        Examples
        --------
        >>> from datetime import datetime
        >>> date = pl.datetime_range(
        ...     datetime(2020, 1, 1), datetime(2020, 1, 1, 0, 4, 0), "1m", eager=True
        ... ).alias("datetime")
        >>> date
        shape: (5,)
        Series: 'datetime' [datetime[μs]]
        [
                2020-01-01 00:00:00
                2020-01-01 00:01:00
                2020-01-01 00:02:00
                2020-01-01 00:03:00
                2020-01-01 00:04:00
        ]
        >>> date.diff().dt.total_seconds()
        shape: (5,)
        Series: 'datetime' [i64]
        [
                null
                60
                60
                60
                60
        ]
        """

    def total_milliseconds(self) -> Series:
        """
        Extract the total milliseconds from a Duration type.

        Returns
        -------
        Series
            Series of data type :class:`Int64`.

        Examples
        --------
        >>> from datetime import datetime
        >>> date = pl.datetime_range(
        ...     datetime(2020, 1, 1),
        ...     datetime(2020, 1, 1, 0, 0, 1, 0),
        ...     "1ms",
        ...     eager=True,
        ... ).alias("datetime")[:3]
        >>> date
        shape: (3,)
        Series: 'datetime' [datetime[μs]]
        [
                2020-01-01 00:00:00
                2020-01-01 00:00:00.001
                2020-01-01 00:00:00.002
        ]
        >>> date.diff().dt.total_milliseconds()
        shape: (3,)
        Series: 'datetime' [i64]
        [
                null
                1
                1
        ]
        """

    def total_microseconds(self) -> Series:
        """
        Extract the total microseconds from a Duration type.

        Returns
        -------
        Series
            Series of data type :class:`Int64`.

        Examples
        --------
        >>> from datetime import datetime
        >>> date = pl.datetime_range(
        ...     datetime(2020, 1, 1),
        ...     datetime(2020, 1, 1, 0, 0, 1, 0),
        ...     "1ms",
        ...     eager=True,
        ... ).alias("datetime")[:3]
        >>> date
        shape: (3,)
        Series: 'datetime' [datetime[μs]]
        [
                2020-01-01 00:00:00
                2020-01-01 00:00:00.001
                2020-01-01 00:00:00.002
        ]
        >>> date.diff().dt.total_microseconds()
        shape: (3,)
        Series: 'datetime' [i64]
        [
                null
                1000
                1000
        ]
        """

    def total_nanoseconds(self) -> Series:
        """
        Extract the total nanoseconds from a Duration type.

        Returns
        -------
        Series
            Series of data type :class:`Int64`.

        Examples
        --------
        >>> from datetime import datetime
        >>> date = pl.datetime_range(
        ...     datetime(2020, 1, 1),
        ...     datetime(2020, 1, 1, 0, 0, 1, 0),
        ...     "1ms",
        ...     eager=True,
        ... ).alias("datetime")[:3]
        >>> date
        shape: (3,)
        Series: 'datetime' [datetime[μs]]
        [
                2020-01-01 00:00:00
                2020-01-01 00:00:00.001
                2020-01-01 00:00:00.002
        ]
        >>> date.diff().dt.total_nanoseconds()
        shape: (3,)
        Series: 'datetime' [i64]
        [
                null
                1000000
                1000000
        ]
        """

    def offset_by(self, by: str | Expr) -> Series:
        """
        Offset this date by a relative time offset.

        This differs from `pl.col("foo") + timedelta` in that it can
        take months and leap years into account. Note that only a single minus
        sign is allowed in the `by` string, as the first character.

        Parameters
        ----------
        by
            The offset is dictated by the following string language:

            - 1ns   (1 nanosecond)
            - 1us   (1 microsecond)
            - 1ms   (1 millisecond)
            - 1s    (1 second)
            - 1m    (1 minute)
            - 1h    (1 hour)
            - 1d    (1 calendar day)
            - 1w    (1 calendar week)
            - 1mo   (1 calendar month)
            - 1q    (1 calendar quarter)
            - 1y    (1 calendar year)
            - 1i    (1 index count)

            By "calendar day", we mean the corresponding time on the next day
            (which may not be 24 hours, due to daylight savings). Similarly for
            "calendar week", "calendar month", "calendar quarter", and
            "calendar year".

        Returns
        -------
        Series
            Series of data type :class:`Date` or :class:`Datetime`.

        Examples
        --------
        >>> from datetime import datetime
        >>> dates = pl.datetime_range(
        ...     datetime(2000, 1, 1), datetime(2005, 1, 1), "1y", eager=True
        ... ).alias("datetime")
        >>> dates
        shape: (6,)
        Series: 'datetime' [datetime[μs]]
        [
                2000-01-01 00:00:00
                2001-01-01 00:00:00
                2002-01-01 00:00:00
                2003-01-01 00:00:00
                2004-01-01 00:00:00
                2005-01-01 00:00:00
        ]
        >>> dates.dt.offset_by("1y").alias("date_plus_1y")
        shape: (6,)
        Series: 'date_plus_1y' [datetime[μs]]
        [
                2001-01-01 00:00:00
                2002-01-01 00:00:00
                2003-01-01 00:00:00
                2004-01-01 00:00:00
                2005-01-01 00:00:00
                2006-01-01 00:00:00
        ]
        >>> dates.dt.offset_by("-1y2mo").alias("date_minus_1y_2mon")
        shape: (6,)
        Series: 'date_minus_1y_2mon' [datetime[μs]]
        [
                1998-11-01 00:00:00
                1999-11-01 00:00:00
                2000-11-01 00:00:00
                2001-11-01 00:00:00
                2002-11-01 00:00:00
                2003-11-01 00:00:00
        ]
        """

    def truncate(
        self,
        every: str | dt.timedelta | Expr,
        offset: str | dt.timedelta | None = None,
        *,
        use_earliest: bool | None = None,
        ambiguous: Ambiguous | Series | None = None,
    ) -> Series:
        """
        Divide the date/ datetime range into buckets.

        Each date/datetime is mapped to the start of its bucket using the corresponding
        local datetime. Note that weekly buckets start on Monday.
        Ambiguous results are localised using the DST offset of the original timestamp -
        for example, truncating `'2022-11-06 01:30:00 CST'` by `'1h'` results in
        `'2022-11-06 01:00:00 CST'`, whereas truncating `'2022-11-06 01:30:00 CDT'` by
        `'1h'` results in `'2022-11-06 01:00:00 CDT'`.

        Parameters
        ----------
        every
            Every interval start and period length
        offset
            Offset the window
        use_earliest
            Determine how to deal with ambiguous datetimes:

            - `None` (default): raise
            - `True`: use the earliest datetime
            - `False`: use the latest datetime

            .. deprecated:: 0.19.0
                Use `ambiguous` instead
        ambiguous
            Determine how to deal with ambiguous datetimes:

            - `'raise'` (default): raise
            - `'earliest'`: use the earliest datetime
            - `'latest'`: use the latest datetime

            .. deprecated:: 0.19.3
                This is now auto-inferred, you can safely remove this argument.

        Notes
        -----
        The `every` and `offset` argument are created with the
        the following string language:

        - 1ns   (1 nanosecond)
        - 1us   (1 microsecond)
        - 1ms   (1 millisecond)
        - 1s    (1 second)
        - 1m    (1 minute)
        - 1h    (1 hour)
        - 1d    (1 calendar day)
        - 1w    (1 calendar week)
        - 1mo   (1 calendar month)
        - 1q    (1 calendar quarter)
        - 1y    (1 calendar year)

        These strings can be combined:

        - 3d12h4m25s # 3 days, 12 hours, 4 minutes, and 25 seconds


        By "calendar day", we mean the corresponding time on the next day (which may
        not be 24 hours, due to daylight savings). Similarly for "calendar week",
        "calendar month", "calendar quarter", and "calendar year".

        Returns
        -------
        Series
            Series of data type :class:`Date` or :class:`Datetime`.

        Examples
        --------
        >>> from datetime import timedelta, datetime
        >>> s = pl.datetime_range(
        ...     datetime(2001, 1, 1),
        ...     datetime(2001, 1, 2),
        ...     timedelta(minutes=165),
        ...     eager=True,
        ... ).alias("datetime")
        >>> s
        shape: (9,)
        Series: 'datetime' [datetime[μs]]
        [
            2001-01-01 00:00:00
            2001-01-01 02:45:00
            2001-01-01 05:30:00
            2001-01-01 08:15:00
            2001-01-01 11:00:00
            2001-01-01 13:45:00
            2001-01-01 16:30:00
            2001-01-01 19:15:00
            2001-01-01 22:00:00
        ]
        >>> s.dt.truncate("1h")
        shape: (9,)
        Series: 'datetime' [datetime[μs]]
        [
            2001-01-01 00:00:00
            2001-01-01 02:00:00
            2001-01-01 05:00:00
            2001-01-01 08:00:00
            2001-01-01 11:00:00
            2001-01-01 13:00:00
            2001-01-01 16:00:00
            2001-01-01 19:00:00
            2001-01-01 22:00:00
        ]

        >>> s = pl.datetime_range(
        ...     datetime(2001, 1, 1), datetime(2001, 1, 1, 1), "10m", eager=True
        ... ).alias("datetime")
        >>> s
        shape: (7,)
        Series: 'datetime' [datetime[μs]]
        [
                2001-01-01 00:00:00
                2001-01-01 00:10:00
                2001-01-01 00:20:00
                2001-01-01 00:30:00
                2001-01-01 00:40:00
                2001-01-01 00:50:00
                2001-01-01 01:00:00
        ]
        >>> s.dt.truncate("30m")
        shape: (7,)
        Series: 'datetime' [datetime[μs]]
        [
                2001-01-01 00:00:00
                2001-01-01 00:00:00
                2001-01-01 00:00:00
                2001-01-01 00:30:00
                2001-01-01 00:30:00
                2001-01-01 00:30:00
                2001-01-01 01:00:00
        ]
        """

    @unstable()
    def round(
        self,
        every: str | dt.timedelta,
        offset: str | dt.timedelta | None = None,
        *,
        ambiguous: Ambiguous | Series | None = None,
    ) -> Series:
        """
        Divide the date/ datetime range into buckets.

        .. warning::
            This functionality is considered **unstable**. It may be changed
            at any point without it being considered a breaking change.

        Each date/datetime in the first half of the interval is mapped to the start of
        its bucket.
        Each date/datetime in the second half of the interval is mapped to the end of
        its bucket.
        Ambiguous results are localized using the DST offset of the original timestamp -
        for example, rounding `'2022-11-06 01:20:00 CST'` by `'1h'` results in
        `'2022-11-06 01:00:00 CST'`, whereas rounding `'2022-11-06 01:20:00 CDT'` by
        `'1h'` results in `'2022-11-06 01:00:00 CDT'`.

        Parameters
        ----------
        every
            Every interval start and period length
        offset
            Offset the window
        ambiguous
            Determine how to deal with ambiguous datetimes:

            - `'raise'` (default): raise
            - `'earliest'`: use the earliest datetime
            - `'latest'`: use the latest datetime

            .. deprecated:: 0.19.3
                This is now auto-inferred, you can safely remove this argument.

        Returns
        -------
        Series
            Series of data type :class:`Date` or :class:`Datetime`.

        Notes
        -----
        The `every` and `offset` argument are created with the
        the following string language:

        - 1ns   (1 nanosecond)
        - 1us   (1 microsecond)
        - 1ms   (1 millisecond)
        - 1s    (1 second)
        - 1m    (1 minute)
        - 1h    (1 hour)
        - 1d    (1 calendar day)
        - 1w    (1 calendar week)
        - 1mo   (1 calendar month)
        - 1q    (1 calendar quarter)
        - 1y    (1 calendar year)

        These strings can be combined:

        - 3d12h4m25s # 3 days, 12 hours, 4 minutes, and 25 seconds

        By "calendar day", we mean the corresponding time on the next day (which may
        not be 24 hours, due to daylight savings). Similarly for "calendar week",
        "calendar month", "calendar quarter", and "calendar year".

        Examples
        --------
        >>> from datetime import timedelta, datetime
        >>> start = datetime(2001, 1, 1)
        >>> stop = datetime(2001, 1, 2)
        >>> s = pl.datetime_range(
        ...     start, stop, timedelta(minutes=165), eager=True
        ... ).alias("datetime")
        >>> s
        shape: (9,)
        Series: 'datetime' [datetime[μs]]
        [
            2001-01-01 00:00:00
            2001-01-01 02:45:00
            2001-01-01 05:30:00
            2001-01-01 08:15:00
            2001-01-01 11:00:00
            2001-01-01 13:45:00
            2001-01-01 16:30:00
            2001-01-01 19:15:00
            2001-01-01 22:00:00
        ]
        >>> s.dt.round("1h")
        shape: (9,)
        Series: 'datetime' [datetime[μs]]
        [
            2001-01-01 00:00:00
            2001-01-01 03:00:00
            2001-01-01 06:00:00
            2001-01-01 08:00:00
            2001-01-01 11:00:00
            2001-01-01 14:00:00
            2001-01-01 17:00:00
            2001-01-01 19:00:00
            2001-01-01 22:00:00
        ]
        >>> round_str = s.dt.round("1h")
        >>> round_td = s.dt.round(timedelta(hours=1))
        >>> round_str.equals(round_td)
        True

        >>> start = datetime(2001, 1, 1)
        >>> stop = datetime(2001, 1, 1, 1)
        >>> s = pl.datetime_range(start, stop, "10m", eager=True).alias("datetime")
        >>> s.dt.round("30m")
        shape: (7,)
        Series: 'datetime' [datetime[μs]]
        [
                2001-01-01 00:00:00
                2001-01-01 00:00:00
                2001-01-01 00:30:00
                2001-01-01 00:30:00
                2001-01-01 00:30:00
                2001-01-01 01:00:00
                2001-01-01 01:00:00
        ]
        """

    def combine(self, time: dt.time | Series, time_unit: TimeUnit = "us") -> Expr:
        """
        Create a naive Datetime from an existing Date/Datetime expression and a Time.

        If the underlying expression is a Datetime then its time component is replaced,
        and if it is a Date then a new Datetime is created by combining the two values.

        Parameters
        ----------
        time
            A python time literal or Series of the same length as this Series.
        time_unit : {'ns', 'us', 'ms'}
            Unit of time.

        Examples
        --------
        >>> from datetime import datetime, time
        >>> s = pl.Series(
        ...     "dtm",
        ...     [datetime(2022, 12, 31, 10, 30, 45), datetime(2023, 7, 5, 23, 59, 59)],
        ... )
        >>> s.dt.combine(time(1, 2, 3, 456000))
        shape: (2,)
        Series: 'dtm' [datetime[μs]]
        [
            2022-12-31 01:02:03.456
            2023-07-05 01:02:03.456
        ]
        """

    def month_start(self) -> Series:
        """
        Roll backward to the first day of the month.

        Returns
        -------
        Series
            Series of data type :class:`Date` or :class:`Datetime`.

        Notes
        -----
        If you're coming from pandas, you can think of this as a vectorised version
        of `pandas.tseries.offsets.MonthBegin().rollback(datetime)`.

        Examples
        --------
        >>> from datetime import datetime
        >>> s = pl.datetime_range(
        ...     datetime(2000, 1, 2, 2), datetime(2000, 4, 2, 2), "1mo", eager=True
        ... ).alias("datetime")
        >>> s.dt.month_start()
        shape: (4,)
        Series: 'datetime' [datetime[μs]]
        [
                2000-01-01 02:00:00
                2000-02-01 02:00:00
                2000-03-01 02:00:00
                2000-04-01 02:00:00
        ]
        """

    def month_end(self) -> Series:
        """
        Roll forward to the last day of the month.

        Returns
        -------
        Series
            Series of data type :class:`Date` or :class:`Datetime`.

        Notes
        -----
        If you're coming from pandas, you can think of this as a vectorised version
        of `pandas.tseries.offsets.MonthEnd().rollforward(datetime)`.

        Examples
        --------
        >>> from datetime import datetime
        >>> s = pl.datetime_range(
        ...     datetime(2000, 1, 2, 2), datetime(2000, 4, 2, 2), "1mo", eager=True
        ... ).alias("datetime")
        >>> s.dt.month_end()
        shape: (4,)
        Series: 'datetime' [datetime[μs]]
        [
                2000-01-31 02:00:00
                2000-02-29 02:00:00
                2000-03-31 02:00:00
                2000-04-30 02:00:00
        ]
        """

    def base_utc_offset(self) -> Series:
        """
        Base offset from UTC.

        This is usually constant for all datetimes in a given time zone, but
        may vary in the rare case that a country switches time zone, like
        Samoa (Apia) did at the end of 2011.

        Returns
        -------
        Series
            Series of data type :class:`Duration`.

        See Also
        --------
        Series.dt.dst_offset : Additional offset currently in effect.

        Examples
        --------
        >>> from datetime import datetime
        >>> s = pl.datetime_range(
        ...     datetime(2011, 12, 29),
        ...     datetime(2012, 1, 1),
        ...     "2d",
        ...     time_zone="Pacific/Apia",
        ...     eager=True,
        ... ).alias("datetime")
        >>> s
        shape: (2,)
        Series: 'datetime' [datetime[μs, Pacific/Apia]]
        [
                2011-12-29 00:00:00 -10
                2011-12-31 00:00:00 +14
        ]
        >>> s.dt.base_utc_offset()
        shape: (2,)
        Series: 'datetime' [duration[ms]]
        [
                -11h
                13h
        ]
        """

    def dst_offset(self) -> Series:
        """
        Additional offset currently in effect (typically due to daylight saving time).

        Returns
        -------
        Series
            Series of data type :class:`Duration`.

        See Also
        --------
        Series.dt.base_utc_offset : Base offset from UTC.

        Examples
        --------
        >>> from datetime import datetime
        >>> s = pl.datetime_range(
        ...     datetime(2020, 10, 25),
        ...     datetime(2020, 10, 26),
        ...     time_zone="Europe/London",
        ...     eager=True,
        ... ).alias("datetime")
        >>> s
        shape: (2,)
        Series: 'datetime' [datetime[μs, Europe/London]]
        [
                2020-10-25 00:00:00 BST
                2020-10-26 00:00:00 GMT
        ]
        >>> s.dt.dst_offset()
        shape: (2,)
        Series: 'datetime' [duration[ms]]
        [
                1h
                0ms
        ]
        """

    @deprecate_renamed_function("total_days", version="0.19.13")
    def days(self) -> Series:
        """
        Extract the total days from a Duration type.

        .. deprecated:: 0.19.13
            Use :meth:`total_days` instead.
        """
        return self.total_days()

    @deprecate_renamed_function("total_hours", version="0.19.13")
    def hours(self) -> Series:
        """
        Extract the total hours from a Duration type.

        .. deprecated:: 0.19.13
            Use :meth:`total_hours` instead.
        """
        return self.total_hours()

    @deprecate_renamed_function("total_minutes", version="0.19.13")
    def minutes(self) -> Series:
        """
        Extract the total minutes from a Duration type.

        .. deprecated:: 0.19.13
            Use :meth:`total_minutes` instead.
        """
        return self.total_minutes()

    @deprecate_renamed_function("total_seconds", version="0.19.13")
    def seconds(self) -> Series:
        """
        Extract the total seconds from a Duration type.

        .. deprecated:: 0.19.13
            Use :meth:`total_seconds` instead.
        """
        return self.total_seconds()

    @deprecate_renamed_function("total_milliseconds", version="0.19.13")
    def milliseconds(self) -> Series:
        """
        Extract the total milliseconds from a Duration type.

        .. deprecated:: 0.19.13
            Use :meth:`total_milliseconds` instead.
        """
        return self.total_milliseconds()

    @deprecate_renamed_function("total_microseconds", version="0.19.13")
    def microseconds(self) -> Series:
        """
        Extract the total microseconds from a Duration type.

        .. deprecated:: 0.19.13
            Use :meth:`total_microseconds` instead.
        """
        return self.total_microseconds()

    @deprecate_renamed_function("total_nanoseconds", version="0.19.13")
    def nanoseconds(self) -> Series:
        """
        Extract the total nanoseconds from a Duration type.

        .. deprecated:: 0.19.13
            Use :meth:`total_nanoseconds` instead.
        """
        return self.total_nanoseconds()<|MERGE_RESOLUTION|>--- conflicted
+++ resolved
@@ -2,15 +2,11 @@
 
 from typing import TYPE_CHECKING
 
-<<<<<<< HEAD
-from polars.datatypes import Date, Datetime, Duration, Time
-=======
 from polars._utils.convert import to_py_date, to_py_datetime
 from polars._utils.deprecation import deprecate_function, deprecate_renamed_function
 from polars._utils.unstable import unstable
 from polars._utils.wrap import wrap_s
-from polars.datatypes import Date, Datetime, Duration
->>>>>>> 4e521e8e
+from polars.datatypes import Date, Datetime, Duration, Time
 from polars.series.utils import expr_dispatch
 
 if TYPE_CHECKING:
@@ -85,13 +81,8 @@
         out = s.median()
         if out is not None:
             if s.dtype == Date:
-<<<<<<< HEAD
-                return _to_python_date(int(out))  # type: ignore[arg-type]
+                return to_py_date(int(out))  # type: ignore[arg-type]
             elif s.dtype in (Datetime, Duration, Time):
-=======
-                return to_py_date(int(out))  # type: ignore[arg-type]
-            elif s.dtype in (Datetime, Duration):
->>>>>>> 4e521e8e
                 return out  # type: ignore[return-value]
             else:
                 return to_py_datetime(int(out), s.dtype.time_unit)  # type: ignore[arg-type, attr-defined]
@@ -114,13 +105,8 @@
         out = s.mean()
         if out is not None:
             if s.dtype == Date:
-<<<<<<< HEAD
-                return _to_python_date(int(out))  # type: ignore[arg-type]
+                return to_py_date(int(out))  # type: ignore[arg-type]
             elif s.dtype in (Datetime, Duration, Time):
-=======
-                return to_py_date(int(out))  # type: ignore[arg-type]
-            elif s.dtype in (Datetime, Duration):
->>>>>>> 4e521e8e
                 return out  # type: ignore[return-value]
             else:
                 return to_py_datetime(int(out), s.dtype.time_unit)  # type: ignore[arg-type, attr-defined]
