from __future__ import annotations

import contextlib
import math
import os
import sys
from collections.abc import Iterable, Sequence
from contextlib import nullcontext
from datetime import date, datetime, time, timedelta
from decimal import Decimal as PyDecimal
from typing import (
    TYPE_CHECKING,
    Any,
    Callable,
    ClassVar,
    Literal,
    NoReturn,
    Union,
    overload,
)

import polars._reexport as pl
from polars import functions as F
from polars._utils.construction import (
    arrow_to_pyseries,
    dataframe_to_pyseries,
    iterable_to_pyseries,
    numpy_to_pyseries,
    pandas_to_pyseries,
    sequence_to_pyseries,
    series_to_pyseries,
)
from polars._utils.convert import (
    date_to_int,
    datetime_to_int,
    time_to_int,
    timedelta_to_int,
)
from polars._utils.deprecation import (
    deprecate_renamed_parameter,
    deprecated,
    issue_deprecation_warning,
)
from polars._utils.getitem import get_series_item_by_key
from polars._utils.unstable import unstable
from polars._utils.various import (
    BUILDING_SPHINX_DOCS,
    _is_generator,
    no_default,
    parse_version,
    qualified_type_name,
    require_same_type,
    scale_bytes,
    sphinx_accessor,
    warn_null_comparison,
)
from polars._utils.wrap import wrap_df
from polars.datatypes import (
    Array,
    Boolean,
    Categorical,
    Date,
    Datetime,
    Decimal,
    Duration,
    Enum,
    Float32,
    Float64,
    Int32,
    Int64,
    List,
    Null,
    Object,
    String,
    Time,
    UInt16,
    UInt32,
    UInt64,
    Unknown,
    is_polars_dtype,
    maybe_cast,
    numpy_char_code_to_dtype,
    parse_into_dtype,
    supported_numpy_char_code,
)
from polars.datatypes._utils import dtype_to_init_repr
from polars.dependencies import (
    _ALTAIR_AVAILABLE,
    _PYARROW_AVAILABLE,
    _check_for_numpy,
    _check_for_pandas,
    _check_for_pyarrow,
    _check_for_torch,
    altair,
    import_optional,
    torch,
)
from polars.dependencies import numpy as np
from polars.dependencies import pandas as pd
from polars.dependencies import pyarrow as pa
from polars.exceptions import ComputeError, ModuleUpgradeRequiredError, ShapeError
from polars.interchange.protocol import CompatLevel
from polars.series.array import ArrayNameSpace
from polars.series.binary import BinaryNameSpace
from polars.series.categorical import CatNameSpace
from polars.series.datetime import DateTimeNameSpace
from polars.series.list import ListNameSpace
from polars.series.plotting import SeriesPlot
from polars.series.string import StringNameSpace
from polars.series.struct import StructNameSpace
from polars.series.utils import expr_dispatch, get_ffi_func

with contextlib.suppress(ImportError):  # Module not available when building docs
    from polars.polars import PyDataFrame, PySeries

if TYPE_CHECKING:
    from collections.abc import Collection, Generator, Hashable, Mapping

    import jax
    import numpy.typing as npt

    from polars import DataFrame, DataType, Expr
    from polars._typing import (
        ArrowArrayExportable,
        ArrowStreamExportable,
        BufferInfo,
        ClosedInterval,
        ComparisonOperator,
        FillNullStrategy,
        InterpolationMethod,
        IntoExpr,
        IntoExprColumn,
        MultiIndexSelector,
        NonNestedLiteral,
        NullBehavior,
        NumericLiteral,
        PolarsDataType,
        PythonLiteral,
        QuantileMethod,
        RankMethod,
        RoundMode,
        SearchSortedSide,
        SeriesBuffers,
        SingleIndexSelector,
        SizeUnit,
        TemporalLiteral,
    )
    from polars._utils.various import NoDefault

    if sys.version_info >= (3, 11):
        from typing import Self
    else:
        from typing_extensions import Self

    if sys.version_info >= (3, 13):
        from warnings import deprecated
    else:
        from typing_extensions import deprecated  # noqa: TC004

elif BUILDING_SPHINX_DOCS:
    # note: we assign this way to work around an autocomplete issue in ipython/jedi
    # (ref: https://github.com/davidhalter/jedi/issues/2057)
    current_module = sys.modules[__name__]
    current_module.property = sphinx_accessor

ArrayLike = Union[
    Sequence[Any],
    "Series",
    "pa.Array",
    "pa.ChunkedArray",
    "np.ndarray[Any, Any]",
    "pd.Series[Any]",
    "pd.DatetimeIndex",
    "ArrowArrayExportable",
    "ArrowStreamExportable",
]


@expr_dispatch
class Series:
    """
    A Series represents a single column in a Polars DataFrame.

    Parameters
    ----------
    name : str, default None
        Name of the Series. Will be used as a column name when used in a DataFrame.
        When not specified, name is set to an empty string.
    values : ArrayLike, default None
        One-dimensional data in various forms. Supported are: Sequence, Series,
        pyarrow Array, and numpy ndarray.
    dtype : DataType, default None
        Data type of the resulting Series. If set to `None` (default), the data type is
        inferred from the `values` input. The strategy for data type inference depends
        on the `strict` parameter:

        - If `strict` is set to True (default), the inferred data type is equal to the
          first non-null value, or `Null` if all values are null.
        - If `strict` is set to False, the inferred data type is the supertype of the
          values, or :class:`Object` if no supertype can be found. **WARNING**: A full
          pass over the values is required to determine the supertype.
        - If no values were passed, the resulting data type is :class:`Null`.

    strict : bool, default True
        Throw an error if any value does not exactly match the given or inferred data
        type. If set to `False`, values that do not match the data type are cast to
        that data type or, if casting is not possible, set to null instead.
    nan_to_null : bool, default False
        In case a numpy array is used to create this Series, indicate how to deal
        with np.nan values. (This parameter is a no-op on non-numpy data).

    Examples
    --------
    Constructing a Series by specifying name and values positionally:

    >>> s = pl.Series("a", [1, 2, 3])
    >>> s
    shape: (3,)
    Series: 'a' [i64]
    [
            1
            2
            3
    ]

    Notice that the dtype is automatically inferred as a polars Int64:

    >>> s.dtype
    Int64

    Constructing a Series with a specific dtype:

    >>> s2 = pl.Series("a", [1, 2, 3], dtype=pl.Float32)
    >>> s2
    shape: (3,)
    Series: 'a' [f32]
    [
        1.0
        2.0
        3.0
    ]

    It is possible to construct a Series with values as the first positional argument.
    This syntax considered an anti-pattern, but it can be useful in certain
    scenarios. You must specify any other arguments through keywords.

    >>> s3 = pl.Series([1, 2, 3])
    >>> s3
    shape: (3,)
    Series: '' [i64]
    [
            1
            2
            3
    ]
    """

    _s: PySeries = None
    _accessors: ClassVar[set[str]] = {
        "arr",
        "cat",
        "dt",
        "list",
        "str",
        "bin",
        "struct",
        "plot",
    }

    def __init__(
        self,
        name: str | ArrayLike | None = None,
        values: ArrayLike | None = None,
        dtype: PolarsDataType | None = None,
        *,
        strict: bool = True,
        nan_to_null: bool = False,
    ) -> None:
        # If 'Unknown' treat as None to trigger type inference
        if dtype == Unknown:
            dtype = None
        elif dtype is not None and not is_polars_dtype(dtype):
            dtype = parse_into_dtype(dtype)

        # Handle case where values are passed as the first argument
        original_name: str | None = None
        if name is None:
            name = ""
        elif isinstance(name, str):
            original_name = name
        else:
            if values is None:
                values = name
                name = ""
            else:
                msg = "Series name must be a string"
                raise TypeError(msg)

        if isinstance(values, Sequence):
            self._s = sequence_to_pyseries(
                name,
                values,
                dtype=dtype,
                strict=strict,
                nan_to_null=nan_to_null,
            )

        elif values is None:
            self._s = sequence_to_pyseries(name, [], dtype=dtype)

        elif _check_for_numpy(values) and isinstance(values, np.ndarray):
            self._s = numpy_to_pyseries(
                name, values, strict=strict, nan_to_null=nan_to_null
            )
            if values.dtype.type in [np.datetime64, np.timedelta64]:
                # cast to appropriate dtype, handling NaT values
                input_dtype = _resolve_temporal_dtype(None, values.dtype)
                dtype = _resolve_temporal_dtype(dtype, values.dtype)
                if dtype is not None:
                    self._s = (
                        # `values.dtype` has already been validated in
                        # `numpy_to_pyseries`, so `input_dtype` can't be `None`
                        self.cast(input_dtype, strict=False)  # type: ignore[arg-type]
                        .cast(dtype)
                        .scatter(np.argwhere(np.isnat(values)).flatten(), None)
                        ._s
                    )
                    return

            if dtype is not None:
                self._s = self.cast(dtype, strict=strict)._s

        elif _check_for_torch(values) and isinstance(values, torch.Tensor):
            self._s = numpy_to_pyseries(
                name, values.numpy(force=False), strict=strict, nan_to_null=nan_to_null
            )
            if dtype is not None:
                self._s = self.cast(dtype, strict=strict)._s

        elif _check_for_pyarrow(values) and isinstance(
            values, (pa.Array, pa.ChunkedArray)
        ):
            self._s = arrow_to_pyseries(name, values, dtype=dtype, strict=strict)

        elif _check_for_pandas(values) and isinstance(
            values, (pd.Series, pd.Index, pd.DatetimeIndex)
        ):
            self._s = pandas_to_pyseries(name, values, dtype=dtype, strict=strict)

        elif not hasattr(values, "__arrow_c_stream__") and _is_generator(values):
            self._s = iterable_to_pyseries(name, values, dtype=dtype, strict=strict)

        elif isinstance(values, Series):
            self._s = series_to_pyseries(
                original_name, values, dtype=dtype, strict=strict
            )

        elif isinstance(values, pl.DataFrame):
            self._s = dataframe_to_pyseries(
                original_name, values, dtype=dtype, strict=strict
            )

        elif hasattr(values, "__arrow_c_array__"):
            self._s = PySeries.from_arrow_c_array(values)

        elif hasattr(values, "__arrow_c_stream__"):
            self._s = PySeries.from_arrow_c_stream(values)

        else:
            msg = (
                f"Series constructor called with unsupported type {type(values).__name__!r}"
                " for the `values` parameter"
            )
            raise TypeError(msg)

    @classmethod
    def _from_pyseries(cls, pyseries: PySeries) -> Self:
        series = cls.__new__(cls)
        series._s = pyseries
        return series

    @classmethod
    @deprecated(
        "`_import_from_c` is deprecated; use `_import_arrow_from_c` instead. If "
        "you are using an extension, please compile it with the latest 'pyo3-polars'"
    )
    def _import_from_c(cls, name: str, pointers: list[tuple[int, int]]) -> Self:
        # `_import_from_c` was deprecated in 1.3
        return cls._from_pyseries(PySeries._import_arrow_from_c(name, pointers))

    @classmethod
    def _import_arrow_from_c(cls, name: str, pointers: list[tuple[int, int]]) -> Self:
        """
        Construct a Series from Arrows C interface.

        Parameters
        ----------
        name
            The name that should be given to the `Series`.
        pointers
            A list with tuples containing two entries:
             - The raw pointer to a C ArrowArray struct
             - The raw pointer to a C ArrowSchema struct

        Warning
        -------
        This will read the `array` pointer without moving it. The host process should
        garbage collect the heap pointer, but not its contents.
        """
        return cls._from_pyseries(PySeries._import_arrow_from_c(name, pointers))

    @classmethod
    def _import(cls, pointer: int) -> Self:
        return cls._from_pyseries(PySeries._import(pointer))

    def _export_arrow_to_c(self, out_ptr: int, out_schema_ptr: int) -> None:
        """
        Export to a C ArrowArray and C ArrowSchema struct, given their pointers.

        Parameters
        ----------
        out_ptr: int
            The raw pointer to a C ArrowArray struct.
        out_schema_ptr: int (optional)
            The raw pointer to a C ArrowSchema struct.

        Notes
        -----
        The series should only contain a single chunk. If you want to export all chunks,
        first call `Series.get_chunks` to give you a list of chunks.

        Warning
        -------
        Safety
        This function will write to the pointers given in `out_ptr` and `out_schema_ptr`
        and thus is highly unsafe.

        Leaking
        If you don't pass the ArrowArray struct to a consumer,
        array memory will leak. This is a low-level function intended for
        expert users.
        """
        self._s._export_arrow_to_c(out_ptr, out_schema_ptr)

    def _get_buffer_info(self) -> BufferInfo:
        """
        Return pointer, offset, and length information about the underlying buffer.

        Returns
        -------
        tuple of ints
            Tuple of the form (pointer, offset, length)

        Raises
        ------
        TypeError
            If the `Series` data type is not physical.
        ComputeError
            If the `Series` contains multiple chunks.

        Notes
        -----
        This method is mainly intended for use with the dataframe interchange protocol.
        """
        return self._s._get_buffer_info()

    def _get_buffers(self) -> SeriesBuffers:
        """
        Return the underlying values, validity, and offsets buffers as Series.

        The values buffer always exists.
        The validity buffer may not exist if the column contains no null values.
        The offsets buffer only exists for Series of data type `String` and `List`.

        Returns
        -------
        dict
            Dictionary with `"values"`, `"validity"`, and `"offsets"` keys mapping
            to the corresponding buffer or `None` if the buffer doesn't exist.

        Warnings
        --------
        The underlying buffers for `String` Series cannot be represented in this
        format. Instead, the buffers are converted to a values and offsets buffer.

        Notes
        -----
        This method is mainly intended for use with the dataframe interchange protocol.
        """
        buffers = self._s._get_buffers()
        keys = ("values", "validity", "offsets")
        return {  # type: ignore[return-value]
            k: self._from_pyseries(b) if b is not None else b
            for k, b in zip(keys, buffers)
        }

    @classmethod
    def _from_buffer(
        cls, dtype: PolarsDataType, buffer_info: BufferInfo, owner: Any
    ) -> Self:
        """
        Construct a Series from information about its underlying buffer.

        Parameters
        ----------
        dtype
            The data type of the buffer.
            Must be a physical type (integer, float, or boolean).
        buffer_info
            Tuple containing buffer information in the form `(pointer, offset, length)`.
        owner
            The object owning the buffer.

        Returns
        -------
        Series

        Raises
        ------
        TypeError
            When the given `dtype` is not supported.

        Notes
        -----
        This method is mainly intended for use with the dataframe interchange protocol.
        """
        return cls._from_pyseries(PySeries._from_buffer(dtype, buffer_info, owner))

    @classmethod
    def _from_buffers(
        cls,
        dtype: PolarsDataType,
        data: Series | Sequence[Series],
        validity: Series | None = None,
    ) -> Self:
        """
        Construct a Series from information about its underlying buffers.

        Parameters
        ----------
        dtype
            The data type of the resulting Series.
        data
            Buffers describing the data. For most data types, this is a single Series of
            the physical data type of `dtype`. Some data types require multiple buffers:

            - `String`: A data buffer of type `UInt8` and an offsets buffer
              of type `Int64`. Note that this does not match how the data
              is represented internally and data copy is required to construct
              the Series.
        validity
            Validity buffer. If specified, must be a Series of data type `Boolean`.

        Returns
        -------
        Series

        Raises
        ------
        TypeError
            When the given `dtype` is not supported or the other inputs do not match
            the requirements for constructing a Series of the given `dtype`.

        Warnings
        --------
        Constructing a `String` Series requires specifying a values and offsets buffer,
        which does not match the actual underlying buffers. The values and offsets
        buffer are converted into the actual buffers, which copies data.

        Notes
        -----
        This method is mainly intended for use with the dataframe interchange protocol.
        """
        if isinstance(data, Series):
            data = [data._s]
        else:
            data = [s._s for s in data]
        if validity is not None:
            validity = validity._s
        return cls._from_pyseries(PySeries._from_buffers(dtype, data, validity))

    @staticmethod
    def _newest_compat_level() -> int:
        """
        Get the newest supported compat level.

        This is for pyo3-polars.
        """
        return CompatLevel._newest()._version  # type: ignore[attr-defined]

    @property
    def dtype(self) -> DataType:
        """
        Get the data type of this Series.

        Examples
        --------
        >>> s = pl.Series("a", [1, 2, 3])
        >>> s.dtype
        Int64
        """
        return self._s.dtype()

    @property
    def flags(self) -> dict[str, bool]:
        """
        Get flags that are set on the Series.

        Examples
        --------
        >>> s = pl.Series("a", [1, 2, 3])
        >>> s.flags
        {'SORTED_ASC': False, 'SORTED_DESC': False}
        """
        out = {
            "SORTED_ASC": self._s.is_sorted_ascending_flag(),
            "SORTED_DESC": self._s.is_sorted_descending_flag(),
        }
        if self.dtype == List:
            out["FAST_EXPLODE"] = self._s.can_fast_explode_flag()
        return out

    @property
    def name(self) -> str:
        """
        Get the name of this Series.

        Examples
        --------
        >>> s = pl.Series("a", [1, 2, 3])
        >>> s.name
        'a'
        """
        return self._s.name()

    @property
    def shape(self) -> tuple[int]:
        """
        Shape of this Series.

        Examples
        --------
        >>> s = pl.Series("a", [1, 2, 3])
        >>> s.shape
        (3,)
        """
        return (self._s.len(),)

    def __bool__(self) -> NoReturn:
        msg = (
            "the truth value of a Series is ambiguous"
            "\n\n"
            "Here are some things you might want to try:\n"
            "- instead of `if s`, use `if not s.is_empty()`\n"
            "- instead of `s1 and s2`, use `s1 & s2`\n"
            "- instead of `s1 or s2`, use `s1 | s2`\n"
            "- instead of `s in [y, z]`, use `s.is_in([y, z])`\n"
        )
        raise TypeError(msg)

    def __getstate__(self) -> bytes:
        return self._s.__getstate__()

    def __setstate__(self, state: bytes) -> None:
        self._s = Series()._s  # Initialize with a dummy
        self._s.__setstate__(state)

    def __str__(self) -> str:
        s_repr: str = self._s.as_str()
        return s_repr.replace("Series", f"{self.__class__.__name__}", 1)

    def __repr__(self) -> str:
        return self.__str__()

    def __len__(self) -> int:
        return self.len()

    @overload
    def __and__(self, other: Expr) -> Expr: ...

    @overload
    def __and__(self, other: Any) -> Series: ...

    def __and__(self, other: Any) -> Expr | Series:
        if isinstance(other, pl.Expr):
            return F.lit(self) & other
        if not isinstance(other, Series):
            other = Series([other])
        return self._from_pyseries(self._s.bitand(other._s))

    @overload
    def __rand__(self, other: Expr) -> Expr: ...

    @overload
    def __rand__(self, other: Any) -> Series: ...

    def __rand__(self, other: Any) -> Expr | Series:
        if isinstance(other, pl.Expr):
            return other & F.lit(self)
        if not isinstance(other, Series):
            other = Series([other])
        return other & self

    @overload
    def __or__(self, other: Expr) -> Expr: ...

    @overload
    def __or__(self, other: Any) -> Series: ...

    def __or__(self, other: Any) -> Expr | Series:
        if isinstance(other, pl.Expr):
            return F.lit(self) | other
        if not isinstance(other, Series):
            other = Series([other])
        return self._from_pyseries(self._s.bitor(other._s))

    @overload
    def __ror__(self, other: Expr) -> Expr: ...

    @overload
    def __ror__(self, other: Any) -> Series: ...

    def __ror__(self, other: Any) -> Expr | Series:
        if isinstance(other, pl.Expr):
            return other | F.lit(self)
        if not isinstance(other, Series):
            other = Series([other])
        return other | self

    @overload
    def __xor__(self, other: Expr) -> Expr: ...

    @overload
    def __xor__(self, other: Any) -> Series: ...

    def __xor__(self, other: Any) -> Expr | Series:
        if isinstance(other, pl.Expr):
            return F.lit(self) ^ other
        if not isinstance(other, Series):
            other = Series([other])
        return self._from_pyseries(self._s.bitxor(other._s))

    @overload
    def __rxor__(self, other: Expr) -> Expr: ...

    @overload
    def __rxor__(self, other: Any) -> Series: ...

    def __rxor__(self, other: Any) -> Expr | Series:
        if isinstance(other, pl.Expr):
            return other ^ F.lit(self)
        if not isinstance(other, Series):
            other = Series([other])
        return other ^ self

    def _comp(self, other: Any, op: ComparisonOperator) -> Series:
        # special edge-case; boolean broadcast series (eq/neq) is its own result
        if self.dtype == Boolean and isinstance(other, bool) and op in ("eq", "neq"):
            if (other is True and op == "eq") or (other is False and op == "neq"):
                return self.clone()
            elif (other is False and op == "eq") or (other is True and op == "neq"):
                return ~self

        elif isinstance(other, float) and self.dtype.is_integer():
            # require upcast when comparing int series to float value
            self = self.cast(Float64)
            f = get_ffi_func(op + "_<>", Float64, self._s)
            assert f is not None
            return self._from_pyseries(f(other))

        elif isinstance(other, datetime):
            if self.dtype == Date:
                # require upcast when comparing date series to datetime
                self = self.cast(Datetime("us"))
                time_unit = "us"
            elif self.dtype == Datetime:
                # Use local time zone info
                time_zone = self.dtype.time_zone  # type: ignore[attr-defined]
                if str(other.tzinfo) != str(time_zone):
                    msg = f"datetime time zone {other.tzinfo!r} does not match Series timezone {time_zone!r}"
                    raise TypeError(msg)
                time_unit = self.dtype.time_unit  # type: ignore[attr-defined]
            else:
                msg = f"cannot compare datetime.datetime to Series of type {self.dtype}"
                raise ValueError(msg)
            ts = datetime_to_int(other, time_unit)  # type: ignore[arg-type]
            f = get_ffi_func(op + "_<>", Int64, self._s)
            assert f is not None
            return self._from_pyseries(f(ts))

        elif isinstance(other, time) and self.dtype == Time:
            d = time_to_int(other)
            f = get_ffi_func(op + "_<>", Int64, self._s)
            assert f is not None
            return self._from_pyseries(f(d))

        elif isinstance(other, timedelta) and self.dtype == Duration:
            time_unit = self.dtype.time_unit  # type: ignore[attr-defined]
            td = timedelta_to_int(other, time_unit)  # type: ignore[arg-type]
            f = get_ffi_func(op + "_<>", Int64, self._s)
            assert f is not None
            return self._from_pyseries(f(td))

        elif self.dtype in [Categorical, Enum] and not isinstance(other, Series):
            other = Series([other])

        elif isinstance(other, date) and self.dtype == Date:
            d = date_to_int(other)
            f = get_ffi_func(op + "_<>", Int32, self._s)
            assert f is not None
            return self._from_pyseries(f(d))

        if isinstance(other, Sequence) and not isinstance(other, str):
            if self.dtype in (List, Array):
                other = [other]
            other = Series("", other)
            if other.dtype == Null:
                other.cast(self.dtype)

        if isinstance(other, Series):
            return self._from_pyseries(getattr(self._s, op)(other._s))
        try:
            f = get_ffi_func(op + "_<>", self.dtype, self._s)
        except NotImplementedError:
            f = None
        if f is None:
            msg = f"Series of type {self.dtype} does not have {op} operator"
            raise NotImplementedError(msg)
        if other is not None:
            other = maybe_cast(other, self.dtype)

        return self._from_pyseries(f(other))

    @overload  # type: ignore[override]
    def __eq__(self, other: Expr) -> Expr: ...  # type: ignore[overload-overlap]

    @overload
    def __eq__(self, other: object) -> Series: ...

    def __eq__(self, other: object) -> Series | Expr:
        warn_null_comparison(other)
        if isinstance(other, pl.Expr):
            return F.lit(self).__eq__(other)
        return self._comp(other, "eq")

    @overload  # type: ignore[override]
    def __ne__(self, other: Expr) -> Expr: ...  # type: ignore[overload-overlap]

    @overload
    def __ne__(self, other: object) -> Series: ...

    def __ne__(self, other: object) -> Series | Expr:
        warn_null_comparison(other)
        if isinstance(other, pl.Expr):
            return F.lit(self).__ne__(other)
        return self._comp(other, "neq")

    @overload
    def __gt__(self, other: Expr) -> Expr: ...

    @overload
    def __gt__(self, other: Any) -> Series: ...

    def __gt__(self, other: Any) -> Series | Expr:
        warn_null_comparison(other)
        if isinstance(other, pl.Expr):
            return F.lit(self).__gt__(other)
        return self._comp(other, "gt")

    @overload
    def __lt__(self, other: Expr) -> Expr: ...

    @overload
    def __lt__(self, other: Any) -> Series: ...

    def __lt__(self, other: Any) -> Series | Expr:
        warn_null_comparison(other)
        if isinstance(other, pl.Expr):
            return F.lit(self).__lt__(other)
        return self._comp(other, "lt")

    @overload
    def __ge__(self, other: Expr) -> Expr: ...

    @overload
    def __ge__(self, other: Any) -> Series: ...

    def __ge__(self, other: Any) -> Series | Expr:
        warn_null_comparison(other)
        if isinstance(other, pl.Expr):
            return F.lit(self).__ge__(other)
        return self._comp(other, "gt_eq")

    @overload
    def __le__(self, other: Expr) -> Expr: ...

    @overload
    def __le__(self, other: Any) -> Series: ...

    def __le__(self, other: Any) -> Series | Expr:
        warn_null_comparison(other)
        if isinstance(other, pl.Expr):
            return F.lit(self).__le__(other)
        return self._comp(other, "lt_eq")

    @overload
    def le(self, other: Expr) -> Expr: ...

    @overload
    def le(self, other: Any) -> Series: ...

    def le(self, other: Any) -> Series | Expr:
        """Method equivalent of operator expression `series <= other`."""
        return self.__le__(other)

    @overload
    def lt(self, other: Expr) -> Expr: ...

    @overload
    def lt(self, other: Any) -> Series: ...

    def lt(self, other: Any) -> Series | Expr:
        """Method equivalent of operator expression `series < other`."""
        return self.__lt__(other)

    @overload
    def eq(self, other: Expr) -> Expr: ...

    @overload
    def eq(self, other: Any) -> Series: ...

    def eq(self, other: Any) -> Series | Expr:
        """Method equivalent of operator expression `series == other`."""
        return self.__eq__(other)

    @overload
    def eq_missing(self, other: Expr) -> Expr: ...

    @overload
    def eq_missing(self, other: Any) -> Series: ...

    def eq_missing(self, other: Any) -> Series | Expr:
        """
        Method equivalent of equality operator `series == other` where `None == None`.

        This differs from the standard `eq` where null values are propagated.

        Parameters
        ----------
        other
            A literal or expression value to compare with.

        See Also
        --------
        ne_missing
        eq

        Examples
        --------
        >>> s1 = pl.Series("a", [333, 200, None])
        >>> s2 = pl.Series("a", [100, 200, None])
        >>> s1.eq(s2)
        shape: (3,)
        Series: 'a' [bool]
        [
            false
            true
            null
        ]
        >>> s1.eq_missing(s2)
        shape: (3,)
        Series: 'a' [bool]
        [
            false
            true
            true
        ]
        """
        if isinstance(other, pl.Expr):
            return F.lit(self).eq_missing(other)
        return self.to_frame().select(F.col(self.name).eq_missing(other)).to_series()

    @overload
    def ne(self, other: Expr) -> Expr: ...

    @overload
    def ne(self, other: Any) -> Series: ...

    def ne(self, other: Any) -> Series | Expr:
        """Method equivalent of operator expression `series != other`."""
        return self.__ne__(other)

    @overload
    def ne_missing(self, other: Expr) -> Expr: ...

    @overload
    def ne_missing(self, other: Any) -> Series: ...

    def ne_missing(self, other: Any) -> Series | Expr:
        """
        Method equivalent of equality operator `series != other` where `None == None`.

        This differs from the standard `ne` where null values are propagated.

        Parameters
        ----------
        other
            A literal or expression value to compare with.

        See Also
        --------
        eq_missing
        ne

        Examples
        --------
        >>> s1 = pl.Series("a", [333, 200, None])
        >>> s2 = pl.Series("a", [100, 200, None])
        >>> s1.ne(s2)
        shape: (3,)
        Series: 'a' [bool]
        [
            true
            false
            null
        ]
        >>> s1.ne_missing(s2)
        shape: (3,)
        Series: 'a' [bool]
        [
            true
            false
            false
        ]
        """
        if isinstance(other, pl.Expr):
            return F.lit(self).ne_missing(other)
        return self.to_frame().select(F.col(self.name).ne_missing(other)).to_series()

    @overload
    def ge(self, other: Expr) -> Expr: ...

    @overload
    def ge(self, other: Any) -> Series: ...

    def ge(self, other: Any) -> Series | Expr:
        """Method equivalent of operator expression `series >= other`."""
        return self.__ge__(other)

    @overload
    def gt(self, other: Expr) -> Expr: ...

    @overload
    def gt(self, other: Any) -> Series: ...

    def gt(self, other: Any) -> Series | Expr:
        """Method equivalent of operator expression `series > other`."""
        return self.__gt__(other)

    def _arithmetic(self, other: Any, op_s: str, op_ffi: str) -> Self:
        if isinstance(other, pl.Expr):
            # expand pl.lit, pl.datetime, pl.duration Exprs to compatible Series
            other = self.to_frame().select_seq(other).to_series()
        elif other is None:
            other = pl.Series("", [None])

        if isinstance(other, Series):
            return self._from_pyseries(getattr(self._s, op_s)(other._s))
        elif _check_for_numpy(other) and isinstance(other, np.ndarray):
            return self._from_pyseries(getattr(self._s, op_s)(Series(other)._s))
        elif (
            isinstance(other, (float, date, datetime, timedelta, str))
            and not self.dtype.is_float()
        ):
            _s = sequence_to_pyseries(self.name, [other])
            if "rhs" in op_ffi:
                return self._from_pyseries(getattr(_s, op_s)(self._s))
            else:
                return self._from_pyseries(getattr(self._s, op_s)(_s))

        if self.dtype.is_decimal() and isinstance(other, (PyDecimal, int)):
            if isinstance(other, int):
                pyseries = sequence_to_pyseries(self.name, [other])
                _s = self._from_pyseries(pyseries).cast(Decimal(scale=0))._s
            else:
                _s = sequence_to_pyseries(self.name, [other], dtype=Decimal)

            if "rhs" in op_ffi:
                return self._from_pyseries(getattr(_s, op_s)(self._s))
            else:
                return self._from_pyseries(getattr(self._s, op_s)(_s))
        else:
            other = maybe_cast(other, self.dtype)
            f = get_ffi_func(op_ffi, self.dtype, self._s)
        if f is None:
            msg = (
                f"cannot do arithmetic with Series of dtype: {self.dtype!r} and argument"
                f" of type: {type(other).__name__!r}"
            )
            raise TypeError(msg)
        return self._from_pyseries(f(other))

    @overload
    def __add__(self, other: DataFrame) -> DataFrame: ...

    @overload
    def __add__(self, other: Expr) -> Expr: ...

    @overload
    def __add__(self, other: Any) -> Self: ...

    def __add__(self, other: Any) -> Series | DataFrame | Expr:
        if isinstance(other, str):
            other = Series("", [other])
        elif isinstance(other, pl.DataFrame):
            return other + self
        elif isinstance(other, pl.Expr):
            return F.lit(self) + other
        if self.dtype.is_decimal() and isinstance(other, (float, int)):
            return self.to_frame().select(F.col(self.name) + other).to_series()
        return self._arithmetic(other, "add", "add_<>")

    @overload
    def __sub__(self, other: Expr) -> Expr: ...

    @overload
    def __sub__(self, other: Any) -> Self: ...

    def __sub__(self, other: Any) -> Series | Expr:
        if isinstance(other, pl.Expr):
            return F.lit(self) - other
        if self.dtype.is_decimal() and isinstance(other, (float, int)):
            return self.to_frame().select(F.col(self.name) - other).to_series()
        return self._arithmetic(other, "sub", "sub_<>")

    def _recursive_cast_to_dtype(self, leaf_dtype: PolarsDataType) -> Series:
        """
        Convert leaf dtype the to given primitive datatype.

        This is equivalent to logic in DataType::cast_leaf() in Rust.
        """

        def convert_to_primitive(dtype: PolarsDataType) -> PolarsDataType:
            if isinstance(dtype, Array):
                return Array(convert_to_primitive(dtype.inner), shape=dtype.shape)
            if isinstance(dtype, List):
                return List(convert_to_primitive(dtype.inner))
            return leaf_dtype

        return self.cast(convert_to_primitive(self.dtype))

    @overload
    def __truediv__(self, other: Expr) -> Expr: ...

    @overload
    def __truediv__(self, other: Any) -> Series: ...

    def __truediv__(self, other: Any) -> Series | Expr:
        if isinstance(other, pl.Expr):
            return F.lit(self) / other
        if self.dtype.is_temporal() and not isinstance(self.dtype, Duration):
            msg = "first cast to integer before dividing datelike dtypes"
            raise TypeError(msg)
        if isinstance(other, (int, float)) and (
            self.dtype.is_decimal() or isinstance(self.dtype, Duration)
        ):
            return self.to_frame().select(F.col(self.name) / other).to_series()

        self = (
            self
            if (
                self.dtype.is_float()
                or self.dtype.is_decimal()
                or isinstance(self.dtype, (List, Array, Duration))
                or (
                    isinstance(other, Series) and isinstance(other.dtype, (List, Array))
                )
            )
            else self._recursive_cast_to_dtype(Float64())
        )

        return self._arithmetic(other, "div", "div_<>")

    @overload
    def __floordiv__(self, other: Expr) -> Expr: ...

    @overload
    def __floordiv__(self, other: Any) -> Series: ...

    def __floordiv__(self, other: Any) -> Series | Expr:
        if isinstance(other, pl.Expr):
            return F.lit(self) // other
        if self.dtype.is_temporal():
            msg = "first cast to integer before dividing datelike dtypes"
            raise TypeError(msg)
        if self.dtype.is_decimal() and isinstance(other, (float, int)):
            return self.to_frame().select(F.col(self.name) // other).to_series()

        if not isinstance(other, pl.Expr):
            other = F.lit(other)
        return self.to_frame().select_seq(F.col(self.name) // other).to_series()

    def __invert__(self) -> Series:
        return self.not_()

    @overload
    def __mul__(self, other: Expr) -> Expr: ...

    @overload
    def __mul__(self, other: DataFrame) -> DataFrame: ...

    @overload
    def __mul__(self, other: Any) -> Series: ...

    def __mul__(self, other: Any) -> Series | DataFrame | Expr:
        if isinstance(other, pl.Expr):
            return F.lit(self) * other
        if self.dtype.is_temporal() and not isinstance(self.dtype, Duration):
            msg = "first cast to integer before multiplying datelike dtypes"
            raise TypeError(msg)
        if isinstance(other, (int, float)) and (
            self.dtype.is_decimal() or isinstance(self.dtype, Duration)
        ):
            return self.to_frame().select(F.col(self.name) * other).to_series()
        elif isinstance(other, pl.DataFrame):
            return other * self
        else:
            return self._arithmetic(other, "mul", "mul_<>")

    @overload
    def __mod__(self, other: Expr) -> Expr: ...

    @overload
    def __mod__(self, other: Any) -> Series: ...

    def __mod__(self, other: Any) -> Series | Expr:
        if isinstance(other, pl.Expr):
            return F.lit(self).__mod__(other)
        if self.dtype.is_temporal():
            msg = "first cast to integer before applying modulo on datelike dtypes"
            raise TypeError(msg)
        if self.dtype.is_decimal() and isinstance(other, (float, int)):
            return self.to_frame().select(F.col(self.name) % other).to_series()
        return self._arithmetic(other, "rem", "rem_<>")

    def __rmod__(self, other: Any) -> Series:
        if self.dtype.is_temporal():
            msg = "first cast to integer before applying modulo on datelike dtypes"
            raise TypeError(msg)
        return self._arithmetic(other, "rem", "rem_<>_rhs")

    def __radd__(self, other: Any) -> Series:
        if isinstance(other, str) or (
            isinstance(other, (int, float)) and self.dtype.is_decimal()
        ):
            return self.to_frame().select(other + F.col(self.name)).to_series()
        return self._arithmetic(other, "add", "add_<>_rhs")

    def __rsub__(self, other: Any) -> Series:
        if isinstance(other, (int, float)) and self.dtype.is_decimal():
            return self.to_frame().select(other - F.col(self.name)).to_series()
        return self._arithmetic(other, "sub", "sub_<>_rhs")

    def __rtruediv__(self, other: Any) -> Series:
        if self.dtype.is_temporal():
            msg = "first cast to integer before dividing datelike dtypes"
            raise TypeError(msg)
        if self.dtype.is_float():
            self.__rfloordiv__(other)
        if isinstance(other, (int, float)) and self.dtype.is_decimal():
            return self.to_frame().select(other / F.col(self.name)).to_series()

        if isinstance(other, int):
            other = float(other)
        return self.cast(Float64).__rfloordiv__(other)

    def __rfloordiv__(self, other: Any) -> Series:
        if self.dtype.is_temporal():
            msg = "first cast to integer before dividing datelike dtypes"
            raise TypeError(msg)
        return self._arithmetic(other, "div", "div_<>_rhs")

    def __rmul__(self, other: Any) -> Series:
        if self.dtype.is_temporal() and not isinstance(self.dtype, Duration):
            msg = "first cast to integer before multiplying datelike dtypes"
            raise TypeError(msg)
        if isinstance(other, (int, float)) and (
            self.dtype.is_decimal() or isinstance(self.dtype, Duration)
        ):
            return self.to_frame().select(other * F.col(self.name)).to_series()
        return self._arithmetic(other, "mul", "mul_<>")

    def __pow__(self, exponent: int | float | Series) -> Series:
        return self.pow(exponent)

    def __rpow__(self, other: Any) -> Series:
        return (
            self.to_frame()
            .select_seq((other ** F.col(self.name)).alias(self.name))
            .to_series()
        )

    def __matmul__(self, other: Any) -> float | Series | None:
        if isinstance(other, Sequence) or (
            _check_for_numpy(other) and isinstance(other, np.ndarray)
        ):
            other = Series(other)
        # elif isinstance(other, pl.DataFrame):
        #     return other.__rmatmul__(self)  # type: ignore[return-value]
        return self.dot(other)

    def __rmatmul__(self, other: Any) -> float | Series | None:
        if isinstance(other, Sequence) or (
            _check_for_numpy(other) and isinstance(other, np.ndarray)
        ):
            other = Series(other)
        return other.dot(self)

    def __neg__(self) -> Series:
        return self.to_frame().select_seq(-F.col(self.name)).to_series()

    def __pos__(self) -> Series:
        return self

    def __abs__(self) -> Series:
        return self.abs()

    def __copy__(self) -> Self:
        return self.clone()

    def __deepcopy__(self, memo: None = None) -> Self:
        return self.clone()

    def __contains__(self, item: Any) -> bool:
        if item is None:
            return self.has_nulls()
        return self.implode().list.contains(item).item()

    def __iter__(self) -> Generator[Any]:
        if self.dtype in (List, Array):
            # TODO: either make a change and return py-native list data here, or find
            #  a faster way to return nested/List series; sequential 'get_index' calls
            #  make this path a lot slower (~10x) than it needs to be.
            get_index = self._s.get_index
            for idx in range(self.len()):
                yield get_index(idx)
        else:
            buffer_size = 25_000
            for offset in range(0, self.len(), buffer_size):
                yield from self.slice(offset, buffer_size).to_list()

    @overload
    def __getitem__(self, key: SingleIndexSelector) -> Any: ...

    @overload
    def __getitem__(self, key: MultiIndexSelector) -> Series: ...

    def __getitem__(
        self, key: SingleIndexSelector | MultiIndexSelector
    ) -> Any | Series:
        """
        Get part of the Series as a new Series or scalar.

        Parameters
        ----------
        key
            Row(s) to select.

        Returns
        -------
        Series or scalar, depending on `key`.

        Examples
        --------
        >>> s = pl.Series("a", [1, 4, 2])
        >>> s[0]
        1
        >>> s[0:2]
        shape: (2,)
        Series: 'a' [i64]
        [
            1
            4
        ]
        """
        return get_series_item_by_key(self, key)

    def __setitem__(
        self,
        key: int | Series | np.ndarray[Any, Any] | Sequence[object] | tuple[object],
        value: Any,
    ) -> None:
        # do the single idx as first branch as those are likely in a tight loop
        if isinstance(key, int) and not isinstance(key, bool):
            self.scatter(key, value)
            return None
        elif isinstance(value, Sequence) and not isinstance(value, str):
            if self.dtype.is_numeric() or self.dtype.is_temporal():
                self.scatter(key, value)  # type: ignore[arg-type]
                return None
            msg = (
                f"cannot set Series of dtype: {self.dtype!r} with list/tuple as value;"
                " use a scalar value"
            )
            raise TypeError(msg)
        if isinstance(key, Series):
            if key.dtype == Boolean:
                self._s = self.set(key, value)._s
            elif key.dtype == UInt64:
                self._s = self.scatter(key.cast(UInt32), value)._s
            elif key.dtype == UInt32:
                self._s = self.scatter(key, value)._s

        # TODO: implement for these types without casting to series
        elif _check_for_numpy(key) and isinstance(key, np.ndarray):
            if key.dtype == np.bool_:
                # boolean numpy mask
                self._s = self.scatter(np.argwhere(key)[:, 0], value)._s
            else:
                s = self._from_pyseries(
                    PySeries.new_u32("", np.array(key, np.uint32), _strict=True)
                )
                self.__setitem__(s, value)
        elif isinstance(key, (list, tuple)):
            s = self._from_pyseries(sequence_to_pyseries("", key, dtype=UInt32))
            self.__setitem__(s, value)
        else:
            msg = f'cannot use "{key!r}" for indexing'
            raise TypeError(msg)

    def __array__(
        self, dtype: npt.DTypeLike | None = None, copy: bool | None = None
    ) -> np.ndarray[Any, Any]:
        """
        Return a NumPy ndarray with the given data type.

        This method ensures a Polars Series can be treated as a NumPy ndarray.
        It enables `np.asarray` and NumPy universal functions.

        See the NumPy documentation for more information:
        https://numpy.org/doc/stable/user/basics.interoperability.html#the-array-method

        See Also
        --------
        __array_ufunc__
        """
        # Cast String types to fixed-length string to support string ufuncs
        # TODO: Use variable-length strings instead when NumPy 2.0.0 comes out:
        # https://numpy.org/devdocs/reference/routines.dtypes.html#numpy.dtypes.StringDType
        if dtype is None and not self.has_nulls() and self.dtype == String:
            dtype = np.dtype("U")

        if copy is None:
            writable, allow_copy = False, True
        elif copy is True:
            writable, allow_copy = True, True
        elif copy is False:
            writable, allow_copy = False, False
        else:
            msg = f"invalid input for `copy`: {copy!r}"
            raise TypeError(msg)

        arr = self.to_numpy(writable=writable, allow_copy=allow_copy)

        if dtype is not None and dtype != arr.dtype:
            if copy is False:
                # TODO: Only raise when data must be copied
                msg = f"copy not allowed: cast from {arr.dtype} to {dtype} prohibited"
                raise RuntimeError(msg)

            arr = arr.__array__(dtype)

        return arr

    def __array_ufunc__(
        self, ufunc: np.ufunc, method: str, *inputs: Any, **kwargs: Any
    ) -> Series:
        """Numpy universal functions."""
        if self._s.n_chunks() > 1:
            self._s.rechunk(in_place=True)

        s = self._s

        if method == "__call__":
            if ufunc.nout != 1:
                msg = "only ufuncs that return one 1D array are supported"
                raise NotImplementedError(msg)

            args: list[int | float | np.ndarray[Any, Any]] = []
            for arg in inputs:
                if isinstance(arg, (int, float, np.ndarray)):
                    args.append(arg)
                elif isinstance(arg, Series):
                    phys_arg = arg.to_physical()
                    if phys_arg._s.n_chunks() > 1:
                        phys_arg._s.rechunk(in_place=True)
                    args.append(phys_arg._s.to_numpy_view())
                else:
                    msg = f"unsupported type {qualified_type_name(arg)!r} for {arg!r}"
                    raise TypeError(msg)

            # Get minimum dtype needed to be able to cast all input arguments to the
            # same dtype.
            dtype_char_minimum: str = np.result_type(*args).char

            # Get all possible output dtypes for ufunc.
            # Input dtypes and output dtypes seem to always match for ufunc.types,
            # so pick all the different output dtypes.
            dtypes_ufunc = [
                input_output_type[-1]
                for input_output_type in ufunc.types
                if supported_numpy_char_code(input_output_type[-1])
            ]

            # Get the first ufunc dtype from all possible ufunc dtypes for which
            # the input arguments can be safely cast to that ufunc dtype.
            for dtype_ufunc in dtypes_ufunc:
                if np.can_cast(dtype_char_minimum, dtype_ufunc):
                    dtype_char_minimum = dtype_ufunc
                    break

            # Override minimum dtype if requested.
            dtype_char = (
                np.dtype(kwargs.pop("dtype")).char
                if "dtype" in kwargs
                else dtype_char_minimum
            )

            # Only generalized ufuncs have a signature set:
            is_generalized_ufunc = bool(ufunc.signature)

            if is_generalized_ufunc:
                # Generalized ufuncs will operate on the whole array, so
                # missing data can corrupt the results.
                if self.has_nulls():
                    msg = "can't pass a Series with missing data to a generalized ufunc, as it might give unexpected results. See https://docs.pola.rs/user-guide/expressions/missing-data/ for suggestions on how to remove or fill in missing data."
                    raise ComputeError(msg)
                # If the input and output are the same size, e.g. "(n)->(n)" we
                # can allocate ourselves and save a copy. If they're different,
                # we let the ufunc do the allocation, since only it knows the
                # output size.
                assert ufunc.signature is not None  # pacify MyPy
                ufunc_input, ufunc_output = ufunc.signature.split("->")
                if ufunc_output == "()":
                    # If the result a scalar, just let the function do its
                    # thing, no need for any song and dance involving
                    # allocation:
                    return ufunc(*args, dtype=dtype_char, **kwargs)
                else:
                    allocate_output = ufunc_input == ufunc_output
            else:
                allocate_output = True

            f = get_ffi_func("apply_ufunc_<>", numpy_char_code_to_dtype(dtype_char), s)

            if f is None:
                msg = (
                    "could not find "
                    f"`apply_ufunc_{numpy_char_code_to_dtype(dtype_char)}`"
                )
                raise NotImplementedError(msg)

            series = f(
                lambda out: ufunc(*args, out=out, dtype=dtype_char, **kwargs),
                allocate_output,
            )

            result = self._from_pyseries(series)
            if is_generalized_ufunc:
                # In this case we've disallowed passing in missing data, so no
                # further processing is needed.
                return result

            # We're using a regular ufunc, that operates value by value. That
            # means we allowed missing data in the input, so filter it out:
            validity_mask = self.is_not_null()
            for arg in inputs:
                if isinstance(arg, Series):
                    validity_mask &= arg.is_not_null()
            return (
                result.to_frame()
                .select(F.when(validity_mask).then(F.col(self.name)))
                .to_series(0)
            )
        else:
            msg = (
                "only `__call__` is implemented for numpy ufuncs on a Series, got "
                f"`{method!r}`"
            )
            raise NotImplementedError(msg)

    def __arrow_c_stream__(self, requested_schema: object | None = None) -> object:
        """
        Export a Series via the Arrow PyCapsule Interface.

        https://arrow.apache.org/docs/dev/format/CDataInterface/PyCapsuleInterface.html
        """
        return self._s.__arrow_c_stream__(requested_schema)

    def _repr_html_(self) -> str:
        """Format output data in HTML for display in Jupyter Notebooks."""
        return self.to_frame()._repr_html_(_from_series=True)

    def item(self, index: int | None = None) -> Any:
        """
        Return the Series as a scalar, or return the element at the given index.

        If no index is provided, this is equivalent to `s[0]`, with a check
        that the shape is (1,). With an index, this is equivalent to `s[index]`.

        Examples
        --------
        >>> s1 = pl.Series("a", [1])
        >>> s1.item()
        1
        >>> s2 = pl.Series("a", [9, 8, 7])
        >>> s2.cum_sum().item(-1)
        24
        """
        if index is None:
            if len(self) != 1:
                msg = (
                    "can only call '.item()' if the Series is of length 1,"
                    f" or an explicit index is provided (Series is of length {len(self)})"
                )
                raise ValueError(msg)
            return self._s.get_index(0)

        return self._s.get_index_signed(index)

    def estimated_size(self, unit: SizeUnit = "b") -> int | float:
        """
        Return an estimation of the total (heap) allocated size of the Series.

        Estimated size is given in the specified unit (bytes by default).

        This estimation is the sum of the size of its buffers, validity, including
        nested arrays. Multiple arrays may share buffers and bitmaps. Therefore, the
        size of 2 arrays is not the sum of the sizes computed from this function. In
        particular, [`StructArray`]'s size is an upper bound.

        When an array is sliced, its allocated size remains constant because the buffer
        unchanged. However, this function will yield a smaller number. This is because
        this function returns the visible size of the buffer, not its total capacity.

        FFI buffers are included in this estimation.

        Notes
        -----
        For data with Object dtype, the estimated size only reports the pointer
        size, which is a huge underestimation.

        Parameters
        ----------
        unit : {'b', 'kb', 'mb', 'gb', 'tb'}
            Scale the returned size to the given unit.

        Examples
        --------
        >>> s = pl.Series("values", list(range(1_000_000)), dtype=pl.UInt32)
        >>> s.estimated_size()
        4000000
        >>> s.estimated_size("mb")
        3.814697265625
        """
        sz = self._s.estimated_size()
        return scale_bytes(sz, unit)

    def sqrt(self) -> Series:
        """
        Compute the square root of the elements.

        Syntactic sugar for

        >>> pl.Series([1, 2]) ** 0.5
        shape: (2,)
        Series: '' [f64]
        [
            1.0
            1.414214
        ]

        Examples
        --------
        >>> s = pl.Series([1, 2, 3])
        >>> s.sqrt()
        shape: (3,)
        Series: '' [f64]
        [
            1.0
            1.414214
            1.732051
        ]
        """

    def cbrt(self) -> Series:
        """
        Compute the cube root of the elements.

        Optimization for

        >>> pl.Series([1, 2]) ** (1.0 / 3)
        shape: (2,)
        Series: '' [f64]
        [
            1.0
            1.259921
        ]

        Examples
        --------
        >>> s = pl.Series([1, 2, 3])
        >>> s.cbrt()
        shape: (3,)
        Series: '' [f64]
        [
            1.0
            1.259921
            1.44225
        ]
        """

    @overload
    def any(self, *, ignore_nulls: Literal[True] = ...) -> bool: ...

    @overload
    def any(self, *, ignore_nulls: bool) -> bool | None: ...

    def any(self, *, ignore_nulls: bool = True) -> bool | None:
        """
        Return whether any of the values in the column are `True`.

        Only works on columns of data type :class:`Boolean`.

        Parameters
        ----------
        ignore_nulls

            * If set to `True` (default), null values are ignored. If there
              are no non-null values, the output is `False`.
            * If set to `False`, `Kleene logic`_ is used to deal with nulls:
              if the column contains any null values and no `True` values,
              the output is `None`.

            .. _Kleene logic: https://en.wikipedia.org/wiki/Three-valued_logic

        Returns
        -------
        bool or None

        Examples
        --------
        >>> pl.Series([True, False]).any()
        True
        >>> pl.Series([False, False]).any()
        False
        >>> pl.Series([None, False]).any()
        False

        Enable Kleene logic by setting `ignore_nulls=False`.

        >>> pl.Series([None, False]).any(ignore_nulls=False)  # Returns None
        """
        return self._s.any(ignore_nulls=ignore_nulls)

    @overload
    def all(self, *, ignore_nulls: Literal[True] = ...) -> bool: ...

    @overload
    def all(self, *, ignore_nulls: bool) -> bool | None: ...

    def all(self, *, ignore_nulls: bool = True) -> bool | None:
        """
        Return whether all values in the column are `True`.

        Only works on columns of data type :class:`Boolean`.

        Parameters
        ----------
        ignore_nulls

            * If set to `True` (default), null values are ignored. If there
              are no non-null values, the output is `True`.
            * If set to `False`, `Kleene logic`_ is used to deal with nulls:
              if the column contains any null values and no `False` values,
              the output is `None`.

            .. _Kleene logic: https://en.wikipedia.org/wiki/Three-valued_logic

        Returns
        -------
        bool or None

        Examples
        --------
        >>> pl.Series([True, True]).all()
        True
        >>> pl.Series([False, True]).all()
        False
        >>> pl.Series([None, True]).all()
        True

        Enable Kleene logic by setting `ignore_nulls=False`.

        >>> pl.Series([None, True]).all(ignore_nulls=False)  # Returns None
        """
        return self._s.all(ignore_nulls=ignore_nulls)

    def log(self, base: float = math.e) -> Series:
        """
        Compute the logarithm to a given base.

        Examples
        --------
        >>> s = pl.Series([1, 2, 3])
        >>> s.log()
        shape: (3,)
        Series: '' [f64]
        [
            0.0
            0.693147
            1.098612
        ]
        """

    def log1p(self) -> Series:
        """
        Compute the natural logarithm of the input array plus one, element-wise.

        Examples
        --------
        >>> s = pl.Series([1, 2, 3])
        >>> s.log1p()
        shape: (3,)
        Series: '' [f64]
        [
            0.693147
            1.098612
            1.386294
        ]
        """

    def log10(self) -> Series:
        """
        Compute the base 10 logarithm of the input array, element-wise.

        Examples
        --------
        >>> s = pl.Series([10, 100, 1000])
        >>> s.log10()
        shape: (3,)
        Series: '' [f64]
        [
            1.0
            2.0
            3.0
        ]
        """

    def exp(self) -> Series:
        """
        Compute the exponential, element-wise.

        Examples
        --------
        >>> s = pl.Series([1, 2, 3])
        >>> s.exp()
        shape: (3,)
        Series: '' [f64]
        [
            2.718282
            7.389056
            20.085537
        ]
        """

    def drop_nulls(self) -> Series:
        """
        Drop all null values.

        The original order of the remaining elements is preserved.

        See Also
        --------
        drop_nans

        Notes
        -----
        A null value is not the same as a NaN value.
        To drop NaN values, use :func:`drop_nans`.

        Examples
        --------
        >>> s = pl.Series([1.0, None, 3.0, float("nan")])
        >>> s.drop_nulls()
        shape: (3,)
        Series: '' [f64]
        [
                1.0
                3.0
                NaN
        ]
        """

    def drop_nans(self) -> Series:
        """
        Drop all floating point NaN values.

        The original order of the remaining elements is preserved.

        See Also
        --------
        drop_nulls

        Notes
        -----
        A NaN value is not the same as a null value.
        To drop null values, use :func:`drop_nulls`.

        Examples
        --------
        >>> s = pl.Series([1.0, None, 3.0, float("nan")])
        >>> s.drop_nans()
        shape: (3,)
        Series: '' [f64]
        [
                1.0
                null
                3.0
        ]
        """

    def to_frame(self, name: str | None = None) -> DataFrame:
        """
        Cast this Series to a DataFrame.

        Parameters
        ----------
        name
            optionally name/rename the Series column in the new DataFrame.

        Examples
        --------
        >>> s = pl.Series("a", [123, 456])
        >>> df = s.to_frame()
        >>> df
        shape: (2, 1)
        ┌─────┐
        │ a   │
        │ --- │
        │ i64 │
        ╞═════╡
        │ 123 │
        │ 456 │
        └─────┘

        >>> df = s.to_frame("xyz")
        >>> df
        shape: (2, 1)
        ┌─────┐
        │ xyz │
        │ --- │
        │ i64 │
        ╞═════╡
        │ 123 │
        │ 456 │
        └─────┘
        """
        if isinstance(name, str):
            return wrap_df(PyDataFrame([self.rename(name)._s]))
        return wrap_df(PyDataFrame([self._s]))

    def describe(
        self,
        percentiles: Sequence[float] | float | None = (0.25, 0.50, 0.75),
        interpolation: QuantileMethod = "nearest",
    ) -> DataFrame:
        """
        Quick summary statistics of a Series.

        Series with mixed datatypes will return summary statistics for the datatype of
        the first value.

        Parameters
        ----------
        percentiles
            One or more percentiles to include in the summary statistics (if the
            Series has a numeric dtype). All values must be in the range `[0, 1]`.
        interpolation : {'nearest', 'higher', 'lower', 'midpoint', 'linear', 'equiprobable'}
            Interpolation method used when calculating percentiles.

        Notes
        -----
        The median is included by default as the 50% percentile.

        Returns
        -------
        DataFrame
            Mapping with summary statistics of a Series.

        Examples
        --------
        >>> s = pl.Series([1, 2, 3, 4, 5])
        >>> s.describe()
        shape: (9, 2)
        ┌────────────┬──────────┐
        │ statistic  ┆ value    │
        │ ---        ┆ ---      │
        │ str        ┆ f64      │
        ╞════════════╪══════════╡
        │ count      ┆ 5.0      │
        │ null_count ┆ 0.0      │
        │ mean       ┆ 3.0      │
        │ std        ┆ 1.581139 │
        │ min        ┆ 1.0      │
        │ 25%        ┆ 2.0      │
        │ 50%        ┆ 3.0      │
        │ 75%        ┆ 4.0      │
        │ max        ┆ 5.0      │
        └────────────┴──────────┘

        Non-numeric data types may not have all statistics available.

        >>> s = pl.Series(["aa", "aa", None, "bb", "cc"])
        >>> s.describe()
        shape: (4, 2)
        ┌────────────┬───────┐
        │ statistic  ┆ value │
        │ ---        ┆ ---   │
        │ str        ┆ str   │
        ╞════════════╪═══════╡
        │ count      ┆ 4     │
        │ null_count ┆ 1     │
        │ min        ┆ aa    │
        │ max        ┆ cc    │
        └────────────┴───────┘
        """  # noqa: W505
        stats = self.to_frame().describe(
            percentiles=percentiles,
            interpolation=interpolation,
        )
        stats.columns = ["statistic", "value"]
        return stats.filter(F.col("value").is_not_null())

    def sum(self) -> int | float:
        """
        Reduce this Series to the sum value.

        Notes
        -----
        * Dtypes in {Int8, UInt8, Int16, UInt16} are cast to
          Int64 before summing to prevent overflow issues.
        * If there are no non-null values, then the output is `0`.
          If you would prefer empty sums to return `None`, you can
          use `s.sum() if s.count() else None` instead
          of `s.sum()`.

        Examples
        --------
        >>> s = pl.Series("a", [1, 2, 3])
        >>> s.sum()
        6
        """
        return self._s.sum()

    def mean(self) -> PythonLiteral | None:
        """
        Reduce this Series to the mean value.

        Examples
        --------
        >>> s = pl.Series("a", [1, 2, 3])
        >>> s.mean()
        2.0
        """
        return self._s.mean()

    def product(self) -> int | float:
        """
        Reduce this Series to the product value.

        Notes
        -----
        If there are no non-null values, then the output is `1`.
        If you would prefer empty products to return `None`, you can
        use `s.product() if s.count() else None` instead
        of `s.product()`.

        Examples
        --------
        >>> s = pl.Series("a", [1, 2, 3])
        >>> s.product()
        6
        """
        return self._s.product()

    def pow(self, exponent: int | float | Series) -> Series:
        """
        Raise to the power of the given exponent.

        If the exponent is float, the result follows the dtype of exponent.
        Otherwise, it follows dtype of base.

        Parameters
        ----------
        exponent
            The exponent. Accepts Series input.

        Examples
        --------
        Raising integers to positive integers results in integers:

        >>> s = pl.Series("foo", [1, 2, 3, 4])
        >>> s.pow(3)
        shape: (4,)
        Series: 'foo' [i64]
        [
            1
            8
            27
            64
        ]

        In order to raise integers to negative integers, you can cast either the
        base or the exponent to float:

        >>> s.pow(-3.0)
        shape: (4,)
        Series: 'foo' [f64]
        [
                1.0
                0.125
                0.037037
                0.015625
        ]
        """
        if _check_for_numpy(exponent) and isinstance(exponent, np.ndarray):
            exponent = Series(exponent)
        return self.to_frame().select_seq(F.col(self.name).pow(exponent)).to_series()

    def min(self) -> PythonLiteral | None:
        """
        Get the minimal value in this Series.

        Examples
        --------
        >>> s = pl.Series("a", [1, 2, 3])
        >>> s.min()
        1
        """
        return self._s.min()

    def max(self) -> PythonLiteral | None:
        """
        Get the maximum value in this Series.

        Examples
        --------
        >>> s = pl.Series("a", [1, 2, 3])
        >>> s.max()
        3
        """
        return self._s.max()

    def nan_max(self) -> int | float | date | datetime | timedelta | str:
        """
        Get maximum value, but propagate/poison encountered NaN values.

        This differs from numpy's `nanmax` as numpy defaults to propagating NaN values,
        whereas polars defaults to ignoring them.

        Examples
        --------
        >>> s = pl.Series("a", [1, 3, 4])
        >>> s.nan_max()
        4

        >>> s = pl.Series("a", [1.0, float("nan"), 4.0])
        >>> s.nan_max()
        nan
        """
        return self.to_frame().select_seq(F.col(self.name).nan_max()).item()

    def nan_min(self) -> int | float | date | datetime | timedelta | str:
        """
        Get minimum value, but propagate/poison encountered NaN values.

        This differs from numpy's `nanmax` as numpy defaults to propagating NaN values,
        whereas polars defaults to ignoring them.

        Examples
        --------
        >>> s = pl.Series("a", [1, 3, 4])
        >>> s.nan_min()
        1

        >>> s = pl.Series("a", [1.0, float("nan"), 4.0])
        >>> s.nan_min()
        nan
        """
        return self.to_frame().select_seq(F.col(self.name).nan_min()).item()

    def std(self, ddof: int = 1) -> float | timedelta | None:
        """
        Get the standard deviation of this Series.

        Parameters
        ----------
        ddof
            “Delta Degrees of Freedom”: the divisor used in the calculation is N - ddof,
            where N represents the number of elements.
            By default ddof is 1.

        Examples
        --------
        >>> s = pl.Series("a", [1, 2, 3])
        >>> s.std()
        1.0
        """
        return self._s.std(ddof)

    def var(self, ddof: int = 1) -> float | timedelta | None:
        """
        Get variance of this Series.

        Parameters
        ----------
        ddof
            “Delta Degrees of Freedom”: the divisor used in the calculation is N - ddof,
            where N represents the number of elements.
            By default ddof is 1.

        Examples
        --------
        >>> s = pl.Series("a", [1, 2, 3])
        >>> s.var()
        1.0
        """
        return self._s.var(ddof)

    def median(self) -> PythonLiteral | None:
        """
        Get the median of this Series.

        Examples
        --------
        >>> s = pl.Series("a", [1, 2, 3])
        >>> s.median()
        2.0
        """
        return self._s.median()

    def quantile(
        self, quantile: float, interpolation: QuantileMethod = "nearest"
    ) -> float | None:
        """
        Get the quantile value of this Series.

        Parameters
        ----------
        quantile
            Quantile between 0.0 and 1.0.
        interpolation : {'nearest', 'higher', 'lower', 'midpoint', 'linear', 'equiprobable'}
            Interpolation method.

        Examples
        --------
        >>> s = pl.Series("a", [1, 2, 3])
        >>> s.quantile(0.5)
        2.0
        """  # noqa: W505
        return self._s.quantile(quantile, interpolation)

    def to_dummies(
        self,
        *,
        separator: str = "_",
        drop_first: bool = False,
<<<<<<< HEAD
        categories: Sequence[Hashable] | None = None,
=======
        drop_nulls: bool = False,
>>>>>>> fe8c74ef
    ) -> DataFrame:
        """
        Get dummy/indicator variables.

        Parameters
        ----------
        separator
            Separator/delimiter used when generating column names.
        drop_first
            Remove the first category from the variable being encoded.
<<<<<<< HEAD
        categories
            Optional list of all categories that should be represented.
            Categories that are not present in the data get an all-zero column.
            Values that are not in the categories will be ignored.
=======
        drop_nulls
            If there are `None` values in the series, a `null` column is not generated
>>>>>>> fe8c74ef

        Examples
        --------
        >>> s = pl.Series("a", [1, 2, 3])
        >>> s.to_dummies()
        shape: (3, 3)
        ┌─────┬─────┬─────┐
        │ a_1 ┆ a_2 ┆ a_3 │
        │ --- ┆ --- ┆ --- │
        │ u8  ┆ u8  ┆ u8  │
        ╞═════╪═════╪═════╡
        │ 1   ┆ 0   ┆ 0   │
        │ 0   ┆ 1   ┆ 0   │
        │ 0   ┆ 0   ┆ 1   │
        └─────┴─────┴─────┘

        >>> s.to_dummies(drop_first=True)
        shape: (3, 2)
        ┌─────┬─────┐
        │ a_2 ┆ a_3 │
        │ --- ┆ --- │
        │ u8  ┆ u8  │
        ╞═════╪═════╡
        │ 0   ┆ 0   │
        │ 1   ┆ 0   │
        │ 0   ┆ 1   │
        └─────┴─────┘
        """
<<<<<<< HEAD
        if categories is not None:
            categories = [str(c) for c in categories]
        return wrap_df(self._s.to_dummies(separator, drop_first, categories))
=======
        return wrap_df(self._s.to_dummies(separator, drop_first, drop_nulls))
>>>>>>> fe8c74ef

    @unstable()
    def cut(
        self,
        breaks: Sequence[float],
        *,
        labels: Sequence[str] | None = None,
        left_closed: bool = False,
        include_breaks: bool = False,
    ) -> Series:
        """
        Bin continuous values into discrete categories.

        .. warning::
            This functionality is considered **unstable**. It may be changed
            at any point without it being considered a breaking change.

        Parameters
        ----------
        breaks
            List of unique cut points.
        labels
            Names of the categories. The number of labels must be equal to the number
            of cut points plus one.
        left_closed
            Set the intervals to be left-closed instead of right-closed.
        include_breaks
            Include a column with the right endpoint of the bin each observation falls
            in. This will change the data type of the output from a
            :class:`Categorical` to a :class:`Struct`.

        Returns
        -------
        Series
            Series of data type :class:`Categorical` if `include_breaks` is set to
            `False` (default), otherwise a Series of data type :class:`Struct`.

        See Also
        --------
        qcut

        Examples
        --------
        Divide the column into three categories.

        >>> s = pl.Series("foo", [-2, -1, 0, 1, 2])
        >>> s.cut([-1, 1], labels=["a", "b", "c"])
        shape: (5,)
        Series: 'foo' [cat]
        [
                "a"
                "a"
                "b"
                "b"
                "c"
        ]

        Create a DataFrame with the breakpoint and category for each value.

        >>> cut = s.cut([-1, 1], include_breaks=True).alias("cut")
        >>> s.to_frame().with_columns(cut).unnest("cut")
        shape: (5, 3)
        ┌─────┬────────────┬────────────┐
        │ foo ┆ breakpoint ┆ category   │
        │ --- ┆ ---        ┆ ---        │
        │ i64 ┆ f64        ┆ cat        │
        ╞═════╪════════════╪════════════╡
        │ -2  ┆ -1.0       ┆ (-inf, -1] │
        │ -1  ┆ -1.0       ┆ (-inf, -1] │
        │ 0   ┆ 1.0        ┆ (-1, 1]    │
        │ 1   ┆ 1.0        ┆ (-1, 1]    │
        │ 2   ┆ inf        ┆ (1, inf]   │
        └─────┴────────────┴────────────┘
        """

    @unstable()
    def qcut(
        self,
        quantiles: Sequence[float] | int,
        *,
        labels: Sequence[str] | None = None,
        left_closed: bool = False,
        allow_duplicates: bool = False,
        include_breaks: bool = False,
    ) -> Series:
        """
        Bin continuous values into discrete categories based on their quantiles.

        .. warning::
            This functionality is considered **unstable**. It may be changed
            at any point without it being considered a breaking change.

        Parameters
        ----------
        quantiles
            Either a list of quantile probabilities between 0 and 1 or a positive
            integer determining the number of bins with uniform probability.
        labels
            Names of the categories. The number of labels must be equal to the number
            of cut points plus one.
        left_closed
            Set the intervals to be left-closed instead of right-closed.
        allow_duplicates
            If set to `True`, duplicates in the resulting quantiles are dropped,
            rather than raising a `DuplicateError`. This can happen even with unique
            probabilities, depending on the data.
        include_breaks
            Include a column with the right endpoint of the bin each observation falls
            in. This will change the data type of the output from a
            :class:`Categorical` to a :class:`Struct`.

        Returns
        -------
        Series
            Series of data type :class:`Categorical` if `include_breaks` is set to
            `False` (default), otherwise a Series of data type :class:`Struct`.

        See Also
        --------
        cut

        Examples
        --------
        Divide a column into three categories according to pre-defined quantile
        probabilities.

        >>> s = pl.Series("foo", [-2, -1, 0, 1, 2])
        >>> s.qcut([0.25, 0.75], labels=["a", "b", "c"])
        shape: (5,)
        Series: 'foo' [cat]
        [
                "a"
                "a"
                "b"
                "b"
                "c"
        ]

        Divide a column into two categories using uniform quantile probabilities.

        >>> s.qcut(2, labels=["low", "high"], left_closed=True)
        shape: (5,)
        Series: 'foo' [cat]
        [
                "low"
                "low"
                "high"
                "high"
                "high"
        ]

        Create a DataFrame with the breakpoint and category for each value.

        >>> cut = s.qcut([0.25, 0.75], include_breaks=True).alias("cut")
        >>> s.to_frame().with_columns(cut).unnest("cut")
        shape: (5, 3)
        ┌─────┬────────────┬────────────┐
        │ foo ┆ breakpoint ┆ category   │
        │ --- ┆ ---        ┆ ---        │
        │ i64 ┆ f64        ┆ cat        │
        ╞═════╪════════════╪════════════╡
        │ -2  ┆ -1.0       ┆ (-inf, -1] │
        │ -1  ┆ -1.0       ┆ (-inf, -1] │
        │ 0   ┆ 1.0        ┆ (-1, 1]    │
        │ 1   ┆ 1.0        ┆ (-1, 1]    │
        │ 2   ┆ inf        ┆ (1, inf]   │
        └─────┴────────────┴────────────┘
        """

    def rle(self) -> Series:
        """
        Compress the Series data using run-length encoding.

        Run-length encoding (RLE) encodes data by storing each *run* of identical values
        as a single value and its length.

        Returns
        -------
        Series
            Series of data type `Struct` with fields `len` of data type `UInt32`
            and `value` of the original data type.

        Examples
        --------
        >>> s = pl.Series("s", [1, 1, 2, 1, None, 1, 3, 3])
        >>> s.rle().struct.unnest()
        shape: (6, 2)
        ┌─────┬───────┐
        │ len ┆ value │
        │ --- ┆ ---   │
        │ u32 ┆ i64   │
        ╞═════╪═══════╡
        │ 2   ┆ 1     │
        │ 1   ┆ 2     │
        │ 1   ┆ 1     │
        │ 1   ┆ null  │
        │ 1   ┆ 1     │
        │ 2   ┆ 3     │
        └─────┴───────┘
        """

    def rle_id(self) -> Series:
        """
        Get a distinct integer ID for each run of identical values.

        The ID starts at 0 and increases by one each time the value of the column
        changes.

        Returns
        -------
        Series
            Series of data type `UInt32`.

        See Also
        --------
        rle

        Notes
        -----
        This functionality is especially useful for defining a new group for every time
        a column's value changes, rather than for every distinct value of that column.

        Examples
        --------
        >>> s = pl.Series("s", [1, 1, 2, 1, None, 1, 3, 3])
        >>> s.rle_id()
        shape: (8,)
        Series: 's' [u32]
        [
            0
            0
            1
            2
            3
            4
            5
            5
        ]
        """

    @unstable()
    def hist(
        self,
        bins: list[float] | None = None,
        *,
        bin_count: int | None = None,
        include_category: bool = True,
        include_breakpoint: bool = True,
    ) -> DataFrame:
        """
        Bin values into buckets and count their occurrences.

        .. warning::
            This functionality is considered **unstable**. It may be changed
            at any point without it being considered a breaking change.

        Parameters
        ----------
        bins
            Bin edges. If None given, we determine the edges based on the data.
        bin_count
            If `bins` is not provided, `bin_count` uniform bins are created that fully
            encompass the data.
        include_breakpoint
            Include a column that indicates the upper breakpoint.
        include_category
            Include a column that shows the intervals as categories.

        Returns
        -------
        DataFrame

        Examples
        --------
        >>> a = pl.Series("a", [1, 3, 8, 8, 2, 1, 3])
        >>> a.hist(bin_count=4)
        shape: (4, 3)
        ┌────────────┬─────────────┬───────┐
        │ breakpoint ┆ category    ┆ count │
        │ ---        ┆ ---         ┆ ---   │
        │ f64        ┆ cat         ┆ u32   │
        ╞════════════╪═════════════╪═══════╡
        │ 2.75       ┆ [1.0, 2.75] ┆ 3     │
        │ 4.5        ┆ (2.75, 4.5] ┆ 2     │
        │ 6.25       ┆ (4.5, 6.25] ┆ 0     │
        │ 8.0        ┆ (6.25, 8.0] ┆ 2     │
        └────────────┴─────────────┴───────┘
        """
        out = (
            self.to_frame()
            .select_seq(
                F.col(self.name).hist(
                    bins=bins,
                    bin_count=bin_count,
                    include_category=include_category,
                    include_breakpoint=include_breakpoint,
                )
            )
            .to_series()
        )
        if not include_breakpoint and not include_category:
            return out.to_frame()
        else:
            return out.struct.unnest()

    def value_counts(
        self,
        *,
        sort: bool = False,
        parallel: bool = False,
        name: str | None = None,
        normalize: bool = False,
    ) -> DataFrame:
        """
        Count the occurrences of unique values.

        Parameters
        ----------
        sort
            Sort the output by count, in descending order.
            If set to `False` (default), the order is non-deterministic.
        parallel
            Execute the computation in parallel.

            .. note::
                This option should likely *not* be enabled in a `group_by` context,
                as the computation will already be parallelized per group.
        name
            Give the resulting count column a specific name; if `normalize` is
            True this defaults to "proportion", otherwise defaults to "count".
        normalize
            If True, the count is returned as the relative frequency of unique
            values normalized to 1.0.

        Returns
        -------
        DataFrame
            Columns map the unique values to their count (or proportion).

        Examples
        --------
        >>> s = pl.Series("color", ["red", "blue", "red", "green", "blue", "blue"])
        >>> s.value_counts()  # doctest: +IGNORE_RESULT
        shape: (3, 2)
        ┌───────┬───────┐
        │ color ┆ count │
        │ ---   ┆ ---   │
        │ str   ┆ u32   │
        ╞═══════╪═══════╡
        │ red   ┆ 2     │
        │ green ┆ 1     │
        │ blue  ┆ 3     │
        └───────┴───────┘

        Sort the output by count and customize the count column name.

        >>> s.value_counts(sort=True, name="n")
        shape: (3, 2)
        ┌───────┬─────┐
        │ color ┆ n   │
        │ ---   ┆ --- │
        │ str   ┆ u32 │
        ╞═══════╪═════╡
        │ blue  ┆ 3   │
        │ red   ┆ 2   │
        │ green ┆ 1   │
        └───────┴─────┘

        Return the count as a relative frequency, normalized to 1.0:
        >>> s.value_counts(sort=True, normalize=True, name="fraction")
        shape: (3, 2)
        ┌───────┬──────────┐
        │ color ┆ fraction │
        │ ---   ┆ ---      │
        │ str   ┆ f64      │
        ╞═══════╪══════════╡
        │ blue  ┆ 0.5      │
        │ red   ┆ 0.333333 │
        │ green ┆ 0.166667 │
        └───────┴──────────┘
        """
        name = name or ("proportion" if normalize else "count")
        return pl.DataFrame._from_pydf(
            self._s.value_counts(
                sort=sort, parallel=parallel, name=name, normalize=normalize
            )
        )

    def unique_counts(self) -> Series:
        """
        Return a count of the unique values in the order of appearance.

        Examples
        --------
        >>> s = pl.Series("id", ["a", "b", "b", "c", "c", "c"])
        >>> s.unique_counts()
        shape: (3,)
        Series: 'id' [u32]
        [
            1
            2
            3
        ]
        """

    def entropy(self, base: float = math.e, *, normalize: bool = True) -> float | None:
        """
        Computes the entropy.

        Uses the formula `-sum(pk * log(pk)` where `pk` are discrete probabilities.

        Parameters
        ----------
        base
            Given base, defaults to `e`
        normalize
            Normalize pk if it doesn't sum to 1.

        Examples
        --------
        >>> a = pl.Series([0.99, 0.005, 0.005])
        >>> a.entropy(normalize=True)
        0.06293300616044681
        >>> b = pl.Series([0.65, 0.10, 0.25])
        >>> b.entropy(normalize=True)
        0.8568409950394724
        """
        return (
            self.to_frame()
            .select_seq(F.col(self.name).entropy(base, normalize=normalize))
            .to_series()
            .item()
        )

    @unstable()
    @deprecate_renamed_parameter("min_periods", "min_samples", version="1.21.0")
    def cumulative_eval(
        self, expr: Expr, *, min_samples: int = 1, parallel: bool = False
    ) -> Series:
        """
        Run an expression over a sliding window that increases `1` slot every iteration.

        .. warning::
            This functionality is considered **unstable**. It may be changed
            at any point without it being considered a breaking change.

        .. versionchanged:: 1.21.0
            The `min_periods` parameter was renamed `min_samples`.

        Parameters
        ----------
        expr
            Expression to evaluate
        min_samples
            Number of valid values there should be in the window before the expression
            is evaluated. valid values = `length - null_count`
        parallel
            Run in parallel. Don't do this in a group by or another operation that
            already has much parallelization.

        Warnings
        --------
        This can be really slow as it can have `O(n^2)` complexity. Don't use this
        for operations that visit all elements.

        Examples
        --------
        >>> s = pl.Series("values", [1, 2, 3, 4, 5])
        >>> s.cumulative_eval(pl.element().first() - pl.element().last() ** 2)
        shape: (5,)
        Series: 'values' [i64]
        [
            0
            -3
            -8
            -15
            -24
        ]
        """

    def alias(self, name: str) -> Series:
        """
        Rename the series.

        Parameters
        ----------
        name
            The new name.

        Examples
        --------
        >>> s = pl.Series("a", [1, 2, 3])
        >>> s.alias("b")
        shape: (3,)
        Series: 'b' [i64]
        [
                1
                2
                3
        ]
        """
        s = self.clone()
        s._s.rename(name)
        return s

    def rename(self, name: str) -> Series:
        """
        Rename this Series.

        Alias for :func:`Series.alias`.

        Parameters
        ----------
        name
            New name.

        Examples
        --------
        >>> s = pl.Series("a", [1, 2, 3])
        >>> s.rename("b")
        shape: (3,)
        Series: 'b' [i64]
        [
                1
                2
                3
        ]
        """
        return self.alias(name)

    def chunk_lengths(self) -> list[int]:
        """
        Get the length of each individual chunk.

        Examples
        --------
        >>> s = pl.Series("a", [1, 2, 3])
        >>> s2 = pl.Series("a", [4, 5, 6])

        Concatenate Series with rechunk = True

        >>> pl.concat([s, s2], rechunk=True).chunk_lengths()
        [6]

        Concatenate Series with rechunk = False

        >>> pl.concat([s, s2], rechunk=False).chunk_lengths()
        [3, 3]
        """
        return self._s.chunk_lengths()

    def n_chunks(self) -> int:
        """
        Get the number of chunks that this Series contains.

        Examples
        --------
        >>> s = pl.Series("a", [1, 2, 3])
        >>> s.n_chunks()
        1
        >>> s2 = pl.Series("a", [4, 5, 6])

        Concatenate Series with rechunk = True

        >>> pl.concat([s, s2], rechunk=True).n_chunks()
        1

        Concatenate Series with rechunk = False

        >>> pl.concat([s, s2], rechunk=False).n_chunks()
        2
        """
        return self._s.n_chunks()

    def cum_max(self, *, reverse: bool = False) -> Series:
        """
        Get an array with the cumulative max computed at every element.

        Parameters
        ----------
        reverse
            reverse the operation.

        Examples
        --------
        >>> s = pl.Series("s", [3, 5, 1])
        >>> s.cum_max()
        shape: (3,)
        Series: 's' [i64]
        [
            3
            5
            5
        ]
        """

    def cum_min(self, *, reverse: bool = False) -> Series:
        """
        Get an array with the cumulative min computed at every element.

        Parameters
        ----------
        reverse
            reverse the operation.

        Examples
        --------
        >>> s = pl.Series("s", [1, 2, 3])
        >>> s.cum_min()
        shape: (3,)
        Series: 's' [i64]
        [
            1
            1
            1
        ]
        """

    def cum_prod(self, *, reverse: bool = False) -> Series:
        """
        Get an array with the cumulative product computed at every element.

        Parameters
        ----------
        reverse
            reverse the operation.

        Notes
        -----
        Dtypes in {Int8, UInt8, Int16, UInt16} are cast to
        Int64 before summing to prevent overflow issues.

        Examples
        --------
        >>> s = pl.Series("a", [1, 2, 3])
        >>> s.cum_prod()
        shape: (3,)
        Series: 'a' [i64]
        [
            1
            2
            6
        ]
        """

    def cum_sum(self, *, reverse: bool = False) -> Series:
        """
        Get an array with the cumulative sum computed at every element.

        Parameters
        ----------
        reverse
            reverse the operation.

        Notes
        -----
        Dtypes in {Int8, UInt8, Int16, UInt16} are cast to
        Int64 before summing to prevent overflow issues.

        Examples
        --------
        >>> s = pl.Series("a", [1, 2, 3])
        >>> s.cum_sum()
        shape: (3,)
        Series: 'a' [i64]
        [
            1
            3
            6
        ]
        """

    def cum_count(self, *, reverse: bool = False) -> Self:
        """
        Return the cumulative count of the non-null values in the column.

        Parameters
        ----------
        reverse
            Reverse the operation.

        Examples
        --------
        >>> s = pl.Series(["x", "k", None, "d"])
        >>> s.cum_count()
        shape: (4,)
        Series: '' [u32]
        [
                1
                2
                2
                3
        ]
        """

    def slice(self, offset: int, length: int | None = None) -> Series:
        """
        Get a slice of this Series.

        Parameters
        ----------
        offset
            Start index. Negative indexing is supported.
        length
            Length of the slice. If set to `None`, all rows starting at the offset
            will be selected.

        Examples
        --------
        >>> s = pl.Series("a", [1, 2, 3, 4])
        >>> s.slice(1, 2)
        shape: (2,)
        Series: 'a' [i64]
        [
                2
                3
        ]
        """
        return self._from_pyseries(self._s.slice(offset=offset, length=length))

    def append(self, other: Series) -> Self:
        """
        Append a Series to this one.

        The resulting series will consist of multiple chunks.

        Parameters
        ----------
        other
            Series to append.

        Warnings
        --------
        This method modifies the series in-place. The series is returned for
        convenience only.

        See Also
        --------
        extend

        Examples
        --------
        >>> a = pl.Series("a", [1, 2, 3])
        >>> b = pl.Series("b", [4, 5])
        >>> a.append(b)
        shape: (5,)
        Series: 'a' [i64]
        [
            1
            2
            3
            4
            5
        ]

        The resulting series will consist of multiple chunks.

        >>> a.n_chunks()
        2
        """
        require_same_type(self, other)
        try:
            self._s.append(other._s)
        except RuntimeError as exc:
            if str(exc) == "Already mutably borrowed":
                self._s.append(other._s.clone())
            else:
                raise
        return self

    def extend(self, other: Series) -> Self:
        """
        Extend the memory backed by this Series with the values from another.

        Different from `append`, which adds the chunks from `other` to the chunks of
        this series, `extend` appends the data from `other` to the underlying memory
        locations and thus may cause a reallocation (which is expensive).

        If this does `not` cause a reallocation, the resulting data structure will not
        have any extra chunks and thus will yield faster queries.

        Prefer `extend` over `append` when you want to do a query after a single
        append. For instance, during online operations where you add `n` rows
        and rerun a query.

        Prefer `append` over `extend` when you want to append many times
        before doing a query. For instance, when you read in multiple files and want
        to store them in a single `Series`. In the latter case, finish the sequence
        of `append` operations with a `rechunk`.

        Parameters
        ----------
        other
            Series to extend the series with.

        Warnings
        --------
        This method modifies the series in-place. The series is returned for
        convenience only.

        See Also
        --------
        append

        Examples
        --------
        >>> a = pl.Series("a", [1, 2, 3])
        >>> b = pl.Series("b", [4, 5])
        >>> a.extend(b)
        shape: (5,)
        Series: 'a' [i64]
        [
            1
            2
            3
            4
            5
        ]

        The resulting series will consist of a single chunk.

        >>> a.n_chunks()
        1
        """
        require_same_type(self, other)
        try:
            self._s.extend(other._s)
        except RuntimeError as exc:
            if str(exc) == "Already mutably borrowed":
                self._s.extend(other._s.clone())
            else:
                raise
        return self

    def filter(self, predicate: Series | Iterable[bool]) -> Self:
        """
        Filter elements by a boolean mask.

        The original order of the remaining elements is preserved.

        Elements where the filter does not evaluate to True are discarded, including
        nulls.

        Parameters
        ----------
        predicate
            Boolean mask.

        Examples
        --------
        >>> s = pl.Series("a", [1, 2, 3])
        >>> mask = pl.Series("", [True, False, True])
        >>> s.filter(mask)
        shape: (2,)
        Series: 'a' [i64]
        [
                1
                3
        ]
        """
        if not isinstance(predicate, Series):
            predicate = Series("", predicate)
        return self._from_pyseries(self._s.filter(predicate._s))

    def head(self, n: int = 10) -> Series:
        """
        Get the first `n` elements.

        Parameters
        ----------
        n
            Number of elements to return. If a negative value is passed, return all
            elements except the last `abs(n)`.

        See Also
        --------
        tail, slice

        Examples
        --------
        >>> s = pl.Series("a", [1, 2, 3, 4, 5])
        >>> s.head(3)
        shape: (3,)
        Series: 'a' [i64]
        [
                1
                2
                3
        ]

        Pass a negative value to get all rows `except` the last `abs(n)`.

        >>> s.head(-3)
        shape: (2,)
        Series: 'a' [i64]
        [
                1
                2
        ]
        """
        if n < 0:
            n = max(0, self.len() + n)
        return self._from_pyseries(self._s.head(n))

    def tail(self, n: int = 10) -> Series:
        """
        Get the last `n` elements.

        Parameters
        ----------
        n
            Number of elements to return. If a negative value is passed, return all
            elements except the first `abs(n)`.

        See Also
        --------
        head, slice

        Examples
        --------
        >>> s = pl.Series("a", [1, 2, 3, 4, 5])
        >>> s.tail(3)
        shape: (3,)
        Series: 'a' [i64]
        [
                3
                4
                5
        ]

        Pass a negative value to get all rows `except` the first `abs(n)`.

        >>> s.tail(-3)
        shape: (2,)
        Series: 'a' [i64]
        [
                4
                5
        ]
        """
        if n < 0:
            n = max(0, self.len() + n)
        return self._from_pyseries(self._s.tail(n))

    def limit(self, n: int = 10) -> Series:
        """
        Get the first `n` elements.

        Alias for :func:`Series.head`.

        Parameters
        ----------
        n
            Number of elements to return. If a negative value is passed, return all
            elements except the last `abs(n)`.

        See Also
        --------
        head

        Examples
        --------
        >>> s = pl.Series("a", [1, 2, 3, 4, 5])
        >>> s.limit(3)
        shape: (3,)
        Series: 'a' [i64]
        [
            1
            2
            3
        ]

        Pass a negative value to get all rows `except` the last `abs(n)`.

        >>> s.limit(-3)
        shape: (2,)
        Series: 'a' [i64]
        [
                1
                2
        ]
        """
        return self.head(n)

    def gather_every(self, n: int, offset: int = 0) -> Series:
        """
        Take every nth value in the Series and return as new Series.

        Parameters
        ----------
        n
            Gather every *n*-th row.
        offset
            Start the row index at this offset.

        Examples
        --------
        >>> s = pl.Series("a", [1, 2, 3, 4])
        >>> s.gather_every(2)
        shape: (2,)
        Series: 'a' [i64]
        [
            1
            3
        ]
        >>> s.gather_every(2, offset=1)
        shape: (2,)
        Series: 'a' [i64]
        [
            2
            4
        ]
        """

    def sort(
        self,
        *,
        descending: bool = False,
        nulls_last: bool = False,
        multithreaded: bool = True,
        in_place: bool = False,
    ) -> Self:
        """
        Sort this Series.

        Parameters
        ----------
        descending
            Sort in descending order.
        nulls_last
            Place null values last instead of first.
        multithreaded
            Sort using multiple threads.
        in_place
            Sort in-place.

        Examples
        --------
        >>> s = pl.Series("a", [1, 3, 4, 2])
        >>> s.sort()
        shape: (4,)
        Series: 'a' [i64]
        [
                1
                2
                3
                4
        ]
        >>> s.sort(descending=True)
        shape: (4,)
        Series: 'a' [i64]
        [
                4
                3
                2
                1
        ]
        """
        if in_place:
            self._s = self._s.sort(descending, nulls_last, multithreaded)
            return self
        else:
            return self._from_pyseries(
                self._s.sort(descending, nulls_last, multithreaded)
            )

    def top_k(self, k: int = 5) -> Series:
        r"""
        Return the `k` largest elements.

        Non-null elements are always preferred over null elements. The output is
        not guaranteed to be in any particular order, call :func:`sort` after
        this function if you wish the output to be sorted.

        This has time complexity:

        .. math:: O(n)

        Parameters
        ----------
        k
            Number of elements to return.

        See Also
        --------
        top_k_by
        bottom_k
        bottom_k_by

        Examples
        --------
        >>> s = pl.Series("a", [2, 5, 1, 4, 3])
        >>> s.top_k(3)
        shape: (3,)
        Series: 'a' [i64]
        [
            5
            4
            3
        ]
        """

    def top_k_by(
        self,
        by: IntoExpr | Iterable[IntoExpr],
        k: int = 5,
        *,
        reverse: bool | Sequence[bool] = False,
    ) -> Series:
        r"""
        Return the `k` largest elements of the `by` column.

        Non-null elements are always preferred over null elements, regardless of
        the value of `reverse`. The output is not guaranteed to be in any
        particular order, call :func:`sort` after this function if you wish the
        output to be sorted.

        This has time complexity:

        .. math:: O(n \log{n})

        Parameters
        ----------
        by
            Column used to determine the largest elements.
            Accepts expression input. Strings are parsed as column names.
        k
            Number of elements to return.
        reverse
            Consider the `k` smallest elements of the `by` column (instead of the `k`
            largest). This can be specified per column by passing a sequence of
            booleans.

        See Also
        --------
        top_k
        bottom_k
        bottom_k_by

        Examples
        --------
        >>> s = pl.Series("a", [2, 5, 1, 4, 3])
        >>> s.top_k_by("a", 3)
        shape: (3,)
        Series: 'a' [i64]
        [
            5
            4
            3
        ]
        """

    def bottom_k(self, k: int = 5) -> Series:
        r"""
        Return the `k` smallest elements.

        Non-null elements are always preferred over null elements. The output is
        not guaranteed to be in any particular order, call :func:`sort` after
        this function if you wish the output to be sorted.

        This has time complexity:

        .. math:: O(n)

        Parameters
        ----------
        k
            Number of elements to return.

        See Also
        --------
        top_k
        top_k_by
        bottom_k_by

        Examples
        --------
        >>> s = pl.Series("a", [2, 5, 1, 4, 3])
        >>> s.bottom_k(3)
        shape: (3,)
        Series: 'a' [i64]
        [
            1
            2
            3
        ]
        """

    def bottom_k_by(
        self,
        by: IntoExpr | Iterable[IntoExpr],
        k: int = 5,
        *,
        reverse: bool | Sequence[bool] = False,
    ) -> Series:
        r"""
        Return the `k` smallest elements of the `by` column.

        Non-null elements are always preferred over null elements, regardless of
        the value of `reverse`. The output is not guaranteed to be in any
        particular order, call :func:`sort` after this function if you wish the
        output to be sorted.

        This has time complexity:

        .. math:: O(n \log{n})

        Parameters
        ----------
        by
            Column used to determine the smallest elements.
            Accepts expression input. Strings are parsed as column names.
        k
            Number of elements to return.
        reverse
            Consider the `k` largest elements of the `by` column( (instead of the `k`
            smallest). This can be specified per column by passing a sequence of
            booleans.

        See Also
        --------
        top_k
        top_k_by
        bottom_k

        Examples
        --------
        >>> s = pl.Series("a", [2, 5, 1, 4, 3])
        >>> s.bottom_k_by("a", 3)
        shape: (3,)
        Series: 'a' [i64]
        [
            1
            2
            3
        ]
        """

    def arg_sort(self, *, descending: bool = False, nulls_last: bool = False) -> Series:
        """
        Get the index values that would sort this Series.

        Parameters
        ----------
        descending
            Sort in descending order.
        nulls_last
            Place null values last instead of first.

        See Also
        --------
        Series.gather: Take values by index.
        Series.rank : Get the rank of each row.

        Examples
        --------
        >>> s = pl.Series("a", [5, 3, 4, 1, 2])
        >>> s.arg_sort()
        shape: (5,)
        Series: 'a' [u32]
        [
            3
            4
            1
            2
            0
        ]
        """

    def arg_unique(self) -> Series:
        """
        Get unique index as Series.

        Returns
        -------
        Series

        Examples
        --------
        >>> s = pl.Series("a", [1, 2, 2, 3])
        >>> s.arg_unique()
        shape: (3,)
        Series: 'a' [u32]
        [
                0
                1
                3
        ]
        """

    def arg_min(self) -> int | None:
        """
        Get the index of the minimal value.

        Returns
        -------
        int

        Examples
        --------
        >>> s = pl.Series("a", [3, 2, 1])
        >>> s.arg_min()
        2
        """
        return self._s.arg_min()

    def arg_max(self) -> int | None:
        """
        Get the index of the maximal value.

        Returns
        -------
        int

        Examples
        --------
        >>> s = pl.Series("a", [3, 2, 1])
        >>> s.arg_max()
        0
        """
        return self._s.arg_max()

    @overload
    def search_sorted(
        self,
        element: NonNestedLiteral | None,
        side: SearchSortedSide = ...,
        *,
        descending: bool = ...,
    ) -> int: ...

    @overload
    def search_sorted(
        self,
        element: list[NonNestedLiteral | None] | np.ndarray[Any, Any] | Expr | Series,
        side: SearchSortedSide = ...,
        *,
        descending: bool = ...,
    ) -> Series: ...

    def search_sorted(
        self,
        element: IntoExpr | np.ndarray[Any, Any] | None,
        side: SearchSortedSide = "any",
        *,
        descending: bool = False,
    ) -> int | Series:
        """
        Find indices where elements should be inserted to maintain order.

        .. math:: a[i-1] < v <= a[i]

        Parameters
        ----------
        element
            Expression or scalar value.
        side : {'any', 'left', 'right'}
            If 'any', the index of the first suitable location found is given.
            If 'left', the index of the leftmost suitable location found is given.
            If 'right', return the rightmost suitable location found is given.
        descending
            Boolean indicating whether the values are descending or not (they
            are required to be sorted either way).

        Examples
        --------
        >>> s = pl.Series("set", [1, 2, 3, 4, 4, 5, 6, 7])
        >>> s.search_sorted(4)
        3
        >>> s.search_sorted(4, "left")
        3
        >>> s.search_sorted(4, "right")
        5
        >>> s.search_sorted([1, 4, 5])
        shape: (3,)
        Series: 'set' [u32]
        [
                0
                3
                5
        ]
        >>> s.search_sorted([1, 4, 5], "left")
        shape: (3,)
        Series: 'set' [u32]
        [
                0
                3
                5
        ]
        >>> s.search_sorted([1, 4, 5], "right")
        shape: (3,)
        Series: 'set' [u32]
        [
                1
                5
                6
        ]
        """
        df = F.select(F.lit(self).search_sorted(element, side, descending=descending))
        if isinstance(element, (list, Series, pl.Expr)):
            return df.to_series()
        elif _check_for_numpy(element) and isinstance(element, np.ndarray):
            return df.to_series()
        else:
            return df.item()

    def unique(self, *, maintain_order: bool = False) -> Series:
        """
        Get unique elements in series.

        Parameters
        ----------
        maintain_order
            Maintain order of data. This requires more work.

        Examples
        --------
        >>> s = pl.Series("a", [1, 2, 2, 3])
        >>> s.unique().sort()
        shape: (3,)
        Series: 'a' [i64]
        [
            1
            2
            3
        ]
        """

    def gather(
        self, indices: int | list[int] | Expr | Series | np.ndarray[Any, Any]
    ) -> Series:
        """
        Take values by index.

        Parameters
        ----------
        indices
            Index location used for selection.

        Examples
        --------
        >>> s = pl.Series("a", [1, 2, 3, 4])
        >>> s.gather([1, 3])
        shape: (2,)
        Series: 'a' [i64]
        [
                2
                4
        ]
        """

    def null_count(self) -> int:
        """
        Count the null values in this Series.

        Examples
        --------
        >>> s = pl.Series([1, None, None])
        >>> s.null_count()
        2
        """
        return self._s.null_count()

    def has_nulls(self) -> bool:
        """
        Check whether the Series contains one or more null values.

        Examples
        --------
        >>> s = pl.Series([1, 2, None])
        >>> s.has_nulls()
        True
        >>> s[:2].has_nulls()
        False
        """
        return self._s.has_nulls()

    @deprecated(
        "`has_validity` is deprecated; use `has_nulls` "
        "instead to check for the presence of null values."
    )
    def has_validity(self) -> bool:
        """
        Check whether the Series contains one or more null values.

        .. deprecated:: 0.20.30
            Use the :meth:`has_nulls` method instead.
        """
        return self._s.has_nulls()

    def is_empty(self) -> bool:
        """
        Check if the Series is empty.

        Examples
        --------
        >>> s = pl.Series("a", [], dtype=pl.Float32)
        >>> s.is_empty()
        True
        """
        return self.len() == 0

    def is_sorted(self, *, descending: bool = False, nulls_last: bool = False) -> bool:
        """
        Check if the Series is sorted.

        Parameters
        ----------
        descending
            Check if the Series is sorted in descending order
        nulls_last
            Set nulls at the end of the Series in sorted check.

        Examples
        --------
        >>> s = pl.Series([1, 3, 2])
        >>> s.is_sorted()
        False

        >>> s = pl.Series([3, 2, 1])
        >>> s.is_sorted(descending=True)
        True
        """
        return self._s.is_sorted(descending, nulls_last)

    def not_(self) -> Series:
        """
        Negate a boolean Series.

        Returns
        -------
        Series
            Series of data type :class:`Boolean`.

        Examples
        --------
        >>> s = pl.Series("a", [True, False, False])
        >>> s.not_()
        shape: (3,)
        Series: 'a' [bool]
        [
            false
            true
            true
        ]
        """
        return self._from_pyseries(self._s.not_())

    def is_null(self) -> Series:
        """
        Returns a boolean Series indicating which values are null.

        Returns
        -------
        Series
            Series of data type :class:`Boolean`.

        Examples
        --------
        >>> s = pl.Series("a", [1.0, 2.0, 3.0, None])
        >>> s.is_null()
        shape: (4,)
        Series: 'a' [bool]
        [
            false
            false
            false
            true
        ]
        """

    def is_not_null(self) -> Series:
        """
        Returns a boolean Series indicating which values are not null.

        Returns
        -------
        Series
            Series of data type :class:`Boolean`.

        Examples
        --------
        >>> s = pl.Series("a", [1.0, 2.0, 3.0, None])
        >>> s.is_not_null()
        shape: (4,)
        Series: 'a' [bool]
        [
            true
            true
            true
            false
        ]
        """

    def is_finite(self) -> Series:
        """
        Returns a boolean Series indicating which values are finite.

        Returns
        -------
        Series
            Series of data type :class:`Boolean`.

        Examples
        --------
        >>> import numpy as np
        >>> s = pl.Series("a", [1.0, 2.0, np.inf])
        >>> s.is_finite()
        shape: (3,)
        Series: 'a' [bool]
        [
                true
                true
                false
        ]
        """

    def is_infinite(self) -> Series:
        """
        Returns a boolean Series indicating which values are infinite.

        Returns
        -------
        Series
            Series of data type :class:`Boolean`.

        Examples
        --------
        >>> import numpy as np
        >>> s = pl.Series("a", [1.0, 2.0, np.inf])
        >>> s.is_infinite()
        shape: (3,)
        Series: 'a' [bool]
        [
                false
                false
                true
        ]
        """

    def is_nan(self) -> Series:
        """
        Returns a boolean Series indicating which values are NaN.

        Returns
        -------
        Series
            Series of data type :class:`Boolean`.

        Examples
        --------
        >>> import numpy as np
        >>> s = pl.Series("a", [1.0, 2.0, 3.0, np.nan])
        >>> s.is_nan()
        shape: (4,)
        Series: 'a' [bool]
        [
                false
                false
                false
                true
        ]
        """

    def is_not_nan(self) -> Series:
        """
        Returns a boolean Series indicating which values are not NaN.

        Returns
        -------
        Series
            Series of data type :class:`Boolean`.

        Examples
        --------
        >>> import numpy as np
        >>> s = pl.Series("a", [1.0, 2.0, 3.0, np.nan])
        >>> s.is_not_nan()
        shape: (4,)
        Series: 'a' [bool]
        [
                true
                true
                true
                false
        ]
        """

    def is_in(
        self,
        other: Series | Collection[Any],
        *,
        nulls_equal: bool = False,
    ) -> Series:
        """
        Check if elements of this Series are in the other Series.

        Parameters
        ----------
        nulls_equal : bool, default False
            If True, treat null as a distinct value. Null values will not propagate.

        Returns
        -------
        Series
            Series of data type :class:`Boolean`.

        Examples
        --------
        >>> s = pl.Series("a", [1, 2, 3])
        >>> s2 = pl.Series("b", [2, 4, None])
        >>> s2.is_in(s)
        shape: (3,)
        Series: 'b' [bool]
        [
                true
                false
                null
        ]
        >>> # when nulls_equal=True, None is treated as a distinct value
        >>> s2.is_in(s, nulls_equal=True)
        shape: (3,)
        Series: 'b' [bool]
        [
                true
                false
                false
        ]

        >>> # check if some values are a member of sublists
        >>> sets = pl.Series("sets", [[1, 2, 3], [1, 2], [9, 10]])
        >>> optional_members = pl.Series("optional_members", [1, 2, 3])
        >>> print(sets)
        shape: (3,)
        Series: 'sets' [list[i64]]
        [
            [1, 2, 3]
            [1, 2]
            [9, 10]
        ]
        >>> print(optional_members)
        shape: (3,)
        Series: 'optional_members' [i64]
        [
            1
            2
            3
        ]
        >>> optional_members.is_in(sets)
        shape: (3,)
        Series: 'optional_members' [bool]
        [
            true
            true
            false
        ]
        """

    def arg_true(self) -> Series:
        """
        Get index values where Boolean Series evaluate True.

        Returns
        -------
        Series
            Series of data type :class:`UInt32`.

        Examples
        --------
        >>> s = pl.Series("a", [1, 2, 3])
        >>> (s == 2).arg_true()
        shape: (1,)
        Series: 'a' [u32]
        [
                1
        ]
        """
        return F.arg_where(self, eager=True)

    def is_unique(self) -> Series:
        """
        Get mask of all unique values.

        Returns
        -------
        Series
            Series of data type :class:`Boolean`.

        Examples
        --------
        >>> s = pl.Series("a", [1, 2, 2, 3])
        >>> s.is_unique()
        shape: (4,)
        Series: 'a' [bool]
        [
                true
                false
                false
                true
        ]
        """

    def is_first_distinct(self) -> Series:
        """
        Return a boolean mask indicating the first occurrence of each distinct value.

        Returns
        -------
        Series
            Series of data type :class:`Boolean`.

        Examples
        --------
        >>> s = pl.Series([1, 1, 2, 3, 2])
        >>> s.is_first_distinct()
        shape: (5,)
        Series: '' [bool]
        [
                true
                false
                true
                true
                false
        ]
        """

    def is_last_distinct(self) -> Series:
        """
        Return a boolean mask indicating the last occurrence of each distinct value.

        Returns
        -------
        Series
            Series of data type :class:`Boolean`.

        Examples
        --------
        >>> s = pl.Series([1, 1, 2, 3, 2])
        >>> s.is_last_distinct()
        shape: (5,)
        Series: '' [bool]
        [
                false
                true
                false
                true
                true
        ]
        """

    def is_duplicated(self) -> Series:
        """
        Get mask of all duplicated values.

        Returns
        -------
        Series
            Series of data type :class:`Boolean`.

        Examples
        --------
        >>> s = pl.Series("a", [1, 2, 2, 3])
        >>> s.is_duplicated()
        shape: (4,)
        Series: 'a' [bool]
        [
                false
                true
                true
                false
        ]
        """

    def explode(self) -> Series:
        """
        Explode a list Series.

        This means that every item is expanded to a new row.

        Returns
        -------
        Series
            Series with the data type of the list elements.

        See Also
        --------
        Series.list.explode : Explode a list column.

        Examples
        --------
        >>> s = pl.Series("a", [[1, 2, 3], [4, 5, 6]])
        >>> s
        shape: (2,)
        Series: 'a' [list[i64]]
        [
                [1, 2, 3]
                [4, 5, 6]
        ]
        >>> s.explode()
        shape: (6,)
        Series: 'a' [i64]
        [
                1
                2
                3
                4
                5
                6
        ]
        """

    @deprecate_renamed_parameter("strict", "check_dtypes", version="0.20.31")
    def equals(
        self,
        other: Series,
        *,
        check_dtypes: bool = False,
        check_names: bool = False,
        null_equal: bool = True,
    ) -> bool:
        """
        Check whether the Series is equal to another Series.

        .. versionchanged:: 0.20.31
            The `strict` parameter was renamed `check_dtypes`.

        Parameters
        ----------
        other
            Series to compare with.
        check_dtypes
            Require data types to match.
        check_names
            Require names to match.
        null_equal
            Consider null values as equal.

        See Also
        --------
        polars.testing.assert_series_equal

        Examples
        --------
        >>> s1 = pl.Series("a", [1, 2, 3])
        >>> s2 = pl.Series("b", [4, 5, 6])
        >>> s1.equals(s1)
        True
        >>> s1.equals(s2)
        False
        """
        require_same_type(self, other)
        return self._s.equals(
            other._s,
            check_dtypes=check_dtypes,
            check_names=check_names,
            null_equal=null_equal,
        )

    def cast(
        self,
        dtype: type[int | float | str | bool] | PolarsDataType,
        *,
        strict: bool = True,
        wrap_numerical: bool = False,
    ) -> Self:
        r"""
        Cast between data types.

        Parameters
        ----------
        dtype
            DataType to cast to.
        strict
            If True invalid casts generate exceptions instead of `null`\s.
        wrap_numerical
            If True numeric casts wrap overflowing values instead of
            marking the cast as invalid.

        Examples
        --------
        >>> s = pl.Series("a", [True, False, True])
        >>> s
        shape: (3,)
        Series: 'a' [bool]
        [
            true
            false
            true
        ]

        >>> s.cast(pl.UInt32)
        shape: (3,)
        Series: 'a' [u32]
        [
            1
            0
            1
        ]
        """
        # Do not dispatch cast as it is expensive and used in other functions.
        dtype = parse_into_dtype(dtype)
        return self._from_pyseries(self._s.cast(dtype, strict, wrap_numerical))

    def to_physical(self) -> Series:
        """
        Cast to physical representation of the logical dtype.

        - :func:`polars.datatypes.Date` -> :func:`polars.datatypes.Int32`
        - :func:`polars.datatypes.Datetime` -> :func:`polars.datatypes.Int64`
        - :func:`polars.datatypes.Time` -> :func:`polars.datatypes.Int64`
        - :func:`polars.datatypes.Duration` -> :func:`polars.datatypes.Int64`
        - :func:`polars.datatypes.Categorical` -> :func:`polars.datatypes.UInt32`
        - `List(inner)` -> `List(physical of inner)`
        - `Array(inner)` -> `Array(physical of inner)`
        - `Struct(fields)` -> `Struct(physical of fields)`
        - Other data types will be left unchanged.

        Warnings
        --------
        The physical representations are an implementation detail
        and not guaranteed to be stable.

        Examples
        --------
        Replicating the pandas
        `pd.Series.factorize
        <https://pandas.pydata.org/docs/reference/api/pandas.Series.factorize.html>`_
        method.

        >>> s = pl.Series("values", ["a", None, "x", "a"])
        >>> s.cast(pl.Categorical).to_physical()
        shape: (4,)
        Series: 'values' [u32]
        [
            0
            null
            1
            0
        ]
        """

    def to_list(self) -> list[Any]:
        """
        Convert this Series to a Python list.

        This operation copies data.

        Examples
        --------
        >>> s = pl.Series("a", [1, 2, 3])
        >>> s.to_list()
        [1, 2, 3]
        >>> type(s.to_list())
        <class 'list'>
        """
        return self._s.to_list()

    def rechunk(self, *, in_place: bool = False) -> Self:
        """
        Create a single chunk of memory for this Series.

        Parameters
        ----------
        in_place
            In place or not.

        Examples
        --------
        >>> s1 = pl.Series("a", [1, 2, 3])
        >>> s1.n_chunks()
        1
        >>> s2 = pl.Series("a", [4, 5, 6])
        >>> s = pl.concat([s1, s2], rechunk=False)
        >>> s.n_chunks()
        2
        >>> s.rechunk(in_place=True)
        shape: (6,)
        Series: 'a' [i64]
        [
                1
                2
                3
                4
                5
                6
        ]
        >>> s.n_chunks()
        1
        """
        opt_s = self._s.rechunk(in_place)
        return self if in_place else self._from_pyseries(opt_s)

    def reverse(self) -> Series:
        """
        Return Series in reverse order.

        Examples
        --------
        >>> s = pl.Series("a", [1, 2, 3], dtype=pl.Int8)
        >>> s.reverse()
        shape: (3,)
        Series: 'a' [i8]
        [
            3
            2
            1
        ]
        """

    def is_between(
        self,
        lower_bound: IntoExpr,
        upper_bound: IntoExpr,
        closed: ClosedInterval = "both",
    ) -> Series:
        """
        Get a boolean mask of the values that are between the given lower/upper bounds.

        Parameters
        ----------
        lower_bound
            Lower bound value. Accepts expression input. Non-expression inputs
            (including strings) are parsed as literals.
        upper_bound
            Upper bound value. Accepts expression input. Non-expression inputs
            (including strings) are parsed as literals.
        closed : {'both', 'left', 'right', 'none'}
            Define which sides of the interval are closed (inclusive).

        Notes
        -----
        If the value of the `lower_bound` is greater than that of the `upper_bound`
        then the result will be False, as no value can satisfy the condition.

        Examples
        --------
        >>> s = pl.Series("num", [1, 2, 3, 4, 5])
        >>> s.is_between(2, 4)
        shape: (5,)
        Series: 'num' [bool]
        [
            false
            true
            true
            true
            false
        ]

        Use the `closed` argument to include or exclude the values at the bounds:

        >>> s.is_between(2, 4, closed="left")
        shape: (5,)
        Series: 'num' [bool]
        [
            false
            true
            true
            false
            false
        ]

        You can also use strings as well as numeric/temporal values:

        >>> s = pl.Series("s", ["a", "b", "c", "d", "e"])
        >>> s.is_between("b", "d", closed="both")
        shape: (5,)
        Series: 's' [bool]
        [
            false
            true
            true
            true
            false
        ]
        """
        if closed == "none":
            out = (self > lower_bound) & (self < upper_bound)
        elif closed == "both":
            out = (self >= lower_bound) & (self <= upper_bound)
        elif closed == "right":
            out = (self > lower_bound) & (self <= upper_bound)
        elif closed == "left":
            out = (self >= lower_bound) & (self < upper_bound)

        if isinstance(out, pl.Expr):
            out = F.select(out).to_series()

        return out

    def is_close(
        self,
        other: IntoExpr,
        *,
        abs_tol: float = 0.0,
        rel_tol: float = 1e-09,
        nans_equal: bool = False,
    ) -> Series:
        r"""
        Get a boolean mask of the values being close to the other values.

        Two values `a` and `b` are considered close if the following condition holds:

        .. math::
            |a-b| \le max \{ \text{rel_tol} \cdot max \{ |a|, |b| \}, \text{abs_tol} \}

        Parameters
        ----------
        abs_tol
            Absolute tolerance. This is the maximum allowed absolute difference between
            two values. Must be non-negative.
        rel_tol
            Relative tolerance. This is the maximum allowed difference between two
            values, relative to the larger absolute value. Must be in the range [0, 1).
        nans_equal
            Whether NaN values should be considered equal.

        Returns
        -------
        Series
            Series of data type :class:`Boolean`.

        Notes
        -----
            The implementation of this method is symmetric and mirrors the behavior of
            :meth:`math.isclose`. Specifically note that this behavior is different to
            :meth:`numpy.isclose`.

        Examples
        --------
        >>> s = pl.Series("s", [1.0, 1.2, 1.4, 1.45, 1.6])
        >>> s.is_close(1.4, abs_tol=0.1)
        shape: (5,)
        Series: 's' [bool]
        [
            false
            false
            true
            true
            false
        ]
        """
        return F.select(
            F.lit(self).is_close(
                other, abs_tol=abs_tol, rel_tol=rel_tol, nans_equal=nans_equal
            )
        ).to_series()

    def to_numpy(
        self,
        *,
        writable: bool = False,
        allow_copy: bool = True,
        use_pyarrow: bool | None = None,
        zero_copy_only: bool | None = None,
    ) -> np.ndarray[Any, Any]:
        """
        Convert this Series to a NumPy ndarray.

        This operation copies data only when necessary. The conversion is zero copy when
        all of the following hold:

        - The data type is an integer, float, `Datetime`, `Duration`, or `Array`.
        - The Series contains no null values.
        - The Series consists of a single chunk.
        - The `writable` parameter is set to `False` (default).

        Parameters
        ----------
        writable
            Ensure the resulting array is writable. This will force a copy of the data
            if the array was created without copy as the underlying Arrow data is
            immutable.
        allow_copy
            Allow memory to be copied to perform the conversion. If set to `False`,
            causes conversions that are not zero-copy to fail.

        use_pyarrow
            First convert to PyArrow, then call `pyarrow.Array.to_numpy
            <https://arrow.apache.org/docs/python/generated/pyarrow.Array.html#pyarrow.Array.to_numpy>`_
            to convert to NumPy. If set to `False`, Polars' own conversion logic is
            used.

            .. deprecated:: 0.20.28
                Polars now uses its native engine by default for conversion to NumPy.
                To use PyArrow's engine, call `.to_arrow().to_numpy()` instead.

        zero_copy_only
            Raise an exception if the conversion to a NumPy would require copying
            the underlying data. Data copy occurs, for example, when the Series contains
            nulls or non-numeric types.

            .. deprecated:: 0.20.10
                Use the `allow_copy` parameter instead, which is the inverse of this
                one.

        Examples
        --------
        Numeric data without nulls can be converted without copying data.
        The resulting array will not be writable.

        >>> s = pl.Series([1, 2, 3], dtype=pl.Int8)
        >>> arr = s.to_numpy()
        >>> arr
        array([1, 2, 3], dtype=int8)
        >>> arr.flags.writeable
        False

        Set `writable=True` to force data copy to make the array writable.

        >>> s.to_numpy(writable=True).flags.writeable
        True

        Integer Series containing nulls will be cast to a float type with `nan`
        representing a null value. This requires data to be copied.

        >>> s = pl.Series([1, 2, None], dtype=pl.UInt16)
        >>> s.to_numpy()
        array([ 1.,  2., nan], dtype=float32)

        Set `allow_copy=False` to raise an error if data would be copied.

        >>> s.to_numpy(allow_copy=False)  # doctest: +SKIP
        Traceback (most recent call last):
        ...
        RuntimeError: copy not allowed: cannot convert to a NumPy array without copying data

        Series of data type `Array` and `Struct` will result in an array with more than
        one dimension.

        >>> s = pl.Series([[1, 2, 3], [4, 5, 6]], dtype=pl.Array(pl.Int64, 3))
        >>> s.to_numpy()
        array([[1, 2, 3],
               [4, 5, 6]])
        """  # noqa: W505
        if zero_copy_only is not None:
            issue_deprecation_warning(
                "the `zero_copy_only` parameter for `Series.to_numpy` is deprecated."
                " Use the `allow_copy` parameter instead, which is the inverse of `zero_copy_only`.",
                version="0.20.10",
            )
            allow_copy = not zero_copy_only

        if use_pyarrow is not None:
            issue_deprecation_warning(
                "the `use_pyarrow` parameter for `Series.to_numpy` is deprecated."
                " Polars now uses its native engine for conversion to NumPy by default."
                " To use PyArrow's engine, call `.to_arrow().to_numpy()` instead.",
                version="0.20.28",
            )
        else:
            use_pyarrow = False

        if (
            use_pyarrow
            and _PYARROW_AVAILABLE
            and self.dtype not in (Date, Datetime, Duration, Array, Object)
        ):
            if not allow_copy and self.n_chunks() > 1 and not self.is_empty():
                msg = "cannot return a zero-copy array"
                raise ValueError(msg)

            return self.to_arrow().to_numpy(
                zero_copy_only=not allow_copy, writable=writable
            )

        return self._s.to_numpy(writable=writable, allow_copy=allow_copy)

    @unstable()
    def to_jax(self, device: jax.Device | str | None = None) -> jax.Array:
        """
        Convert this Series to a Jax Array.

        .. versionadded:: 0.20.27

        .. warning::
            This functionality is currently considered **unstable**. It may be
            changed at any point without it being considered a breaking change.

        Parameters
        ----------
        device
            Specify the jax `Device` on which the array will be created; can provide
            a string (such as "cpu", "gpu", or "tpu") in which case the device is
            retrieved as `jax.devices(string)[0]`. For more specific control you
            can supply the instantiated `Device` directly. If None, arrays are
            created on the default device.

        Examples
        --------
        >>> s = pl.Series("x", [10.5, 0.0, -10.0, 5.5])
        >>> s.to_jax()
        Array([ 10.5,   0. , -10. ,   5.5], dtype=float32)
        """
        jx = import_optional(
            "jax",
            install_message="Please see `https://jax.readthedocs.io/en/latest/installation.html` "
            "for specific installation recommendations for the Jax package",
        )
        if isinstance(device, str):
            device = jx.devices(device)[0]
        if (
            jx.config.jax_enable_x64
            or bool(int(os.environ.get("JAX_ENABLE_X64", "0")))
            or self.dtype not in {Float64, Int64, UInt64}
        ):
            srs = self
        else:
            single_precision = {Float64: Float32, Int64: Int32, UInt64: UInt32}
            srs = self.cast(single_precision[self.dtype])  # type: ignore[index]

        with nullcontext() if device is None else jx.default_device(device):
            return jx.numpy.asarray(
                # note: jax arrays are immutable, so can avoid a copy (vs torch)
                a=srs.to_numpy(writable=False),
                order="K",
            )

    @unstable()
    def to_torch(self) -> torch.Tensor:
        """
        Convert this Series to a PyTorch Tensor.

        .. versionadded:: 0.20.23

        .. warning::
            This functionality is currently considered **unstable**. It may be
            changed at any point without it being considered a breaking change.

        Notes
        -----
        PyTorch tensors do not support UInt16, UInt32, or UInt64; these dtypes
        will be automatically cast to Int32, Int64, and Int64, respectively.

        Examples
        --------
        >>> s = pl.Series("x", [1, 0, 1, 2, 0], dtype=pl.UInt8)
        >>> s.to_torch()
        tensor([1, 0, 1, 2, 0], dtype=torch.uint8)
        >>> s = pl.Series("x", [5.5, -10.0, 2.5], dtype=pl.Float32)
        >>> s.to_torch()
        tensor([  5.5000, -10.0000,   2.5000])
        """
        torch = import_optional("torch")

        # PyTorch tensors do not support uint16/32/64
        if self.dtype in (UInt32, UInt64):
            srs = self.cast(Int64)
        elif self.dtype == UInt16:
            srs = self.cast(Int32)
        else:
            srs = self

        # we have to build the tensor from a writable array or PyTorch will complain
        # about it (writing to a readonly array results in undefined behavior)
        numpy_array = srs.to_numpy(writable=True)
        try:
            tensor = torch.from_numpy(numpy_array)
        except TypeError:
            if self.dtype == List:
                msg = "cannot convert List dtype to Tensor (use Array dtype instead)"
                raise TypeError(msg) from None
            raise
        # note: named tensors are currently experimental
        # tensor.rename(self.name)
        return tensor

    @deprecate_renamed_parameter("future", "compat_level", version="1.1")
    def to_arrow(self, *, compat_level: CompatLevel | None = None) -> pa.Array:
        """
        Return the underlying Arrow array.

        If the Series contains only a single chunk this operation is zero copy.

        .. versionchanged:: 1.24
            The `future` parameter was renamed `compat_level`.

        Parameters
        ----------
        compat_level
            Use a specific compatibility level
            when exporting Polars' internal data structures.

        Examples
        --------
        >>> s = pl.Series("a", [1, 2, 3])
        >>> s = s.to_arrow()
        >>> s  # doctest: +ELLIPSIS
        <pyarrow.lib.Int64Array object at ...>
        [
          1,
          2,
          3
        ]
        """
        if compat_level is None:
            compat_level = False  # type: ignore[assignment]
        elif isinstance(compat_level, CompatLevel):
            compat_level = compat_level._version  # type: ignore[attr-defined]
        return self._s.to_arrow(compat_level)

    def to_pandas(
        self, *, use_pyarrow_extension_array: bool = False, **kwargs: Any
    ) -> pd.Series[Any]:
        """
        Convert this Series to a pandas Series.

        This operation copies data if `use_pyarrow_extension_array` is not enabled.

        Parameters
        ----------
        use_pyarrow_extension_array
            Use a PyArrow-backed extension array instead of a NumPy array for the pandas
            Series. This allows zero copy operations and preservation of null values.
            Subsequent operations on the resulting pandas Series may trigger conversion
            to NumPy if those operations are not supported by PyArrow compute functions.
        **kwargs
            Additional keyword arguments to be passed to
            :meth:`pyarrow.Array.to_pandas`.

        Returns
        -------
        :class:`pandas.Series`

        Notes
        -----
        This operation requires that both :mod:`pandas` and :mod:`pyarrow` are
        installed.

        Examples
        --------
        >>> s = pl.Series("a", [1, 2, 3])
        >>> s.to_pandas()
        0    1
        1    2
        2    3
        Name: a, dtype: int64

        Null values are converted to `NaN`.

        >>> s = pl.Series("b", [1, 2, None])
        >>> s.to_pandas()
        0    1.0
        1    2.0
        2    NaN
        Name: b, dtype: float64

        Pass `use_pyarrow_extension_array=True` to get a pandas Series backed by a
        PyArrow extension array. This will preserve null values.

        >>> s.to_pandas(use_pyarrow_extension_array=True)
        0       1
        1       2
        2    <NA>
        Name: b, dtype: int64[pyarrow]
        """
        if self.dtype == Object:
            # Can't convert via PyArrow, so do it via NumPy
            return pd.Series(self.to_numpy(), dtype=object, name=self.name)

        if use_pyarrow_extension_array:
            if parse_version(pd.__version__) < (1, 5):
                msg = f'pandas>=1.5.0 is required for `to_pandas("use_pyarrow_extension_array=True")`, found Pandas {pd.__version__}'
                raise ModuleUpgradeRequiredError(msg)
            if not _PYARROW_AVAILABLE or parse_version(pa.__version__) < (8, 0):
                raise ModuleUpgradeRequiredError(
                    f'pyarrow>=8.0.0 is required for `to_pandas("use_pyarrow_extension_array=True")`'
                    f", found pyarrow {pa.__version__!r}"
                    if _PYARROW_AVAILABLE
                    else ""
                )

        pa_arr = self.to_arrow()
        # pandas does not support unsigned dictionary indices
        if pa.types.is_dictionary(pa_arr.type):
            pa_arr = pa_arr.cast(pa.dictionary(pa.int64(), pa.large_string()))

        if use_pyarrow_extension_array:
            pd_series = pa_arr.to_pandas(
                self_destruct=True,
                split_blocks=True,
                types_mapper=lambda pa_dtype: pd.ArrowDtype(pa_dtype),
                **kwargs,
            )
        else:
            date_as_object = kwargs.pop("date_as_object", False)
            pd_series = pa_arr.to_pandas(date_as_object=date_as_object, **kwargs)

        pd_series.name = self.name
        return pd_series

    def to_init_repr(self, n: int = 1000) -> str:
        """
        Convert Series to instantiable string representation.

        Parameters
        ----------
        n
            Only use first n elements.

        See Also
        --------
        polars.Series.to_init_repr
        polars.from_repr

        Examples
        --------
        >>> s = pl.Series("a", [1, 2, None, 4], dtype=pl.Int16)
        >>> print(s.to_init_repr())
        pl.Series('a', [1, 2, None, 4], dtype=pl.Int16)
        >>> s_from_str_repr = eval(s.to_init_repr())
        >>> s_from_str_repr
        shape: (4,)
        Series: 'a' [i16]
        [
            1
            2
            null
            4
        ]
        """
        values = self.head(n).to_list()
        dtype_init_repr = dtype_to_init_repr(self.dtype)
        return f"pl.Series({self.name!r}, {values}, dtype={dtype_init_repr})"

    def count(self) -> int:
        """
        Return the number of non-null elements in the column.

        See Also
        --------
        len

        Examples
        --------
        >>> s = pl.Series("a", [1, 2, None])
        >>> s.count()
        2
        """
        return self.len() - self.null_count()

    def len(self) -> int:
        """
        Return the number of elements in the Series.

        Null values count towards the total.

        See Also
        --------
        count

        Examples
        --------
        >>> s = pl.Series("a", [1, 2, None])
        >>> s.len()
        3
        """
        return self._s.len()

    def set(self, filter: Series, value: int | float | str | bool | None) -> Series:
        """
        Set masked values.

        Parameters
        ----------
        filter
            Boolean mask.
        value
            Value with which to replace the masked values.

        Notes
        -----
        Use of this function is frequently an anti-pattern, as it can
        block optimisation (predicate pushdown, etc). Consider using
        `pl.when(predicate).then(value).otherwise(self)` instead.

        Examples
        --------
        >>> s = pl.Series("a", [1, 2, 3])
        >>> s.set(s == 2, 10)
        shape: (3,)
        Series: 'a' [i64]
        [
                1
                10
                3
        ]

        It is better to implement this as follows:

        >>> s.to_frame().select(
        ...     pl.when(pl.col("a") == 2).then(10).otherwise(pl.col("a"))
        ... )
        shape: (3, 1)
        ┌─────────┐
        │ literal │
        │ ---     │
        │ i64     │
        ╞═════════╡
        │ 1       │
        │ 10      │
        │ 3       │
        └─────────┘
        """
        f = get_ffi_func("set_with_mask_<>", self.dtype, self._s)
        if f is None:
            msg = f"Series of type {self.dtype} can not be set"
            raise NotImplementedError(msg)
        return self._from_pyseries(f(filter._s, value))

    def scatter(
        self,
        indices: Series | Iterable[int] | int | np.ndarray[Any, Any],
        values: Series | Iterable[PythonLiteral] | PythonLiteral | None,
    ) -> Series:
        """
        Set values at the index locations.

        Parameters
        ----------
        indices
            Integers representing the index locations.
        values
            Replacement values.

        Notes
        -----
        Use of this function is frequently an anti-pattern, as it can
        block optimization (predicate pushdown, etc). Consider using
        `pl.when(predicate).then(value).otherwise(self)` instead.

        Examples
        --------
        >>> s = pl.Series("a", [1, 2, 3])
        >>> s.scatter(1, 10)
        shape: (3,)
        Series: 'a' [i64]
        [
                1
                10
                3
        ]

        It is better to implement this as follows:

        >>> s.to_frame().with_row_index().select(
        ...     pl.when(pl.col("index") == 1).then(10).otherwise(pl.col("a"))
        ... )
        shape: (3, 1)
        ┌─────────┐
        │ literal │
        │ ---     │
        │ i64     │
        ╞═════════╡
        │ 1       │
        │ 10      │
        │ 3       │
        └─────────┘
        """
        if not isinstance(indices, Iterable):
            index: Any = indices  # Workaround for older NumPy versions
            indices = [index]
        indices = Series(values=indices)
        if indices.is_empty():
            return self

        if not isinstance(values, Series):
            if not isinstance(values, Iterable) or isinstance(values, str):
                values = [values]
            values = Series(values=values)

        self._s.scatter(indices._s, values._s)
        return self

    def index_of(self, element: IntoExpr) -> int | None:
        """
        Get the index of the first occurrence of a value, or ``None`` if it's not found.

        Parameters
        ----------
        element
            Value to find.

        Examples
        --------
        >>> s = pl.Series("a", [1, None, 17])
        >>> s.index_of(17)
        2
        >>> s.index_of(None)  # search for a null
        1
        >>> s.index_of(55) is None
        True
        """
        return F.select(F.lit(self).index_of(element)).item()

    def clear(self, n: int = 0) -> Series:
        """
        Create an empty copy of the current Series, with zero to 'n' elements.

        The copy has an identical name/dtype, but no data.

        Parameters
        ----------
        n
            Number of (empty) elements to return in the cleared frame.

        See Also
        --------
        clone : Cheap deepcopy/clone.

        Examples
        --------
        >>> s = pl.Series("a", [None, True, False])
        >>> s.clear()
        shape: (0,)
        Series: 'a' [bool]
        [
        ]

        >>> s.clear(n=2)
        shape: (2,)
        Series: 'a' [bool]
        [
            null
            null
        ]
        """
        if n < 0:
            msg = f"`n` should be greater than or equal to 0, got {n}"
            raise ValueError(msg)
        # faster path
        if n == 0:
            return self._from_pyseries(self._s.clear())
        s = (
            self.__class__(name=self.name, values=[], dtype=self.dtype)
            if len(self) > 0
            else self.clone()
        )
        return s.extend_constant(None, n=n) if n > 0 else s

    def clone(self) -> Self:
        """
        Create a copy of this Series.

        This is a cheap operation that does not copy data.

        See Also
        --------
        clear : Create an empty copy of the current Series, with identical
            schema but no data.

        Examples
        --------
        >>> s = pl.Series("a", [1, 2, 3])
        >>> s.clone()
        shape: (3,)
        Series: 'a' [i64]
        [
                1
                2
                3
        ]
        """
        return self._from_pyseries(self._s.clone())

    def fill_nan(self, value: int | float | Expr | None) -> Series:
        """
        Fill floating point NaN value with a fill value.

        Parameters
        ----------
        value
            Value used to fill NaN values.

        See Also
        --------
        fill_null

        Notes
        -----
        A NaN value is not the same as a null value.
        To fill null values, use :func:`fill_null`.

        Examples
        --------
        >>> s = pl.Series("a", [1.0, 2.0, 3.0, float("nan")])
        >>> s.fill_nan(0)
        shape: (4,)
        Series: 'a' [f64]
        [
                1.0
                2.0
                3.0
                0.0
        ]
        """

    def fill_null(
        self,
        value: Any | Expr | None = None,
        strategy: FillNullStrategy | None = None,
        limit: int | None = None,
    ) -> Series:
        """
        Fill null values using the specified value or strategy.

        Parameters
        ----------
        value
            Value used to fill null values.
        strategy : {None, 'forward', 'backward', 'min', 'max', 'mean', 'zero', 'one'}
            Strategy used to fill null values.
        limit
            Number of consecutive null values to fill when using the 'forward' or
            'backward' strategy.

        See Also
        --------
        backward_fill
        fill_nan
        forward_fill

        Notes
        -----
        A null value is not the same as a NaN value.
        To fill NaN values, use :func:`fill_nan`.

        Examples
        --------
        >>> s = pl.Series("a", [1, 2, 3, None])
        >>> s.fill_null(strategy="forward")
        shape: (4,)
        Series: 'a' [i64]
        [
            1
            2
            3
            3
        ]
        >>> s.fill_null(strategy="min")
        shape: (4,)
        Series: 'a' [i64]
        [
            1
            2
            3
            1
        ]
        >>> s = pl.Series("b", ["x", None, "z"])
        >>> s.fill_null(pl.lit(""))
        shape: (3,)
        Series: 'b' [str]
        [
            "x"
            ""
            "z"
        ]
        """

    def backward_fill(self, limit: int | None = None) -> Series:
        """
        Fill missing values with the next non-null value.

        This is an alias of `.fill_null(strategy="backward")`.

        Parameters
        ----------
        limit
            The number of consecutive null values to backward fill.

        See Also
        --------
        fill_null
        forward_fill
        shift
        """
        return self.fill_null(strategy="backward", limit=limit)

    def forward_fill(self, limit: int | None = None) -> Series:
        """
        Fill missing values with the last non-null value.

        This is an alias of `.fill_null(strategy="forward")`.

        Parameters
        ----------
        limit
            The number of consecutive null values to forward fill.

        See Also
        --------
        backward_fill
        fill_null
        shift
        """
        return self.fill_null(strategy="forward", limit=limit)

    def floor(self) -> Series:
        """
        Rounds down to the nearest integer value.

        Only works on floating point Series.

        Examples
        --------
        >>> s = pl.Series("a", [1.12345, 2.56789, 3.901234])
        >>> s.floor()
        shape: (3,)
        Series: 'a' [f64]
        [
                1.0
                2.0
                3.0
        ]
        """

    def ceil(self) -> Series:
        """
        Rounds up to the nearest integer value.

        Only works on floating point Series.

        Examples
        --------
        >>> s = pl.Series("a", [1.12345, 2.56789, 3.901234])
        >>> s.ceil()
        shape: (3,)
        Series: 'a' [f64]
        [
                2.0
                3.0
                4.0
        ]
        """

    def round(self, decimals: int = 0, mode: RoundMode = "half_to_even") -> Series:
        """
        Round underlying floating point data by `decimals` digits.

        The default rounding mode is "half to even" (also known as "bankers' rounding").

        Parameters
        ----------
        decimals
            Number of decimals to round by.
        mode : {'half_to_even', 'half_away_from_zero'}
            Rounding mode.

        Examples
        --------
        >>> s = pl.Series("a", [1.12345, 2.56789, 3.901234])
        >>> s.round(2)
        shape: (3,)
        Series: 'a' [f64]
        [
                1.12
                2.57
                3.9
        ]

        >>> s = pl.Series([-3.5, -2.5, -1.5, -0.5, 0.5, 1.5, 2.5, 3.5])
        >>> s.round(mode="half_to_even")
        shape: (8,)
        Series: '' [f64]
        [
            -4.0
            -2.0
            -2.0
            -0.0
            0.0
            2.0
            2.0
            4.0
        ]
        """

    def round_sig_figs(self, digits: int) -> Series:
        """
        Round to a number of significant figures.

        Parameters
        ----------
        digits
            Number of significant figures to round to.

        Examples
        --------
        >>> s = pl.Series([0.01234, 3.333, 3450.0])
        >>> s.round_sig_figs(2)
        shape: (3,)
        Series: '' [f64]
        [
                0.012
                3.3
                3500.0
        ]
        """

    def dot(self, other: Series | ArrayLike) -> int | float | None:
        """
        Compute the dot/inner product between two Series.

        Examples
        --------
        >>> s = pl.Series("a", [1, 2, 3])
        >>> s2 = pl.Series("b", [4.0, 5.0, 6.0])
        >>> s.dot(s2)
        32.0

        Parameters
        ----------
        other
            Series (or array) to compute dot product with.
        """
        if not isinstance(other, Series):
            other = Series(other)
        if len(self) != len(other):
            n, m = len(self), len(other)
            msg = f"Series length mismatch: expected {n!r}, found {m!r}"
            raise ShapeError(msg)
        return self._s.dot(other._s)

    def mode(self) -> Series:
        """
        Compute the most occurring value(s).

        Can return multiple Values.

        Examples
        --------
        >>> s = pl.Series("a", [1, 2, 2, 3])
        >>> s.mode()
        shape: (1,)
        Series: 'a' [i64]
        [
                2
        ]
        """

    def sign(self) -> Series:
        """
        Compute the element-wise sign function on numeric types.

        The returned value is computed as follows:

        * -1 if x < 0.
        *  1 if x > 0.
        *  x otherwise (typically 0, but could be NaN if the input is).

        Null values are preserved as-is, and the dtype of the input is preserved.

        Examples
        --------
        >>> s = pl.Series("a", [-9.0, -0.0, 0.0, 4.0, float("nan"), None])
        >>> s.sign()
        shape: (6,)
        Series: 'a' [f64]
        [
                -1.0
                -0.0
                0.0
                1.0
                NaN
                null
        ]
        """

    def sin(self) -> Series:
        """
        Compute the element-wise value for the sine.

        Examples
        --------
        >>> import math
        >>> s = pl.Series("a", [0.0, math.pi / 2.0, math.pi])
        >>> s.sin()
        shape: (3,)
        Series: 'a' [f64]
        [
            0.0
            1.0
            1.2246e-16
        ]
        """

    def cos(self) -> Series:
        """
        Compute the element-wise value for the cosine.

        Examples
        --------
        >>> import math
        >>> s = pl.Series("a", [0.0, math.pi / 2.0, math.pi])
        >>> s.cos()
        shape: (3,)
        Series: 'a' [f64]
        [
            1.0
            6.1232e-17
            -1.0
        ]
        """

    def tan(self) -> Series:
        """
        Compute the element-wise value for the tangent.

        Examples
        --------
        >>> import math
        >>> s = pl.Series("a", [0.0, math.pi / 2.0, math.pi])
        >>> s.tan()
        shape: (3,)
        Series: 'a' [f64]
        [
            0.0
            1.6331e16
            -1.2246e-16
        ]
        """

    def cot(self) -> Series:
        """
        Compute the element-wise value for the cotangent.

        Examples
        --------
        >>> import math
        >>> s = pl.Series("a", [0.0, math.pi / 2.0, math.pi])
        >>> s.cot()
        shape: (3,)
        Series: 'a' [f64]
        [
            inf
            6.1232e-17
            -8.1656e15
        ]
        """

    def arcsin(self) -> Series:
        """
        Compute the element-wise value for the inverse sine.

        Examples
        --------
        >>> s = pl.Series("a", [1.0, 0.0, -1.0])
        >>> s.arcsin()
        shape: (3,)
        Series: 'a' [f64]
        [
            1.570796
            0.0
            -1.570796
        ]
        """

    def arccos(self) -> Series:
        """
        Compute the element-wise value for the inverse cosine.

        Examples
        --------
        >>> s = pl.Series("a", [1.0, 0.0, -1.0])
        >>> s.arccos()
        shape: (3,)
        Series: 'a' [f64]
        [
            0.0
            1.570796
            3.141593
        ]
        """

    def arctan(self) -> Series:
        """
        Compute the element-wise value for the inverse tangent.

        Examples
        --------
        >>> s = pl.Series("a", [1.0, 0.0, -1.0])
        >>> s.arctan()
        shape: (3,)
        Series: 'a' [f64]
        [
            0.785398
            0.0
            -0.785398
        ]
        """

    def arcsinh(self) -> Series:
        """
        Compute the element-wise value for the inverse hyperbolic sine.

        Examples
        --------
        >>> s = pl.Series("a", [1.0, 0.0, -1.0])
        >>> s.arcsinh()
        shape: (3,)
        Series: 'a' [f64]
        [
            0.881374
            0.0
            -0.881374
        ]
        """

    def arccosh(self) -> Series:
        """
        Compute the element-wise value for the inverse hyperbolic cosine.

        Examples
        --------
        >>> s = pl.Series("a", [5.0, 1.0, 0.0, -1.0])
        >>> s.arccosh()
        shape: (4,)
        Series: 'a' [f64]
        [
            2.292432
            0.0
            NaN
            NaN
        ]
        """

    def arctanh(self) -> Series:
        """
        Compute the element-wise value for the inverse hyperbolic tangent.

        Examples
        --------
        >>> s = pl.Series("a", [2.0, 1.0, 0.5, 0.0, -0.5, -1.0, -1.1])
        >>> s.arctanh()
        shape: (7,)
        Series: 'a' [f64]
        [
            NaN
            inf
            0.549306
            0.0
            -0.549306
            -inf
            NaN
        ]
        """

    def sinh(self) -> Series:
        """
        Compute the element-wise value for the hyperbolic sine.

        Examples
        --------
        >>> s = pl.Series("a", [1.0, 0.0, -1.0])
        >>> s.sinh()
        shape: (3,)
        Series: 'a' [f64]
        [
            1.175201
            0.0
            -1.175201
        ]
        """

    def cosh(self) -> Series:
        """
        Compute the element-wise value for the hyperbolic cosine.

        Examples
        --------
        >>> s = pl.Series("a", [1.0, 0.0, -1.0])
        >>> s.cosh()
        shape: (3,)
        Series: 'a' [f64]
        [
            1.543081
            1.0
            1.543081
        ]
        """

    def tanh(self) -> Series:
        """
        Compute the element-wise value for the hyperbolic tangent.

        Examples
        --------
        >>> s = pl.Series("a", [1.0, 0.0, -1.0])
        >>> s.tanh()
        shape: (3,)
        Series: 'a' [f64]
        [
            0.761594
            0.0
            -0.761594
        ]
        """

    def map_elements(
        self,
        function: Callable[[Any], Any],
        return_dtype: PolarsDataType | None = None,
        *,
        skip_nulls: bool = True,
    ) -> Self:
        """
        Map a custom/user-defined function (UDF) over elements in this Series.

        .. warning::
            This method is much slower than the native expressions API.
            Only use it if you cannot implement your logic otherwise.

            Suppose that the function is: `x ↦ sqrt(x)`:

            - For mapping elements of a series, consider: `s.sqrt()`.
            - For mapping inner elements of lists, consider:
              `s.list.eval(pl.element().sqrt())`.
            - For mapping elements of struct fields, consider:
              `s.struct.field("field_name").sqrt()`.

        If the function returns a different datatype, the return_dtype arg should
        be set, otherwise the method will fail.

        Implementing logic using a Python function is almost always *significantly*
        slower and more memory intensive than implementing the same logic using
        the native expression API because:

        - The native expression engine runs in Rust; UDFs run in Python.
        - Use of Python UDFs forces the DataFrame to be materialized in memory.
        - Polars-native expressions can be parallelised (UDFs typically cannot).
        - Polars-native expressions can be logically optimised (UDFs cannot).

        Wherever possible you should strongly prefer the native expression API
        to achieve the best performance.

        Parameters
        ----------
        function
            Custom function or lambda.
        return_dtype
            Output datatype.
            If not set, the dtype will be inferred based on the first non-null value
            that is returned by the function.
        skip_nulls
            Nulls will be skipped and not passed to the python function.
            This is faster because python can be skipped and because we call
            more specialized functions.

        Warnings
        --------
        If `return_dtype` is not provided, this may lead to unexpected results.
        We allow this, but it is considered a bug in the user's query.

        Notes
        -----
        If your function is expensive and you don't want it to be called more than
        once for a given input, consider applying an `@lru_cache` decorator to it.
        If your data is suitable you may achieve *significant* speedups.

        Examples
        --------
        >>> s = pl.Series("a", [1, 2, 3])
        >>> s.map_elements(lambda x: x + 10, return_dtype=pl.Int64)  # doctest: +SKIP
        shape: (3,)
        Series: 'a' [i64]
        [
                11
                12
                13
        ]

        Returns
        -------
        Series
        """
        from polars._utils.udfs import warn_on_inefficient_map

        if return_dtype is None:
            pl_return_dtype = None
        else:
            pl_return_dtype = parse_into_dtype(return_dtype)

        warn_on_inefficient_map(function, columns=[self.name], map_target="series")
        return self._from_pyseries(
            self._s.map_elements(
                function, return_dtype=pl_return_dtype, skip_nulls=skip_nulls
            )
        )

    def shift(self, n: int = 1, *, fill_value: IntoExpr | None = None) -> Series:
        """
        Shift values by the given number of indices.

        Parameters
        ----------
        n
            Number of indices to shift forward. If a negative value is passed, values
            are shifted in the opposite direction instead.
        fill_value
            Fill the resulting null values with this value. Accepts scalar expression
            input. Non-expression inputs are parsed as literals.

        Notes
        -----
        This method is similar to the `LAG` operation in SQL when the value for `n`
        is positive. With a negative value for `n`, it is similar to `LEAD`.

        Examples
        --------
        By default, values are shifted forward by one index.

        >>> s = pl.Series([1, 2, 3, 4])
        >>> s.shift()
        shape: (4,)
        Series: '' [i64]
        [
                null
                1
                2
                3
        ]

        Pass a negative value to shift in the opposite direction instead.

        >>> s.shift(-2)
        shape: (4,)
        Series: '' [i64]
        [
                3
                4
                null
                null
        ]

        Specify `fill_value` to fill the resulting null values.

        >>> s.shift(-2, fill_value=100)
        shape: (4,)
        Series: '' [i64]
        [
                3
                4
                100
                100
        ]
        """

    def zip_with(self, mask: Series, other: Series) -> Self:
        """
        Take values from self or other based on the given mask.

        Where mask evaluates true, take values from self. Where mask evaluates false,
        take values from other.

        Parameters
        ----------
        mask
            Boolean Series.
        other
            Series of same type.

        Returns
        -------
        Series

        Examples
        --------
        >>> s1 = pl.Series([1, 2, 3, 4, 5])
        >>> s2 = pl.Series([5, 4, 3, 2, 1])
        >>> s1.zip_with(s1 < s2, s2)
        shape: (5,)
        Series: '' [i64]
        [
                1
                2
                3
                2
                1
        ]
        >>> mask = pl.Series([True, False, True, False, True])
        >>> s1.zip_with(mask, s2)
        shape: (5,)
        Series: '' [i64]
        [
                1
                4
                3
                2
                5
        ]
        """
        require_same_type(self, other)
        return self._from_pyseries(self._s.zip_with(mask._s, other._s))

    @deprecate_renamed_parameter("min_periods", "min_samples", version="1.21.0")
    def rolling_min(
        self,
        window_size: int,
        weights: list[float] | None = None,
        *,
        min_samples: int | None = None,
        center: bool = False,
    ) -> Series:
        """
        Apply a rolling min (moving min) over the values in this array.

        A window of length `window_size` will traverse the array. The values that fill
        this window will (optionally) be multiplied with the weights given by the
        `weight` vector. The resulting values will be aggregated to their min.

        The window at a given row will include the row itself and the `window_size - 1`
        elements before it.

        .. versionchanged:: 1.21.0
            The `min_periods` parameter was renamed `min_samples`.

        Parameters
        ----------
        window_size
            The length of the window in number of elements.
        weights
            An optional slice with the same length as the window that will be multiplied
            elementwise with the values in the window.
        min_samples
            The number of values in the window that should be non-null before computing
            a result. If set to `None` (default), it will be set equal to `window_size`.
        center
            Set the labels at the center of the window.

        Examples
        --------
        >>> s = pl.Series("a", [100, 200, 300, 400, 500])
        >>> s.rolling_min(window_size=3)
        shape: (5,)
        Series: 'a' [i64]
        [
            null
            null
            100
            200
            300
        ]
        """

    @deprecate_renamed_parameter("min_periods", "min_samples", version="1.21.0")
    def rolling_max(
        self,
        window_size: int,
        weights: list[float] | None = None,
        *,
        min_samples: int | None = None,
        center: bool = False,
    ) -> Series:
        """
        Apply a rolling max (moving max) over the values in this array.

        A window of length `window_size` will traverse the array. The values that fill
        this window will (optionally) be multiplied with the weights given by the
        `weight` vector. The resulting values will be aggregated to their max.

        The window at a given row will include the row itself and the `window_size - 1`
        elements before it.

        .. versionchanged:: 1.21.0
            The `min_periods` parameter was renamed `min_samples`.

        Parameters
        ----------
        window_size
            The length of the window in number of elements.
        weights
            An optional slice with the same length as the window that will be multiplied
            elementwise with the values in the window.
        min_samples
            The number of values in the window that should be non-null before computing
            a result. If set to `None` (default), it will be set equal to `window_size`.
        center
            Set the labels at the center of the window.

        Examples
        --------
        >>> s = pl.Series("a", [100, 200, 300, 400, 500])
        >>> s.rolling_max(window_size=2)
        shape: (5,)
        Series: 'a' [i64]
        [
            null
            200
            300
            400
            500
        ]
        """

    @deprecate_renamed_parameter("min_periods", "min_samples", version="1.21.0")
    def rolling_mean(
        self,
        window_size: int,
        weights: list[float] | None = None,
        *,
        min_samples: int | None = None,
        center: bool = False,
    ) -> Series:
        """
        Apply a rolling mean (moving mean) over the values in this array.

        A window of length `window_size` will traverse the array. The values that fill
        this window will (optionally) be multiplied with the weights given by the
        `weight` vector. The resulting values will be aggregated to their mean.

        The window at a given row will include the row itself and the `window_size - 1`
        elements before it.

        .. versionchanged:: 1.21.0
            The `min_periods` parameter was renamed `min_samples`.

        Parameters
        ----------
        window_size
            The length of the window in number of elements.
        weights
            An optional slice with the same length as the window that will be multiplied
            elementwise with the values in the window.
        min_samples
            The number of values in the window that should be non-null before computing
            a result. If set to `None` (default), it will be set equal to `window_size`.
        center
            Set the labels at the center of the window.

        Examples
        --------
        >>> s = pl.Series("a", [100, 200, 300, 400, 500])
        >>> s.rolling_mean(window_size=2)
        shape: (5,)
        Series: 'a' [f64]
        [
            null
            150.0
            250.0
            350.0
            450.0
        ]
        """

    @deprecate_renamed_parameter("min_periods", "min_samples", version="1.21.0")
    def rolling_sum(
        self,
        window_size: int,
        weights: list[float] | None = None,
        *,
        min_samples: int | None = None,
        center: bool = False,
    ) -> Series:
        """
        Apply a rolling sum (moving sum) over the values in this array.

        A window of length `window_size` will traverse the array. The values that fill
        this window will (optionally) be multiplied with the weights given by the
        `weight` vector. The resulting values will be aggregated to their sum.

        The window at a given row will include the row itself and the `window_size - 1`
        elements before it.

        .. versionchanged:: 1.21.0
            The `min_periods` parameter was renamed `min_samples`.

        Parameters
        ----------
        window_size
            The length of the window in number of elements.
        weights
            An optional slice with the same length as the window that will be multiplied
            elementwise with the values in the window.
        min_samples
            The number of values in the window that should be non-null before computing
            a result. If set to `None` (default), it will be set equal to `window_size`.
        center
            Set the labels at the center of the window.

        Examples
        --------
        >>> s = pl.Series("a", [1, 2, 3, 4, 5])
        >>> s.rolling_sum(window_size=2)
        shape: (5,)
        Series: 'a' [i64]
        [
                null
                3
                5
                7
                9
        ]
        """

    @deprecate_renamed_parameter("min_periods", "min_samples", version="1.21.0")
    def rolling_std(
        self,
        window_size: int,
        weights: list[float] | None = None,
        *,
        min_samples: int | None = None,
        center: bool = False,
        ddof: int = 1,
    ) -> Series:
        """
        Compute a rolling std dev.

        A window of length `window_size` will traverse the array. The values that fill
        this window will (optionally) be multiplied with the weights given by the
        `weight` vector. The resulting values will be aggregated to their std dev.

        The window at a given row will include the row itself and the `window_size - 1`
        elements before it.

        .. versionchanged:: 1.21.0
            The `min_periods` parameter was renamed `min_samples`.

        Parameters
        ----------
        window_size
            The length of the window in number of elements.
        weights
            An optional slice with the same length as the window that will be multiplied
            elementwise with the values in the window.
        min_samples
            The number of values in the window that should be non-null before computing
            a result. If set to `None` (default), it will be set equal to `window_size`.
        center
            Set the labels at the center of the window.
        ddof
            "Delta Degrees of Freedom": The divisor for a length N window is N - ddof

        Examples
        --------
        >>> s = pl.Series("a", [1.0, 2.0, 3.0, 4.0, 6.0, 8.0])
        >>> s.rolling_std(window_size=3)
        shape: (6,)
        Series: 'a' [f64]
        [
                null
                null
                1.0
                1.0
                1.527525
                2.0
        ]
        """

    @deprecate_renamed_parameter("min_periods", "min_samples", version="1.21.0")
    def rolling_var(
        self,
        window_size: int,
        weights: list[float] | None = None,
        *,
        min_samples: int | None = None,
        center: bool = False,
        ddof: int = 1,
    ) -> Series:
        """
        Compute a rolling variance.

        A window of length `window_size` will traverse the array. The values that fill
        this window will (optionally) be multiplied with the weights given by the
        `weight` vector. The resulting values will be aggregated to their variance.

        The window at a given row will include the row itself and the `window_size - 1`
        elements before it.

        .. versionchanged:: 1.21.0
            The `min_periods` parameter was renamed `min_samples`.

        Parameters
        ----------
        window_size
            The length of the window in number of elements.
        weights
            An optional slice with the same length as the window that will be multiplied
            elementwise with the values in the window.
        min_samples
            The number of values in the window that should be non-null before computing
            a result. If set to `None` (default), it will be set equal to `window_size`.
        center
            Set the labels at the center of the window.
        ddof
            "Delta Degrees of Freedom": The divisor for a length N window is N - ddof

        Examples
        --------
        >>> s = pl.Series("a", [1.0, 2.0, 3.0, 4.0, 6.0, 8.0])
        >>> s.rolling_var(window_size=3)
        shape: (6,)
        Series: 'a' [f64]
        [
                null
                null
                1.0
                1.0
                2.333333
                4.0
        ]
        """

    @unstable()
    @deprecate_renamed_parameter("min_periods", "min_samples", version="1.21.0")
    def rolling_map(
        self,
        function: Callable[[Series], Any],
        window_size: int,
        weights: list[float] | None = None,
        *,
        min_samples: int | None = None,
        center: bool = False,
    ) -> Series:
        """
        Compute a custom rolling window function.

        .. warning::
            This functionality is considered **unstable**. It may be changed
            at any point without it being considered a breaking change.

        .. versionchanged:: 1.21.0
            The `min_periods` parameter was renamed `min_samples`.

        Parameters
        ----------
        function
            Custom aggregation function.
        window_size
            The length of the window in number of elements.
        weights
            An optional slice with the same length as the window that will be multiplied
            elementwise with the values in the window.
        min_samples
            The number of values in the window that should be non-null before computing
            a result. If set to `None` (default), it will be set equal to `window_size`.
        center
            Set the labels at the center of the window.

        Warnings
        --------
        Computing custom functions is extremely slow. Use specialized rolling
        functions such as :func:`Series.rolling_sum` if at all possible.

        Examples
        --------
        >>> from numpy import nansum
        >>> s = pl.Series([11.0, 2.0, 9.0, float("nan"), 8.0])
        >>> s.rolling_map(nansum, window_size=3)
        shape: (5,)
        Series: '' [f64]
        [
                null
                null
                22.0
                11.0
                17.0
        ]
        """

    @unstable()
    @deprecate_renamed_parameter("min_periods", "min_samples", version="1.21.0")
    def rolling_median(
        self,
        window_size: int,
        weights: list[float] | None = None,
        *,
        min_samples: int | None = None,
        center: bool = False,
    ) -> Series:
        """
        Compute a rolling median.

        .. warning::
            This functionality is considered **unstable**. It may be changed
            at any point without it being considered a breaking change.

        The window at a given row will include the row itself and the `window_size - 1`
        elements before it.

        .. versionchanged:: 1.21.0
            The `min_periods` parameter was renamed `min_samples`.

        Parameters
        ----------
        window_size
            The length of the window in number of elements.
        weights
            An optional slice with the same length as the window that will be multiplied
            elementwise with the values in the window.
        min_samples
            The number of values in the window that should be non-null before computing
            a result. If set to `None` (default), it will be set equal to `window_size`.
        center
            Set the labels at the center of the window.

        Examples
        --------
        >>> s = pl.Series("a", [1.0, 2.0, 3.0, 4.0, 6.0, 8.0])
        >>> s.rolling_median(window_size=3)
        shape: (6,)
        Series: 'a' [f64]
        [
                null
                null
                2.0
                3.0
                4.0
                6.0
        ]
        """

    @unstable()
    @deprecate_renamed_parameter("min_periods", "min_samples", version="1.21.0")
    def rolling_quantile(
        self,
        quantile: float,
        interpolation: QuantileMethod = "nearest",
        window_size: int = 2,
        weights: list[float] | None = None,
        *,
        min_samples: int | None = None,
        center: bool = False,
    ) -> Series:
        """
        Compute a rolling quantile.

        The window at a given row will include the row itself and the `window_size - 1`
        elements before it.

        .. warning::
            This functionality is considered **unstable**. It may be changed
            at any point without it being considered a breaking change.

        .. versionchanged:: 1.21.0
            The `min_periods` parameter was renamed `min_samples`.

        Parameters
        ----------
        quantile
            Quantile between 0.0 and 1.0.
        interpolation : {'nearest', 'higher', 'lower', 'midpoint', 'linear', 'equiprobable'}
            Interpolation method.
        window_size
            The length of the window in number of elements.
        weights
            An optional slice with the same length as the window that will be multiplied
            elementwise with the values in the window.
        min_samples
            The number of values in the window that should be non-null before computing
            a result. If set to `None` (default), it will be set equal to `window_size`.
        center
            Set the labels at the center of the window.

        Examples
        --------
        >>> s = pl.Series("a", [1.0, 2.0, 3.0, 4.0, 6.0, 8.0])
        >>> s.rolling_quantile(quantile=0.33, window_size=3)
        shape: (6,)
        Series: 'a' [f64]
        [
                null
                null
                2.0
                3.0
                4.0
                6.0
        ]
        >>> s.rolling_quantile(quantile=0.33, interpolation="linear", window_size=3)
        shape: (6,)
        Series: 'a' [f64]
        [
                null
                null
                1.66
                2.66
                3.66
                5.32
        ]
        """  # noqa: W505

    @unstable()
    def rolling_skew(
        self,
        window_size: int,
        *,
        bias: bool = True,
        min_samples: int | None = None,
        center: bool = False,
    ) -> Series:
        """
        Compute a rolling skew.

        .. warning::
            This functionality is considered **unstable**. It may be changed
            at any point without it being considered a breaking change.

        The window at a given row includes the row itself and the
        `window_size - 1` elements before it.

        Parameters
        ----------
        window_size
            Integer size of the rolling window.
        bias
            If False, the calculations are corrected for statistical bias.
        min_samples
            The number of values in the window that should be non-null before computing
            a result. If set to `None` (default), it will be set equal to `window_size`.
        center
            Set the labels at the center of the window.

        See Also
        --------
        Series.skew

        Examples
        --------
        >>> pl.Series([1, 4, 2, 9]).rolling_skew(3)
        shape: (4,)
        Series: '' [f64]
        [
            null
            null
            0.381802
            0.47033
        ]

        Note how the values match

        >>> pl.Series([1, 4, 2]).skew(), pl.Series([4, 2, 9]).skew()
        (0.38180177416060584, 0.47033046033698594)
        """

    @unstable()
    def rolling_kurtosis(
        self,
        window_size: int,
        *,
        fisher: bool = True,
        bias: bool = True,
        min_samples: int | None = None,
        center: bool = False,
    ) -> Series:
        """
        Compute a rolling kurtosis.

        .. warning::
            This functionality is considered **unstable**. It may be changed
            at any point without it being considered a breaking change.

        The window at a given row will include the row itself, and the `window_size - 1`
        elements before it.

        Parameters
        ----------
        window_size
            Integer size of the rolling window.
        fisher : bool, optional
            If True, Fisher's definition is used (normal ==> 0.0). If False,
            Pearson's definition is used (normal ==> 3.0).
        bias : bool, optional
            If False, the calculations are corrected for statistical bias.
        min_samples
            The number of values in the window that should be non-null before computing
            a result. If set to `None` (default), it will be set equal to `window_size`.
        center
            Set the labels at the center of the window.

        See Also
        --------
        Series.kurtosis

        Examples
        --------
        >>> pl.Series([1, 4, 2, 9]).rolling_kurtosis(3)
        shape: (4,)
        Series: '' [f64]
        [
            null
            null
            -1.5
            -1.5
        ]
        """

    def sample(
        self,
        n: int | None = None,
        *,
        fraction: float | None = None,
        with_replacement: bool = False,
        shuffle: bool = False,
        seed: int | None = None,
    ) -> Series:
        """
        Sample from this Series.

        Parameters
        ----------
        n
            Number of items to return. Cannot be used with `fraction`. Defaults to 1 if
            `fraction` is None.
        fraction
            Fraction of items to return. Cannot be used with `n`.
        with_replacement
            Allow values to be sampled more than once.
        shuffle
            Shuffle the order of sampled data points.
        seed
            Seed for the random number generator. If set to None (default), a
            random seed is generated for each sample operation.

        Examples
        --------
        >>> s = pl.Series("a", [1, 2, 3, 4, 5])
        >>> s.sample(2, seed=0)  # doctest: +IGNORE_RESULT
        shape: (2,)
        Series: 'a' [i64]
        [
            1
            5
        ]
        """

    def peak_max(self) -> Self:
        """
        Get a boolean mask of the local maximum peaks.

        Examples
        --------
        >>> s = pl.Series("a", [1, 2, 3, 4, 5])
        >>> s.peak_max()
        shape: (5,)
        Series: 'a' [bool]
        [
                false
                false
                false
                false
                true
        ]
        """

    def peak_min(self) -> Self:
        """
        Get a boolean mask of the local minimum peaks.

        Examples
        --------
        >>> s = pl.Series("a", [4, 1, 3, 2, 5])
        >>> s.peak_min()
        shape: (5,)
        Series: 'a' [bool]
        [
            false
            true
            false
            true
            false
        ]
        """

    def n_unique(self) -> int:
        """
        Count the number of unique values in this Series.

        Examples
        --------
        >>> s = pl.Series("a", [1, 2, 2, 3])
        >>> s.n_unique()
        3
        """
        return self._s.n_unique()

    def shrink_to_fit(self, *, in_place: bool = False) -> Series:
        """
        Shrink Series memory usage.

        Shrinks the underlying array capacity to exactly fit the actual data.
        (Note that this function does not change the Series data type).
        """
        if in_place:
            self._s.shrink_to_fit()
            return self
        else:
            series = self.clone()
            series._s.shrink_to_fit()
            return series

    def hash(
        self,
        seed: int = 0,
        seed_1: int | None = None,
        seed_2: int | None = None,
        seed_3: int | None = None,
    ) -> Series:
        """
        Hash the Series.

        The hash value is of type `UInt64`.

        Parameters
        ----------
        seed
            Random seed parameter. Defaults to 0.
        seed_1
            Random seed parameter. Defaults to `seed` if not set.
        seed_2
            Random seed parameter. Defaults to `seed` if not set.
        seed_3
            Random seed parameter. Defaults to `seed` if not set.

        Notes
        -----
        This implementation of `hash` does not guarantee stable results
        across different Polars versions. Its stability is only guaranteed within a
        single version.

        Examples
        --------
        >>> s = pl.Series("a", [1, 2, 3])
        >>> s.hash(seed=42)  # doctest: +IGNORE_RESULT
        shape: (3,)
        Series: 'a' [u64]
        [
            10734580197236529959
            3022416320763508302
            13756996518000038261
        ]
        """

    def reinterpret(self, *, signed: bool = True) -> Series:
        """
        Reinterpret the underlying bits as a signed/unsigned integer.

        This operation is only allowed for 64bit integers. For lower bits integers,
        you can safely use that cast operation.

        Parameters
        ----------
        signed
            If True, reinterpret as `pl.Int64`. Otherwise, reinterpret as `pl.UInt64`.

        Examples
        --------
        >>> s = pl.Series("a", [-(2**60), -2, 3])
        >>> s
        shape: (3,)
        Series: 'a' [i64]
        [
                -1152921504606846976
                -2
                3
        ]
        >>> s.reinterpret(signed=False)
        shape: (3,)
        Series: 'a' [u64]
        [
                17293822569102704640
                18446744073709551614
                3
        ]
        """

    def interpolate(self, method: InterpolationMethod = "linear") -> Series:
        """
        Interpolate intermediate values.

        Nulls at the beginning and end of the series remain null.

        Parameters
        ----------
        method : {'linear', 'nearest'}
            Interpolation method.

        Examples
        --------
        >>> s = pl.Series("a", [1, 2, None, None, 5])
        >>> s.interpolate()
        shape: (5,)
        Series: 'a' [f64]
        [
            1.0
            2.0
            3.0
            4.0
            5.0
        ]
        """

    def interpolate_by(self, by: IntoExpr) -> Series:
        """
        Interpolate intermediate values with x-coordinate based on another column.

        Nulls at the beginning and end of the series remain null.

        Parameters
        ----------
        by
            Column to interpolate values based on.

        Examples
        --------
        Fill null values using linear interpolation.

        >>> s = pl.Series([1, None, None, 3])
        >>> by = pl.Series([1, 2, 7, 8])
        >>> s.interpolate_by(by)
        shape: (4,)
        Series: '' [f64]
        [
            1.0
            1.285714
            2.714286
            3.0
        ]
        """

    def abs(self) -> Series:
        """
        Compute absolute values.

        Same as `abs(series)`.

        Examples
        --------
        >>> s = pl.Series([1, -2, -3])
        >>> s.abs()
        shape: (3,)
        Series: '' [i64]
        [
            1
            2
            3
        ]
        """

    def rank(
        self,
        method: RankMethod = "average",
        *,
        descending: bool = False,
        seed: int | None = None,
    ) -> Series:
        """
        Assign ranks to data, dealing with ties appropriately.

        Parameters
        ----------
        method : {'average', 'min', 'max', 'dense', 'ordinal', 'random'}
            The method used to assign ranks to tied elements.
            The following methods are available (default is 'average'):

            - 'average' : The average of the ranks that would have been assigned to
              all the tied values is assigned to each value.
            - 'min' : The minimum of the ranks that would have been assigned to all
              the tied values is assigned to each value. (This is also referred to
              as "competition" ranking.)
            - 'max' : The maximum of the ranks that would have been assigned to all
              the tied values is assigned to each value.
            - 'dense' : Like 'min', but the rank of the next highest element is
              assigned the rank immediately after those assigned to the tied
              elements.
            - 'ordinal' : All values are given a distinct rank, corresponding to
              the order that the values occur in the Series.
            - 'random' : Like 'ordinal', but the rank for ties is not dependent
              on the order that the values occur in the Series.
        descending
            Rank in descending order.
        seed
            If `method="random"`, use this as seed.

        Examples
        --------
        The 'average' method:

        >>> s = pl.Series("a", [3, 6, 1, 1, 6])
        >>> s.rank()
        shape: (5,)
        Series: 'a' [f64]
        [
            3.0
            4.5
            1.5
            1.5
            4.5
        ]

        The 'ordinal' method:

        >>> s = pl.Series("a", [3, 6, 1, 1, 6])
        >>> s.rank("ordinal")
        shape: (5,)
        Series: 'a' [u32]
        [
            3
            4
            1
            2
            5
        ]
        """

    def diff(self, n: int = 1, null_behavior: NullBehavior = "ignore") -> Series:
        """
        Calculate the first discrete difference between shifted items.

        Parameters
        ----------
        n
            Number of slots to shift.
        null_behavior : {'ignore', 'drop'}
            How to handle null values.

        Examples
        --------
        >>> s = pl.Series("s", values=[20, 10, 30, 25, 35], dtype=pl.Int8)
        >>> s.diff()
        shape: (5,)
        Series: 's' [i8]
        [
            null
            -10
            20
            -5
            10
        ]

        >>> s.diff(n=2)
        shape: (5,)
        Series: 's' [i8]
        [
            null
            null
            10
            15
            5
        ]

        >>> s.diff(n=2, null_behavior="drop")
        shape: (3,)
        Series: 's' [i8]
        [
            10
            15
            5
        ]
        """

    def pct_change(self, n: int | IntoExprColumn = 1) -> Series:
        """
        Computes percentage change between values.

        Percentage change (as fraction) between current element and most-recent
        non-null element at least `n` period(s) before the current element.

        Computes the change from the previous row by default.

        Parameters
        ----------
        n
            periods to shift for forming percent change.

        Examples
        --------
        >>> pl.Series(range(10)).pct_change()
        shape: (10,)
        Series: '' [f64]
        [
            null
            inf
            1.0
            0.5
            0.333333
            0.25
            0.2
            0.166667
            0.142857
            0.125
        ]

        >>> pl.Series([1, 2, 4, 8, 16, 32, 64, 128, 256, 512]).pct_change(2)
        shape: (10,)
        Series: '' [f64]
        [
            null
            null
            3.0
            3.0
            3.0
            3.0
            3.0
            3.0
            3.0
            3.0
        ]
        """

    def skew(self, *, bias: bool = True) -> float | None:
        r"""
        Compute the sample skewness of a data set.

        For normally distributed data, the skewness should be about zero. For
        unimodal continuous distributions, a skewness value greater than zero means
        that there is more weight in the right tail of the distribution. The
        function `skewtest` can be used to determine if the skewness value
        is close enough to zero, statistically speaking.


        See scipy.stats for more information.

        Parameters
        ----------
        bias : bool, optional
            If False, the calculations are corrected for statistical bias.

        Notes
        -----
        The sample skewness is computed as the Fisher-Pearson coefficient
        of skewness, i.e.

        .. math:: g_1=\frac{m_3}{m_2^{3/2}}

        where

        .. math:: m_i=\frac{1}{N}\sum_{n=1}^N(x[n]-\bar{x})^i

        is the biased sample :math:`i\texttt{th}` central moment, and
        :math:`\bar{x}` is
        the sample mean. If `bias` is False, the calculations are
        corrected for bias and the value computed is the adjusted
        Fisher-Pearson standardized moment coefficient, i.e.

        .. math::
            G_1 = \frac{k_3}{k_2^{3/2}} = \frac{\sqrt{N(N-1)}}{N-2}\frac{m_3}{m_2^{3/2}}

        Examples
        --------
        >>> s = pl.Series([1, 2, 2, 4, 5])
        >>> s.skew()
        0.34776706224699483
        """
        return self._s.skew(bias)

    def kurtosis(self, *, fisher: bool = True, bias: bool = True) -> float | None:
        """
        Compute the kurtosis (Fisher or Pearson) of a dataset.

        Kurtosis is the fourth central moment divided by the square of the
        variance. If Fisher's definition is used, then 3.0 is subtracted from
        the result to give 0.0 for a normal distribution.
        If bias is False then the kurtosis is calculated using k statistics to
        eliminate bias coming from biased moment estimators

        See scipy.stats for more information

        Parameters
        ----------
        fisher : bool, optional
            If True, Fisher's definition is used (normal ==> 0.0). If False,
            Pearson's definition is used (normal ==> 3.0).
        bias : bool, optional
            If False, the calculations are corrected for statistical bias.

        Examples
        --------
        >>> s = pl.Series("grades", [66, 79, 54, 97, 96, 70, 69, 85, 93, 75])
        >>> s.kurtosis()
        -1.0522623626787952
        >>> s.kurtosis(fisher=False)
        1.9477376373212048
        >>> s.kurtosis(fisher=False, bias=False)
        2.1040361802642717
        """
        return self._s.kurtosis(fisher, bias)

    def clip(
        self,
        lower_bound: NumericLiteral | TemporalLiteral | IntoExprColumn | None = None,
        upper_bound: NumericLiteral | TemporalLiteral | IntoExprColumn | None = None,
    ) -> Series:
        """
        Set values outside the given boundaries to the boundary value.

        Parameters
        ----------
        lower_bound
            Lower bound. Accepts expression input.
            Non-expression inputs are parsed as literals.
            If set to `None` (default), no lower bound is applied.
        upper_bound
            Upper bound. Accepts expression input.
            Non-expression inputs are parsed as literals.
            If set to `None` (default), no upper bound is applied.

        See Also
        --------
        when

        Notes
        -----
        This method only works for numeric and temporal columns. To clip other data
        types, consider writing a `when-then-otherwise` expression. See :func:`when`.

        Examples
        --------
        Specifying both a lower and upper bound:

        >>> s = pl.Series([-50, 5, 50, None])
        >>> s.clip(1, 10)
        shape: (4,)
        Series: '' [i64]
        [
                1
                5
                10
                null
        ]

        Specifying only a single bound:

        >>> s.clip(upper_bound=10)
        shape: (4,)
        Series: '' [i64]
        [
                -50
                5
                10
                null
        ]
        """

    def lower_bound(self) -> Self:
        """
        Return the lower bound of this Series' dtype as a unit Series.

        See Also
        --------
        upper_bound : return the upper bound of the given Series' dtype.

        Examples
        --------
        >>> s = pl.Series("s", [-1, 0, 1], dtype=pl.Int32)
        >>> s.lower_bound()
        shape: (1,)
        Series: 's' [i32]
        [
            -2147483648
        ]

        >>> s = pl.Series("s", [1.0, 2.5, 3.0], dtype=pl.Float32)
        >>> s.lower_bound()
        shape: (1,)
        Series: 's' [f32]
        [
            -inf
        ]
        """

    def upper_bound(self) -> Self:
        """
        Return the upper bound of this Series' dtype as a unit Series.

        See Also
        --------
        lower_bound : return the lower bound of the given Series' dtype.

        Examples
        --------
        >>> s = pl.Series("s", [-1, 0, 1], dtype=pl.Int8)
        >>> s.upper_bound()
        shape: (1,)
        Series: 's' [i8]
        [
            127
        ]

        >>> s = pl.Series("s", [1.0, 2.5, 3.0], dtype=pl.Float64)
        >>> s.upper_bound()
        shape: (1,)
        Series: 's' [f64]
        [
            inf
        ]
        """

    def replace(
        self,
        old: IntoExpr | Sequence[Any] | Mapping[Any, Any],
        new: IntoExpr | Sequence[Any] | NoDefault = no_default,
        *,
        default: IntoExpr | NoDefault = no_default,
        return_dtype: PolarsDataType | None = None,
    ) -> Self:
        """
        Replace values by different values of the same data type.

        Parameters
        ----------
        old
            Value or sequence of values to replace.
            Also accepts a mapping of values to their replacement as syntactic sugar for
            `replace(old=Series(mapping.keys()), new=Series(mapping.values()))`.
        new
            Value or sequence of values to replace by.
            Length must match the length of `old` or have length 1.

        default
            Set values that were not replaced to this value.
            Defaults to keeping the original value.
            Accepts expression input. Non-expression inputs are parsed as literals.

            .. deprecated:: 0.20.31
                Use :meth:`replace_all` instead to set a default while replacing values.

        return_dtype
            The data type of the resulting expression. If set to `None` (default),
            the data type is determined automatically based on the other inputs.

            .. deprecated:: 0.20.31
                Use :meth:`replace_all` instead to set a return data type while
                replacing values.


        See Also
        --------
        replace_strict
        str.replace

        Notes
        -----
        The global string cache must be enabled when replacing categorical values.

        Examples
        --------
        Replace a single value by another value. Values that were not replaced remain
        unchanged.

        >>> s = pl.Series([1, 2, 2, 3])
        >>> s.replace(2, 100)
        shape: (4,)
        Series: '' [i64]
        [
                1
                100
                100
                3
        ]

        Replace multiple values by passing sequences to the `old` and `new` parameters.

        >>> s.replace([2, 3], [100, 200])
        shape: (4,)
        Series: '' [i64]
        [
                1
                100
                100
                200
        ]

        Passing a mapping with replacements is also supported as syntactic sugar.

        >>> mapping = {2: 100, 3: 200}
        >>> s.replace(mapping)
        shape: (4,)
        Series: '' [i64]
        [
                1
                100
                100
                200
        ]

        The original data type is preserved when replacing by values of a different
        data type. Use :meth:`replace_strict` to replace and change the return data
        type.

        >>> s = pl.Series(["x", "y", "z"])
        >>> mapping = {"x": 1, "y": 2, "z": 3}
        >>> s.replace(mapping)
        shape: (3,)
        Series: '' [str]
        [
                "1"
                "2"
                "3"
        ]
        """

    def replace_strict(
        self,
        old: IntoExpr | Sequence[Any] | Mapping[Any, Any],
        new: IntoExpr | Sequence[Any] | NoDefault = no_default,
        *,
        default: IntoExpr | NoDefault = no_default,
        return_dtype: PolarsDataType | None = None,
    ) -> Self:
        """
        Replace all values by different values.

        Parameters
        ----------
        old
            Value or sequence of values to replace.
            Also accepts a mapping of values to their replacement as syntactic sugar for
            `replace_strict(old=Series(mapping.keys()), new=Series(mapping.values()))`.
        new
            Value or sequence of values to replace by.
            Length must match the length of `old` or have length 1.
        default
            Set values that were not replaced to this value. If no default is specified,
            (default), an error is raised if any values were not replaced.
            Accepts expression input. Non-expression inputs are parsed as literals.
        return_dtype
            The data type of the resulting Series. If set to `None` (default),
            the data type is determined automatically based on the other inputs.

        Raises
        ------
        InvalidOperationError
            If any non-null values in the original column were not replaced, and no
            `default` was specified.

        See Also
        --------
        replace
        str.replace

        Notes
        -----
        The global string cache must be enabled when replacing categorical values.

        Examples
        --------
        Replace values by passing sequences to the `old` and `new` parameters.

        >>> s = pl.Series([1, 2, 2, 3])
        >>> s.replace_strict([1, 2, 3], [100, 200, 300])
        shape: (4,)
        Series: '' [i64]
        [
                100
                200
                200
                300
        ]

        Passing a mapping with replacements is also supported as syntactic sugar.

        >>> mapping = {1: 100, 2: 200, 3: 300}
        >>> s.replace_strict(mapping)
        shape: (4,)
        Series: '' [i64]
        [
                100
                200
                200
                300
        ]

        By default, an error is raised if any non-null values were not replaced.
        Specify a default to set all values that were not matched.

        >>> mapping = {2: 200, 3: 300}
        >>> s.replace_strict(mapping)  # doctest: +SKIP
        Traceback (most recent call last):
        ...
        polars.exceptions.InvalidOperationError: incomplete mapping specified for `replace_strict`
        >>> s.replace_strict(mapping, default=-1)
        shape: (4,)
        Series: '' [i64]
        [
                -1
                200
                200
                300
        ]

        The default can be another Series.

        >>> default = pl.Series([2.5, 5.0, 7.5, 10.0])
        >>> s.replace_strict(2, 200, default=default)
        shape: (4,)
        Series: '' [f64]
        [
                2.5
                200.0
                200.0
                10.0
        ]

        Replacing by values of a different data type sets the return type based on
        a combination of the `new` data type and the `default` data type.

        >>> s = pl.Series(["x", "y", "z"])
        >>> mapping = {"x": 1, "y": 2, "z": 3}
        >>> s.replace_strict(mapping)
        shape: (3,)
        Series: '' [i64]
        [
                1
                2
                3
        ]
        >>> s.replace_strict(mapping, default="x")
        shape: (3,)
        Series: '' [str]
        [
                "1"
                "2"
                "3"
        ]

        Set the `return_dtype` parameter to control the resulting data type directly.

        >>> s.replace_strict(mapping, return_dtype=pl.UInt8)
        shape: (3,)
        Series: '' [u8]
        [
                1
                2
                3
        ]
        """  # noqa: W505

    def reshape(self, dimensions: tuple[int, ...]) -> Series:
        """
        Reshape this Series to a flat Series or an Array Series.

        Parameters
        ----------
        dimensions
            Tuple of the dimension sizes. If a -1 is used in any of the dimensions, that
            dimension is inferred.

        Returns
        -------
        Series
            If a single dimension is given, results in a Series of the original
            data type.
            If a multiple dimensions are given, results in a Series of data type
            :class:`Array` with shape `dimensions`.

        See Also
        --------
        Series.list.explode : Explode a list column.

        Examples
        --------
        >>> s = pl.Series("foo", [1, 2, 3, 4, 5, 6, 7, 8, 9])
        >>> square = s.reshape((3, 3))
        >>> square
        shape: (3,)
        Series: 'foo' [array[i64, 3]]
        [
                [1, 2, 3]
                [4, 5, 6]
                [7, 8, 9]
        ]
        >>> square.reshape((9,))
        shape: (9,)
        Series: 'foo' [i64]
        [
                1
                2
                3
                4
                5
                6
                7
                8
                9
        ]
        """
        return self._from_pyseries(self._s.reshape(dimensions))

    def shuffle(self, seed: int | None = None) -> Series:
        """
        Shuffle the contents of this Series.

        Parameters
        ----------
        seed
            Seed for the random number generator. If set to None (default), a
            random seed is generated each time the shuffle is called.

        Examples
        --------
        >>> s = pl.Series("a", [1, 2, 3])
        >>> s.shuffle(seed=1)
        shape: (3,)
        Series: 'a' [i64]
        [
                2
                3
                1
        ]
        """

    @deprecate_renamed_parameter("min_periods", "min_samples", version="1.21.0")
    def ewm_mean(
        self,
        *,
        com: float | None = None,
        span: float | None = None,
        half_life: float | None = None,
        alpha: float | None = None,
        adjust: bool = True,
        min_samples: int = 1,
        ignore_nulls: bool = False,
    ) -> Series:
        r"""
        Compute exponentially-weighted moving average.

        .. versionchanged:: 1.21.0
            The `min_periods` parameter was renamed `min_samples`.

        Parameters
        ----------
        com
            Specify decay in terms of center of mass, :math:`\gamma`, with

                .. math::
                    \alpha = \frac{1}{1 + \gamma} \; \forall \; \gamma \geq 0
        span
            Specify decay in terms of span, :math:`\theta`, with

                .. math::
                    \alpha = \frac{2}{\theta + 1} \; \forall \; \theta \geq 1
        half_life
            Specify decay in terms of half-life, :math:`\tau`, with

                .. math::
                    \alpha = 1 - \exp \left\{ \frac{ -\ln(2) }{ \tau } \right\} \;
                    \forall \; \tau > 0
        alpha
            Specify smoothing factor alpha directly, :math:`0 < \alpha \leq 1`.
        adjust
            Divide by decaying adjustment factor in beginning periods to account for
            imbalance in relative weightings

                - When `adjust=True` (the default) the EW function is calculated
                  using weights :math:`w_i = (1 - \alpha)^i`
                - When `adjust=False` the EW function is calculated
                  recursively by

                  .. math::
                    y_0 &= x_0 \\
                    y_t &= (1 - \alpha)y_{t - 1} + \alpha x_t
        min_samples
            Minimum number of observations in window required to have a value
            (otherwise result is null).
        ignore_nulls
            Ignore missing values when calculating weights.

                - When `ignore_nulls=False` (default), weights are based on absolute
                  positions.
                  For example, the weights of :math:`x_0` and :math:`x_2` used in
                  calculating the final weighted average of
                  [:math:`x_0`, None, :math:`x_2`] are
                  :math:`(1-\alpha)^2` and :math:`1` if `adjust=True`, and
                  :math:`(1-\alpha)^2` and :math:`\alpha` if `adjust=False`.

                - When `ignore_nulls=True`, weights are based
                  on relative positions. For example, the weights of
                  :math:`x_0` and :math:`x_2` used in calculating the final weighted
                  average of [:math:`x_0`, None, :math:`x_2`] are
                  :math:`1-\alpha` and :math:`1` if `adjust=True`,
                  and :math:`1-\alpha` and :math:`\alpha` if `adjust=False`.

        Examples
        --------
        >>> s = pl.Series([1, 2, 3])
        >>> s.ewm_mean(com=1, ignore_nulls=False)
        shape: (3,)
        Series: '' [f64]
        [
                1.0
                1.666667
                2.428571
        ]
        """

    def ewm_mean_by(
        self,
        by: IntoExpr,
        *,
        half_life: str | timedelta,
    ) -> Series:
        r"""
        Compute time-based exponentially weighted moving average.

        Given observations :math:`x_0, x_1, \ldots, x_{n-1}` at times
        :math:`t_0, t_1, \ldots, t_{n-1}`, the EWMA is calculated as

            .. math::

                y_0 &= x_0

                \alpha_i &= 1 - \exp \left\{ \frac{ -\ln(2)(t_i-t_{i-1}) }
                    { \tau } \right\}

                y_i &= \alpha_i x_i + (1 - \alpha_i) y_{i-1}; \quad i > 0

        where :math:`\tau` is the `half_life`.

        Parameters
        ----------
        by
            Times to calculate average by. Should be ``DateTime``, ``Date``, ``UInt64``,
            ``UInt32``, ``Int64``, or ``Int32`` data type.
        half_life
            Unit over which observation decays to half its value.

            Can be created either from a timedelta, or
            by using the following string language:

            - 1ns   (1 nanosecond)
            - 1us   (1 microsecond)
            - 1ms   (1 millisecond)
            - 1s    (1 second)
            - 1m    (1 minute)
            - 1h    (1 hour)
            - 1d    (1 day)
            - 1w    (1 week)
            - 1i    (1 index count)

            Or combine them:
            "3d12h4m25s" # 3 days, 12 hours, 4 minutes, and 25 seconds

            Note that `half_life` is treated as a constant duration - calendar
            durations such as months (or even days in the time-zone-aware case)
            are not supported, please express your duration in an approximately
            equivalent number of hours (e.g. '370h' instead of '1mo').

        Returns
        -------
        Expr
            Float32 if input is Float32, otherwise Float64.

        Examples
        --------
        >>> from datetime import date, timedelta
        >>> df = pl.DataFrame(
        ...     {
        ...         "values": [0, 1, 2, None, 4],
        ...         "times": [
        ...             date(2020, 1, 1),
        ...             date(2020, 1, 3),
        ...             date(2020, 1, 10),
        ...             date(2020, 1, 15),
        ...             date(2020, 1, 17),
        ...         ],
        ...     }
        ... ).sort("times")
        >>> df["values"].ewm_mean_by(df["times"], half_life="4d")
        shape: (5,)
        Series: 'values' [f64]
        [
                0.0
                0.292893
                1.492474
                null
                3.254508
        ]
        """

    @deprecate_renamed_parameter("min_periods", "min_samples", version="1.21.0")
    def ewm_std(
        self,
        *,
        com: float | None = None,
        span: float | None = None,
        half_life: float | None = None,
        alpha: float | None = None,
        adjust: bool = True,
        bias: bool = False,
        min_samples: int = 1,
        ignore_nulls: bool = False,
    ) -> Series:
        r"""
        Compute exponentially-weighted moving standard deviation.

        .. versionchanged:: 1.21.0
            The `min_periods` parameter was renamed `min_samples`.

        Parameters
        ----------
        com
            Specify decay in terms of center of mass, :math:`\gamma`, with

                .. math::
                    \alpha = \frac{1}{1 + \gamma} \; \forall \; \gamma \geq 0
        span
            Specify decay in terms of span, :math:`\theta`, with

                .. math::
                    \alpha = \frac{2}{\theta + 1} \; \forall \; \theta \geq 1
        half_life
            Specify decay in terms of half-life, :math:`\lambda`, with

                .. math::
                    \alpha = 1 - \exp \left\{ \frac{ -\ln(2) }{ \lambda } \right\} \;
                    \forall \; \lambda > 0
        alpha
            Specify smoothing factor alpha directly, :math:`0 < \alpha \leq 1`.
        adjust
            Divide by decaying adjustment factor in beginning periods to account for
            imbalance in relative weightings

                - When `adjust=True` (the default) the EW function is calculated
                  using weights :math:`w_i = (1 - \alpha)^i`
                - When `adjust=False` the EW function is calculated
                  recursively by

                  .. math::
                    y_0 &= x_0 \\
                    y_t &= (1 - \alpha)y_{t - 1} + \alpha x_t
        bias
            When `bias=False`, apply a correction to make the estimate statistically
            unbiased.
        min_samples
            Minimum number of observations in window required to have a value
            (otherwise result is null).
        ignore_nulls
            Ignore missing values when calculating weights.

                - When `ignore_nulls=False` (default), weights are based on absolute
                  positions.
                  For example, the weights of :math:`x_0` and :math:`x_2` used in
                  calculating the final weighted average of
                  [:math:`x_0`, None, :math:`x_2`] are
                  :math:`(1-\alpha)^2` and :math:`1` if `adjust=True`, and
                  :math:`(1-\alpha)^2` and :math:`\alpha` if `adjust=False`.

                - When `ignore_nulls=True`, weights are based
                  on relative positions. For example, the weights of
                  :math:`x_0` and :math:`x_2` used in calculating the final weighted
                  average of [:math:`x_0`, None, :math:`x_2`] are
                  :math:`1-\alpha` and :math:`1` if `adjust=True`,
                  and :math:`1-\alpha` and :math:`\alpha` if `adjust=False`.

        Examples
        --------
        >>> s = pl.Series("a", [1, 2, 3])
        >>> s.ewm_std(com=1, ignore_nulls=False)
        shape: (3,)
        Series: 'a' [f64]
        [
            0.0
            0.707107
            0.963624
        ]
        """

    @deprecate_renamed_parameter("min_periods", "min_samples", version="1.21.0")
    def ewm_var(
        self,
        *,
        com: float | None = None,
        span: float | None = None,
        half_life: float | None = None,
        alpha: float | None = None,
        adjust: bool = True,
        bias: bool = False,
        min_samples: int = 1,
        ignore_nulls: bool = False,
    ) -> Series:
        r"""
        Compute exponentially-weighted moving variance.

        .. versionchanged:: 1.21.0
            The `min_periods` parameter was renamed `min_samples`.

        Parameters
        ----------
        com
            Specify decay in terms of center of mass, :math:`\gamma`, with

                .. math::
                    \alpha = \frac{1}{1 + \gamma} \; \forall \; \gamma \geq 0
        span
            Specify decay in terms of span, :math:`\theta`, with

                .. math::
                    \alpha = \frac{2}{\theta + 1} \; \forall \; \theta \geq 1
        half_life
            Specify decay in terms of half-life, :math:`\lambda`, with

                .. math::
                    \alpha = 1 - \exp \left\{ \frac{ -\ln(2) }{ \lambda } \right\} \;
                    \forall \; \lambda > 0
        alpha
            Specify smoothing factor alpha directly, :math:`0 < \alpha \leq 1`.
        adjust
            Divide by decaying adjustment factor in beginning periods to account for
            imbalance in relative weightings

                - When `adjust=True` (the default) the EW function is calculated
                  using weights :math:`w_i = (1 - \alpha)^i`
                - When `adjust=False` the EW function is calculated
                  recursively by

                  .. math::
                    y_0 &= x_0 \\
                    y_t &= (1 - \alpha)y_{t - 1} + \alpha x_t
        bias
            When `bias=False`, apply a correction to make the estimate statistically
            unbiased.
        min_samples
            Minimum number of observations in window required to have a value
            (otherwise result is null).
        ignore_nulls
            Ignore missing values when calculating weights.

                - When `ignore_nulls=False` (default), weights are based on absolute
                  positions.
                  For example, the weights of :math:`x_0` and :math:`x_2` used in
                  calculating the final weighted average of
                  [:math:`x_0`, None, :math:`x_2`] are
                  :math:`(1-\alpha)^2` and :math:`1` if `adjust=True`, and
                  :math:`(1-\alpha)^2` and :math:`\alpha` if `adjust=False`.

                - When `ignore_nulls=True`, weights are based
                  on relative positions. For example, the weights of
                  :math:`x_0` and :math:`x_2` used in calculating the final weighted
                  average of [:math:`x_0`, None, :math:`x_2`] are
                  :math:`1-\alpha` and :math:`1` if `adjust=True`,
                  and :math:`1-\alpha` and :math:`\alpha` if `adjust=False`.

        Examples
        --------
        >>> s = pl.Series("a", [1, 2, 3])
        >>> s.ewm_var(com=1, ignore_nulls=False)
        shape: (3,)
        Series: 'a' [f64]
        [
            0.0
            0.5
            0.928571
        ]
        """

    def extend_constant(self, value: IntoExpr, n: int | IntoExprColumn) -> Series:
        """
        Extremely fast method for extending the Series with 'n' copies of a value.

        Parameters
        ----------
        value
            A constant literal value or a unit expression with which to extend the
            expression result Series; can pass None to extend with nulls.
        n
            The number of additional values that will be added.

        Examples
        --------
        >>> s = pl.Series([1, 2, 3])
        >>> s.extend_constant(99, n=2)
        shape: (5,)
        Series: '' [i64]
        [
                1
                2
                3
                99
                99
        ]
        """

    def set_sorted(self, *, descending: bool = False) -> Self:
        """
        Flags the Series as 'sorted'.

        Enables downstream code to user fast paths for sorted arrays.

        Parameters
        ----------
        descending
            If the `Series` order is descending.

        Warnings
        --------
        This can lead to incorrect results if this `Series` is not sorted!!
        Use with care!

        Examples
        --------
        >>> s = pl.Series("a", [1, 2, 3])
        >>> s.set_sorted().max()
        3
        """
        return self._from_pyseries(self._s.set_sorted_flag(descending))

    def new_from_index(self, index: int, length: int) -> Self:
        """
        Create a new Series filled with values from the given index.

        Examples
        --------
        >>> s = pl.Series("a", [1, 2, 3, 4, 5])
        >>> s.new_from_index(1, 3)
        shape: (3,)
        Series: 'a' [i64]
        [
            2
            2
            2
        ]
        """
        return self._from_pyseries(self._s.new_from_index(index, length))

    def shrink_dtype(self) -> Series:
        """
        Shrink numeric columns to the minimal required datatype.

        Shrink to the dtype needed to fit the extrema of this [`Series`].
        This can be used to reduce memory pressure.

        Examples
        --------
        >>> s = pl.Series("a", [1, 2, 3, 4, 5, 6])
        >>> s
        shape: (6,)
        Series: 'a' [i64]
        [
                1
                2
                3
                4
                5
                6
        ]
        >>> s.shrink_dtype()
        shape: (6,)
        Series: 'a' [i8]
        [
                1
                2
                3
                4
                5
                6
        ]
        """

    def get_chunks(self) -> list[Series]:
        """
        Get the chunks of this Series as a list of Series.

        Examples
        --------
        >>> s1 = pl.Series("a", [1, 2, 3])
        >>> s2 = pl.Series("a", [4, 5, 6])
        >>> s = pl.concat([s1, s2], rechunk=False)
        >>> s.get_chunks()
        [shape: (3,)
        Series: 'a' [i64]
        [
                1
                2
                3
        ], shape: (3,)
        Series: 'a' [i64]
        [
                4
                5
                6
        ]]
        """
        return self._s.get_chunks()

    def implode(self) -> Self:
        """
        Aggregate values into a list.

        Examples
        --------
        >>> s = pl.Series("a", [1, 2, 3])
        >>> s.implode()
        shape: (1,)
        Series: 'a' [list[i64]]
        [
            [1, 2, 3]
        ]
        """

    def bitwise_count_ones(self) -> Self:
        """Evaluate the number of set bits."""

    def bitwise_count_zeros(self) -> Self:
        """Evaluate the number of unset Self."""

    def bitwise_leading_ones(self) -> Self:
        """Evaluate the number most-significant set bits before seeing an unset bit."""

    def bitwise_leading_zeros(self) -> Self:
        """Evaluate the number most-significant unset bits before seeing a set bit."""

    def bitwise_trailing_ones(self) -> Self:
        """Evaluate the number least-significant set bits before seeing an unset bit."""

    def bitwise_trailing_zeros(self) -> Self:
        """Evaluate the number least-significant unset bits before seeing a set bit."""

    def bitwise_and(self) -> PythonLiteral | None:
        """Perform an aggregation of bitwise ANDs."""
        return self._s.bitwise_and()

    def bitwise_or(self) -> PythonLiteral | None:
        """Perform an aggregation of bitwise ORs."""
        return self._s.bitwise_or()

    def bitwise_xor(self) -> PythonLiteral | None:
        """Perform an aggregation of bitwise XORs."""
        return self._s.bitwise_xor()

    def first(self) -> PythonLiteral | None:
        """
        Get the first element of the Series.

        Returns `None` if the Series is empty.
        """
        return self._s.first()

    def last(self) -> PythonLiteral | None:
        """
        Get the last element of the Series.

        Returns `None` if the Series is empty.
        """
        return self._s.last()

    def approx_n_unique(self) -> PythonLiteral | None:
        """
        Approximate count of unique values.

        This is done using the HyperLogLog++ algorithm for cardinality estimation.
        """
        return self._s.approx_n_unique()

    # Keep the `list` and `str` properties below at the end of the definition of Series,
    # as to not confuse mypy with the type annotation `str` and `list`

    @property
    def bin(self) -> BinaryNameSpace:
        """Create an object namespace of all binary related methods."""
        return BinaryNameSpace(self)

    @property
    def cat(self) -> CatNameSpace:
        """Create an object namespace of all categorical related methods."""
        return CatNameSpace(self)

    @property
    def dt(self) -> DateTimeNameSpace:
        """Create an object namespace of all datetime related methods."""
        return DateTimeNameSpace(self)

    @property
    def list(self) -> ListNameSpace:
        """Create an object namespace of all list related methods."""
        return ListNameSpace(self)

    @property
    def arr(self) -> ArrayNameSpace:
        """Create an object namespace of all array related methods."""
        return ArrayNameSpace(self)

    @property
    def str(self) -> StringNameSpace:
        """Create an object namespace of all string related methods."""
        return StringNameSpace(self)

    @property
    def struct(self) -> StructNameSpace:
        """Create an object namespace of all struct related methods."""
        return StructNameSpace(self)

    @property
    @unstable()
    def plot(self) -> SeriesPlot:
        """
        Create a plot namespace.

        .. warning::
            This functionality is currently considered **unstable**. It may be
            changed at any point without it being considered a breaking change.

        .. versionchanged:: 1.6.0
            In prior versions of Polars, HvPlot was the plotting backend. If you would
            like to restore the previous plotting functionality, all you need to do
            is add `import hvplot.polars` at the top of your script and replace
            `df.plot` with `df.hvplot`.

        Polars does not implement plotting logic itself, but instead defers to
        Altair:

        - `s.plot.hist(**kwargs)`
          is shorthand for
          `alt.Chart(s.to_frame()).mark_bar(tooltip=True).encode(x=alt.X(f'{s.name}:Q', bin=True), y='count()', **kwargs).interactive()`
        - `s.plot.kde(**kwargs)`
          is shorthand for
          `alt.Chart(s.to_frame()).transform_density(s.name, as_=[s.name, 'density']).mark_area(tooltip=True).encode(x=s.name, y='density:Q', **kwargs).interactive()`
        - for any other attribute `attr`, `s.plot.attr(**kwargs)`
          is shorthand for
          `alt.Chart(s.to_frame().with_row_index()).mark_attr(tooltip=True).encode(x='index', y=s.name, **kwargs).interactive()`

        For configuration, we suggest reading
        `Chart Configuration <https://altair-viz.github.io/altair-tutorial/notebooks/08-Configuration.html>`_.
        For example, you can:

        - Change the width/height/title with ``.properties(width=500, height=350, title="My amazing plot")``.
        - Change the x-axis label rotation with ``.configure_axisX(labelAngle=30)``.
        - Change the opacity of the points in your scatter plot with ``.configure_point(opacity=.5)``.

        Examples
        --------
        Histogram:

        >>> s = pl.Series([1, 4, 4, 6, 2, 4, 3, 5, 5, 7, 1])
        >>> s.plot.hist()  # doctest: +SKIP

        KDE plot:

        >>> s.plot.kde()  # doctest: +SKIP

        Line plot:

        >>> s.plot.line()  # doctest: +SKIP
        """  # noqa: W505
        if not _ALTAIR_AVAILABLE or parse_version(altair.__version__) < (5, 4, 0):
            msg = "altair>=5.4.0 is required for `.plot`"
            raise ModuleUpgradeRequiredError(msg)
        return SeriesPlot(self)

    def _row_decode(
        self,
        dtypes: Iterable[tuple[str, DataType]],  # type: ignore[valid-type]
        fields: Iterable[tuple[bool, bool, bool]],
    ) -> DataFrame:
        """
        Row decode the given Series.

        This is an internal function not meant for outside consumption and can
        be changed or removed at any point in time.

        fields have order:
        - descending
        - nulls_last
        - no_order
        """
        return pl.DataFrame._from_pydf(self._s._row_decode(list(dtypes), list(fields)))

    def repeat_by(self, by: int | IntoExprColumn) -> Self:
        """
        Repeat the elements in this Series as specified in the given expression.

        The repeated elements are expanded into a List.

        Parameters
        ----------
        by
            Numeric column that determines how often the values will be repeated.
            The column will be coerced to UInt32. Give this dtype to make the coercion
            a no-op.

        Returns
        -------
        Expr
            Expression of data type List, where the inner data type is equal to the
            original data type.
        """


def _resolve_temporal_dtype(
    dtype: PolarsDataType | None,
    ndtype: np.dtype[np.datetime64] | np.dtype[np.timedelta64],
) -> PolarsDataType | None:
    """Given polars/numpy temporal dtypes, resolve to an explicit unit."""
    PolarsType = Duration if ndtype.type == np.timedelta64 else Datetime
    if dtype is None or (dtype == Datetime and not getattr(dtype, "time_unit", None)):
        time_unit = getattr(dtype, "time_unit", None) or np.datetime_data(ndtype)[0]
        # explicit formulation is verbose, but keeps mypy happy
        # (and avoids unsupported timeunits such as "s")
        if time_unit == "ns":
            dtype = PolarsType("ns")
        elif time_unit == "us":
            dtype = PolarsType("us")
        elif time_unit == "ms":
            dtype = PolarsType("ms")
        elif time_unit == "D" and ndtype.type == np.datetime64:
            dtype = Date
    return dtype<|MERGE_RESOLUTION|>--- conflicted
+++ resolved
@@ -2276,11 +2276,8 @@
         *,
         separator: str = "_",
         drop_first: bool = False,
-<<<<<<< HEAD
         categories: Sequence[Hashable] | None = None,
-=======
         drop_nulls: bool = False,
->>>>>>> fe8c74ef
     ) -> DataFrame:
         """
         Get dummy/indicator variables.
@@ -2291,15 +2288,12 @@
             Separator/delimiter used when generating column names.
         drop_first
             Remove the first category from the variable being encoded.
-<<<<<<< HEAD
         categories
             Optional list of all categories that should be represented.
             Categories that are not present in the data get an all-zero column.
             Values that are not in the categories will be ignored.
-=======
         drop_nulls
             If there are `None` values in the series, a `null` column is not generated
->>>>>>> fe8c74ef
 
         Examples
         --------
@@ -2328,13 +2322,9 @@
         │ 0   ┆ 1   │
         └─────┴─────┘
         """
-<<<<<<< HEAD
         if categories is not None:
             categories = [str(c) for c in categories]
-        return wrap_df(self._s.to_dummies(separator, drop_first, categories))
-=======
-        return wrap_df(self._s.to_dummies(separator, drop_first, drop_nulls))
->>>>>>> fe8c74ef
+        return wrap_df(self._s.to_dummies(separator, drop_first, categories, drop_nulls))
 
     @unstable()
     def cut(
