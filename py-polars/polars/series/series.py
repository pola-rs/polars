--- conflicted
+++ resolved
@@ -17,8 +17,6 @@
     overload,
 )
 
-from polars import functions as F
-from polars import internals as pli
 from polars.datatypes import (
     Boolean,
     Categorical,
@@ -88,6 +86,9 @@
     sphinx_accessor,
 )
 
+from polars import functions as F
+from polars import internals as pli
+
 with contextlib.suppress(ImportError):  # Module not available when building docs
     from polars.polars import PyDataFrame, PySeries
 
@@ -1414,14 +1415,11 @@
         return self._s.quantile(quantile, interpolation)
 
     def to_dummies(
-<<<<<<< HEAD
         self,
         separator: str = "_",
+        *,
         include_null: bool = False,
         values: list[Any] | None = None,
-=======
-        self, separator: str = "_", *, include_null: bool = False
->>>>>>> c45c65c4
     ) -> DataFrame:
         """
         Get dummy/indicator variables.
