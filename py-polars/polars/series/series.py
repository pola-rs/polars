--- conflicted
+++ resolved
@@ -1378,28 +1378,9 @@
                 else dtype_char_minimum
             )
 
-<<<<<<< HEAD
-            # Figure out the size of the output. We don't support the full
-            # signature options yet, in particular NEP 20, so this will get
-            # things wrong in some cases. The default is the length of the
-            # Series.
-            #
-            # Documentation of the signature syntax is found in NEPs 5 and 20
-            # in the NumPy docs, and perhaps additional ones
-            # (https://numpy.org/neps/).
-            output_length = s.len()
-            result_is_series = True
-            if ufunc.signature:
-                # Non-generalized ufuncs won't have signature set, so it's
-                # going to be the length of the input. If it is set we need to
-                # parse it.
-                result_signature = ufunc.signature.split("->", 1)[-1].strip()
-                if result_signature == "()":
-                    output_length = 1
-                    result_is_series = False
-=======
             # Only generalized ufuncs have a signature set:
             is_generalized_ufunc = bool(ufunc.signature)
+
             if is_generalized_ufunc:
                 # Generalized ufuncs will operate on the whole array, so
                 # missing data can corrupt the results.
@@ -1412,10 +1393,15 @@
                 # output size.
                 assert ufunc.signature is not None  # pacify MyPy
                 ufunc_input, ufunc_output = ufunc.signature.split("->")
-                allocate_output = ufunc_input == ufunc_output
+                if ufunc_output == "()":
+                    # If the result a scalar, just let the function do its
+                    # thing, no need for any song and dance involving
+                    # allocation:
+                    return ufunc(*args, dtype=dtype_char, **kwargs)
+                else:
+                    allocate_output = ufunc_input == ufunc_output
             else:
                 allocate_output = True
->>>>>>> 52c919f4
 
             f = get_ffi_func("apply_ufunc_<>", numpy_char_code_to_dtype(dtype_char), s)
 
@@ -1428,25 +1414,9 @@
 
             series = f(
                 lambda out: ufunc(*args, out=out, dtype=dtype_char, **kwargs),
-<<<<<<< HEAD
-                output_length,
-            )
-            if result_is_series:
-                return (
-                    self._from_pyseries(series)
-                    .to_frame()
-                    .select(F.when(validity_mask).then(F.col(self.name)))
-                    .to_series(0)
-                )
-            else:
-                getter = get_ffi_func(
-                    "get_<>", numpy_char_code_to_dtype(dtype_char), series
-                )
-                assert getter is not None
-                return getter(0)
-=======
                 allocate_output,
             )
+
             result = self._from_pyseries(series)
             if is_generalized_ufunc:
                 # In this case we've disallowed passing in missing data, so no
@@ -1464,8 +1434,6 @@
                 .select(F.when(validity_mask).then(F.col(self.name)))
                 .to_series(0)
             )
-
->>>>>>> 52c919f4
         else:
             msg = (
                 "only `__call__` is implemented for numpy ufuncs on a Series, got "
