"""Utilities related to user defined functions (such as those passed to `apply`)."""
from __future__ import annotations

import datetime
import dis
import inspect
import re
import sys
import warnings
from bisect import bisect_left
from collections import defaultdict
from dis import get_instructions
from inspect import signature
from itertools import count, zip_longest
from pathlib import Path
from typing import (
    TYPE_CHECKING,
<<<<<<< HEAD
    AbstractSet,
    Any,
    Callable,
=======
    Any,
    Callable,
    ClassVar,
>>>>>>> 37291b1c
    Iterator,
    Literal,
    NamedTuple,
    Union,
)

if TYPE_CHECKING:
    from dis import Instruction

    if sys.version_info >= (3, 10):
        from typing import TypeAlias
    else:
        from typing_extensions import TypeAlias


class StackValue(NamedTuple):
    operator: str
    operator_arity: int
    left_operand: str
    right_operand: str


ApplyTarget: TypeAlias = Literal["expr", "frame", "series"]
StackEntry: TypeAlias = Union[str, StackValue]

_MIN_PY311 = sys.version_info >= (3, 11)


class OpNames:
    BINARY: ClassVar[dict[str, str]] = {
        "BINARY_ADD": "+",
        "BINARY_AND": "&",
        "BINARY_FLOOR_DIVIDE": "//",
        "BINARY_MODULO": "%",
        "BINARY_MULTIPLY": "*",
        "BINARY_OR": "|",
        "BINARY_POWER": "**",
        "BINARY_SUBTRACT": "-",
        "BINARY_TRUE_DIVIDE": "/",
        "BINARY_XOR": "^",
    }

    CALL: ClassVar[set[str]] = (
        {"CALL"} if _MIN_PY311 else {"CALL_FUNCTION", "CALL_METHOD"}
    )
    CONTROL_FLOW: ClassVar[dict[str, str]] = (
        {
            "POP_JUMP_FORWARD_IF_FALSE": "&",
            "POP_JUMP_FORWARD_IF_TRUE": "|",
            "JUMP_IF_FALSE_OR_POP": "&",
            "JUMP_IF_TRUE_OR_POP": "|",
        }
        if _MIN_PY311
        else {
            "POP_JUMP_IF_FALSE": "&",
            "POP_JUMP_IF_TRUE": "|",
            "JUMP_IF_FALSE_OR_POP": "&",
            "JUMP_IF_TRUE_OR_POP": "|",
        }
    )
    LOAD_VALUES = frozenset(("LOAD_CONST", "LOAD_DEREF", "LOAD_FAST", "LOAD_GLOBAL"))
    LOAD_ATTR: ClassVar[set[str]] = (
        {"LOAD_METHOD", "LOAD_ATTR"} if _MIN_PY311 else {"LOAD_METHOD"}
    )
    LOAD = LOAD_VALUES | {"LOAD_METHOD", "LOAD_ATTR"}
    SYNTHETIC: ClassVar[dict[str, int]] = {
        "POLARS_EXPRESSION": 1,
    }
    UNARY: ClassVar[dict[str, str]] = {
        "UNARY_NEGATIVE": "-",
        "UNARY_POSITIVE": "+",
        "UNARY_NOT": "~",
    }

    PARSEABLE_OPS = (
        {"BINARY_OP", "BINARY_SUBSCR", "COMPARE_OP", "CONTAINS_OP", "IS_OP"}
        | set(UNARY)
        | set(CONTROL_FLOW)
        | set(SYNTHETIC)
        | LOAD_VALUES
    )
    UNARY_VALUES = frozenset(UNARY.values())


# numpy functions that we can map to native expressions
_NUMPY_MODULE_ALIASES = frozenset(("np", "numpy"))
_NUMPY_FUNCTIONS = frozenset(
    ("cbrt", "cos", "cosh", "sin", "sinh", "sqrt", "tan", "tanh")
)

# python functions that we can map to native expressions
_PYTHON_CASTS_MAP = {"float": "Float64", "int": "Int64", "str": "Utf8"}
_PYTHON_BUILTINS = frozenset(_PYTHON_CASTS_MAP) | {"abs"}
_PYTHON_METHODS_MAP = {
    "lower": "str.to_lowercase",
    "title": "str.to_titlecase",
    "upper": "str.to_uppercase",
}

FUNCTION_KINDS: list[dict[str, list[AbstractSet[str]]]] = [
    # lambda x: module.func(CONSTANT)
    {
        "argument_1_opname": [{"LOAD_CONST"}],
        "argument_2_opname": [],
        "module_opname": [OpNames.LOAD_ATTR],
        "attribute_opname": [],
        "module_name": [_NUMPY_MODULE_ALIASES],
        "attribute_name": [],
        "function_name": [_NUMPY_FUNCTIONS],
    },
    # lambda x: module.func(x)
    {
        "argument_1_opname": [{"LOAD_FAST"}],
        "argument_2_opname": [],
        "module_opname": [OpNames.LOAD_ATTR],
        "attribute_opname": [],
        "module_name": [_NUMPY_MODULE_ALIASES],
        "attribute_name": [],
        "function_name": [_NUMPY_FUNCTIONS],
    },
    {
        "argument_1_opname": [{"LOAD_FAST"}],
        "argument_2_opname": [],
        "module_opname": [OpNames.LOAD_ATTR],
        "attribute_opname": [],
        "module_name": [{"json"}],
        "attribute_name": [],
        "function_name": [{"loads"}],
    },
    # lambda x: module.func(x, CONSTANT)
    {
        "argument_1_opname": [{"LOAD_FAST"}],
        "argument_2_opname": [{"LOAD_CONST"}],
        "module_opname": [OpNames.LOAD_ATTR],
        "attribute_opname": [],
        "module_name": [{"datetime"}],
        "attribute_name": [],
        "function_name": [{"strptime"}],
    },
    # lambda x: module.attribute.func(x, CONSTANT)
    {
        "argument_1_opname": [{"LOAD_FAST"}],
        "argument_2_opname": [{"LOAD_CONST"}],
        "module_opname": [{"LOAD_ATTR"}],
        "attribute_opname": [{"LOAD_METHOD"}],
        "module_name": [{"datetime", "dt"}],
        "attribute_name": [{"datetime"}],
        "function_name": [{"strptime"}],
    },
]


def _get_all_caller_variables() -> dict[str, Any]:
    """Get all local and global variables from caller's frame."""
    pkg_dir = Path(__file__).parent.parent

    # https://stackoverflow.com/questions/17407119/python-inspect-stack-is-slow
    frame = inspect.currentframe()
    n = 0
    while frame:
        fname = inspect.getfile(frame)
        if fname.startswith(str(pkg_dir)):
            frame = frame.f_back
            n += 1
        else:
            break
    if frame is None:
        return {}
    return {**frame.f_locals, **frame.f_globals}


class BytecodeParser:
    """Introspect UDF bytecode and determine if we can rewrite as native expression."""

    _can_attempt_rewrite: dict[str, bool]
    _apply_target_name: str | None = None

    def __init__(self, function: Callable[[Any], Any], apply_target: ApplyTarget):
        try:
            original_instructions = get_instructions(function)
        except TypeError:
            # in case we hit something that can't be disassembled (eg: code object
            # unavailable, like a bare numpy ufunc that isn't in a lambda/function)
            original_instructions = iter([])

        self._can_attempt_rewrite = {}
        self._function = function
        self._apply_target = apply_target
        self._param_name = self._get_param_name(function)
        self._rewritten_instructions = RewrittenInstructions(
            instructions=original_instructions,
        )

    @staticmethod
    def _get_param_name(function: Callable[[Any], Any]) -> str | None:
        """Return single function parameter name."""
        try:
            # note: we do not parse/handle functions with > 1 params
            sig = signature(function)
            return (
                next(iter(parameters.keys()))
                if len(parameters := sig.parameters) == 1
                else None
            )
        except ValueError:
            return None

    def _inject_nesting(
        self,
        expression_blocks: dict[int, str],
        logical_instructions: list[Instruction],
    ) -> list[tuple[int, str]]:
        """Inject nesting boundaries into expression blocks (as parentheses)."""
        if logical_instructions:
            # reconstruct nesting boundaries for mixed and/or ops by associating
            # control flow jump offsets with their target expression blocks and
            # injecting appropriate parentheses
            combined_offset_idxs = set()
            if len({inst.opname for inst in logical_instructions}) > 1:
                block_offsets: list[int] = list(expression_blocks.keys())
                previous_logical_opname = ""
                for i, inst in enumerate(logical_instructions):
                    # operator precedence means that we can combine logically connected
                    # 'and' blocks into one (depending on follow-on logic) and should
                    # parenthesise nested 'or' blocks
                    logical_op = OpNames.CONTROL_FLOW[inst.opname]
                    start = block_offsets[bisect_left(block_offsets, inst.offset) - 1]
                    if previous_logical_opname == (
                        "POP_JUMP_FORWARD_IF_FALSE"
                        if _MIN_PY311
                        else "POP_JUMP_IF_FALSE"
                    ):
                        # combine logical '&' blocks (and update start/block_offsets)
                        prev = block_offsets[bisect_left(block_offsets, start) - 1]
                        expression_blocks[prev] += f" & {expression_blocks.pop(start)}"
                        combined_offset_idxs.add(i - 1)
                        block_offsets.remove(start)
                        start = prev

                    if logical_op == "|":
                        # parenthesise connected 'or' blocks
                        end = block_offsets[bisect_left(block_offsets, inst.argval) - 1]
                        if not (start == 0 and end == block_offsets[-1]):
                            expression_blocks[start] = "(" + expression_blocks[start]
                            expression_blocks[end] += ")"

                    previous_logical_opname = inst.opname

            for i, inst in enumerate(logical_instructions):
                if i not in combined_offset_idxs:
                    expression_blocks[inst.offset] = OpNames.CONTROL_FLOW[inst.opname]

        return sorted(expression_blocks.items())

    def _get_target_name(self, col: str, expression: str) -> str:
        """The name of the object against which the 'apply' is being invoked."""
        if self._apply_target_name is not None:
            return self._apply_target_name
        else:
            col_expr = f'pl.col("{col}")'
            if self._apply_target == "expr":
                return col_expr
            elif self._apply_target == "series":
                # note: handle overlapping name from global variables; fallback
                # through "s", "srs", "series" and (finally) srs0 -> srsN...
                search_expr = expression.replace(col_expr, "")
                for name in ("s", "srs", "series"):
                    if not re.search(rf"\b{name}\b", search_expr):
                        self._apply_target_name = name
                        return name
                n = count()
                while True:
                    name = f"srs{next(n)}"
                    if not re.search(rf"\b{name}\b", search_expr):
                        self._apply_target_name = name
                        return name

        raise NotImplementedError(f"TODO: apply_target = {self._apply_target!r}")

    @property
    def apply_target(self) -> ApplyTarget:
        """The apply target, eg: one of 'expr', 'frame', or 'series'."""
        return self._apply_target

    def can_attempt_rewrite(self) -> bool:
        """
        Determine if we may be able to offer a native polars expression instead.

        Note that `lambda x: x` is inefficient, but we ignore it because it is not
        guaranteed that using the equivalent bare constant value will return the
        same output. (Hopefully nobody is writing lambdas like that anyway...)
        """
        if (
            can_attempt_rewrite := self._can_attempt_rewrite.get(
                self._apply_target, None
            )
        ) is not None:
            return can_attempt_rewrite
        else:
            self._can_attempt_rewrite[self._apply_target] = False
            if self._rewritten_instructions and self._param_name is not None:
                self._can_attempt_rewrite[self._apply_target] = (
                    # check minimum number of ops, ensure all are whitelisted
                    len(self._rewritten_instructions) >= 2
                    and all(
                        inst.opname in OpNames.PARSEABLE_OPS
                        for inst in self._rewritten_instructions
                    )
                    # exclude constructs/functions with multiple RETURN_VALUE ops
                    and sum(
                        1
                        for inst in self.original_instructions
                        if inst.opname == "RETURN_VALUE"
                    )
                    == 1
                )

        return self._can_attempt_rewrite[self._apply_target]

    def dis(self) -> None:
        """Print disassembled function bytecode."""
        dis.dis(self._function)

    @property
    def function(self) -> Callable[[Any], Any]:
        """The function being parsed."""
        return self._function

    @property
    def original_instructions(self) -> list[Instruction]:
        """The original bytecode instructions from the function we are parsing."""
        return list(self._rewritten_instructions._original_instructions)

    @property
    def param_name(self) -> str | None:
        """The parameter name of the function being parsed."""
        return self._param_name

    @property
    def rewritten_instructions(self) -> list[Instruction]:
        """The rewritten bytecode instructions from the function we are parsing."""
        return list(self._rewritten_instructions)

    def to_expression(self, col: str) -> str | None:
        """Translate postfix bytecode instructions to polars expression/string."""
        self._apply_target_name = None
        if not self.can_attempt_rewrite() or self._param_name is None:
            return None

        # decompose bytecode into logical 'and'/'or' expression blocks (if present)
        control_flow_blocks = defaultdict(list)
        logical_instructions = []
        jump_offset = 0
        for idx, inst in enumerate(self._rewritten_instructions):
            if inst.opname in OpNames.CONTROL_FLOW:
                jump_offset = self._rewritten_instructions[idx + 1].offset
                logical_instructions.append(inst)
            else:
                control_flow_blocks[jump_offset].append(inst)

        # convert each block to a polars expression string
        try:
            caller_variables: dict[str, Any] = {}
            expression_strings = self._inject_nesting(
                {
                    offset: InstructionTranslator(
                        instructions=ops,
                        caller_variables=caller_variables,
                        apply_target=self._apply_target,
                    ).to_expression(
                        col=col,
                        param_name=self._param_name,
                        depth=int(bool(logical_instructions)),
                    )
                    for offset, ops in control_flow_blocks.items()
                },
                logical_instructions,
            )
            polars_expr = " ".join(expr for _offset, expr in expression_strings)
        except NotImplementedError:
            self._can_attempt_rewrite[self._apply_target] = False
            return None

        # note: if no 'pl.col' in the expression, it likely represents a compound
        # constant value (e.g. `lambda x: CONST + 123`), so we don't want to warn
        if "pl.col(" not in polars_expr:
            return None
        elif self._apply_target == "series":
            return polars_expr.replace(
                f'pl.col("{col}")',
                self._get_target_name(col, polars_expr),
            )
        else:
            return polars_expr

    def warn(
        self,
        col: str,
        suggestion_override: str | None = None,
        udf_override: str | None = None,
    ) -> None:
        """Generate warning that suggests an equivalent native polars expression."""
        # Import these here so that udfs can be imported without polars installed.

        from polars.exceptions import PolarsInefficientApplyWarning
        from polars.utils.various import (
            find_stacklevel,
            in_terminal_that_supports_colour,
        )

        suggested_expression = suggestion_override or self.to_expression(col)

        if suggested_expression is not None:
            target_name = self._get_target_name(col, suggested_expression)
            func_name = udf_override or self._function.__name__ or "..."
            if func_name == "<lambda>":
                func_name = f"lambda {self._param_name}: ..."

            addendum = (
                'Note: in list.eval context, pl.col("") should be written as pl.element()'
                if 'pl.col("")' in suggested_expression
                else ""
            )
            if self._apply_target == "expr":
                apitype = "expressions"
                clsname = "Expr"
            else:
                apitype = "series"
                clsname = "Series"

            before_after_suggestion = (
                (
                    f"  \033[31m- {target_name}.apply({func_name})\033[0m\n"
                    f"  \033[32m+ {suggested_expression}\033[0m\n{addendum}"
                )
                if in_terminal_that_supports_colour()
                else (
                    f"  - {target_name}.apply({func_name})\n"
                    f"  + {suggested_expression}\n{addendum}"
                )
            )
            warnings.warn(
                f"\n{clsname}.apply is significantly slower than the native {apitype} API.\n"
                "Only use if you absolutely CANNOT implement your logic otherwise.\n"
                "In this case, you can replace your `apply` with the following:\n"
                f"{before_after_suggestion}",
                PolarsInefficientApplyWarning,
                stacklevel=find_stacklevel(),
            )


class InstructionTranslator:
    """Translates Instruction bytecode to a polars expression string."""

    def __init__(
        self,
        instructions: list[Instruction],
        caller_variables: dict[str, Any],
        apply_target: ApplyTarget,
    ) -> None:
        self._caller_variables: dict[str, Any] = caller_variables
        self._stack = self._to_intermediate_stack(instructions, apply_target)

    def to_expression(self, col: str, param_name: str, depth: int) -> str:
        """Convert intermediate stack to polars expression string."""
        return self._expr(self._stack, col, param_name, depth)

    @staticmethod
    def op(inst: Instruction) -> str:
        """Convert bytecode instruction to suitable intermediate op string."""
        if inst.opname in OpNames.CONTROL_FLOW:
            return OpNames.CONTROL_FLOW[inst.opname]
        elif inst.argrepr:
            return inst.argrepr
        elif inst.opname == "IS_OP":
            return "is not" if inst.argval else "is"
        elif inst.opname == "CONTAINS_OP":
            return "not in" if inst.argval else "in"
        elif inst.opname in OpNames.UNARY:
            return OpNames.UNARY[inst.opname]
        elif inst.opname == "BINARY_SUBSCR":
            return "map_dict"
        else:
            raise AssertionError(
                "Unrecognised opname; please report a bug to https://github.com/pola-rs/polars/issues "
                "with the content of function you were passing to `apply` and the "
                f"following instruction object:\n{inst}"
            )

    def _expr(self, value: StackEntry, col: str, param_name: str, depth: int) -> str:
        """Take stack entry value and convert to polars expression string."""
        if isinstance(value, StackValue):
            op = value.operator
            e1 = self._expr(value.left_operand, col, param_name, depth + 1)
            if value.operator_arity == 1:
                if op not in OpNames.UNARY_VALUES:
                    if not e1.startswith("pl.col("):
                        # support use of consts as numpy/builtin params, eg:
                        # "np.sin(3) + np.cos(x)", or "len('const_string') + len(x)"
                        pfx = "np." if op in _NUMPY_FUNCTIONS else ""
                        return f"{pfx}{op}({e1})"

                    call = "" if op.endswith(")") else "()"
                    return f"{e1}.{op}{call}"
                return f"{op}{e1}"
            else:
                e2 = self._expr(value.right_operand, col, param_name, depth + 1)
                if op in ("is", "is not") and value[2] == "None":
                    not_ = "" if op == "is" else "not_"
                    return f"{e1}.is_{not_}null()"
                elif op in ("in", "not in"):
                    not_ = "" if op == "in" else "~"
                    return (
                        f"{not_}({e1}.is_in({e2}))"
                        if " " in e1
                        else f"{not_}{e1}.is_in({e2})"
                    )
                elif op == "map_dict":
                    if not self._caller_variables:
                        self._caller_variables.update(_get_all_caller_variables())
                        if not isinstance(self._caller_variables.get(e1, None), dict):
                            raise NotImplementedError("Require dict mapping")
                    return f"{e2}.{op}({e1})"
                else:
                    expr = f"{e1} {op} {e2}"
                    return f"({expr})" if depth else expr

        elif value == param_name:
            return f'pl.col("{col}")'

        return value

    def _to_intermediate_stack(
        self, instructions: list[Instruction], apply_target: ApplyTarget
    ) -> StackEntry:
        """Take postfix bytecode and convert to an intermediate natural-order stack."""
        if apply_target in ("expr", "series"):
            stack: list[StackEntry] = []
            for inst in instructions:
                stack.append(
                    inst.argrepr
                    if inst.opname in OpNames.LOAD
                    else (
                        StackValue(
                            operator=self.op(inst),
                            operator_arity=1,
                            left_operand=stack.pop(),  # type: ignore[arg-type]
                            right_operand=None,  # type: ignore[arg-type]
                        )
                        if (
                            inst.opname in OpNames.UNARY
                            or OpNames.SYNTHETIC.get(inst.opname) == 1
                        )
                        else StackValue(
                            operator=self.op(inst),
                            operator_arity=2,
                            left_operand=stack.pop(-2),  # type: ignore[arg-type]
                            right_operand=stack.pop(-1),  # type: ignore[arg-type]
                        )
                    )
                )
            return stack[0]

        # TODO: dataframe.apply(...)
        raise NotImplementedError(f"TODO: {apply_target!r} apply")


class RewrittenInstructions:
    """
    Standalone class that applies Instruction rewrite/filtering rules.

    This significantly simplifies subsequent parsing by injecting
    synthetic POLARS_EXPRESSION ops into the Instruction stream for
    easy identification/translation and separates the parsing logic
    from the identification of expression translation opportunities.
    """

    _ignored_ops = frozenset(
        ["COPY_FREE_VARS", "PRECALL", "PUSH_NULL", "RESUME", "RETURN_VALUE"]
    )
    _caller_variables: dict[str, Any] = {}

    def __init__(self, instructions: Iterator[Instruction]):
        self._original_instructions = list(instructions)
        self._rewritten_instructions = self._rewrite(
            self._upgrade_instruction(inst)
            for inst in self._original_instructions
            if inst.opname not in self._ignored_ops
        )

    def __len__(self) -> int:
        return len(self._rewritten_instructions)

    def __iter__(self) -> Iterator[Instruction]:
        return iter(self._rewritten_instructions)

    def __getitem__(self, item: Any) -> Instruction:
        return self._rewritten_instructions[item]

    def _matches(
        self,
        idx: int,
        *,
        opnames: list[AbstractSet[str]],
        argvals: list[AbstractSet[Any] | dict[Any, Any]] | None,
    ) -> list[Instruction]:
        """
        Check if a sequence of Instructions matches the specified ops/argvals.

        Parameters
        ----------
        idx
            The index of the first instruction to check.
        opnames
            The full opname sequence that defines a match.
        argvals
            Associated argvals that must also match (in same position as opnames).
        """
        n_required_ops, argvals = len(opnames), argvals or []
        instructions = self._instructions[idx : idx + n_required_ops]
        if len(instructions) == n_required_ops and all(
            inst.opname in match_opnames
            and (match_argval is None or inst.argval in match_argval)
            for inst, match_opnames, match_argval in zip_longest(
                instructions, opnames, argvals
            )
        ):
            return instructions
        return []

    def _rewrite(self, instructions: Iterator[Instruction]) -> list[Instruction]:
        """
        Apply rewrite rules, potentially injecting synthetic operations.

        Rules operate on the instruction stream and can examine/modify
        it as needed, pushing updates into "updated_instructions" and
        returning True/False to indicate if any changes were made.
        """
        self._instructions = list(instructions)
        updated_instructions: list[Instruction] = []
        idx = 0
        while idx < len(self._instructions):
            inst, increment = self._instructions[idx], 1
            if inst.opname not in OpNames.LOAD or not any(
                (increment := apply_rewrite(idx, updated_instructions))
                for apply_rewrite in (
                    # add any other rewrite methods here
                    self._rewrite_functions,
                    self._rewrite_methods,
                    self._rewrite_builtins,
                )
            ):
                updated_instructions.append(inst)
            idx += increment or 1
        return updated_instructions

    def _rewrite_builtins(
        self, idx: int, updated_instructions: list[Instruction]
    ) -> int:
        """Replace builtin function calls with a synthetic POLARS_EXPRESSION op."""
        if matching_instructions := self._matches(
            idx,
            opnames=[{"LOAD_GLOBAL"}, {"LOAD_FAST", "LOAD_CONST"}, OpNames.CALL],
            argvals=[_PYTHON_BUILTINS],
        ):
            inst1, inst2 = matching_instructions[:2]
            if (argval := inst1.argval) in _PYTHON_CASTS_MAP:
                dtype = _PYTHON_CASTS_MAP[argval]
                argval = f"cast(pl.{dtype})"

            synthetic_call = inst1._replace(
                opname="POLARS_EXPRESSION",
                argval=argval,
                argrepr=argval,
                offset=inst2.offset,
            )
            # POLARS_EXPRESSION is mapped as a unary op, so switch instruction order
            operand = inst2._replace(offset=inst1.offset)
            updated_instructions.extend((operand, synthetic_call))

        return len(matching_instructions)

    def _rewrite_functions(
        self, idx: int, updated_instructions: list[Instruction]
    ) -> int:
        """Replace function calls with a synthetic POLARS_EXPRESSION op."""
        for function_kind in FUNCTION_KINDS:
            opnames: list[AbstractSet[str]] = [
                {"LOAD_GLOBAL", "LOAD_DEREF"},
                *function_kind["module_opname"],
                *function_kind["attribute_opname"],
                *function_kind["argument_1_opname"],
                *function_kind["argument_2_opname"],
                OpNames.CALL,
            ]
            if matching_instructions := self._matches(
                idx,
                opnames=opnames,
                argvals=[
                    *function_kind["module_name"],
                    *function_kind["attribute_name"],
                    *function_kind["function_name"],
                ],
            ):
                attribute_count = len(function_kind["attribute_name"])
                inst1, inst2, *_, inst3 = matching_instructions[
                    attribute_count : 3 + attribute_count
                ]
                if inst1.argval == "json":
                    expr_name = "str.json_extract"
                elif inst1.argval == "datetime":
                    fmt = matching_instructions[attribute_count + 3].argval
                    expr_name = f'str.to_datetime(format="{fmt}")'
                    if not self._is_stdlib_datetime(
                        inst1.argval,
                        matching_instructions[0].argval,
                        fmt,
                        attribute_count,
                    ):
                        return 0
                else:
                    expr_name = inst2.argval
                synthetic_call = inst1._replace(
                    opname="POLARS_EXPRESSION",
                    argval=expr_name,
                    argrepr=expr_name,
                    offset=inst3.offset,
                )
                # POLARS_EXPRESSION is mapped as a unary op, so switch instruction order
                operand = inst3._replace(offset=inst1.offset)
                updated_instructions.extend((operand, synthetic_call))
                return len(matching_instructions)

        return 0

    def _rewrite_methods(
        self, idx: int, updated_instructions: list[Instruction]
    ) -> int:
        """Replace python method calls with synthetic POLARS_EXPRESSION op."""
        if matching_instructions := self._matches(
            idx,
            opnames=[{"LOAD_METHOD"}, OpNames.CALL],
            argvals=[_PYTHON_METHODS_MAP],
        ):
            inst = matching_instructions[0]
            expr_name = _PYTHON_METHODS_MAP[inst.argval]
            synthetic_call = inst._replace(
                opname="POLARS_EXPRESSION", argval=expr_name, argrepr=expr_name
            )
            updated_instructions.append(synthetic_call)

        return len(matching_instructions)

    @staticmethod
    def _upgrade_instruction(inst: Instruction) -> Instruction:
        """Rewrite any older binary opcodes using py 3.11 'BINARY_OP' instead."""
        if not _MIN_PY311 and inst.opname in OpNames.BINARY:
            inst = inst._replace(
                argrepr=OpNames.BINARY[inst.opname],
                opname="BINARY_OP",
            )
        return inst

    def _is_stdlib_datetime(
        self, function_name: str, module_name: str, fmt: str, attribute_count: int
    ) -> bool:
        if not self._caller_variables:
            self._caller_variables.update(_get_all_caller_variables())
        vars = self._caller_variables
        return (
            attribute_count == 0 and vars.get(function_name) is datetime.datetime
        ) or (attribute_count == 1 and vars.get(module_name) is datetime)


def _is_raw_function(function: Callable[[Any], Any]) -> tuple[str, str]:
    """Identify translatable calls that aren't wrapped inside a lambda/function."""
    try:
        func_module = function.__class__.__module__
        func_name = function.__name__

        # numpy function calls
        if func_module == "numpy" and func_name in _NUMPY_FUNCTIONS:
            return "np", f"{func_name}()"

        # python function calls
        elif func_module == "builtins":
            if func_name in _PYTHON_CASTS_MAP:
                return "builtins", f"cast(pl.{_PYTHON_CASTS_MAP[func_name]})"
            elif func_name == "loads":
                import json  # double-check since it is referenced via 'builtins'

                if function is json.loads:
                    return "json", "str.json_extract()"

    except AttributeError:
        pass

    return "", ""


def warn_on_inefficient_apply(
    function: Callable[[Any], Any], columns: list[str], apply_target: ApplyTarget
) -> None:
    """
    Generate ``PolarsInefficientApplyWarning`` on poor usage of ``apply`` func.

    Parameters
    ----------
    function
        The function passed to ``apply``.
    columns
        The column names of the original object; in the case of an ``Expr`` this
        will be a list of length 1 containing the expression's root name.
    apply_target
        The target of the ``apply`` call. One of ``"expr"``, ``"frame"``,
        or ``"series"``.
    """
    if apply_target == "frame":
        raise NotImplementedError("TODO: 'frame' and 'series' apply-function parsing")

    # note: we only consider simple functions with a single col/param
    if not (col := columns and columns[0]):
        return None

    # the parser introspects function bytecode to determine if we can
    # rewrite as a much more optimal native polars expression instead
    parser = BytecodeParser(function, apply_target)
    if parser.can_attempt_rewrite():
        parser.warn(col)
    else:
        # handle bare numpy/json functions
        module, suggestion = _is_raw_function(function)
        if module and suggestion:
            fn = function.__name__
            parser.warn(
                col,
                suggestion_override=f'pl.col("{col}").{suggestion}',
                udf_override=fn if module == "builtins" else f"{module}.{fn}",
            )


__all__ = [
    "BytecodeParser",
    "warn_on_inefficient_apply",
]<|MERGE_RESOLUTION|>--- conflicted
+++ resolved
@@ -15,15 +15,12 @@
 from pathlib import Path
 from typing import (
     TYPE_CHECKING,
-<<<<<<< HEAD
     AbstractSet,
     Any,
     Callable,
-=======
     Any,
     Callable,
     ClassVar,
->>>>>>> 37291b1c
     Iterator,
     Literal,
     NamedTuple,
