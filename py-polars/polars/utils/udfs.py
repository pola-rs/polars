"""Utilities related to user defined functions (such as those passed to `apply`)."""
from __future__ import annotations

import datetime
import dis
import inspect
import re
import sys
import warnings
from bisect import bisect_left
from collections import defaultdict
from dis import get_instructions
from inspect import signature
from itertools import count, zip_longest
from pathlib import Path
from typing import TYPE_CHECKING, Any, Callable, Iterator, Literal, NamedTuple, Union

if TYPE_CHECKING:
    from dis import Instruction

    if sys.version_info >= (3, 10):
        from typing import TypeAlias
    else:
        from typing_extensions import TypeAlias


class StackValue(NamedTuple):
    operator: str
    operator_arity: int
    left_operand: str
    right_operand: str


ApplyTarget: TypeAlias = Literal["expr", "frame", "series"]
StackEntry: TypeAlias = Union[str, StackValue]

_MIN_PY311 = sys.version_info >= (3, 11)


class OpNames:
    BINARY = {
        "BINARY_ADD": "+",
        "BINARY_AND": "&",
        "BINARY_FLOOR_DIVIDE": "//",
        "BINARY_MODULO": "%",
        "BINARY_MULTIPLY": "*",
        "BINARY_OR": "|",
        "BINARY_POWER": "**",
        "BINARY_SUBTRACT": "-",
        "BINARY_TRUE_DIVIDE": "/",
        "BINARY_XOR": "^",
    }
    CALL = {"CALL"} if _MIN_PY311 else {"CALL_FUNCTION", "CALL_METHOD"}
    CONTROL_FLOW = (
        {
            "POP_JUMP_FORWARD_IF_FALSE": "&",
            "POP_JUMP_FORWARD_IF_TRUE": "|",
            "JUMP_IF_FALSE_OR_POP": "&",
            "JUMP_IF_TRUE_OR_POP": "|",
        }
        if _MIN_PY311
        else {
            "POP_JUMP_IF_FALSE": "&",
            "POP_JUMP_IF_TRUE": "|",
            "JUMP_IF_FALSE_OR_POP": "&",
            "JUMP_IF_TRUE_OR_POP": "|",
        }
    )
    LOAD_VALUES = frozenset(("LOAD_CONST", "LOAD_DEREF", "LOAD_FAST", "LOAD_GLOBAL"))
    LOAD_ATTR = {"LOAD_ATTR"} if _MIN_PY311 else {"LOAD_METHOD"}
    LOAD = LOAD_VALUES | {"LOAD_METHOD", "LOAD_ATTR"}
    SYNTHETIC = {
        "POLARS_EXPRESSION": 1,
    }
    UNARY = {
        "UNARY_NEGATIVE": "-",
        "UNARY_POSITIVE": "+",
        "UNARY_NOT": "~",
    }
    PARSEABLE_OPS = (
        {"BINARY_OP", "BINARY_SUBSCR", "COMPARE_OP", "CONTAINS_OP", "IS_OP"}
        | set(UNARY)
        | set(CONTROL_FLOW)
        | set(SYNTHETIC)
        | LOAD_VALUES
    )
    UNARY_VALUES = frozenset(UNARY.values())


# numpy functions that we can map to native expressions
_NUMPY_MODULE_ALIASES = frozenset(("np", "numpy"))
_NUMPY_FUNCTIONS = frozenset(
    ("cbrt", "cos", "cosh", "sin", "sinh", "sqrt", "tan", "tanh")
)

# python functions that we can map to native expressions
_PYTHON_CASTS_MAP = {"float": "Float64", "int": "Int64", "str": "Utf8"}
_PYTHON_BUILTINS = frozenset(_PYTHON_CASTS_MAP) | {"abs"}
_PYTHON_METHODS_MAP = {
    "lower": "str.to_lowercase",
    "title": "str.to_titlecase",
    "upper": "str.to_uppercase",
}


def _get_all_caller_variables() -> dict[str, Any]:
    """Get all local and global variables from caller's frame."""
    pkg_dir = Path(__file__).parent.parent

    # https://stackoverflow.com/questions/17407119/python-inspect-stack-is-slow
    frame = inspect.currentframe()
    n = 0
    while frame:
        fname = inspect.getfile(frame)
        if fname.startswith(str(pkg_dir)):
            frame = frame.f_back
            n += 1
        else:
            break
    if frame is None:
        return {}
    return {**frame.f_locals, **frame.f_globals}


class BytecodeParser:
    """Introspect UDF bytecode and determine if we can rewrite as native expression."""

    _can_attempt_rewrite: dict[str, bool]
    _apply_target_name: str | None = None

    def __init__(self, function: Callable[[Any], Any], apply_target: ApplyTarget):
        try:
            original_instructions = get_instructions(function)
        except TypeError:
            # in case we hit something that can't be disassembled (eg: code object
            # unavailable, like a bare numpy ufunc that isn't in a lambda/function)
            original_instructions = iter([])

        self._can_attempt_rewrite = {}
        self._function = function
        self._apply_target = apply_target
        self._param_name = self._get_param_name(function)
        self._rewritten_instructions = RewrittenInstructions(
            instructions=original_instructions,
        )

    @staticmethod
    def _get_param_name(function: Callable[[Any], Any]) -> str | None:
        """Return single function parameter name."""
        try:
            # note: we do not parse/handle functions with > 1 params
            sig = signature(function)
            return (
                next(iter(parameters.keys()))
                if len(parameters := sig.parameters) == 1
                else None
            )
        except ValueError:
            return None

    def _inject_nesting(
        self,
        expression_blocks: dict[int, str],
        logical_instructions: list[Instruction],
    ) -> list[tuple[int, str]]:
        """Inject nesting boundaries into expression blocks (as parentheses)."""
        if logical_instructions:
            # reconstruct nesting boundaries for mixed and/or ops by associating
            # control flow jump offsets with their target expression blocks and
            # injecting appropriate parentheses
            combined_offset_idxs = set()
            if len({inst.opname for inst in logical_instructions}) > 1:
                block_offsets: list[int] = list(expression_blocks.keys())
                previous_logical_opname = ""
                for i, inst in enumerate(logical_instructions):
                    # operator precedence means that we can combine logically connected
                    # 'and' blocks into one (depending on follow-on logic) and should
                    # parenthesise nested 'or' blocks
                    logical_op = OpNames.CONTROL_FLOW[inst.opname]
                    start = block_offsets[bisect_left(block_offsets, inst.offset) - 1]
                    if previous_logical_opname == (
                        "POP_JUMP_FORWARD_IF_FALSE"
                        if _MIN_PY311
                        else "POP_JUMP_IF_FALSE"
                    ):
                        # combine logical '&' blocks (and update start/block_offsets)
                        prev = block_offsets[bisect_left(block_offsets, start) - 1]
                        expression_blocks[prev] += f" & {expression_blocks.pop(start)}"
                        combined_offset_idxs.add(i - 1)
                        block_offsets.remove(start)
                        start = prev

                    if logical_op == "|":
                        # parenthesise connected 'or' blocks
                        end = block_offsets[bisect_left(block_offsets, inst.argval) - 1]
                        if not (start == 0 and end == block_offsets[-1]):
                            expression_blocks[start] = "(" + expression_blocks[start]
                            expression_blocks[end] += ")"

                    previous_logical_opname = inst.opname

            for i, inst in enumerate(logical_instructions):
                if i not in combined_offset_idxs:
                    expression_blocks[inst.offset] = OpNames.CONTROL_FLOW[inst.opname]

        return sorted(expression_blocks.items())

    def _get_target_name(self, col: str, expression: str) -> str:
        """The name of the object against which the 'apply' is being invoked."""
        if self._apply_target_name is not None:
            return self._apply_target_name
        else:
            col_expr = f'pl.col("{col}")'
            if self._apply_target == "expr":
                return col_expr
            elif self._apply_target == "series":
                # note: handle overlapping name from global variables; fallback
                # through "s", "srs", "series" and (finally) srs0 -> srsN...
                search_expr = expression.replace(col_expr, "")
                for name in ("s", "srs", "series"):
                    if not re.search(rf"\b{name}\b", search_expr):
                        self._apply_target_name = name
                        return name
                n = count()
                while True:
                    name = f"srs{next(n)}"
                    if not re.search(rf"\b{name}\b", search_expr):
                        self._apply_target_name = name
                        return name

        raise NotImplementedError(f"TODO: apply_target = {self._apply_target!r}")

    @property
    def apply_target(self) -> ApplyTarget:
        """The apply target, eg: one of 'expr', 'frame', or 'series'."""
        return self._apply_target

    def can_attempt_rewrite(self) -> bool:
        """
        Determine if we may be able to offer a native polars expression instead.

        Note that `lambda x: x` is inefficient, but we ignore it because it is not
        guaranteed that using the equivalent bare constant value will return the
        same output. (Hopefully nobody is writing lambdas like that anyway...)
        """
        if (
            can_attempt_rewrite := self._can_attempt_rewrite.get(
                self._apply_target, None
            )
        ) is not None:
            return can_attempt_rewrite
        else:
            self._can_attempt_rewrite[self._apply_target] = False
            if self._rewritten_instructions and self._param_name is not None:
                self._can_attempt_rewrite[self._apply_target] = (
                    # check minimum number of ops, ensure all are whitelisted
                    len(self._rewritten_instructions) >= 2
                    and all(
                        inst.opname in OpNames.PARSEABLE_OPS
                        for inst in self._rewritten_instructions
                    )
                    # exclude constructs/functions with multiple RETURN_VALUE ops
                    and sum(
                        1
                        for inst in self.original_instructions
                        if inst.opname == "RETURN_VALUE"
                    )
                    == 1
                )

        return self._can_attempt_rewrite[self._apply_target]

    def dis(self) -> None:
        """Print disassembled function bytecode."""
        dis.dis(self._function)

    @property
    def function(self) -> Callable[[Any], Any]:
        """The function being parsed."""
        return self._function

    @property
    def original_instructions(self) -> list[Instruction]:
        """The original bytecode instructions from the function we are parsing."""
        return list(self._rewritten_instructions._original_instructions)

    @property
    def param_name(self) -> str | None:
        """The parameter name of the function being parsed."""
        return self._param_name

    @property
    def rewritten_instructions(self) -> list[Instruction]:
        """The rewritten bytecode instructions from the function we are parsing."""
        return list(self._rewritten_instructions)

    def to_expression(self, col: str) -> str | None:
        """Translate postfix bytecode instructions to polars expression/string."""
        self._apply_target_name = None
        if not self.can_attempt_rewrite() or self._param_name is None:
            return None

        # decompose bytecode into logical 'and'/'or' expression blocks (if present)
        control_flow_blocks = defaultdict(list)
        logical_instructions = []
        jump_offset = 0
        for idx, inst in enumerate(self._rewritten_instructions):
            if inst.opname in OpNames.CONTROL_FLOW:
                jump_offset = self._rewritten_instructions[idx + 1].offset
                logical_instructions.append(inst)
            else:
                control_flow_blocks[jump_offset].append(inst)

        # convert each block to a polars expression string
        try:
            caller_variables: dict[str, Any] = {}
            expression_strings = self._inject_nesting(
                {
                    offset: InstructionTranslator(
                        instructions=ops,
                        caller_variables=caller_variables,
                        apply_target=self._apply_target,
                    ).to_expression(
                        col=col,
                        param_name=self._param_name,
                        depth=int(bool(logical_instructions)),
                    )
                    for offset, ops in control_flow_blocks.items()
                },
                logical_instructions,
            )
            polars_expr = " ".join(expr for _offset, expr in expression_strings)
        except NotImplementedError:
            self._can_attempt_rewrite[self._apply_target] = False
            return None

        # note: if no 'pl.col' in the expression, it likely represents a compound
        # constant value (e.g. `lambda x: CONST + 123`), so we don't want to warn
        if "pl.col(" not in polars_expr:
            return None
        elif self._apply_target == "series":
            return polars_expr.replace(
                f'pl.col("{col}")',
                self._get_target_name(col, polars_expr),
            )
        else:
            return polars_expr

    def warn(
        self,
        col: str,
        suggestion_override: str | None = None,
        udf_override: str | None = None,
    ) -> None:
        """Generate warning that suggests an equivalent native polars expression."""
        # Import these here so that udfs can be imported without polars installed.

        from polars.exceptions import PolarsInefficientApplyWarning
        from polars.utils.various import (
            find_stacklevel,
            in_terminal_that_supports_colour,
        )

        suggested_expression = suggestion_override or self.to_expression(col)

        if suggested_expression is not None:
            target_name = self._get_target_name(col, suggested_expression)
            func_name = udf_override or self._function.__name__ or "..."
            if func_name == "<lambda>":
                func_name = f"lambda {self._param_name}: ..."

            addendum = (
                'Note: in list.eval context, pl.col("") should be written as pl.element()'
                if 'pl.col("")' in suggested_expression
                else ""
            )
            if self._apply_target == "expr":
                apitype = "expressions"
                clsname = "Expr"
            else:
                apitype = "series"
                clsname = "Series"

            before_after_suggestion = (
                (
                    f"  \033[31m- {target_name}.apply({func_name})\033[0m\n"
                    f"  \033[32m+ {suggested_expression}\033[0m\n{addendum}"
                )
                if in_terminal_that_supports_colour()
                else (
                    f"  - {target_name}.apply({func_name})\n"
                    f"  + {suggested_expression}\n{addendum}"
                )
            )
            warnings.warn(
                f"\n{clsname}.apply is significantly slower than the native {apitype} API.\n"
                "Only use if you absolutely CANNOT implement your logic otherwise.\n"
                "In this case, you can replace your `apply` with the following:\n"
                f"{before_after_suggestion}",
                PolarsInefficientApplyWarning,
                stacklevel=find_stacklevel(),
            )


class InstructionTranslator:
    """Translates Instruction bytecode to a polars expression string."""

    def __init__(
        self,
        instructions: list[Instruction],
        caller_variables: dict[str, Any],
        apply_target: ApplyTarget,
    ) -> None:
        self._caller_variables: dict[str, Any] = caller_variables
        self._stack = self._to_intermediate_stack(instructions, apply_target)

    def to_expression(self, col: str, param_name: str, depth: int) -> str:
        """Convert intermediate stack to polars expression string."""
        return self._expr(self._stack, col, param_name, depth)

    @staticmethod
    def op(inst: Instruction) -> str:
        """Convert bytecode instruction to suitable intermediate op string."""
        if inst.opname in OpNames.CONTROL_FLOW:
            return OpNames.CONTROL_FLOW[inst.opname]
        elif inst.argrepr:
            return inst.argrepr
        elif inst.opname == "IS_OP":
            return "is not" if inst.argval else "is"
        elif inst.opname == "CONTAINS_OP":
            return "not in" if inst.argval else "in"
        elif inst.opname in OpNames.UNARY:
            return OpNames.UNARY[inst.opname]
        elif inst.opname == "BINARY_SUBSCR":
            return "map_dict"
        else:
            raise AssertionError(
                "Unrecognised opname; please report a bug to https://github.com/pola-rs/polars/issues "
                "with the content of function you were passing to `apply` and the "
                f"following instruction object:\n{inst}"
            )

    def _expr(self, value: StackEntry, col: str, param_name: str, depth: int) -> str:
        """Take stack entry value and convert to polars expression string."""
        if isinstance(value, StackValue):
            op = value.operator
            e1 = self._expr(value.left_operand, col, param_name, depth + 1)
            if value.operator_arity == 1:
                if op not in OpNames.UNARY_VALUES:
                    if not e1.startswith("pl.col("):
                        # support use of consts as numpy/builtin params, eg:
                        # "np.sin(3) + np.cos(x)", or "len('const_string') + len(x)"
                        pfx = "np." if op in _NUMPY_FUNCTIONS else ""
                        return f"{pfx}{op}({e1})"

                    call = "" if op.endswith(")") else "()"
                    return f"{e1}.{op}{call}"
                return f"{op}{e1}"
            else:
                e2 = self._expr(value.right_operand, col, param_name, depth + 1)
                if op in ("is", "is not") and value[2] == "None":
                    not_ = "" if op == "is" else "not_"
                    return f"{e1}.is_{not_}null()"
                elif op in ("in", "not in"):
                    not_ = "" if op == "in" else "~"
                    return (
                        f"{not_}({e1}.is_in({e2}))"
                        if " " in e1
                        else f"{not_}{e1}.is_in({e2})"
                    )
                elif op == "map_dict":
                    if not self._caller_variables:
                        self._caller_variables.update(_get_all_caller_variables())
                        if not isinstance(self._caller_variables.get(e1, None), dict):
                            raise NotImplementedError("Require dict mapping")
                    return f"{e2}.{op}({e1})"
                else:
                    expr = f"{e1} {op} {e2}"
                    return f"({expr})" if depth else expr

        elif value == param_name:
            return f'pl.col("{col}")'

        return value

    def _to_intermediate_stack(
        self, instructions: list[Instruction], apply_target: ApplyTarget
    ) -> StackEntry:
        """Take postfix bytecode and convert to an intermediate natural-order stack."""
        if apply_target in ("expr", "series"):
            stack: list[StackEntry] = []
            for inst in instructions:
                stack.append(
                    inst.argrepr
                    if inst.opname in OpNames.LOAD
                    else (
                        StackValue(
                            operator=self.op(inst),
                            operator_arity=1,
                            left_operand=stack.pop(),  # type: ignore[arg-type]
                            right_operand=None,  # type: ignore[arg-type]
                        )
                        if (
                            inst.opname in OpNames.UNARY
                            or OpNames.SYNTHETIC.get(inst.opname) == 1
                        )
                        else StackValue(
                            operator=self.op(inst),
                            operator_arity=2,
                            left_operand=stack.pop(-2),  # type: ignore[arg-type]
                            right_operand=stack.pop(-1),  # type: ignore[arg-type]
                        )
                    )
                )
            return stack[0]

        # TODO: dataframe.apply(...)
        raise NotImplementedError(f"TODO: {apply_target!r} apply")


class RewrittenInstructions:
    """
    Standalone class that applies Instruction rewrite/filtering rules.

    This significantly simplifies subsequent parsing by injecting
    synthetic POLARS_EXPRESSION ops into the Instruction stream for
    easy identification/translation and separates the parsing logic
    from the identification of expression translation opportunities.
    """

    _ignored_ops = frozenset(["COPY_FREE_VARS", "PRECALL", "RESUME", "RETURN_VALUE"])

    def __init__(self, instructions: Iterator[Instruction]):
        self._original_instructions = list(instructions)
        self._rewritten_instructions = self._rewrite(
            self._upgrade_instruction(inst)
            for inst in self._original_instructions
            if inst.opname not in self._ignored_ops
        )

    def __len__(self) -> int:
        return len(self._rewritten_instructions)

    def __iter__(self) -> Iterator[Instruction]:
        return iter(self._rewritten_instructions)

    def __getitem__(self, item: Any) -> Instruction:
        return self._rewritten_instructions[item]

    def _matches(
        self,
        idx: int,
        *,
        opnames: list[set[str]],
        argvals: list[set[Any] | frozenset[Any] | dict[Any, Any]] | None,
    ) -> list[Instruction]:
        """
        Check if a sequence of Instructions matches the specified ops/argvals.

        Parameters
        ----------
        idx
            The index of the first instruction to check.
        opnames
            The full opname sequence that defines a match.
        argvals
            Associated argvals that must also match (in same position as opnames).
        """
        n_required_ops, argvals = len(opnames), argvals or []
        instructions = self._instructions[idx : idx + n_required_ops]
        if len(instructions) == n_required_ops and all(
            inst.opname in match_opnames
            and (match_argval is None or inst.argval in match_argval)
            for inst, match_opnames, match_argval in zip_longest(
                instructions, opnames, argvals
            )
        ):
            return instructions
        return []

    def _rewrite(self, instructions: Iterator[Instruction]) -> list[Instruction]:
        """
        Apply rewrite rules, potentially injecting synthetic operations.

        Rules operate on the instruction stream and can examine/modify
        it as needed, pushing updates into "updated_instructions" and
        returning True/False to indicate if any changes were made.
        """
        self._instructions = list(instructions)
        updated_instructions: list[Instruction] = []
        idx = 0
        while idx < len(self._instructions):
            inst, increment = self._instructions[idx], 1
            if inst.opname not in OpNames.LOAD or not any(
                (increment := apply_rewrite(idx, updated_instructions))
                for apply_rewrite in (
                    # add any other rewrite methods here
                    self._rewrite_functions,
                    self._rewrite_methods,
                    self._rewrite_builtins,
<<<<<<< HEAD
                    self._rewrite_stdlib_datetime,
                    self._rewrite_lookups,
=======
>>>>>>> 6874e2f1
                )
            ):
                updated_instructions.append(inst)
            idx += increment or 1
        return updated_instructions

    def _rewrite_builtins(
        self, idx: int, updated_instructions: list[Instruction]
    ) -> int:
        """Replace builtin function calls with a synthetic POLARS_EXPRESSION op."""
        if matching_instructions := self._matches(
            idx,
            opnames=[{"LOAD_GLOBAL"}, {"LOAD_FAST", "LOAD_CONST"}, OpNames.CALL],
            argvals=[_PYTHON_BUILTINS],
        ):
            inst1, inst2 = matching_instructions[:2]
            if (argval := inst1.argval) in _PYTHON_CASTS_MAP:
                dtype = _PYTHON_CASTS_MAP[argval]
                argval = f"cast(pl.{dtype})"

            synthetic_call = inst1._replace(
                opname="POLARS_EXPRESSION",
                argval=argval,
                argrepr=argval,
                offset=inst2.offset,
            )
            # POLARS_EXPRESSION is mapped as a unary op, so switch instruction order
            operand = inst2._replace(offset=inst1.offset)
            updated_instructions.extend((operand, synthetic_call))

        return len(matching_instructions)

    def _rewrite_functions(
        self, idx: int, updated_instructions: list[Instruction]
    ) -> int:
        """Replace numpy/json function calls with a synthetic POLARS_EXPRESSION op."""
        if matching_instructions := self._matches(
            idx,
            opnames=[
                {"LOAD_GLOBAL"},
                OpNames.LOAD_ATTR,
                {"LOAD_FAST", "LOAD_CONST"},
                OpNames.CALL,
            ],
            argvals=[
                _NUMPY_MODULE_ALIASES | {"json"},
                _NUMPY_FUNCTIONS | {"loads"},
            ],
        ):
            inst1, inst2, inst3 = matching_instructions[:3]
            expr_name = "str.json_extract" if inst1.argval == "json" else inst2.argval
            synthetic_call = inst1._replace(
                opname="POLARS_EXPRESSION",
                argval=expr_name,
                argrepr=expr_name,
                offset=inst3.offset,
            )
            # POLARS_EXPRESSION is mapped as a unary op, so switch instruction order
            operand = inst3._replace(offset=inst1.offset)
            updated_instructions.extend((operand, synthetic_call))

        return len(matching_instructions)

    def _rewrite_methods(
        self, idx: int, updated_instructions: list[Instruction]
    ) -> int:
        """Replace python method calls with synthetic POLARS_EXPRESSION op."""
        if matching_instructions := self._matches(
            idx,
            opnames=[{"LOAD_METHOD"}, OpNames.CALL],
            argvals=[_PYTHON_METHODS_MAP],
        ):
            inst = matching_instructions[0]
            expr_name = _PYTHON_METHODS_MAP[inst.argval]
            synthetic_call = inst._replace(
                opname="POLARS_EXPRESSION", argval=expr_name, argrepr=expr_name
            )
            updated_instructions.append(synthetic_call)

        return len(matching_instructions)

    def _rewrite_stdlib_datetime(
        self, idx: int, updated_instructions: list[Instruction]
    ) -> int:
        """Replace stdlib strptime calls with synthetic POLARS_EXPRESSION op."""
        if matching_instructions := self._matches(
            idx,
            opnames=[
                {"LOAD_GLOBAL"},
                {"LOAD_ATTR"},
                {"LOAD_METHOD"},
                {"LOAD_FAST"},
                {"LOAD_CONST"},
                OpNames.CALL,
            ],
            argvals=[
                {"datetime", "dt"},
                {"datetime"},
                {"strptime"},
            ],
        ):
            fmt = matching_instructions[4].argval
            inst1, _, inst2, inst3 = matching_instructions[:4]
            vars = _get_all_caller_variables()
            if vars.get(inst1.argval) is not datetime:
                return 0
        elif matching_instructions := self._matches(
            idx,
            opnames=[
                {"LOAD_GLOBAL"},
                OpNames.LOAD_ATTR,
                {"LOAD_FAST"},
                {"LOAD_CONST"},
                OpNames.CALL,
            ],
            argvals=[
                {"datetime"},
                {"strptime"},
            ],
        ):
            fmt = matching_instructions[3].argval
            inst1, inst2, inst3 = matching_instructions[:3]
            vars = _get_all_caller_variables()
            if vars.get("datetime") is not datetime.datetime:
                return 0

        if matching_instructions:
            expr_name = f"str.to_datetime(format='{fmt}')"
            synthetic_call = inst1._replace(
                opname="POLARS_EXPRESSION",
                argval=expr_name,
                argrepr=expr_name,
                offset=inst3.offset,
            )
            # POLARS_EXPRESSION is mapped as a unary op, so switch instruction order
            operand = inst3._replace(offset=inst1.offset)
            updated_instructions.extend((operand, synthetic_call))

        return len(matching_instructions)

    @staticmethod
    def _upgrade_instruction(inst: Instruction) -> Instruction:
        """Rewrite any older binary opcodes using py 3.11 'BINARY_OP' instead."""
        if not _MIN_PY311 and inst.opname in OpNames.BINARY:
            inst = inst._replace(
                argrepr=OpNames.BINARY[inst.opname],
                opname="BINARY_OP",
            )
        return inst


def _is_raw_function(function: Callable[[Any], Any]) -> tuple[str, str]:
    """Identify translatable calls that aren't wrapped inside a lambda/function."""
    try:
        func_module = function.__class__.__module__
        func_name = function.__name__

        # numpy function calls
        if func_module == "numpy" and func_name in _NUMPY_FUNCTIONS:
            return "np", f"{func_name}()"

        # python function calls
        elif func_module == "builtins":
            if func_name in _PYTHON_CASTS_MAP:
                return "builtins", f"cast(pl.{_PYTHON_CASTS_MAP[func_name]})"
            elif func_name == "loads":
                import json  # double-check since it is referenced via 'builtins'

                if function is json.loads:
                    return "json", "str.json_extract()"

    except AttributeError:
        pass

    return "", ""


def warn_on_inefficient_apply(
    function: Callable[[Any], Any], columns: list[str], apply_target: ApplyTarget
) -> None:
    """
    Generate ``PolarsInefficientApplyWarning`` on poor usage of ``apply`` func.

    Parameters
    ----------
    function
        The function passed to ``apply``.
    columns
        The column names of the original object; in the case of an ``Expr`` this
        will be a list of length 1 containing the expression's root name.
    apply_target
        The target of the ``apply`` call. One of ``"expr"``, ``"frame"``,
        or ``"series"``.
    """
    if apply_target == "frame":
        raise NotImplementedError("TODO: 'frame' and 'series' apply-function parsing")

    # note: we only consider simple functions with a single col/param
    if not (col := columns and columns[0]):
        return None

    # the parser introspects function bytecode to determine if we can
    # rewrite as a much more optimal native polars expression instead
    parser = BytecodeParser(function, apply_target)
    if parser.can_attempt_rewrite():
        parser.warn(col)
    else:
        # handle bare numpy/json functions
        module, suggestion = _is_raw_function(function)
        if module and suggestion:
            fn = function.__name__
            parser.warn(
                col,
                suggestion_override=f'pl.col("{col}").{suggestion}',
                udf_override=fn if module == "builtins" else f"{module}.{fn}",
            )


__all__ = [
    "BytecodeParser",
    "warn_on_inefficient_apply",
]<|MERGE_RESOLUTION|>--- conflicted
+++ resolved
@@ -598,11 +598,7 @@
                     self._rewrite_functions,
                     self._rewrite_methods,
                     self._rewrite_builtins,
-<<<<<<< HEAD
                     self._rewrite_stdlib_datetime,
-                    self._rewrite_lookups,
-=======
->>>>>>> 6874e2f1
                 )
             ):
                 updated_instructions.append(inst)
