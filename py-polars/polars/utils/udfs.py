"""Utilities related to user defined functions (such as those passed to `apply`)."""
from __future__ import annotations

import sys
import warnings
from collections import defaultdict
from dis import get_instructions
from inspect import signature
from typing import TYPE_CHECKING, Any, Callable, NamedTuple, Union

from polars.exceptions import PolarsInefficientApplyWarning
from polars.utils.various import find_stacklevel, in_terminal_that_supports_colour

if TYPE_CHECKING:
    from dis import Instruction

    if sys.version_info >= (3, 10):
        from typing import TypeAlias
    else:
        from typing_extensions import TypeAlias


class StackValue(NamedTuple):  # noqa: D101
    operator: str
    operator_arity: int
    left_operand: str
    right_operand: str


StackEntry: TypeAlias = Union[str, StackValue]


# Note: in 3.11 individual binary opcodes were folded into a new BINARY_OP
_BINARY_OPCODES = {
    "BINARY_ADD": "+",
    "BINARY_AND": "&",
    "BINARY_FLOOR_DIVIDE": "//",
    "BINARY_MODULO": "%",
    "BINARY_MULTIPLY": "*",
    "BINARY_OR": "|",
    "BINARY_POWER": "**",
    "BINARY_SUBTRACT": "-",
    "BINARY_TRUE_DIVIDE": "/",
    "BINARY_XOR": "^",
}
_LOGICAL_OPCODES = {
    "POP_JUMP_FORWARD_IF_FALSE": "&",
    "POP_JUMP_FORWARD_IF_TRUE": "|",
    "POP_JUMP_IF_FALSE": "&",
    "POP_JUMP_IF_TRUE": "|",
    "JUMP_IF_FALSE_OR_POP": "&",
    "JUMP_IF_TRUE_OR_POP": "|",
}
_UNARY_OPCODES = {
    "UNARY_NEGATIVE": "-",
    "UNARY_POSITIVE": "+",
    "UNARY_NOT": "~",
}
_SIMPLE_EXPR_OPS = {
    "BINARY_OP",
    "COMPARE_OP",
    "CONTAINS_OP",
    "IS_OP",
    "LOAD_DEREF",
    "LOAD_GLOBAL",
    "LOAD_CONST",
    "LOAD_FAST",
    "LOAD_GLOBAL",
    "LOAD_DEREF",
}
_SIMPLE_EXPR_OPS |= set(_UNARY_OPCODES) | set(_LOGICAL_OPCODES)
_SIMPLE_FRAME_OPS = _SIMPLE_EXPR_OPS | {"BINARY_SUBSCR"}
_UPGRADE_BINARY_OPS = sys.version_info < (3, 11)


def _expr(value: StackEntry, col: str, param_name: str, depth: int) -> str:
    """Take a stack entry value and convert to string, accounting for nested values."""
    if isinstance(value, StackValue):
        op = value.operator
        e1 = _expr(value.left_operand, col, param_name, depth + 1)
        if value.operator_arity == 1:
            return f"{op}{e1}"
<<<<<<< HEAD
        elif op == "map_dict":
            return f"{e2}.map_dict({e1})"
        elif op in ("is", "is not") and value[2] == "None":
            not_ = "" if op == "is" else "not_"
            return f"{e1}.is_{not_}null()"
        elif op in ("in", "not in"):
            not_ = "" if op == "in" else "~"
            return f"{not_}({e1}.is_in({e2}))"
=======
>>>>>>> bc23eaed
        else:
            e2 = _expr(value.right_operand, col, param_name, depth + 1)
            if op in ("is", "is not") and value[2] == "None":
                not_ = "" if op == "is" else "not_"
                return f"{e1}.is_{not_}null()"
            elif op in ("in", "not in"):
                not_ = "" if op == "in" else "~"
                return f"{not_}({e1}.is_in({e2}))"
            else:
                expr = f"{e1} {op} {e2}"
                return f"({expr})" if depth else expr

    elif value == param_name:
        return f'pl.col("{col}")'

    return value


<<<<<<< HEAD
def _op(opname: str, argrepr: str, argval: Any, _offset: int) -> str:
    """Convert bytecode op to a distinct/suitable intermediate op string."""
    if opname in _LOGICAL_OPCODES:
        return _LOGICAL_OPCODES[opname]
    elif opname == "BINARY_SUBSCR":
        return "map_dict"
    elif argrepr:
        return argrepr
    elif opname == "IS_OP":
        return "is not" if argval else "is"
    elif opname == "CONTAINS_OP":
        return "not in" if argval else "in"
    elif opname in _UNARY_OPCODES:
        return _UNARY_OPCODES[opname]
=======
def _op(inst: Instruction) -> str:
    """Convert bytecode instruction to suitable intermediate op string."""
    if inst.opname in _LOGICAL_OPCODES:
        return _LOGICAL_OPCODES[inst.opname]
    elif inst.argrepr:
        return inst.argrepr
    elif inst.opname == "IS_OP":
        return "is not" if inst.argval else "is"
    elif inst.opname == "CONTAINS_OP":
        return "not in" if inst.argval else "in"
    elif inst.opname in _UNARY_OPCODES:
        return _UNARY_OPCODES[inst.opname]
>>>>>>> bc23eaed
    else:
        raise AssertionError(
            "Unrecognised opname; please report a bug to https://github.com/pola-rs/polars/issues "
            "with the content of function you were passing to `apply` and the "
            f"following instruction object:\n{inst}"
        )


def _instructions_to_stack(
    instructions: list[Instruction], apply_target: str
) -> StackEntry:
    """Take postfix bytecode and convert to an intermediate natural-order stack."""
    if apply_target == "expr":
<<<<<<< HEAD
        stack: list[StackValue] = []
        for op in ops:
            if op[0] in ("LOAD_FAST", "LOAD_CONST", "LOAD_GLOBAL", "LOAD_DEREF"):
                stack.append(op[1])
            elif op[0].startswith("UNARY_"):
                stack.append((stack.pop(), _op(*op)))  # type: ignore[arg-type]
            else:
                stack.append((stack.pop(-2), _op(*op), stack.pop(-1)))  # type: ignore[arg-type]

=======
        stack: list[StackEntry] = []
        for inst in instructions:
            stack.append(
                inst.argrepr
                if inst.opname.startswith("LOAD_")
                else (
                    StackValue(
                        operator=_op(inst),
                        operator_arity=1,
                        left_operand=stack.pop(),  # type: ignore[arg-type]
                        right_operand=None,  # type: ignore[arg-type]
                    )
                    if inst.opname in _UNARY_OPCODES
                    else StackValue(
                        operator=_op(inst),
                        operator_arity=2,
                        left_operand=stack.pop(-2),  # type: ignore[arg-type]
                        right_operand=stack.pop(-1),  # type: ignore[arg-type]
                    )
                )
            )
>>>>>>> bc23eaed
        return stack[0]

    # TODO: frame apply (account for BINARY_SUBSCR)
    # TODO: series apply (rewrite col expr as series)
    raise NotImplementedError(f"TODO: {apply_target!r} apply")


def _instructions_to_expression(
    instructions: list[Instruction], col: str, apply_target: str, param_name: str
) -> str | None:
    """Take postfix bytecode instructions and translate to polars expression string."""
    # decompose bytecode into logical 'and'/'or' expression blocks (if present)
    logical_blocks, logical_ops = defaultdict(list), []
    jump_offset = 0
    for idx, inst in enumerate(instructions):
        if inst.opname in _LOGICAL_OPCODES:
            jump_offset = instructions[idx + 1].offset
            logical_ops.append(inst)
        else:
            logical_blocks[jump_offset].append(inst)

    # convert each logical block to a polars expression string
    expression_strings = {
        offset: _expr(
            _instructions_to_stack(ops, apply_target),
            col=col,
            param_name=param_name,
            depth=int(bool(logical_ops)),
        )
        for offset, ops in logical_blocks.items()
    }
    for op in logical_ops:
        expression_strings[op.offset] = _op(op)

    # TODO: handle mixed 'and'/'or' blocks (e.g. `x > 0 AND (x != 1 OR (x % 2 == 0))`).
    #  (we need to reconstruct the correct nesting boundaries to do this properly...)

    exprs = sorted(expression_strings.items())
    polars_expr = " ".join(expr for _, expr in exprs)

    # note: if no 'pl.col' in the expression, it likely represents a compound
    # constant value (e.g. `lambda x: CONST + 123`), so we don't want to warn
    if "pl.col(" not in polars_expr:
        return None

    return polars_expr

<<<<<<< HEAD
def _can_rewrite_as_expression(
    ops: list[ByteCodeInfo],
    apply_target: str,
    param_name: str,
    stacklevel: int,
=======

def _can_rewrite_as_expression(
    instructions: list[Instruction], apply_target: str
>>>>>>> bc23eaed
) -> bool:
    """
    Determine if bytecode indicates only simple binary ops and/or comparisons.

    Note that `lambda x: x` is inefficient, but we ignore it because it is not
    guaranteed that using the equivalent bare constant value will return the
    same output. (Hopefully nobody is writing lambdas like that anyway...)
    """
<<<<<<< HEAD
    if len(ops) < 3:
        return False
    simple_ops = _SIMPLE_FRAME_OPS if apply_target == "frame" else _SIMPLE_EXPR_OPS
    logical_opcodes = set()
    for i, op in enumerate(ops):
        if op[0] == "BINARY_SUBSCR":
            if (
                i < 2
                or ops[i - 1][1] != param_name
                or ops[i - 2][0] not in ("LOAD_GLOBAL", "LOAD_DEREF")
            ):
                return False
            import inspect

            dict_name = ops[i - 2][1]
            frame = inspect.stack(0)[stacklevel - 1]
            if dict_name in frame.frame.f_locals:
                if isinstance(frame.frame.f_locals[dict_name], dict):
                    return True
            elif dict_name in frame.frame.f_globals:
                if isinstance(frame.frame.f_globals[dict_name], dict):
                    return True
            # Couldn't find the dict_name variable,
            # or found it but it's not a dict.
            return False
        elif op[0] not in simple_ops:
            return False
        elif op[0] in _LOGICAL_OPCODES:
            logical_opcodes.add(op[0])

    if len(logical_opcodes) > 1:
        # todo: can't yet handle mixed and/or logical operators
        return False

    return True
=======
    if instructions:
        simple_ops = _SIMPLE_FRAME_OPS if apply_target == "frame" else _SIMPLE_EXPR_OPS
        if len(instructions) >= 3 and all(
            inst.opname in simple_ops for inst in instructions
        ):
            # can (currently) only handle logical 'and'/'or' if they are not mixed
            logical_ops = {
                _LOGICAL_OPCODES[inst.opname]
                for inst in instructions
                if inst.opname in _LOGICAL_OPCODES
            }
            return len(logical_ops) <= 1

    return False
>>>>>>> bc23eaed


def _function_name(function: Callable[[Any], Any], param_name: str) -> str:
    """Return the name of the given function/method/lambda."""
    func_name = function.__name__
    if func_name == "<lambda>":
        return f"lambda {param_name}: ..."
    elif not func_name:
        return "..."
    return func_name


def _get_bytecode_instructions(function: Callable[[Any], Any]) -> list[Instruction]:
    """Return disassembled bytecode ops, arg-repr, and arg-specific value/flag."""
    try:
<<<<<<< HEAD
        instructions = list(dis.get_instructions(function))
        idx_last = len(instructions) - 1
        return [
            _upgrade_instruction(inst.opname, inst.argrepr, inst.argval, inst.offset)
            for idx, inst in enumerate(instructions)
            if (idx, inst.opname)
            not in (
                (0, "COPY_FREE_VARS"),
                (0, "RESUME"),
                (1, "RESUME"),
                (idx_last, "RETURN_VALUE"),
            )
=======
        instructions = [
            _upgrade_instruction(inst)
            for idx, inst in enumerate(get_instructions(function))
>>>>>>> bc23eaed
        ]
        while instructions and instructions[0].opname in ("COPY_FREE_VARS", "RESUME"):
            instructions.pop(0)
        if instructions and instructions[-1].opname == "RETURN_VALUE":
            instructions.pop()
        return instructions
    except TypeError:
        # in case we hit something that can't be disassembled (eg: code object
        # unavailable, like a bare numpy ufunc that isn't in a lambda/function)
        return []


def _upgrade_instruction(inst: Instruction) -> Instruction:
    """Rewrite any older binary opcodes using py 3.11 'BINARY_OP' instead."""
    if _UPGRADE_BINARY_OPS and inst.opname in _BINARY_OPCODES:
        inst = inst._replace(
            argrepr=_BINARY_OPCODES[inst.opname],
            opname="BINARY_OP",
        )
    return inst


def _param_name_from_signature(function: Callable[[Any], Any]) -> str | None:
    """Return param name from single-argument functions."""
    try:
        sig = signature(function)
    except ValueError:
        return None
    if len(parameters := sig.parameters) == 1:
        return next(iter(parameters.keys()))
    return None


def _generate_warning(
    function: Callable[[Any], Any],
    suggestion: str,
    col: str,
    param_name: str,
    stacklevel: int,
) -> None:
    """Create a warning that includes a faster native expression as an alternative."""
    func_name = _function_name(function, param_name)
    addendum = (
        'Note: in list.eval context, pl.col("") should be written as pl.element()'
        if 'pl.col("")' in suggestion
        else ""
    )
    before_after_suggestion = (
        (
            f'  \033[31m-  pl.col("{col}").apply({func_name})\033[0m\n'
            f"  \033[32m+  {suggestion}\033[0m\n{addendum}"
        )
        if in_terminal_that_supports_colour()
        else (
            f'  - pl.col("{col}").apply({func_name})\n' f"  + {suggestion}\n{addendum}"
        )
    )
    warnings.warn(
        "\nExpr.apply is significantly slower than the native expressions API.\n"
        "Only use if you absolutely CANNOT implement your logic otherwise.\n"
        "In this case, you can replace your `apply` with an expression:\n"
        f"{before_after_suggestion}",
        PolarsInefficientApplyWarning,
        stacklevel=stacklevel,
    )


def warn_on_inefficient_apply(
    function: Callable[[Any], Any], columns: list[str], apply_target: str
) -> None:
    """
    Generate ``PolarsInefficientApplyWarning`` on poor usage of ``apply`` func.

    Parameters
    ----------
    function
        The function passed to ``apply``.
    columns
        The column names of the original object; in the case of an ``Expr`` this
        will be a list of length 1 containing the expression's root name.
    apply_target
        The target of the ``apply`` call. One of ``"expr"``, ``"frame"``,
        or ``"series"``.
    """
    # we only consider simple functions with a single col/param
    if not (col := columns and columns[0]):
        return None
    if (param_name := _param_name_from_signature(function)) is None:
        return None

    # fast function disassembly to get bytecode instructions
    instructions = _get_bytecode_instructions(function)

<<<<<<< HEAD
    stacklevel = find_stacklevel()

    # if ops indicate a trivial function that should be native, warn about it
    if _can_rewrite_as_expression(bytecode, apply_target, param_name, stacklevel + 1):
        if suggestion := _bytecode_to_expression(
            bytecode, col, apply_target, param_name
=======
    # if they indicate a trivial/inefficient function that should
    # be rewritten as a native polars expression, warn about it
    if _can_rewrite_as_expression(instructions, apply_target):
        if suggestion := _instructions_to_expression(
            instructions, col, apply_target, param_name
>>>>>>> bc23eaed
        ):
            _generate_warning(function, suggestion, col, param_name, stacklevel + 1)<|MERGE_RESOLUTION|>--- conflicted
+++ resolved
@@ -80,17 +80,6 @@
         e1 = _expr(value.left_operand, col, param_name, depth + 1)
         if value.operator_arity == 1:
             return f"{op}{e1}"
-<<<<<<< HEAD
-        elif op == "map_dict":
-            return f"{e2}.map_dict({e1})"
-        elif op in ("is", "is not") and value[2] == "None":
-            not_ = "" if op == "is" else "not_"
-            return f"{e1}.is_{not_}null()"
-        elif op in ("in", "not in"):
-            not_ = "" if op == "in" else "~"
-            return f"{not_}({e1}.is_in({e2}))"
-=======
->>>>>>> bc23eaed
         else:
             e2 = _expr(value.right_operand, col, param_name, depth + 1)
             if op in ("is", "is not") and value[2] == "None":
@@ -99,6 +88,8 @@
             elif op in ("in", "not in"):
                 not_ = "" if op == "in" else "~"
                 return f"{not_}({e1}.is_in({e2}))"
+            elif op == "map_dict":
+                return f"{e2}.map_dict({e1})"
             else:
                 expr = f"{e1} {op} {e2}"
                 return f"({expr})" if depth else expr
@@ -109,22 +100,6 @@
     return value
 
 
-<<<<<<< HEAD
-def _op(opname: str, argrepr: str, argval: Any, _offset: int) -> str:
-    """Convert bytecode op to a distinct/suitable intermediate op string."""
-    if opname in _LOGICAL_OPCODES:
-        return _LOGICAL_OPCODES[opname]
-    elif opname == "BINARY_SUBSCR":
-        return "map_dict"
-    elif argrepr:
-        return argrepr
-    elif opname == "IS_OP":
-        return "is not" if argval else "is"
-    elif opname == "CONTAINS_OP":
-        return "not in" if argval else "in"
-    elif opname in _UNARY_OPCODES:
-        return _UNARY_OPCODES[opname]
-=======
 def _op(inst: Instruction) -> str:
     """Convert bytecode instruction to suitable intermediate op string."""
     if inst.opname in _LOGICAL_OPCODES:
@@ -137,7 +112,8 @@
         return "not in" if inst.argval else "in"
     elif inst.opname in _UNARY_OPCODES:
         return _UNARY_OPCODES[inst.opname]
->>>>>>> bc23eaed
+    elif inst.opname == "BINARY_SUBSCR":
+        return "map_dict"
     else:
         raise AssertionError(
             "Unrecognised opname; please report a bug to https://github.com/pola-rs/polars/issues "
@@ -151,17 +127,6 @@
 ) -> StackEntry:
     """Take postfix bytecode and convert to an intermediate natural-order stack."""
     if apply_target == "expr":
-<<<<<<< HEAD
-        stack: list[StackValue] = []
-        for op in ops:
-            if op[0] in ("LOAD_FAST", "LOAD_CONST", "LOAD_GLOBAL", "LOAD_DEREF"):
-                stack.append(op[1])
-            elif op[0].startswith("UNARY_"):
-                stack.append((stack.pop(), _op(*op)))  # type: ignore[arg-type]
-            else:
-                stack.append((stack.pop(-2), _op(*op), stack.pop(-1)))  # type: ignore[arg-type]
-
-=======
         stack: list[StackEntry] = []
         for inst in instructions:
             stack.append(
@@ -183,7 +148,6 @@
                     )
                 )
             )
->>>>>>> bc23eaed
         return stack[0]
 
     # TODO: frame apply (account for BINARY_SUBSCR)
@@ -231,17 +195,9 @@
 
     return polars_expr
 
-<<<<<<< HEAD
+
 def _can_rewrite_as_expression(
-    ops: list[ByteCodeInfo],
-    apply_target: str,
-    param_name: str,
-    stacklevel: int,
-=======
-
-def _can_rewrite_as_expression(
-    instructions: list[Instruction], apply_target: str
->>>>>>> bc23eaed
+    instructions: list[Instruction], apply_target: str, param_name, stacklevel
 ) -> bool:
     """
     Determine if bytecode indicates only simple binary ops and/or comparisons.
@@ -250,22 +206,21 @@
     guaranteed that using the equivalent bare constant value will return the
     same output. (Hopefully nobody is writing lambdas like that anyway...)
     """
-<<<<<<< HEAD
-    if len(ops) < 3:
+    if len(instructions) < 3:
         return False
     simple_ops = _SIMPLE_FRAME_OPS if apply_target == "frame" else _SIMPLE_EXPR_OPS
     logical_opcodes = set()
-    for i, op in enumerate(ops):
+    for i, op in enumerate(instructions):
         if op[0] == "BINARY_SUBSCR":
             if (
                 i < 2
-                or ops[i - 1][1] != param_name
-                or ops[i - 2][0] not in ("LOAD_GLOBAL", "LOAD_DEREF")
+                or instructions[i - 1][1] != param_name
+                or instructions[i - 2][0] not in ("LOAD_GLOBAL", "LOAD_DEREF")
             ):
                 return False
             import inspect
 
-            dict_name = ops[i - 2][1]
+            dict_name = instructions[i - 2][1]
             frame = inspect.stack(0)[stacklevel - 1]
             if dict_name in frame.frame.f_locals:
                 if isinstance(frame.frame.f_locals[dict_name], dict):
@@ -286,22 +241,6 @@
         return False
 
     return True
-=======
-    if instructions:
-        simple_ops = _SIMPLE_FRAME_OPS if apply_target == "frame" else _SIMPLE_EXPR_OPS
-        if len(instructions) >= 3 and all(
-            inst.opname in simple_ops for inst in instructions
-        ):
-            # can (currently) only handle logical 'and'/'or' if they are not mixed
-            logical_ops = {
-                _LOGICAL_OPCODES[inst.opname]
-                for inst in instructions
-                if inst.opname in _LOGICAL_OPCODES
-            }
-            return len(logical_ops) <= 1
-
-    return False
->>>>>>> bc23eaed
 
 
 def _function_name(function: Callable[[Any], Any], param_name: str) -> str:
@@ -317,24 +256,9 @@
 def _get_bytecode_instructions(function: Callable[[Any], Any]) -> list[Instruction]:
     """Return disassembled bytecode ops, arg-repr, and arg-specific value/flag."""
     try:
-<<<<<<< HEAD
-        instructions = list(dis.get_instructions(function))
-        idx_last = len(instructions) - 1
-        return [
-            _upgrade_instruction(inst.opname, inst.argrepr, inst.argval, inst.offset)
-            for idx, inst in enumerate(instructions)
-            if (idx, inst.opname)
-            not in (
-                (0, "COPY_FREE_VARS"),
-                (0, "RESUME"),
-                (1, "RESUME"),
-                (idx_last, "RETURN_VALUE"),
-            )
-=======
         instructions = [
             _upgrade_instruction(inst)
             for idx, inst in enumerate(get_instructions(function))
->>>>>>> bc23eaed
         ]
         while instructions and instructions[0].opname in ("COPY_FREE_VARS", "RESUME"):
             instructions.pop(0)
@@ -428,19 +352,12 @@
     # fast function disassembly to get bytecode instructions
     instructions = _get_bytecode_instructions(function)
 
-<<<<<<< HEAD
     stacklevel = find_stacklevel()
 
-    # if ops indicate a trivial function that should be native, warn about it
-    if _can_rewrite_as_expression(bytecode, apply_target, param_name, stacklevel + 1):
-        if suggestion := _bytecode_to_expression(
-            bytecode, col, apply_target, param_name
-=======
     # if they indicate a trivial/inefficient function that should
     # be rewritten as a native polars expression, warn about it
-    if _can_rewrite_as_expression(instructions, apply_target):
+    if _can_rewrite_as_expression(instructions, apply_target, param_name, stacklevel=stacklevel+1):
         if suggestion := _instructions_to_expression(
             instructions, col, apply_target, param_name
->>>>>>> bc23eaed
         ):
             _generate_warning(function, suggestion, col, param_name, stacklevel + 1)