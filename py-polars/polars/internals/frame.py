"""
Module containing logic related to eager DataFrames
"""
import os
import sys
import warnings
from io import BytesIO, StringIO
from pathlib import Path
from typing import (
    Any,
    BinaryIO,
    Callable,
    Dict,
    Iterable,
    Iterator,
    List,
    Mapping,
    Optional,
    Sequence,
    TextIO,
    Tuple,
    Type,
    Union,
    overload,
)

if sys.version_info >= (3, 8):
    from typing import Literal
else:
    from typing_extensions import Literal  # pragma: no cover

import numpy as np

try:
    import pyarrow as pa
    import pyarrow.compute
    import pyarrow.parquet

    _PYARROW_AVAILABLE = True
except ImportError:  # pragma: no cover
    _PYARROW_AVAILABLE = False

from polars import internals as pli
from polars.internals.construction import (
    arrow_to_pydf,
    dict_to_pydf,
    numpy_to_pydf,
    pandas_to_pydf,
    sequence_to_pydf,
    series_to_pydf,
)

try:
    from polars.polars import PyDataFrame, PySeries

    _DOCUMENTING = False
except ImportError:  # pragma: no cover
    _DOCUMENTING = True

from polars._html import NotebookFormatter
from polars.datatypes import Boolean, DataType, UInt32, Utf8, py_type_to_dtype
from polars.utils import (
    _prepare_row_count_args,
    _process_null_values,
    handle_projection_columns,
    is_int_sequence,
    is_str_sequence,
    range_to_slice,
)

try:
    import pandas as pd

    _PANDAS_AVAILABLE = True
except ImportError:  # pragma: no cover
    _PANDAS_AVAILABLE = False


def wrap_df(df: "PyDataFrame") -> "DataFrame":
    return DataFrame._from_pydf(df)


def _prepare_other_arg(other: Any) -> "pli.Series":
    # if not a series create singleton series such that it will broadcast
    if not isinstance(other, pli.Series):
        if isinstance(other, str):
            pass
        elif isinstance(other, Sequence):
            raise ValueError("Operation not supported.")

        other = pli.Series("", [other])
    return other


class DataFrame:
    """
    A DataFrame is a two-dimensional data structure that represents data as a table
    with rows and columns.

    Parameters
    ----------
    data : dict, Sequence, ndarray, Series, or pandas.DataFrame
        Two-dimensional data in various forms. dict must contain Sequences.
        Sequence may contain Series or other Sequences.
    columns : Sequence of str, default None
        Column labels to use for resulting DataFrame. If specified, overrides any
        labels already present in the data. Must match data dimensions.
    orient : {'col', 'row'}, default None
        Whether to interpret two-dimensional data as columns or as rows. If None,
        the orientation is inferred by matching the columns and data dimensions. If
        this does not yield conclusive results, column orientation is used.

    Examples
    --------
    Constructing a DataFrame from a dictionary:

    >>> data = {"a": [1, 2], "b": [3, 4]}
    >>> df = pl.DataFrame(data)
    >>> df
    shape: (2, 2)
    ┌─────┬─────┐
    │ a   ┆ b   │
    │ --- ┆ --- │
    │ i64 ┆ i64 │
    ╞═════╪═════╡
    │ 1   ┆ 3   │
    ├╌╌╌╌╌┼╌╌╌╌╌┤
    │ 2   ┆ 4   │
    └─────┴─────┘

    Notice that the dtype is automatically inferred as a polars Int64:

    >>> df.dtypes
    [<class 'polars.datatypes.Int64'>, <class 'polars.datatypes.Int64'>]

    In order to specify dtypes for your columns, initialize the DataFrame with a list
    of Series instead:

    >>> data = [
    ...     pl.Series("col1", [1, 2], dtype=pl.Float32),
    ...     pl.Series("col2", [3, 4], dtype=pl.Int64),
    ... ]
    >>> df2 = pl.DataFrame(data)
    >>> df2
    shape: (2, 2)
    ┌──────┬──────┐
    │ col1 ┆ col2 │
    │ ---  ┆ ---  │
    │ f32  ┆ i64  │
    ╞══════╪══════╡
    │ 1    ┆ 3    │
    ├╌╌╌╌╌╌┼╌╌╌╌╌╌┤
    │ 2    ┆ 4    │
    └──────┴──────┘

    Constructing a DataFrame from a numpy ndarray, specifying column names:

    >>> import numpy as np
    >>> data = np.array([(1, 2), (3, 4)], dtype=np.int64)
    >>> df3 = pl.DataFrame(data, columns=["a", "b"], orient="col")
    >>> df3
    shape: (2, 2)
    ┌─────┬─────┐
    │ a   ┆ b   │
    │ --- ┆ --- │
    │ i64 ┆ i64 │
    ╞═════╪═════╡
    │ 1   ┆ 3   │
    ├╌╌╌╌╌┼╌╌╌╌╌┤
    │ 2   ┆ 4   │
    └─────┴─────┘

    Constructing a DataFrame from a list of lists, row orientation inferred:

    >>> data = [[1, 2, 3], [4, 5, 6]]
    >>> df4 = pl.DataFrame(data, columns=["a", "b", "c"])
    >>> df4
    shape: (2, 3)
    ┌─────┬─────┬─────┐
    │ a   ┆ b   ┆ c   │
    │ --- ┆ --- ┆ --- │
    │ i64 ┆ i64 ┆ i64 │
    ╞═════╪═════╪═════╡
    │ 1   ┆ 2   ┆ 3   │
    ├╌╌╌╌╌┼╌╌╌╌╌┼╌╌╌╌╌┤
    │ 4   ┆ 5   ┆ 6   │
    └─────┴─────┴─────┘

    """

    def __init__(
        self,
        data: Optional[
            Union[
                Dict[str, Sequence[Any]],
                Sequence[Any],
                np.ndarray,
                "pa.Table",
                "pd.DataFrame",
                "pli.Series",
            ]
        ] = None,
        columns: Optional[Sequence[str]] = None,
        orient: Optional[str] = None,
    ):
        if data is None:
            self._df = dict_to_pydf({}, columns=columns)

        elif isinstance(data, dict):
            self._df = dict_to_pydf(data, columns=columns)

        elif isinstance(data, np.ndarray):
            self._df = numpy_to_pydf(data, columns=columns, orient=orient)

        elif _PYARROW_AVAILABLE and isinstance(data, pa.Table):
            self._df = arrow_to_pydf(data, columns=columns)

        elif isinstance(data, Sequence) and not isinstance(data, str):
            self._df = sequence_to_pydf(data, columns=columns, orient=orient)

        elif isinstance(data, pli.Series):
            self._df = series_to_pydf(data, columns=columns)

        elif _PANDAS_AVAILABLE and isinstance(data, pd.DataFrame):
            if not _PYARROW_AVAILABLE:
                raise ImportError(  # pragma: no cover
                    "'pyarrow' is required for converting a pandas DataFrame to a polars DataFrame."
                )
            self._df = pandas_to_pydf(data, columns=columns)

        else:
            raise ValueError("DataFrame constructor not called properly.")

    @classmethod
    def _from_pydf(cls, py_df: "PyDataFrame") -> "DataFrame":
        """
        Construct Polars DataFrame from FFI PyDataFrame object.
        """
        df = cls.__new__(cls)
        df._df = py_df
        return df

    @classmethod
    def _from_dicts(cls, data: Sequence[Dict[str, Any]]) -> "DataFrame":
        pydf = PyDataFrame.read_dicts(data)
        return DataFrame._from_pydf(pydf)

    @classmethod
    def _from_dict(
        cls,
        data: Dict[str, Sequence[Any]],
        columns: Optional[Sequence[str]] = None,
    ) -> "DataFrame":
        """
        Construct a DataFrame from a dictionary of sequences.

        Parameters
        ----------
        data : dict of sequences
            Two-dimensional data represented as a dictionary. dict must contain
            Sequences.
        columns : Sequence of str, default None
            Column labels to use for resulting DataFrame. If specified, overrides any
            labels already present in the data. Must match data dimensions.

        Returns
        -------
        DataFrame
        """
        return cls._from_pydf(dict_to_pydf(data, columns=columns))

    @classmethod
    def _from_records(
        cls,
        data: Union[np.ndarray, Sequence[Sequence[Any]]],
        columns: Optional[Sequence[str]] = None,
        orient: Optional[str] = None,
    ) -> "DataFrame":
        """
        Construct a DataFrame from a numpy ndarray or sequence of sequences.

        Parameters
        ----------
        data : numpy ndarray or Sequence of sequences
            Two-dimensional data represented as numpy ndarray or sequence of sequences.
        columns : Sequence of str, default None
            Column labels to use for resulting DataFrame. Must match data dimensions.
            If not specified, columns will be named `column_0`, `column_1`, etc.
        orient : {'col', 'row'}, default None
            Whether to interpret two-dimensional data as columns or as rows. If None,
            the orientation is inferred by matching the columns and data dimensions. If
            this does not yield conclusive results, column orientation is used.

        Returns
        -------
        DataFrame
        """
        if isinstance(data, np.ndarray):
            pydf = numpy_to_pydf(data, columns=columns, orient=orient)
        else:
            pydf = sequence_to_pydf(data, columns=columns, orient=orient)
        return cls._from_pydf(pydf)

    @classmethod
    def _from_arrow(
        cls,
        data: "pa.Table",
        columns: Optional[Sequence[str]] = None,
        rechunk: bool = True,
    ) -> "DataFrame":
        """
        Construct a DataFrame from an Arrow table.

        This operation will be zero copy for the most part. Types that are not
        supported by Polars may be cast to the closest supported type.

        Parameters
        ----------
        data : numpy ndarray or Sequence of sequences
            Two-dimensional data represented as Arrow table.
        columns : Sequence of str, default None
            Column labels to use for resulting DataFrame. Must match data dimensions.
            If not specified, existing Array table columns are used, with missing names
            named as `column_0`, `column_1`, etc.
        rechunk : bool, default True
            Make sure that all data is contiguous.

        Returns
        -------
        DataFrame
        """
        return cls._from_pydf(arrow_to_pydf(data, columns=columns, rechunk=rechunk))

    @classmethod
    def _from_pandas(
        cls,
        data: "pd.DataFrame",
        columns: Optional[Sequence[str]] = None,
        rechunk: bool = True,
        nan_to_none: bool = True,
    ) -> "DataFrame":
        """
        Construct a Polars DataFrame from a pandas DataFrame.

        Parameters
        ----------
        data : pandas DataFrame
            Two-dimensional data represented as a pandas DataFrame.
        columns : Sequence of str, default None
            Column labels to use for resulting DataFrame. If specified, overrides any
            labels already present in the data. Must match data dimensions.
        rechunk : bool, default True
            Make sure that all data is contiguous.
        nan_to_none : bool, default True
            If data contains NaN values PyArrow will convert the NaN to None

        Returns
        -------
        DataFrame
        """
        # path for table without rows that keeps datatype
        if data.shape[0] == 0:
            series = []
            for name in data.columns:
                pd_series = data[name]
                if pd_series.dtype == np.dtype("O"):
                    series.append(pli.Series(name, [], dtype=Utf8))
                else:
                    col = pli.Series(name, pd_series)
                    series.append(pli.Series(name, col))
            return DataFrame(series)

        return cls._from_pydf(
            pandas_to_pydf(
                data, columns=columns, rechunk=rechunk, nan_to_none=nan_to_none
            )
        )

    @staticmethod
    def _read_csv(
        file: Union[str, BinaryIO, bytes],
        has_header: bool = True,
        columns: Optional[Union[List[int], List[str]]] = None,
        sep: str = ",",
        comment_char: Optional[str] = None,
        quote_char: Optional[str] = r'"',
        skip_rows: int = 0,
        dtypes: Optional[
            Union[Mapping[str, Type[DataType]], List[Type[DataType]]]
        ] = None,
        null_values: Optional[Union[str, List[str], Dict[str, str]]] = None,
        ignore_errors: bool = False,
        parse_dates: bool = False,
        n_threads: Optional[int] = None,
        infer_schema_length: Optional[int] = 100,
        batch_size: int = 8192,
        n_rows: Optional[int] = None,
        encoding: str = "utf8",
        low_memory: bool = False,
        rechunk: bool = True,
        skip_rows_after_header: int = 0,
        row_count_name: Optional[str] = None,
        row_count_offset: int = 0,
    ) -> "DataFrame":
        """
        see pl.read_csv
        """
        self = DataFrame.__new__(DataFrame)

        path: Optional[str]
        if isinstance(file, str):
            path = file
        else:
            path = None
            if isinstance(file, BytesIO):
                file = file.getvalue()
            if isinstance(file, StringIO):
                file = file.getvalue().encode()

        dtype_list: Optional[List[Tuple[str, Type[DataType]]]] = None
        dtype_slice: Optional[List[Type[DataType]]] = None
        if dtypes is not None:
            if isinstance(dtypes, dict):
                dtype_list = []
                for k, v in dtypes.items():
                    dtype_list.append((k, py_type_to_dtype(v)))
            elif isinstance(dtypes, list):
                dtype_slice = dtypes
            else:
                raise ValueError("dtype arg should be list or dict")

        processed_null_values = _process_null_values(null_values)

        if isinstance(file, str) and "*" in file:
            dtypes_dict = None
            if dtype_list is not None:
                dtypes_dict = {name: dt for (name, dt) in dtype_list}
            if dtype_slice is not None:
                raise ValueError(
                    "cannot use glob patterns and unamed dtypes as `dtypes` argument; Use dtypes: Mapping[str, Type[DataType]"
                )
            from polars import scan_csv

            scan = scan_csv(
                file,
                has_header=has_header,
                sep=sep,
                comment_char=comment_char,
                quote_char=quote_char,
                skip_rows=skip_rows,
                dtypes=dtypes_dict,
                null_values=null_values,
                ignore_errors=ignore_errors,
                infer_schema_length=infer_schema_length,
                n_rows=n_rows,
                low_memory=low_memory,
                rechunk=rechunk,
                skip_rows_after_header=skip_rows_after_header,
                row_count_name=row_count_name,
                row_count_offset=row_count_offset,
            )
            if columns is None:
                return scan.collect()
            elif is_str_sequence(columns, False):
                return scan.select(columns).collect()
            else:
                raise ValueError(
                    "cannot use glob patterns and integer based projection as `columns` argument; Use columns: List[str]"
                )

        projection, columns = handle_projection_columns(columns)

        self._df = PyDataFrame.read_csv(
            file,
            infer_schema_length,
            batch_size,
            has_header,
            ignore_errors,
            n_rows,
            skip_rows,
            projection,
            sep,
            rechunk,
            columns,
            encoding,
            n_threads,
            path,
            dtype_list,
            dtype_slice,
            low_memory,
            comment_char,
            quote_char,
            processed_null_values,
            parse_dates,
            skip_rows_after_header,
            _prepare_row_count_args(row_count_name, row_count_offset),
        )
        return self

    @staticmethod
    def _read_parquet(
        file: Union[str, BinaryIO],
        columns: Optional[Union[List[int], List[str]]] = None,
        n_rows: Optional[int] = None,
        parallel: bool = True,
        row_count_name: Optional[str] = None,
        row_count_offset: int = 0,
    ) -> "DataFrame":
        """
        Read into a DataFrame from a parquet file.

        Parameters
        ----------
        file
            Path to a file or a file like object. Any valid filepath can be used.
        columns
            Columns to select. Accepts a list of column indices (starting at zero) or a list of column names.
        n_rows
            Stop reading from parquet file after reading ``n_rows``.
        parallel
            Read the parquet file in parallel. The single threaded reader consumes less memory.
        """
        if isinstance(file, str) and "*" in file:
            from polars import scan_parquet

            scan = scan_parquet(
                file,
                n_rows=n_rows,
                rechunk=True,
                parallel=parallel,
                row_count_name=row_count_name,
                row_count_offset=row_count_offset,
            )

            if columns is None:
                return scan.collect()
            elif is_str_sequence(columns, False):
                return scan.select(columns).collect()
            else:
                raise ValueError(
                    "cannot use glob patterns and integer based projection as `columns` argument; Use columns: List[str]"
                )

        projection, columns = handle_projection_columns(columns)
        self = DataFrame.__new__(DataFrame)
        self._df = PyDataFrame.read_parquet(
            file,
            columns,
            projection,
            n_rows,
            parallel,
            _prepare_row_count_args(row_count_name, row_count_offset),
        )
        return self

    @staticmethod
    def _read_avro(
        file: Union[str, BinaryIO], n_rows: Optional[int] = None
    ) -> "DataFrame":
        """
        Read into a DataFrame from Apache Avro format.

        Parameters
        ----------
        file
            Path to a file or a file like object.
        n_rows
            Stop reading from Apache Avro file after reading ``n_rows``.

        Returns
        -------
        DataFrame
        """
        self = DataFrame.__new__(DataFrame)
        self._df = PyDataFrame.read_avro(file, n_rows)
        return self

    @staticmethod
    def _read_ipc(
        file: Union[str, BinaryIO],
        columns: Optional[Union[List[int], List[str]]] = None,
        n_rows: Optional[int] = None,
        row_count_name: Optional[str] = None,
        row_count_offset: int = 0,
    ) -> "DataFrame":
        """
        Read into a DataFrame from Arrow IPC stream format. This is also called the Feather (v2) format.

        Parameters
        ----------
        file
            Path to a file or a file like object.
        columns
            Columns to select. Accepts a list of column indices (starting at zero) or a list of column names.
        n_rows
            Stop reading from IPC file after reading ``n_rows``.

        Returns
        -------
        DataFrame
        """

        if isinstance(file, str) and "*" in file:
            from polars import scan_ipc

            scan = scan_ipc(
                file,
                n_rows=n_rows,
                rechunk=True,
                row_count_name=row_count_name,
                row_count_offset=row_count_offset,
            )
            if columns is None:
                scan.collect()
            elif is_str_sequence(columns, False):
                scan.select(columns).collect()
            else:
                raise ValueError(
                    "cannot use glob patterns and integer based projection as `columns` argument; Use columns: List[str]"
                )

        projection, columns = handle_projection_columns(columns)
        self = DataFrame.__new__(DataFrame)
        self._df = PyDataFrame.read_ipc(
            file,
            columns,
            projection,
            n_rows,
            _prepare_row_count_args(row_count_name, row_count_offset),
        )
        return self

    @staticmethod
    def _read_json(file: Union[str, BytesIO]) -> "DataFrame":
        """
        Read into a DataFrame from JSON format.

        Parameters
        ----------
        file
            Path to a file or a file like object.
        """
        self = DataFrame.__new__(DataFrame)
        self._df = PyDataFrame.read_json(file)
        return self

    def to_arrow(self) -> "pa.Table":
        """
        Collect the underlying arrow arrays in an Arrow Table.
        This operation is mostly zero copy.

        Data types that do copy:
            - CategoricalType
        """
        if not _PYARROW_AVAILABLE:
            raise ImportError(  # pragma: no cover
                "'pyarrow' is required for converting a polars DataFrame to an Arrow Table."
            )
        record_batches = self._df.to_arrow()
        return pa.Table.from_batches(record_batches)

    @overload
    def to_dict(self, as_series: Literal[True] = ...) -> Dict[str, "pli.Series"]:
        ...

    @overload
    def to_dict(self, as_series: Literal[False]) -> Dict[str, List[Any]]:
        ...

    @overload
    def to_dict(
        self, as_series: bool = True
    ) -> Union[Dict[str, "pli.Series"], Dict[str, List[Any]]]:
        ...

    def to_dict(
        self, as_series: bool = True
    ) -> Union[Dict[str, "pli.Series"], Dict[str, List[Any]]]:
        """
        Convert DataFrame to a dictionary mapping column name to values.

        Parameters
        ----------
        as_series
            True -> Values are series
            False -> Values are List[Any]

        Examples
        --------

        >>> df = pl.DataFrame(
        ...     {
        ...         "A": [1, 2, 3, 4, 5],
        ...         "fruits": ["banana", "banana", "apple", "apple", "banana"],
        ...         "B": [5, 4, 3, 2, 1],
        ...         "cars": ["beetle", "audi", "beetle", "beetle", "beetle"],
        ...         "optional": [28, 300, None, 2, -30],
        ...     }
        ... )
        >>> df
        shape: (5, 5)
        ┌─────┬────────┬─────┬────────┬──────────┐
        │ A   ┆ fruits ┆ B   ┆ cars   ┆ optional │
        │ --- ┆ ---    ┆ --- ┆ ---    ┆ ---      │
        │ i64 ┆ str    ┆ i64 ┆ str    ┆ i64      │
        ╞═════╪════════╪═════╪════════╪══════════╡
        │ 1   ┆ banana ┆ 5   ┆ beetle ┆ 28       │
        ├╌╌╌╌╌┼╌╌╌╌╌╌╌╌┼╌╌╌╌╌┼╌╌╌╌╌╌╌╌┼╌╌╌╌╌╌╌╌╌╌┤
        │ 2   ┆ banana ┆ 4   ┆ audi   ┆ 300      │
        ├╌╌╌╌╌┼╌╌╌╌╌╌╌╌┼╌╌╌╌╌┼╌╌╌╌╌╌╌╌┼╌╌╌╌╌╌╌╌╌╌┤
        │ 3   ┆ apple  ┆ 3   ┆ beetle ┆ null     │
        ├╌╌╌╌╌┼╌╌╌╌╌╌╌╌┼╌╌╌╌╌┼╌╌╌╌╌╌╌╌┼╌╌╌╌╌╌╌╌╌╌┤
        │ 4   ┆ apple  ┆ 2   ┆ beetle ┆ 2        │
        ├╌╌╌╌╌┼╌╌╌╌╌╌╌╌┼╌╌╌╌╌┼╌╌╌╌╌╌╌╌┼╌╌╌╌╌╌╌╌╌╌┤
        │ 5   ┆ banana ┆ 1   ┆ beetle ┆ -30      │
        └─────┴────────┴─────┴────────┴──────────┘
        >>> df.to_dict(as_series=False)
        {'A': [1, 2, 3, 4, 5],
        'fruits': ['banana', 'banana', 'apple', 'apple', 'banana'],
        'B': [5, 4, 3, 2, 1],
        'cars': ['beetle', 'audi', 'beetle', 'beetle', 'beetle'],
        'optional': [28, 300, None, 2, -30]}
        >>> df.to_dict(as_series=True)
        {'A': shape: (5,)
        Series: 'A' [i64]
        [
            1
            2
            3
            4
            5
        ], 'fruits': shape: (5,)
        Series: 'fruits' [str]
        [
            "banana"
            "banana"
            "apple"
            "apple"
            "banana"
        ], 'B': shape: (5,)
        Series: 'B' [i64]
        [
            5
            4
            3
            2
            1
        ], 'cars': shape: (5,)
        Series: 'cars' [str]
        [
            "beetle"
            "audi"
            "beetle"
            "beetle"
            "beetle"
        ], 'optional': shape: (5,)
        Series: 'optional' [i64]
        [
            28
            300
            null
            2
            -30
        ]}

        """
        if as_series:
            return {s.name: s for s in self}
        else:
            return {s.name: s.to_list() for s in self}

    @overload
    def to_json(
        self,
        file: Optional[Union[BytesIO, str, Path]] = ...,
        pretty: bool = ...,
        row_oriented: bool = ...,
        json_lines: bool = ...,
        *,
        to_string: Literal[True],
    ) -> str:
        ...

    @overload
    def to_json(
        self,
        file: Optional[Union[BytesIO, str, Path]] = ...,
        pretty: bool = ...,
        row_oriented: bool = ...,
        json_lines: bool = ...,
        *,
        to_string: Literal[False] = ...,
    ) -> None:
        ...

    @overload
    def to_json(
        self,
        file: Optional[Union[BytesIO, str, Path]] = ...,
        pretty: bool = ...,
        row_oriented: bool = ...,
        json_lines: bool = ...,
        *,
        to_string: bool = ...,
    ) -> Optional[str]:
        ...

    def to_json(
        self,
        file: Optional[Union[BytesIO, str, Path]] = None,
        pretty: bool = False,
        row_oriented: bool = False,
        json_lines: bool = False,
        *,
        to_string: bool = False,
    ) -> Optional[str]:
        """
        Serialize to JSON representation.

        Parameters
        ----------
        file
            Write to this file instead of returning an string.
        pretty
            Pretty serialize json.
        row_oriented
            Write to row oriented json. This is slower, but more common.
        json_lines
            Write to Json Lines format
        to_string
            Ignore file argument and return a string.
        """
        if to_string or file is None:
            file = BytesIO()
            self._df.to_json(file, pretty, row_oriented, json_lines)
            file.seek(0)
            return file.read().decode("utf8")
        else:
            self._df.to_json(file, pretty, row_oriented, json_lines)
            return None

    def to_pandas(
        self, *args: Any, date_as_object: bool = False, **kwargs: Any
    ) -> "pd.DataFrame":  # noqa: F821
        """
        Cast to a Pandas DataFrame. This requires that Pandas is installed.
        This operation clones data.

        Parameters
        ----------
        args
            Arguments will be sent to pyarrow.Table.to_pandas.
        date_as_object
            Cast dates to objects. If False, convert to datetime64[ns] dtype.
        kwargs
            Arguments will be sent to pyarrow.Table.to_pandas.

        Examples
        --------

        >>> import pandas
        >>> df = pl.DataFrame(
        ...     {
        ...         "foo": [1, 2, 3],
        ...         "bar": [6, 7, 8],
        ...         "ham": ["a", "b", "c"],
        ...     }
        ... )
        >>> pandas_df = df.to_pandas()
        >>> type(pandas_df)
        <class 'pandas.core.frame.DataFrame'>

        """
        record_batches = self._df.to_pandas()
        tbl = pa.Table.from_batches(record_batches)
        return tbl.to_pandas(*args, date_as_object=date_as_object, **kwargs)

    def to_csv(
        self,
        file: Optional[Union[TextIO, BytesIO, str, Path]] = None,
        has_header: bool = True,
        sep: str = ",",
    ) -> Optional[str]:
        """
        Write Dataframe to comma-separated values file (csv).

        Parameters
        ----------
        file
            File path to which the file should be written.
        has_header
            Whether or not to include header in the CSV output.
        sep
            Separate CSV fields with this symbol.

        Examples
        --------

        >>> df = pl.DataFrame(
        ...     {
        ...         "foo": [1, 2, 3, 4, 5],
        ...         "bar": [6, 7, 8, 9, 10],
        ...         "ham": ["a", "b", "c", "d", "e"],
        ...     }
        ... )
        >>> df.to_csv("new_file.csv", sep=",")

        """
        if file is None:
            buffer = BytesIO()
            self._df.to_csv(buffer, has_header, ord(sep))
            return str(buffer.getvalue(), encoding="utf-8")

        if isinstance(file, Path):
            file = str(file)

        self._df.to_csv(file, has_header, ord(sep))
        return None

    def to_avro(
        self,
        file: Union[BinaryIO, BytesIO, str, Path],
        compression: Literal["uncompressed", "snappy", "deflate"] = "uncompressed",
    ) -> None:
        """
        Write to Apache Avro file.

        Parameters
        ----------
        file
            File path to which the file should be written.
        compression
            Compression method. Choose one of:
                - "uncompressed"
                - "snappy"
                - "deflate"
        """
        if isinstance(file, Path):
            file = str(file)

        self._df.to_avro(file, compression)

    def to_ipc(
        self,
        file: Union[BinaryIO, BytesIO, str, Path],
        compression: Optional[Literal["uncompressed", "lz4", "zstd"]] = "uncompressed",
    ) -> None:
        """
        Write to Arrow IPC binary stream, or a feather file.

        Parameters
        ----------
        file
            File path to which the file should be written.
        compression
            Compression method. Choose one of:
                - "uncompressed"
                - "lz4"
                - "zstd"
        """
        if compression is None:
            compression = "uncompressed"
        if isinstance(file, Path):
            file = str(file)

        self._df.to_ipc(file, compression)

    def to_dicts(self) -> List[Dict[str, Any]]:
        pydf = self._df
        names = self.columns

        return [
            {k: v for k, v in zip(names, pydf.row_tuple(i))}
            for i in range(0, self.height)
        ]

    def transpose(
        self,
        include_header: bool = False,
        header_name: str = "column",
        column_names: Optional[Union[Iterator[str], Sequence[str]]] = None,
    ) -> "pli.DataFrame":
        """
        Transpose a DataFrame over the diagonal.

        Parameters
        ----------
        include_header:
            If set, the column names will be added as first column.
        header_name:
            If `include_header` is set, this determines the name of the column that will be inserted
        column_names:
            Optional generator/iterator that yields column names. Will be used to replace the columns in the DataFrame.

        Notes
        -----
        This is a very expensive operation. Perhaps you can do it differently.

        Returns
        -------
        DataFrame

        Examples
        --------

        >>> df = pl.DataFrame({"a": [1, 2, 3], "b": [1, 2, 3]})
        >>> df.transpose(include_header=True)
        shape: (2, 4)
        ┌────────┬──────────┬──────────┬──────────┐
        │ column ┆ column_0 ┆ column_1 ┆ column_2 │
        │ ---    ┆ ---      ┆ ---      ┆ ---      │
        │ str    ┆ i64      ┆ i64      ┆ i64      │
        ╞════════╪══════════╪══════════╪══════════╡
        │ a      ┆ 1        ┆ 2        ┆ 3        │
        ├╌╌╌╌╌╌╌╌┼╌╌╌╌╌╌╌╌╌╌┼╌╌╌╌╌╌╌╌╌╌┼╌╌╌╌╌╌╌╌╌╌┤
        │ b      ┆ 1        ┆ 2        ┆ 3        │
        └────────┴──────────┴──────────┴──────────┘

        # replace the auto generated column names with a list

        >>> df.transpose(include_header=False, column_names=["a", "b", "c"])
        shape: (2, 3)
        ┌─────┬─────┬─────┐
        │ a   ┆ b   ┆ c   │
        │ --- ┆ --- ┆ --- │
        │ i64 ┆ i64 ┆ i64 │
        ╞═════╪═════╪═════╡
        │ 1   ┆ 2   ┆ 3   │
        ├╌╌╌╌╌┼╌╌╌╌╌┼╌╌╌╌╌┤
        │ 1   ┆ 2   ┆ 3   │
        └─────┴─────┴─────┘

        Include the header as a separate column

        >>> df.transpose(
        ...     include_header=True, header_name="foo", column_names=["a", "b", "c"]
        ... )
        shape: (2, 4)
        ┌─────┬─────┬─────┬─────┐
        │ foo ┆ a   ┆ b   ┆ c   │
        │ --- ┆ --- ┆ --- ┆ --- │
        │ str ┆ i64 ┆ i64 ┆ i64 │
        ╞═════╪═════╪═════╪═════╡
        │ a   ┆ 1   ┆ 2   ┆ 3   │
        ├╌╌╌╌╌┼╌╌╌╌╌┼╌╌╌╌╌┼╌╌╌╌╌┤
        │ b   ┆ 1   ┆ 2   ┆ 3   │
        └─────┴─────┴─────┴─────┘

        Replace the auto generated column with column names from a generator function

        >>> def name_generator():
        ...     base_name = "my_column_"
        ...     count = 0
        ...     while True:
        ...         yield f"{base_name}{count}"
        ...         count += 1
        ...
        >>> df.transpose(include_header=False, column_names=name_generator())
        shape: (2, 3)
        ┌─────────────┬─────────────┬─────────────┐
        │ my_column_0 ┆ my_column_1 ┆ my_column_2 │
        │ ---         ┆ ---         ┆ ---         │
        │ i64         ┆ i64         ┆ i64         │
        ╞═════════════╪═════════════╪═════════════╡
        │ 1           ┆ 2           ┆ 3           │
        ├╌╌╌╌╌╌╌╌╌╌╌╌╌┼╌╌╌╌╌╌╌╌╌╌╌╌╌┼╌╌╌╌╌╌╌╌╌╌╌╌╌┤
        │ 1           ┆ 2           ┆ 3           │
        └─────────────┴─────────────┴─────────────┘

        """
        df = wrap_df(self._df.transpose(include_header, header_name))
        if column_names is not None:
            names = []
            n = df.width
            if include_header:
                names.append(header_name)
                n -= 1

            column_names = iter(column_names)
            for _ in range(n):
                names.append(next(column_names))
            df.columns = names
        return df

    def to_parquet(
        self,
        file: Union[str, Path, BytesIO],
        compression: Optional[
            Union[
                Literal[
                    "uncompressed", "snappy", "gzip", "lzo", "brotli", "lz4", "zstd"
                ],
                str,
            ]
        ] = "snappy",
        statistics: bool = False,
        use_pyarrow: bool = False,
        **kwargs: Any,
    ) -> None:
        """
        Write the DataFrame disk in parquet format.

        Parameters
        ----------
        file
            File path to which the file should be written.
        compression
            Compression method. Choose one of:
                - "uncompressed" (not supported by pyarrow)
                - "snappy"
                - "gzip"
                - "lzo"
                - "brotli"
                - "lz4"
                - "zstd"
        statistics
            Write statistics to the parquet headers. This requires extra compute.
        use_pyarrow
            Use C++ parquet implementation vs rust parquet implementation.
            At the moment C++ supports more features.

        **kwargs are passed to pyarrow.parquet.write_table
        """
        if compression is None:
            compression = "uncompressed"
        if isinstance(file, Path):
            file = str(file)

        if use_pyarrow:
            if not _PYARROW_AVAILABLE:
                raise ImportError(  # pragma: no cover
                    "'pyarrow' is required when using 'to_parquet(..., use_pyarrow=True)'."
                )

            tbl = self.to_arrow()

            data = {}

            for i, column in enumerate(tbl):
                # extract the name before casting
                if column._name is None:
                    name = f"column_{i}"
                else:
                    name = column._name

                data[name] = column
            tbl = pa.table(data)

            pa.parquet.write_table(
                table=tbl,
                where=file,
                compression=compression,
                write_statistics=statistics,
                **kwargs,
            )
        else:
            self._df.to_parquet(file, compression, statistics)

    def to_numpy(self) -> np.ndarray:
        """
        Convert DataFrame to a 2d numpy array.
        This operation clones data.

        Examples
        --------

        >>> df = pl.DataFrame(
        ...     {"foo": [1, 2, 3], "bar": [6, 7, 8], "ham": ["a", "b", "c"]}
        ... )
        >>> numpy_array = df.to_numpy()
        >>> type(numpy_array)
        <class 'numpy.ndarray'>

        """
        out = self._df.to_numpy()
        if out is None:
            return np.vstack(
                [self.to_series(i).to_numpy() for i in range(self.width)]
            ).T
        else:
            return out

    def __getstate__(self):  # type: ignore
        return self.get_columns()

    def __setstate__(self, state):  # type: ignore
        self._df = DataFrame(state)._df

    def __mul__(
        self, other: Union["DataFrame", "pli.Series", int, float, bool]
    ) -> "DataFrame":
        if isinstance(other, DataFrame):
            return wrap_df(self._df.mul_df(other._df))

        other = _prepare_other_arg(other)
        return wrap_df(self._df.mul(other._s))

    def __truediv__(
        self, other: Union["DataFrame", "pli.Series", int, float, bool]
    ) -> "DataFrame":
        if isinstance(other, DataFrame):
            return wrap_df(self._df.div_df(other._df))

        other = _prepare_other_arg(other)
        return wrap_df(self._df.div(other._s))

    def __add__(
        self, other: Union["DataFrame", "pli.Series", int, float, bool, str]
    ) -> "DataFrame":
        if isinstance(other, DataFrame):
            return wrap_df(self._df.add_df(other._df))
        other = _prepare_other_arg(other)
        return wrap_df(self._df.add(other._s))

    def __sub__(
        self, other: Union["DataFrame", "pli.Series", int, float, bool]
    ) -> "DataFrame":
        if isinstance(other, DataFrame):
            return wrap_df(self._df.sub_df(other._df))
        other = _prepare_other_arg(other)
        return wrap_df(self._df.sub(other._s))

    def __mod__(
        self, other: Union["DataFrame", "pli.Series", int, float, bool]
    ) -> "DataFrame":
        if isinstance(other, DataFrame):
            return wrap_df(self._df.rem_df(other._df))
        other = _prepare_other_arg(other)
        return wrap_df(self._df.rem(other._s))

    def __str__(self) -> str:
        return self._df.as_str()

    def __repr__(self) -> str:
        return self.__str__()

    def __getattr__(self, item: Any) -> "PySeries":
        """
        Access columns as attribute.
        """
        try:
            return pli.wrap_s(self._df.column(item))
        except RuntimeError:
            raise AttributeError(f"{item} not found")

    def __iter__(self) -> Iterator[Any]:
        return self.get_columns().__iter__()

    def find_idx_by_name(self, name: str) -> int:
        """
        Find the index of a column by name.

        Parameters
        ----------
        name
            Name of the column to find.

        Examples
        --------
        >>> df = pl.DataFrame(
        ...     {"foo": [1, 2, 3], "bar": [6, 7, 8], "ham": ["a", "b", "c"]}
        ... )
        >>> df.find_idx_by_name("ham")
        2

        """
        return self._df.find_idx_by_name(name)

    def _pos_idx(self, idx: int, dim: int) -> int:
        if idx >= 0:
            return idx
        else:
            return self.shape[dim] + idx

    # __getitem__() mostly returns a dataframe. The major exception is when a string is passed in. Note that there are
    # more subtle cases possible where a non-string value leads to a Series.
    @overload
    def __getitem__(self, item: str) -> "pli.Series":
        ...

    @overload
    def __getitem__(
        self,
        item: Union[
            int, range, slice, np.ndarray, "pli.Expr", "pli.Series", List, tuple
        ],
    ) -> "DataFrame":
        ...

    def __getitem__(
        self,
        item: Union[
            str, int, range, slice, np.ndarray, "pli.Expr", "pli.Series", List, tuple
        ],
    ) -> Union["DataFrame", "pli.Series"]:
        """
        Does quite a lot. Read the comments.
        """
        if isinstance(item, pli.Expr):
            return self.select(item)
        # select rows and columns at once
        # every 2d selection, i.e. tuple is row column order, just like numpy
        if isinstance(item, tuple) and len(item) == 2:
            row_selection, col_selection = item

            # df[:, unknown]
            if isinstance(row_selection, slice):

                # multiple slices
                # df[:, :]
                if isinstance(col_selection, slice):
                    # slice can be
                    # by index
                    #   [1:8]
                    # or by column name
                    #   ["foo":"bar"]
                    # first we make sure that the slice is by index
                    start = col_selection.start
                    stop = col_selection.stop
                    if isinstance(col_selection.start, str):
                        start = self.find_idx_by_name(col_selection.start)
                    if isinstance(col_selection.stop, str):
                        stop = self.find_idx_by_name(col_selection.stop) + 1

                    col_selection = slice(start, stop, col_selection.step)

                    df = self.__getitem__(self.columns[col_selection])
                    return df[row_selection]

                # slice and boolean mask
                # df[:2, [True, False, True]]
                if isinstance(col_selection, (Sequence, pli.Series)):
                    if (
                        isinstance(col_selection[0], bool)
                        or isinstance(col_selection, pli.Series)
                        and col_selection.dtype() == Boolean
                    ):
                        df = self.__getitem__(row_selection)
                        select = []
                        for col, valid in zip(df.columns, col_selection):
                            if valid:
                                select.append(col)
                        return df.select(select)

                # single slice
                # df[:, unknown]
                series = self.__getitem__(col_selection)
                # s[:]
                pli.wrap_s(series[row_selection])

            # df[2, :] (select row as df)
            if isinstance(row_selection, int):
                if isinstance(col_selection, (slice, list, np.ndarray)):
                    df = self[:, col_selection]
                    return df.slice(row_selection, 1)
                # df[2, "a"]
                if isinstance(col_selection, str):
                    return self[col_selection][row_selection]

            # column selection can be "a" and ["a", "b"]
            if isinstance(col_selection, str):
                col_selection = [col_selection]

            # df[:, 1]
            if isinstance(col_selection, int):
                series = self.to_series(col_selection)
                return series[row_selection]

            if isinstance(col_selection, list):
                # df[:, [1, 2]]
                # select by column indexes
                if isinstance(col_selection[0], int):
                    series_list = [self.to_series(i) for i in col_selection]
                    df = DataFrame(series_list)
                    return df[row_selection]
            df = self.__getitem__(col_selection)
            return df.__getitem__(row_selection)

        # select single column
        # df["foo"]
        if isinstance(item, str):
            return pli.wrap_s(self._df.column(item))

        # df[idx]
        if isinstance(item, int):
            return self.slice(self._pos_idx(item, dim=0), 1)

        # df[range(n)]
        if isinstance(item, range):
            return self[range_to_slice(item)]

        # df[:]
        if isinstance(item, slice):
            # special case df[::-1]
            if item.start is None and item.stop is None and item.step == -1:
                return self.select(pli.col("*").reverse())

            if getattr(item, "end", False):
                raise ValueError("A slice with steps larger than 1 is not supported.")
            if item.start is None:
                start = 0
            else:
                start = item.start
            if item.stop is None:
                stop = self.height
            else:
                stop = item.stop

            length = stop - start
            if item.step is None:
                # df[start:stop]
                return self.slice(start, length)
            else:
                # df[start:stop:step]
                return self.select(
                    pli.col("*").slice(start, length).take_every(item.step)
                )

        # select rows by numpy mask or index
        # df[[1, 2, 3]]
        # df[[true, false, true]]
        if isinstance(item, np.ndarray):
            if item.dtype == int:
                return wrap_df(self._df.take(item))
            if isinstance(item[0], str):
                return wrap_df(self._df.select(item))
            if item.dtype == bool:
                return wrap_df(self._df.filter(pli.Series("", item).inner()))

        if isinstance(item, Sequence):
            if isinstance(item[0], str):
                # select multiple columns
                # df[["foo", "bar"]]
                return wrap_df(self._df.select(item))
            elif isinstance(item[0], pli.Expr):
                return self.select(item)
            elif type(item[0]) == bool:
                item = pli.Series("", item)  # fall through to next if isinstance
            elif is_int_sequence(item):
                return wrap_df(self._df.take([self._pos_idx(i, dim=0) for i in item]))

        if isinstance(item, pli.Series):
            dtype = item.dtype
            if dtype == Boolean:
                return wrap_df(self._df.filter(item.inner()))
            if dtype == UInt32:
                return wrap_df(self._df.take_with_series(item.inner()))

        # if no data has been returned, the operation is not supported
        raise NotImplementedError

    def __setitem__(
        self, key: Union[str, List, Tuple[Any, Union[str, int]]], value: Any
    ) -> None:
        # df["foo"] = series
        if isinstance(key, str):
            try:
                self.replace(key, pli.Series(key, value))
            except Exception:
                self.hstack([pli.Series(key, value)], in_place=True)
        # df[["C", "D"]]
        elif isinstance(key, list):
            value = np.array(value)
            if len(value.shape) != 2:
                raise ValueError("can only set multiple columns with 2D matrix")
            if value.shape[1] != len(key):
                raise ValueError(
                    "matrix columns should be equal to list use to determine column names"
                )
            for (i, name) in enumerate(key):
                self[name] = value[:, i]

        # df[a, b]
        elif isinstance(key, tuple):
            row_selection, col_selection = key

            # get series column selection
            if isinstance(col_selection, str):
                s = self.__getitem__(col_selection)
            elif isinstance(col_selection, int):
                s = self[:, col_selection]  # type: ignore
            else:
                raise ValueError(f"column selection not understood: {col_selection}")

            # dispatch to __setitem__ of Series to do modification
            s[row_selection] = value

            # now find the location to place series
            # df[idx]
            if isinstance(col_selection, int):
                self.replace_at_idx(col_selection, s)
            # df["foo"]
            elif isinstance(col_selection, str):
                self.replace(col_selection, s)
        else:
            raise NotImplementedError

    def __len__(self) -> int:
        return self.height

    def _repr_html_(self) -> str:
        """
        Used by jupyter notebooks to get a html table.

        Output rows and columns can be modified by setting the following ENVIRONMENT variables:

        * POLARS_FMT_MAX_COLS: set the number of columns
        * POLARS_FMT_MAX_ROWS: set the number of rows
        """
        max_cols = int(os.environ.get("POLARS_FMT_MAX_COLS", default=75))
        max_rows = int(os.environ.get("POLARS_FMT_MAX_ROWS", default=25))
        return "\n".join(NotebookFormatter(self, max_cols, max_rows).render())

    def to_series(self, index: int = 0) -> "pli.Series":
        """
        Select column as Series at index location.

        Parameters
        ----------
        index
            Location of selection.

        Examples
        --------
        >>> df = pl.DataFrame(
        ...     {
        ...         "foo": [1, 2, 3],
        ...         "bar": [6, 7, 8],
        ...         "ham": ["a", "b", "c"],
        ...     }
        ... )
        >>> df.to_series(1)
        shape: (3,)
        Series: 'bar' [i64]
        [
                6
                7
                8
        ]

        """
        return pli.wrap_s(self._df.select_at_idx(index))

    def rename(self, mapping: Dict[str, str]) -> "DataFrame":
        """
        Rename column names.

        Parameters
        ----------
        mapping
            Key value pairs that map from old name to new name.

        Examples
        --------

        >>> df = pl.DataFrame(
        ...     {"foo": [1, 2, 3], "bar": [6, 7, 8], "ham": ["a", "b", "c"]}
        ... )
        >>> df.rename({"foo": "apple"})
        shape: (3, 3)
        ┌───────┬─────┬─────┐
        │ apple ┆ bar ┆ ham │
        │ ---   ┆ --- ┆ --- │
        │ i64   ┆ i64 ┆ str │
        ╞═══════╪═════╪═════╡
        │ 1     ┆ 6   ┆ a   │
        ├╌╌╌╌╌╌╌┼╌╌╌╌╌┼╌╌╌╌╌┤
        │ 2     ┆ 7   ┆ b   │
        ├╌╌╌╌╌╌╌┼╌╌╌╌╌┼╌╌╌╌╌┤
        │ 3     ┆ 8   ┆ c   │
        └───────┴─────┴─────┘

        """
        return self.lazy().rename(mapping).collect(no_optimization=True)

    def insert_at_idx(self, index: int, series: "pli.Series") -> None:
        """
        Insert a Series at a certain column index. This operation is in place.

        Parameters
        ----------
        index
            Column to insert the new `Series` column.
        series
            `Series` to insert.
        """
        self._df.insert_at_idx(index, series._s)

    def filter(self, predicate: "pli.Expr") -> "DataFrame":
        """
        Filter the rows in the DataFrame based on a predicate expression.

        Parameters
        ----------
        predicate
            Expression that evaluates to a boolean Series.

        Examples
        --------

        >>> df = pl.DataFrame(
        ...     {
        ...         "foo": [1, 2, 3],
        ...         "bar": [6, 7, 8],
        ...         "ham": ["a", "b", "c"],
        ...     }
        ... )

        Filter on one condition:

        >>> df.filter(pl.col("foo") < 3)
        shape: (2, 3)
        ┌─────┬─────┬─────┐
        │ foo ┆ bar ┆ ham │
        │ --- ┆ --- ┆ --- │
        │ i64 ┆ i64 ┆ str │
        ╞═════╪═════╪═════╡
        │ 1   ┆ 6   ┆ a   │
        ├╌╌╌╌╌┼╌╌╌╌╌┼╌╌╌╌╌┤
        │ 2   ┆ 7   ┆ b   │
        └─────┴─────┴─────┘

        Filter on multiple conditions:

        >>> df.filter((pl.col("foo") < 3) & (pl.col("ham") == "a"))
        shape: (1, 3)
        ┌─────┬─────┬─────┐
        │ foo ┆ bar ┆ ham │
        │ --- ┆ --- ┆ --- │
        │ i64 ┆ i64 ┆ str │
        ╞═════╪═════╪═════╡
        │ 1   ┆ 6   ┆ a   │
        └─────┴─────┴─────┘

        """
        return (
            self.lazy()
            .filter(predicate)
            .collect(no_optimization=True, string_cache=False)
        )

    @property
    def shape(self) -> Tuple[int, int]:
        """
        Get the shape of the DataFrame.

        Examples
        --------
        >>> df = pl.DataFrame({"foo": [1, 2, 3, 4, 5]})
        >>> df.shape
        (5, 1)

        """
        return self._df.shape()

    @property
    def height(self) -> int:
        """
        Get the height of the DataFrame.

        Examples
        --------

        >>> df = pl.DataFrame({"foo": [1, 2, 3, 4, 5]})
        >>> df.height
        5

        """
        return self._df.height()

    @property
    def width(self) -> int:
        """
        Get the width of the DataFrame.

        Examples
        --------

        >>> df = pl.DataFrame({"foo": [1, 2, 3, 4, 5]})
        >>> df.width
        1

        """
        return self._df.width()

    @property
    def columns(self) -> List[str]:
        """
        Get or set column names.

        Examples
        --------

        >>> df = pl.DataFrame(
        ...     {
        ...         "foo": [1, 2, 3],
        ...         "bar": [6, 7, 8],
        ...         "ham": ["a", "b", "c"],
        ...     }
        ... )
        >>> df.columns
        ['foo', 'bar', 'ham']

        Set column names:

        >>> df.columns = ["apple", "banana", "orange"]
        >>> df
        shape: (3, 3)
        ┌───────┬────────┬────────┐
        │ apple ┆ banana ┆ orange │
        │ ---   ┆ ---    ┆ ---    │
        │ i64   ┆ i64    ┆ str    │
        ╞═══════╪════════╪════════╡
        │ 1     ┆ 6      ┆ a      │
        ├╌╌╌╌╌╌╌┼╌╌╌╌╌╌╌╌┼╌╌╌╌╌╌╌╌┤
        │ 2     ┆ 7      ┆ b      │
        ├╌╌╌╌╌╌╌┼╌╌╌╌╌╌╌╌┼╌╌╌╌╌╌╌╌┤
        │ 3     ┆ 8      ┆ c      │
        └───────┴────────┴────────┘

        """
        return self._df.columns()

    @columns.setter
    def columns(self, columns: Sequence[str]) -> None:
        """
        Change the column names of the `DataFrame`.

        Parameters
        ----------
        columns
            A list with new names for the `DataFrame`.
            The length of the list should be equal to the width of the `DataFrame`.
        """
        self._df.set_column_names(columns)

    @property
    def dtypes(self) -> List[Type[DataType]]:
        """
        Get dtypes of columns in DataFrame. Dtypes can also be found in column headers when printing the DataFrame.

        Examples
        --------
        >>> df = pl.DataFrame(
        ...     {
        ...         "foo": [1, 2, 3],
        ...         "bar": [6.0, 7.0, 8.0],
        ...         "ham": ["a", "b", "c"],
        ...     }
        ... )
        >>> df.dtypes
        [<class 'polars.datatypes.Int64'>, <class 'polars.datatypes.Float64'>, <class 'polars.datatypes.Utf8'>]
        >>> df
        shape: (3, 3)
        ┌─────┬─────┬─────┐
        │ foo ┆ bar ┆ ham │
        │ --- ┆ --- ┆ --- │
        │ i64 ┆ f64 ┆ str │
        ╞═════╪═════╪═════╡
        │ 1   ┆ 6   ┆ a   │
        ├╌╌╌╌╌┼╌╌╌╌╌┼╌╌╌╌╌┤
        │ 2   ┆ 7   ┆ b   │
        ├╌╌╌╌╌┼╌╌╌╌╌┼╌╌╌╌╌┤
        │ 3   ┆ 8   ┆ c   │
        └─────┴─────┴─────┘

        See Also
        --------
        schema : Return a dict of [column name, dtype]
        """
        return self._df.dtypes()

    @property
    def schema(self) -> Dict[str, Type[DataType]]:
        """
        Get a dict[column name, DataType]

        Examples
        --------
        >>> df = pl.DataFrame(
        ...     {
        ...         "foo": [1, 2, 3],
        ...         "bar": [6.0, 7.0, 8.0],
        ...         "ham": ["a", "b", "c"],
        ...     }
        ... )
        >>> df.schema
        {'foo': <class 'polars.datatypes.Int64'>, 'bar': <class 'polars.datatypes.Float64'>, 'ham': <class 'polars.datatypes.Utf8'>}

        """
        return {c: self[c].dtype for c in self.columns}

    def describe(self) -> "DataFrame":
        """
        Summary statistics for a DataFrame. Only summarizes numeric datatypes at the moment and returns nulls for non numeric datatypes.

        Examples
        --------
        >>> df = pl.DataFrame(
        ...     {
        ...         "a": [1.0, 2.8, 3.0],
        ...         "b": [4, 5, 6],
        ...         "c": [True, False, True],
        ...     }
        ... )
        >>> df.describe()
        shape: (5, 4)
        ┌──────────┬────────────────────┬─────┬──────┐
        │ describe ┆ a                  ┆ b   ┆ c    │
        │ ---      ┆ ---                ┆ --- ┆ ---  │
        │ str      ┆ f64                ┆ f64 ┆ f64  │
        ╞══════════╪════════════════════╪═════╪══════╡
        │ mean     ┆ 2.2666666666666666 ┆ 5   ┆ null │
        ├╌╌╌╌╌╌╌╌╌╌┼╌╌╌╌╌╌╌╌╌╌╌╌╌╌╌╌╌╌╌╌┼╌╌╌╌╌┼╌╌╌╌╌╌┤
        │ std      ┆ 1.1015141094572205 ┆ 1   ┆ null │
        ├╌╌╌╌╌╌╌╌╌╌┼╌╌╌╌╌╌╌╌╌╌╌╌╌╌╌╌╌╌╌╌┼╌╌╌╌╌┼╌╌╌╌╌╌┤
        │ min      ┆ 1                  ┆ 4   ┆ 0.0  │
        ├╌╌╌╌╌╌╌╌╌╌┼╌╌╌╌╌╌╌╌╌╌╌╌╌╌╌╌╌╌╌╌┼╌╌╌╌╌┼╌╌╌╌╌╌┤
        │ max      ┆ 3                  ┆ 6   ┆ 1    │
        ├╌╌╌╌╌╌╌╌╌╌┼╌╌╌╌╌╌╌╌╌╌╌╌╌╌╌╌╌╌╌╌┼╌╌╌╌╌┼╌╌╌╌╌╌┤
        │ median   ┆ 2.8                ┆ 5   ┆ null │
        └──────────┴────────────────────┴─────┴──────┘

        """

        def describe_cast(self: "DataFrame") -> "DataFrame":
            columns = []
            for s in self:
                if s.is_numeric() or s.is_boolean():
                    columns.append(s.cast(float))
                else:
                    columns.append(s)
            return DataFrame(columns)

        summary = pli.concat(
            [
                describe_cast(self.mean()),
                describe_cast(self.std()),
                describe_cast(self.min()),
                describe_cast(self.max()),
                describe_cast(self.median()),
            ]
        )
        summary.insert_at_idx(
            0, pli.Series("describe", ["mean", "std", "min", "max", "median"])
        )
        return summary

    def replace_at_idx(self, index: int, series: "pli.Series") -> None:
        """
        Replace a column at an index location.

        Parameters
        ----------
        index
            Column index.
        series
            Series that will replace the column.

        Examples
        --------
        >>> df = pl.DataFrame(
        ...     {
        ...         "foo": [1, 2, 3],
        ...         "bar": [6, 7, 8],
        ...         "ham": ["a", "b", "c"],
        ...     }
        ... )
        >>> x = pl.Series("apple", [10, 20, 30])
        >>> df.replace_at_idx(0, x)
        >>> df
        shape: (3, 3)
        ┌───────┬─────┬─────┐
        │ apple ┆ bar ┆ ham │
        │ ---   ┆ --- ┆ --- │
        │ i64   ┆ i64 ┆ str │
        ╞═══════╪═════╪═════╡
        │ 10    ┆ 6   ┆ a   │
        ├╌╌╌╌╌╌╌┼╌╌╌╌╌┼╌╌╌╌╌┤
        │ 20    ┆ 7   ┆ b   │
        ├╌╌╌╌╌╌╌┼╌╌╌╌╌┼╌╌╌╌╌┤
        │ 30    ┆ 8   ┆ c   │
        └───────┴─────┴─────┘

        """
        self._df.replace_at_idx(index, series._s)

    @overload
    def sort(
        self,
        by: Union[str, "pli.Expr", List[str], List["pli.Expr"]],
        reverse: Union[bool, List[bool]] = ...,
        *,
        in_place: Literal[False] = ...,
    ) -> "DataFrame":
        ...

    @overload
    def sort(
        self,
        by: Union[str, "pli.Expr", List[str], List["pli.Expr"]],
        reverse: Union[bool, List[bool]] = ...,
        *,
        in_place: Literal[True],
    ) -> None:
        ...

    @overload
    def sort(
        self,
        by: Union[str, "pli.Expr", List[str], List["pli.Expr"]],
        reverse: Union[bool, List[bool]] = ...,
        *,
        in_place: bool,
    ) -> Optional["DataFrame"]:
        ...

    def sort(
        self,
        by: Union[str, "pli.Expr", List[str], List["pli.Expr"]],
        reverse: Union[bool, List[bool]] = False,
        *,
        in_place: bool = False,
    ) -> Optional["DataFrame"]:
        """
        Sort the DataFrame by column.

        Parameters
        ----------
        by
            By which column to sort. Only accepts string.
        reverse
            Reverse/descending sort.
        in_place
            Perform operation in-place.

        Examples
        --------

        >>> df = pl.DataFrame(
        ...     {
        ...         "foo": [1, 2, 3],
        ...         "bar": [6.0, 7.0, 8.0],
        ...         "ham": ["a", "b", "c"],
        ...     }
        ... )
        >>> df.sort("foo", reverse=True)
        shape: (3, 3)
        ┌─────┬─────┬─────┐
        │ foo ┆ bar ┆ ham │
        │ --- ┆ --- ┆ --- │
        │ i64 ┆ f64 ┆ str │
        ╞═════╪═════╪═════╡
        │ 3   ┆ 8   ┆ c   │
        ├╌╌╌╌╌┼╌╌╌╌╌┼╌╌╌╌╌┤
        │ 2   ┆ 7   ┆ b   │
        ├╌╌╌╌╌┼╌╌╌╌╌┼╌╌╌╌╌┤
        │ 1   ┆ 6   ┆ a   │
        └─────┴─────┴─────┘

        **Sort by multiple columns.**
        For multiple columns we can also use expression syntax.

        >>> df.sort(
        ...     [pl.col("foo"), pl.col("bar") ** 2],
        ...     reverse=[True, False],
        ... )
        shape: (3, 3)
        ┌─────┬─────┬─────┐
        │ foo ┆ bar ┆ ham │
        │ --- ┆ --- ┆ --- │
        │ i64 ┆ f64 ┆ str │
        ╞═════╪═════╪═════╡
        │ 3   ┆ 64  ┆ c   │
        ├╌╌╌╌╌┼╌╌╌╌╌┼╌╌╌╌╌┤
        │ 2   ┆ 49  ┆ b   │
        ├╌╌╌╌╌┼╌╌╌╌╌┼╌╌╌╌╌┤
        │ 1   ┆ 36  ┆ a   │
        └─────┴─────┴─────┘

        """
        if type(by) is list or isinstance(by, pli.Expr):
            df = (
                self.lazy()
                .sort(by, reverse)
                .collect(no_optimization=True, string_cache=False)
            )
            if in_place:
                self._df = df._df
                return self
            return df
        if in_place:
            self._df.sort_in_place(by, reverse)
            return None
        else:
            return wrap_df(self._df.sort(by, reverse))

    def frame_equal(self, other: "DataFrame", null_equal: bool = True) -> bool:
        """
        Check if DataFrame is equal to other.

        Parameters
        ----------
        other
            DataFrame to compare with.
        null_equal
            Consider null values as equal.

        Examples
        --------
        >>> df1 = pl.DataFrame(
        ...     {
        ...         "foo": [1, 2, 3],
        ...         "bar": [6.0, 7.0, 8.0],
        ...         "ham": ["a", "b", "c"],
        ...     }
        ... )
        >>> df2 = pl.DataFrame(
        ...     {
        ...         "foo": [3, 2, 1],
        ...         "bar": [8.0, 7.0, 6.0],
        ...         "ham": ["c", "b", "a"],
        ...     }
        ... )
        >>> df1.frame_equal(df1)
        True
        >>> df1.frame_equal(df2)
        False

        """
        return self._df.frame_equal(other._df, null_equal)

    def replace(self, column: str, new_col: "pli.Series") -> None:
        """
        Replace a column by a new Series.

        Parameters
        ----------
        column
            Column to replace.
        new_col
            New column to insert.
        """
        self._df.replace(column, new_col.inner())

    def slice(self, offset: int, length: int) -> "DataFrame":
        """
        Slice this DataFrame over the rows direction.

        Parameters
        ----------
        offset
            Offset index.
        length
            Length of the slice.

        Examples
        --------

        >>> df = pl.DataFrame(
        ...     {
        ...         "foo": [1, 2, 3],
        ...         "bar": [6.0, 7.0, 8.0],
        ...         "ham": ["a", "b", "c"],
        ...     }
        ... )
        >>> df.slice(1, 2)
        shape: (2, 3)
        ┌─────┬─────┬─────┐
        │ foo ┆ bar ┆ ham │
        │ --- ┆ --- ┆ --- │
        │ i64 ┆ f64 ┆ str │
        ╞═════╪═════╪═════╡
        │ 2   ┆ 7   ┆ b   │
        ├╌╌╌╌╌┼╌╌╌╌╌┼╌╌╌╌╌┤
        │ 3   ┆ 8   ┆ c   │
        └─────┴─────┴─────┘

        """
        if length < 0:
            length = self.height - offset + length
        return wrap_df(self._df.slice(offset, length))

    def limit(self, length: int = 5) -> "DataFrame":
        """
        Get first N rows as DataFrame.

        See Also `DataFrame.head`

        Parameters
        ----------
        length
            Amount of rows to take.

        Examples
        --------
        >>> df = pl.DataFrame(
        ...     {
        ...         "foo": [1, 2, 3],
        ...         "bar": [6, 7, 8],
        ...         "ham": ["a", "b", "c"],
        ...     }
        ... )
        >>> df.limit(2)
        shape: (2, 3)
        ┌─────┬─────┬─────┐
        │ foo ┆ bar ┆ ham │
        │ --- ┆ --- ┆ --- │
        │ i64 ┆ i64 ┆ str │
        ╞═════╪═════╪═════╡
        │ 1   ┆ 6   ┆ a   │
        ├╌╌╌╌╌┼╌╌╌╌╌┼╌╌╌╌╌┤
        │ 2   ┆ 7   ┆ b   │
        └─────┴─────┴─────┘

        """
        return self.head(length)

    def head(self, length: int = 5) -> "DataFrame":
        """
        Get first N rows as DataFrame.

        Parameters
        ----------
        length
            Length of the head.

        Examples
        --------
        >>> df = pl.DataFrame(
        ...     {
        ...         "foo": [1, 2, 3, 4, 5],
        ...         "bar": [6, 7, 8, 9, 10],
        ...         "ham": ["a", "b", "c", "d", "e"],
        ...     }
        ... )
        >>> df.head(3)
        shape: (3, 3)
        ┌─────┬─────┬─────┐
        │ foo ┆ bar ┆ ham │
        │ --- ┆ --- ┆ --- │
        │ i64 ┆ i64 ┆ str │
        ╞═════╪═════╪═════╡
        │ 1   ┆ 6   ┆ a   │
        ├╌╌╌╌╌┼╌╌╌╌╌┼╌╌╌╌╌┤
        │ 2   ┆ 7   ┆ b   │
        ├╌╌╌╌╌┼╌╌╌╌╌┼╌╌╌╌╌┤
        │ 3   ┆ 8   ┆ c   │
        └─────┴─────┴─────┘

        """
        return wrap_df(self._df.head(length))

    def tail(self, length: int = 5) -> "DataFrame":
        """
        Get last N rows as DataFrame.

        Parameters
        ----------
        length
            Length of the tail.

        Examples
        --------
        >>> df = pl.DataFrame(
        ...     {
        ...         "foo": [1, 2, 3, 4, 5],
        ...         "bar": [6, 7, 8, 9, 10],
        ...         "ham": ["a", "b", "c", "d", "e"],
        ...     }
        ... )
        >>> df.tail(3)
        shape: (3, 3)
        ┌─────┬─────┬─────┐
        │ foo ┆ bar ┆ ham │
        │ --- ┆ --- ┆ --- │
        │ i64 ┆ i64 ┆ str │
        ╞═════╪═════╪═════╡
        │ 3   ┆ 8   ┆ c   │
        ├╌╌╌╌╌┼╌╌╌╌╌┼╌╌╌╌╌┤
        │ 4   ┆ 9   ┆ d   │
        ├╌╌╌╌╌┼╌╌╌╌╌┼╌╌╌╌╌┤
        │ 5   ┆ 10  ┆ e   │
        └─────┴─────┴─────┘

        """
        return wrap_df(self._df.tail(length))

    def drop_nulls(self, subset: Optional[Union[str, List[str]]] = None) -> "DataFrame":
        """
        Return a new DataFrame where the null values are dropped.

        Examples
        --------
        >>> df = pl.DataFrame(
        ...     {
        ...         "foo": [1, 2, 3],
        ...         "bar": [6, None, 8],
        ...         "ham": ["a", "b", "c"],
        ...     }
        ... )
        >>> df.drop_nulls()
        shape: (2, 3)
        ┌─────┬─────┬─────┐
        │ foo ┆ bar ┆ ham │
        │ --- ┆ --- ┆ --- │
        │ i64 ┆ i64 ┆ str │
        ╞═════╪═════╪═════╡
        │ 1   ┆ 6   ┆ a   │
        ├╌╌╌╌╌┼╌╌╌╌╌┼╌╌╌╌╌┤
        │ 3   ┆ 8   ┆ c   │
        └─────┴─────┴─────┘

        This method only drops nulls row-wise if any single value of the row is null.

        Below are some example snippets that show how you could drop null values based on other
        conditions

        >>> df = pl.DataFrame(
        ...     {
        ...         "a": [None, None, None, None],
        ...         "b": [1, 2, None, 1],
        ...         "c": [1, None, None, 1],
        ...     }
        ... )
        >>> df
        shape: (4, 3)
        ┌──────┬──────┬──────┐
        │ a    ┆ b    ┆ c    │
        │ ---  ┆ ---  ┆ ---  │
        │ f64  ┆ i64  ┆ i64  │
        ╞══════╪══════╪══════╡
        │ null ┆ 1    ┆ 1    │
        ├╌╌╌╌╌╌┼╌╌╌╌╌╌┼╌╌╌╌╌╌┤
        │ null ┆ 2    ┆ null │
        ├╌╌╌╌╌╌┼╌╌╌╌╌╌┼╌╌╌╌╌╌┤
        │ null ┆ null ┆ null │
        ├╌╌╌╌╌╌┼╌╌╌╌╌╌┼╌╌╌╌╌╌┤
        │ null ┆ 1    ┆ 1    │
        └──────┴──────┴──────┘

        Drop a row only if all values are null:

        >>> df.filter(
        ...     ~pl.fold(
        ...         acc=True,
        ...         f=lambda acc, s: acc & s.is_null(),
        ...         exprs=pl.all(),
        ...     )
        ... )
        shape: (3, 3)
        ┌──────┬─────┬──────┐
        │ a    ┆ b   ┆ c    │
        │ ---  ┆ --- ┆ ---  │
        │ f64  ┆ i64 ┆ i64  │
        ╞══════╪═════╪══════╡
        │ null ┆ 1   ┆ 1    │
        ├╌╌╌╌╌╌┼╌╌╌╌╌┼╌╌╌╌╌╌┤
        │ null ┆ 2   ┆ null │
        ├╌╌╌╌╌╌┼╌╌╌╌╌┼╌╌╌╌╌╌┤
        │ null ┆ 1   ┆ 1    │
        └──────┴─────┴──────┘

        Drop a column if all values are null:

        >>> df[:, [not (s.null_count() == df.height) for s in df]]
        shape: (4, 2)
        ┌──────┬──────┐
        │ b    ┆ c    │
        │ ---  ┆ ---  │
        │ i64  ┆ i64  │
        ╞══════╪══════╡
        │ 1    ┆ 1    │
        ├╌╌╌╌╌╌┼╌╌╌╌╌╌┤
        │ 2    ┆ null │
        ├╌╌╌╌╌╌┼╌╌╌╌╌╌┤
        │ null ┆ null │
        ├╌╌╌╌╌╌┼╌╌╌╌╌╌┤
        │ 1    ┆ 1    │
        └──────┴──────┘

        """
        if isinstance(subset, str):
            subset = [subset]
        return wrap_df(self._df.drop_nulls(subset))

    def pipe(self, func: Callable[..., Any], *args: Any, **kwargs: Any) -> Any:
        """
        Apply a function on Self.

        Parameters
        ----------
        func
            Callable.
        args
            Arguments.
        kwargs
            Keyword arguments.

        Examples
        --------

        >>> def cast_str_to_int(data, col_name):
        ...     return data.with_column(pl.col(col_name).cast(pl.Int64))
        ...
        >>> df = pl.DataFrame({"a": [1, 2, 3, 4], "b": ["10", "20", "30", "40"]})
        >>> df.pipe(cast_str_to_int, col_name="b")
        shape: (4, 2)
        ┌─────┬─────┐
        │ a   ┆ b   │
        │ --- ┆ --- │
        │ i64 ┆ i64 │
        ╞═════╪═════╡
        │ 1   ┆ 10  │
        ├╌╌╌╌╌┼╌╌╌╌╌┤
        │ 2   ┆ 20  │
        ├╌╌╌╌╌┼╌╌╌╌╌┤
        │ 3   ┆ 30  │
        ├╌╌╌╌╌┼╌╌╌╌╌┤
        │ 4   ┆ 40  │
        └─────┴─────┘

        """
        return func(self, *args, **kwargs)

    def with_row_count(self, name: str = "row_nr", offset: int = 0) -> "DataFrame":
        """
        Add a column at index 0 that counts the rows.

        Parameters
        ----------
        name
            Name of the column to add.
        offset
            Start the row count at this offset. Default = 0

        Examples
        --------

        >>> df = pl.DataFrame(
        ...     {
        ...         "a": [1, 3, 5],
        ...         "b": [2, 4, 6],
        ...     }
        ... )
        >>> df.with_row_count()
        shape: (3, 3)
        ┌────────┬─────┬─────┐
        │ row_nr ┆ a   ┆ b   │
        │ ---    ┆ --- ┆ --- │
        │ u32    ┆ i64 ┆ i64 │
        ╞════════╪═════╪═════╡
        │ 0      ┆ 1   ┆ 2   │
        ├╌╌╌╌╌╌╌╌┼╌╌╌╌╌┼╌╌╌╌╌┤
        │ 1      ┆ 3   ┆ 4   │
        ├╌╌╌╌╌╌╌╌┼╌╌╌╌╌┼╌╌╌╌╌┤
        │ 2      ┆ 5   ┆ 6   │
        └────────┴─────┴─────┘

        """
        return wrap_df(self._df.with_row_count(name, offset))

    def groupby(
        self,
        by: Union[str, "pli.Expr", Sequence[str], Sequence["pli.Expr"]],
        maintain_order: bool = False,
    ) -> "GroupBy":
        """
        Start a groupby operation.

        Parameters
        ----------
        by
            Column(s) to group by.
        maintain_order
            Make sure that the order of the groups remain consistent. This is more expensive than a default groupby.
            Note that this only works in expression aggregations.

        Examples
        --------
        Below we group by column `"a"`, and we sum column `"b"`.

        >>> df = pl.DataFrame(
        ...     {
        ...         "a": ["a", "b", "a", "b", "b", "c"],
        ...         "b": [1, 2, 3, 4, 5, 6],
        ...         "c": [6, 5, 4, 3, 2, 1],
        ...     }
        ... )
        >>> df.groupby("a")["b"].sum().sort(by="a")
        shape: (3, 2)
        ┌─────┬───────┐
        │ a   ┆ b_sum │
        │ --- ┆ ---   │
        │ str ┆ i64   │
        ╞═════╪═══════╡
        │ a   ┆ 4     │
        ├╌╌╌╌╌┼╌╌╌╌╌╌╌┤
        │ b   ┆ 11    │
        ├╌╌╌╌╌┼╌╌╌╌╌╌╌┤
        │ c   ┆ 6     │
        └─────┴───────┘

        We can also loop over the grouped `DataFrame`

        >>> for sub_df in df.groupby("a"):
        ...     print(sub_df)  # doctest: +IGNORE_RESULT
        ...
        shape: (3, 3)
        ┌─────┬─────┬─────┐
        │ a   ┆ b   ┆ c   │
        │ --- ┆ --- ┆ --- │
        │ str ┆ i64 ┆ i64 │
        ╞═════╪═════╪═════╡
        │ b   ┆ 2   ┆ 5   │
        ├╌╌╌╌╌┼╌╌╌╌╌┼╌╌╌╌╌┤
        │ b   ┆ 4   ┆ 3   │
        ├╌╌╌╌╌┼╌╌╌╌╌┼╌╌╌╌╌┤
        │ b   ┆ 5   ┆ 2   │
        └─────┴─────┴─────┘
        shape: (1, 3)
        ┌─────┬─────┬─────┐
        │ a   ┆ b   ┆ c   │
        │ --- ┆ --- ┆ --- │
        │ str ┆ i64 ┆ i64 │
        ╞═════╪═════╪═════╡
        │ c   ┆ 6   ┆ 1   │
        └─────┴─────┴─────┘

        """
        if isinstance(by, str):
            by = [by]
        return GroupBy(self._df, by, maintain_order=maintain_order)  # type: ignore

    def groupby_rolling(
        self,
        index_column: str,
        period: str,
        offset: Optional[str] = None,
        closed: str = "right",
    ) -> "RollingGroupBy":
        """
        Create rolling groups based on a time column (or index value of type Int32, Int64).

        Different from a rolling groupby the windows are now determined by the individual values and are not of constant
        intervals. For constant intervals use *groupby_dynamic*

        .. seealso::

            groupby_dynamic


        The `period` and `offset` arguments are created with
        the following string language:

        - 1ns   (1 nanosecond)
        - 1us   (1 microsecond)
        - 1ms   (1 millisecond)
        - 1s    (1 second)
        - 1m    (1 minute)
        - 1h    (1 hour)
        - 1d    (1 day)
        - 1w    (1 week)
        - 1mo   (1 calendar month)
        - 1y    (1 calendar year)
        - 1i    (1 index count)

        Or combine them:
        "3d12h4m25s" # 3 days, 12 hours, 4 minutes, and 25 seconds

        In case of a groupby_rolling on an integer column, the windows are defined by:

        - **"1i"      # length 1**
        - **"10i"     # length 10**

        Parameters
        ----------
        index_column
            Column used to group based on the time window.
            Often to type Date/Datetime
            This column must be sorted in ascending order. If not the output will not make sense.

            In case of a rolling groupby on indices, dtype needs to be one of {Int32, Int64}. Note that
            Int32 gets temporarely cast to Int64, so if performance matters use an Int64 column.
        period
            length of the window
        offset
            offset of the window. Default is -period
        closed
            Defines if the window interval is closed or not.
            Any of {"left", "right", "both" "none"}

        Examples
        --------

        >>> dates = [
        ...     "2020-01-01 13:45:48",
        ...     "2020-01-01 16:42:13",
        ...     "2020-01-01 16:45:09",
        ...     "2020-01-02 18:12:48",
        ...     "2020-01-03 19:45:32",
        ...     "2020-01-08 23:16:43",
        ... ]
        >>> df = pl.DataFrame({"dt": dates, "a": [3, 7, 5, 9, 2, 1]}).with_column(
        ...     pl.col("dt").str.strptime(pl.Datetime)
        ... )
        >>> out = df.groupby_rolling(index_column="dt", period="2d").agg(
        ...     [
        ...         pl.sum("a").alias("sum_a"),
        ...         pl.min("a").alias("min_a"),
        ...         pl.max("a").alias("max_a"),
        ...     ]
        ... )
        >>> assert out["sum_a"].to_list() == [3, 10, 15, 24, 11, 1]
        >>> assert out["max_a"].to_list() == [3, 7, 7, 9, 9, 1]
        >>> assert out["min_a"].to_list() == [3, 3, 3, 3, 2, 1]
        >>> out
        shape: (6, 4)
        ┌─────────────────────┬───────┬───────┬───────┐
        │ dt                  ┆ a_sum ┆ a_max ┆ a_min │
        │ ---                 ┆ ---   ┆ ---   ┆ ---   │
        │ datetime[ms]        ┆ i64   ┆ i64   ┆ i64   │
        ╞═════════════════════╪═══════╪═══════╪═══════╡
        │ 2020-01-01 13:45:48 ┆ 3     ┆ 3     ┆ 3     │
        ├╌╌╌╌╌╌╌╌╌╌╌╌╌╌╌╌╌╌╌╌╌┼╌╌╌╌╌╌╌┼╌╌╌╌╌╌╌┼╌╌╌╌╌╌╌┤
        │ 2020-01-01 16:42:13 ┆ 10    ┆ 7     ┆ 3     │
        ├╌╌╌╌╌╌╌╌╌╌╌╌╌╌╌╌╌╌╌╌╌┼╌╌╌╌╌╌╌┼╌╌╌╌╌╌╌┼╌╌╌╌╌╌╌┤
        │ 2020-01-01 16:45:09 ┆ 15    ┆ 7     ┆ 3     │
        ├╌╌╌╌╌╌╌╌╌╌╌╌╌╌╌╌╌╌╌╌╌┼╌╌╌╌╌╌╌┼╌╌╌╌╌╌╌┼╌╌╌╌╌╌╌┤
        │ 2020-01-02 18:12:48 ┆ 24    ┆ 9     ┆ 3     │
        ├╌╌╌╌╌╌╌╌╌╌╌╌╌╌╌╌╌╌╌╌╌┼╌╌╌╌╌╌╌┼╌╌╌╌╌╌╌┼╌╌╌╌╌╌╌┤
        │ 2020-01-03 19:45:32 ┆ 11    ┆ 9     ┆ 2     │
        ├╌╌╌╌╌╌╌╌╌╌╌╌╌╌╌╌╌╌╌╌╌┼╌╌╌╌╌╌╌┼╌╌╌╌╌╌╌┼╌╌╌╌╌╌╌┤
        │ 2020-01-08 23:16:43 ┆ 1     ┆ 1     ┆ 1     │
        └─────────────────────┴───────┴───────┴───────┘

        """

        return RollingGroupBy(
            self,
            index_column,
            period,
            offset,
            closed,
        )

    def groupby_dynamic(
        self,
        index_column: str,
        every: str,
        period: Optional[str] = None,
        offset: Optional[str] = None,
        truncate: bool = True,
        include_boundaries: bool = False,
        closed: str = "right",
        by: Optional[Union[str, List[str], "pli.Expr", List["pli.Expr"]]] = None,
    ) -> "DynamicGroupBy":
        """
        Groups based on a time value (or index value of type Int32, Int64). Time windows are calculated and rows are assigned to windows.
        Different from a normal groupby is that a row can be member of multiple groups. The time/index window could
        be seen as a rolling window, with a window size determined by dates/times/values instead of slots in the DataFrame.

        A window is defined by:

        - every: interval of the window
        - period: length of the window
        - offset: offset of the window

        The `every`, `period` and `offset` arguments are created with
        the following string language:

        - 1ns   (1 nanosecond)
        - 1us   (1 microsecond)
        - 1ms   (1 millisecond)
        - 1s    (1 second)
        - 1m    (1 minute)
        - 1h    (1 hour)
        - 1d    (1 day)
        - 1w    (1 week)
        - 1mo   (1 calendar month)
        - 1y    (1 calendar year)
        - 1i    (1 index count)

        Or combine them:
        "3d12h4m25s" # 3 days, 12 hours, 4 minutes, and 25 seconds

        In case of a groupby_dynamic on an integer column, the windows are defined by:

        - "1i"      # length 1
        - "10i"     # length 10

        Parameters
        ----------
        index_column
            Column used to group based on the time window.
            Often to type Date/Datetime
            This column must be sorted in ascending order. If not the output will not make sense.

            In case of a dynamic groupby on indices, dtype needs to be one of {Int32, Int64}. Note that
            Int32 gets temporarely cast to Int64, so if performance matters use an Int64 column.
        every
            interval of the window
        period
            length of the window, if None it is equal to 'every'
        offset
            offset of the window
        truncate
            truncate the time value to the window lower bound
        include_boundaries
            add the lower and upper bound of the window to the "_lower_bound" and "_upper_bound" columns.
            this will impact performance because it's harder to parallelize
        closed
            Defines if the window interval is closed or not.
            Any of {"left", "right", "both" "none"}
        by
            Also group by this column/these columns

        Examples
        --------

        >>> from datetime import datetime
        >>> # create an example dataframe
        >>> df = pl.DataFrame(
        ...     {
        ...         "time": pl.date_range(
        ...             low=datetime(2021, 12, 16),
        ...             high=datetime(2021, 12, 16, 3),
        ...             interval="30m",
        ...         ),
        ...         "n": range(7),
        ...     }
        ... )
        >>> df
        shape: (7, 2)
        ┌─────────────────────┬─────┐
        │ time                ┆ n   │
        │ ---                 ┆ --- │
        │ datetime[ns]        ┆ i64 │
        ╞═════════════════════╪═════╡
        │ 2021-12-16 00:00:00 ┆ 0   │
        ├╌╌╌╌╌╌╌╌╌╌╌╌╌╌╌╌╌╌╌╌╌┼╌╌╌╌╌┤
        │ 2021-12-16 00:30:00 ┆ 1   │
        ├╌╌╌╌╌╌╌╌╌╌╌╌╌╌╌╌╌╌╌╌╌┼╌╌╌╌╌┤
        │ 2021-12-16 01:00:00 ┆ 2   │
        ├╌╌╌╌╌╌╌╌╌╌╌╌╌╌╌╌╌╌╌╌╌┼╌╌╌╌╌┤
        │ 2021-12-16 01:30:00 ┆ 3   │
        ├╌╌╌╌╌╌╌╌╌╌╌╌╌╌╌╌╌╌╌╌╌┼╌╌╌╌╌┤
        │ 2021-12-16 02:00:00 ┆ 4   │
        ├╌╌╌╌╌╌╌╌╌╌╌╌╌╌╌╌╌╌╌╌╌┼╌╌╌╌╌┤
        │ 2021-12-16 02:30:00 ┆ 5   │
        ├╌╌╌╌╌╌╌╌╌╌╌╌╌╌╌╌╌╌╌╌╌┼╌╌╌╌╌┤
        │ 2021-12-16 03:00:00 ┆ 6   │
        └─────────────────────┴─────┘

        Group by windows of 1 hour starting at 2021-12-16 00:00:00.

        >>> (
        ...     df.groupby_dynamic("time", every="1h").agg(
        ...         [
        ...             pl.col("time").min().alias("time_min"),
        ...             pl.col("time").max().alias("time_max"),
        ...         ]
        ...     )
        ... )
        shape: (3, 3)
        ┌─────────────────────┬─────────────────────┬─────────────────────┐
        │ time                ┆ time_min            ┆ time_max            │
        │ ---                 ┆ ---                 ┆ ---                 │
        │ datetime[ns]        ┆ datetime[ns]        ┆ datetime[ns]        │
        ╞═════════════════════╪═════════════════════╪═════════════════════╡
        │ 2021-12-16 00:00:00 ┆ 2021-12-16 00:30:00 ┆ 2021-12-16 01:00:00 │
        ├╌╌╌╌╌╌╌╌╌╌╌╌╌╌╌╌╌╌╌╌╌┼╌╌╌╌╌╌╌╌╌╌╌╌╌╌╌╌╌╌╌╌╌┼╌╌╌╌╌╌╌╌╌╌╌╌╌╌╌╌╌╌╌╌╌┤
        │ 2021-12-16 01:00:00 ┆ 2021-12-16 01:30:00 ┆ 2021-12-16 02:00:00 │
        ├╌╌╌╌╌╌╌╌╌╌╌╌╌╌╌╌╌╌╌╌╌┼╌╌╌╌╌╌╌╌╌╌╌╌╌╌╌╌╌╌╌╌╌┼╌╌╌╌╌╌╌╌╌╌╌╌╌╌╌╌╌╌╌╌╌┤
        │ 2021-12-16 02:00:00 ┆ 2021-12-16 02:30:00 ┆ 2021-12-16 03:00:00 │
        └─────────────────────┴─────────────────────┴─────────────────────┘

        The window boundaries can also be added to the aggregation result

        >>> (
        ...     df.groupby_dynamic("time", every="1h", include_boundaries=True).agg(
        ...         [pl.col("time").count().alias("time_count")]
        ...     )
        ... )
        shape: (3, 4)
        ┌─────────────────────┬─────────────────────┬─────────────────────┬────────────┐
        │ _lower_boundary     ┆ _upper_boundary     ┆ time                ┆ time_count │
        │ ---                 ┆ ---                 ┆ ---                 ┆ ---        │
        │ datetime[ns]        ┆ datetime[ns]        ┆ datetime[ns]        ┆ u32        │
        ╞═════════════════════╪═════════════════════╪═════════════════════╪════════════╡
        │ 2021-12-16 00:00:00 ┆ 2021-12-16 01:00:00 ┆ 2021-12-16 00:00:00 ┆ 2          │
        ├╌╌╌╌╌╌╌╌╌╌╌╌╌╌╌╌╌╌╌╌╌┼╌╌╌╌╌╌╌╌╌╌╌╌╌╌╌╌╌╌╌╌╌┼╌╌╌╌╌╌╌╌╌╌╌╌╌╌╌╌╌╌╌╌╌┼╌╌╌╌╌╌╌╌╌╌╌╌┤
        │ 2021-12-16 01:00:00 ┆ 2021-12-16 02:00:00 ┆ 2021-12-16 01:00:00 ┆ 2          │
        ├╌╌╌╌╌╌╌╌╌╌╌╌╌╌╌╌╌╌╌╌╌┼╌╌╌╌╌╌╌╌╌╌╌╌╌╌╌╌╌╌╌╌╌┼╌╌╌╌╌╌╌╌╌╌╌╌╌╌╌╌╌╌╌╌╌┼╌╌╌╌╌╌╌╌╌╌╌╌┤
        │ 2021-12-16 02:00:00 ┆ 2021-12-16 03:00:00 ┆ 2021-12-16 02:00:00 ┆ 2          │
        └─────────────────────┴─────────────────────┴─────────────────────┴────────────┘

        When closed="left", should not include right end of interval [lower_bound, upper_bound)

        >>> (
        ...     df.groupby_dynamic("time", every="1h", closed="left").agg(
        ...         [
        ...             pl.col("time").count().alias("time_count"),
        ...             pl.col("time").list().alias("time_agg_list"),
        ...         ]
        ...     )
        ... )
        shape: (4, 3)
        ┌─────────────────────┬────────────┬─────────────────────────────────────┐
        │ time                ┆ time_count ┆ time_agg_list                       │
        │ ---                 ┆ ---        ┆ ---                                 │
        │ datetime[ns]        ┆ u32        ┆ list [datetime[ns]]                 │
        ╞═════════════════════╪════════════╪═════════════════════════════════════╡
        │ 2021-12-16 00:00:00 ┆ 2          ┆ [2021-12-16 00:00:00, 2021-12-16... │
        ├╌╌╌╌╌╌╌╌╌╌╌╌╌╌╌╌╌╌╌╌╌┼╌╌╌╌╌╌╌╌╌╌╌╌┼╌╌╌╌╌╌╌╌╌╌╌╌╌╌╌╌╌╌╌╌╌╌╌╌╌╌╌╌╌╌╌╌╌╌╌╌╌┤
        │ 2021-12-16 01:00:00 ┆ 2          ┆ [2021-12-16 01:00:00, 2021-12-16... │
        ├╌╌╌╌╌╌╌╌╌╌╌╌╌╌╌╌╌╌╌╌╌┼╌╌╌╌╌╌╌╌╌╌╌╌┼╌╌╌╌╌╌╌╌╌╌╌╌╌╌╌╌╌╌╌╌╌╌╌╌╌╌╌╌╌╌╌╌╌╌╌╌╌┤
        │ 2021-12-16 02:00:00 ┆ 2          ┆ [2021-12-16 02:00:00, 2021-12-16... │
        ├╌╌╌╌╌╌╌╌╌╌╌╌╌╌╌╌╌╌╌╌╌┼╌╌╌╌╌╌╌╌╌╌╌╌┼╌╌╌╌╌╌╌╌╌╌╌╌╌╌╌╌╌╌╌╌╌╌╌╌╌╌╌╌╌╌╌╌╌╌╌╌╌┤
        │ 2021-12-16 03:00:00 ┆ 1          ┆ [2021-12-16 03:00:00]               │
        └─────────────────────┴────────────┴─────────────────────────────────────┘

        When closed="both" the time values at the window boundaries belong to 2 groups.

        >>> (
        ...     df.groupby_dynamic("time", every="1h", closed="both").agg(
        ...         [pl.col("time").count().alias("time_count")]
        ...     )
        ... )
        shape: (4, 2)
        ┌─────────────────────┬────────────┐
        │ time                ┆ time_count │
        │ ---                 ┆ ---        │
        │ datetime[ns]        ┆ u32        │
        ╞═════════════════════╪════════════╡
        │ 2021-12-16 00:00:00 ┆ 3          │
        ├╌╌╌╌╌╌╌╌╌╌╌╌╌╌╌╌╌╌╌╌╌┼╌╌╌╌╌╌╌╌╌╌╌╌┤
        │ 2021-12-16 01:00:00 ┆ 3          │
        ├╌╌╌╌╌╌╌╌╌╌╌╌╌╌╌╌╌╌╌╌╌┼╌╌╌╌╌╌╌╌╌╌╌╌┤
        │ 2021-12-16 02:00:00 ┆ 3          │
        ├╌╌╌╌╌╌╌╌╌╌╌╌╌╌╌╌╌╌╌╌╌┼╌╌╌╌╌╌╌╌╌╌╌╌┤
        │ 2021-12-16 03:00:00 ┆ 1          │
        └─────────────────────┴────────────┘

        Dynamic groupbys can also be combined with grouping on normal keys

        >>> df = pl.DataFrame(
        ...     {
        ...         "time": pl.date_range(
        ...             low=datetime(2021, 12, 16),
        ...             high=datetime(2021, 12, 16, 3),
        ...             interval="30m",
        ...         ),
        ...         "groups": ["a", "a", "a", "b", "b", "a", "a"],
        ...     }
        ... )
        >>> df
        shape: (7, 2)
        ┌─────────────────────┬────────┐
        │ time                ┆ groups │
        │ ---                 ┆ ---    │
        │ datetime[ns]        ┆ str    │
        ╞═════════════════════╪════════╡
        │ 2021-12-16 00:00:00 ┆ a      │
        ├╌╌╌╌╌╌╌╌╌╌╌╌╌╌╌╌╌╌╌╌╌┼╌╌╌╌╌╌╌╌┤
        │ 2021-12-16 00:30:00 ┆ a      │
        ├╌╌╌╌╌╌╌╌╌╌╌╌╌╌╌╌╌╌╌╌╌┼╌╌╌╌╌╌╌╌┤
        │ 2021-12-16 01:00:00 ┆ a      │
        ├╌╌╌╌╌╌╌╌╌╌╌╌╌╌╌╌╌╌╌╌╌┼╌╌╌╌╌╌╌╌┤
        │ 2021-12-16 01:30:00 ┆ b      │
        ├╌╌╌╌╌╌╌╌╌╌╌╌╌╌╌╌╌╌╌╌╌┼╌╌╌╌╌╌╌╌┤
        │ 2021-12-16 02:00:00 ┆ b      │
        ├╌╌╌╌╌╌╌╌╌╌╌╌╌╌╌╌╌╌╌╌╌┼╌╌╌╌╌╌╌╌┤
        │ 2021-12-16 02:30:00 ┆ a      │
        ├╌╌╌╌╌╌╌╌╌╌╌╌╌╌╌╌╌╌╌╌╌┼╌╌╌╌╌╌╌╌┤
        │ 2021-12-16 03:00:00 ┆ a      │
        └─────────────────────┴────────┘
        >>> (
        ...     df.groupby_dynamic(
        ...         "time",
        ...         every="1h",
        ...         closed="both",
        ...         by="groups",
        ...         include_boundaries=True,
        ...     ).agg([pl.col("time").count().alias("time_count")])
        ... )
        shape: (6, 5)
        ┌────────┬─────────────────────┬─────────────────────┬─────────────────────┬────────────┐
        │ groups ┆ _lower_boundary     ┆ _upper_boundary     ┆ time                ┆ time_count │
        │ ---    ┆ ---                 ┆ ---                 ┆ ---                 ┆ ---        │
        │ str    ┆ datetime[ns]        ┆ datetime[ns]        ┆ datetime[ns]        ┆ u32        │
        ╞════════╪═════════════════════╪═════════════════════╪═════════════════════╪════════════╡
        │ a      ┆ 2021-12-16 00:00:00 ┆ 2021-12-16 01:00:00 ┆ 2021-12-16 00:00:00 ┆ 3          │
        ├╌╌╌╌╌╌╌╌┼╌╌╌╌╌╌╌╌╌╌╌╌╌╌╌╌╌╌╌╌╌┼╌╌╌╌╌╌╌╌╌╌╌╌╌╌╌╌╌╌╌╌╌┼╌╌╌╌╌╌╌╌╌╌╌╌╌╌╌╌╌╌╌╌╌┼╌╌╌╌╌╌╌╌╌╌╌╌┤
        │ a      ┆ 2021-12-16 01:00:00 ┆ 2021-12-16 02:00:00 ┆ 2021-12-16 01:00:00 ┆ 1          │
        ├╌╌╌╌╌╌╌╌┼╌╌╌╌╌╌╌╌╌╌╌╌╌╌╌╌╌╌╌╌╌┼╌╌╌╌╌╌╌╌╌╌╌╌╌╌╌╌╌╌╌╌╌┼╌╌╌╌╌╌╌╌╌╌╌╌╌╌╌╌╌╌╌╌╌┼╌╌╌╌╌╌╌╌╌╌╌╌┤
        │ a      ┆ 2021-12-16 02:00:00 ┆ 2021-12-16 03:00:00 ┆ 2021-12-16 02:00:00 ┆ 2          │
        ├╌╌╌╌╌╌╌╌┼╌╌╌╌╌╌╌╌╌╌╌╌╌╌╌╌╌╌╌╌╌┼╌╌╌╌╌╌╌╌╌╌╌╌╌╌╌╌╌╌╌╌╌┼╌╌╌╌╌╌╌╌╌╌╌╌╌╌╌╌╌╌╌╌╌┼╌╌╌╌╌╌╌╌╌╌╌╌┤
        │ a      ┆ 2021-12-16 03:00:00 ┆ 2021-12-16 04:00:00 ┆ 2021-12-16 03:00:00 ┆ 1          │
        ├╌╌╌╌╌╌╌╌┼╌╌╌╌╌╌╌╌╌╌╌╌╌╌╌╌╌╌╌╌╌┼╌╌╌╌╌╌╌╌╌╌╌╌╌╌╌╌╌╌╌╌╌┼╌╌╌╌╌╌╌╌╌╌╌╌╌╌╌╌╌╌╌╌╌┼╌╌╌╌╌╌╌╌╌╌╌╌┤
        │ b      ┆ 2021-12-16 01:00:00 ┆ 2021-12-16 02:00:00 ┆ 2021-12-16 01:00:00 ┆ 2          │
        ├╌╌╌╌╌╌╌╌┼╌╌╌╌╌╌╌╌╌╌╌╌╌╌╌╌╌╌╌╌╌┼╌╌╌╌╌╌╌╌╌╌╌╌╌╌╌╌╌╌╌╌╌┼╌╌╌╌╌╌╌╌╌╌╌╌╌╌╌╌╌╌╌╌╌┼╌╌╌╌╌╌╌╌╌╌╌╌┤
        │ b      ┆ 2021-12-16 02:00:00 ┆ 2021-12-16 03:00:00 ┆ 2021-12-16 02:00:00 ┆ 1          │
        └────────┴─────────────────────┴─────────────────────┴─────────────────────┴────────────┘

        Dynamic groupby on an index column

        >>> df = pl.DataFrame(
        ...     {
        ...         "idx": np.arange(6),
        ...         "A": ["A", "A", "B", "B", "B", "C"],
        ...     }
        ... )
        >>> (
        ...     df.groupby_dynamic(
        ...         "idx",
        ...         every="2i",
        ...         period="3i",
        ...         include_boundaries=True,
        ...     ).agg(pl.col("A").list().alias("A_agg_list"))
        ... )

        shape: (3, 4)
        ┌─────────────────┬─────────────────┬─────┬─────────────────┐
        │ _lower_boundary ┆ _upper_boundary ┆ idx ┆ A_agg_list      │
        │ ---             ┆ ---             ┆ --- ┆ ---             │
        │ i64             ┆ i64             ┆ i64 ┆ list [str]      │
        ╞═════════════════╪═════════════════╪═════╪═════════════════╡
        │ 0               ┆ 3               ┆ 0   ┆ ["A", "B", "B"] │
        ├╌╌╌╌╌╌╌╌╌╌╌╌╌╌╌╌╌┼╌╌╌╌╌╌╌╌╌╌╌╌╌╌╌╌╌┼╌╌╌╌╌┼╌╌╌╌╌╌╌╌╌╌╌╌╌╌╌╌╌┤
        │ 2               ┆ 5               ┆ 2   ┆ ["B", "B", "C"] │
        ├╌╌╌╌╌╌╌╌╌╌╌╌╌╌╌╌╌┼╌╌╌╌╌╌╌╌╌╌╌╌╌╌╌╌╌┼╌╌╌╌╌┼╌╌╌╌╌╌╌╌╌╌╌╌╌╌╌╌╌┤
        │ 4               ┆ 7               ┆ 4   ┆ ["C"]           │
        └─────────────────┴─────────────────┴─────┴─────────────────┘

        """

        return DynamicGroupBy(
            self,
            index_column,
            every,
            period,
            offset,
            truncate,
            include_boundaries,
            closed,
            by,
        )

    def upsample(
        self,
        time_column: str,
        every: str,
        offset: Optional[str] = None,
        by: Optional[Union[str, Sequence[str]]] = None,
        maintain_order: bool = False,
    ) -> "DataFrame":
        """
        Upsample a DataFrame at a regular frequency.

        Parameters
        ----------
        time_column
            time column will be used to determine a date_range.
            Note that this column has to be sorted for the output to make sense.
        every
            interval will start 'every' duration
        offset
            change the start of the date_range by this offset.
        by
            First group by these columns and then upsample for every group
        maintain_order
            Keep the ordering predictable. This is slower.

        The `period` and `offset` arguments are created with
        the following string language:

        - 1ns   (1 nanosecond)
        - 1us   (1 microsecond)
        - 1ms   (1 millisecond)
        - 1s    (1 second)
        - 1m    (1 minute)
        - 1h    (1 hour)
        - 1d    (1 day)
        - 1w    (1 week)
        - 1mo   (1 calendar month)
        - 1y    (1 calendar year)
        - 1i    (1 index count)

        Or combine them:
        "3d12h4m25s" # 3 days, 12 hours, 4 minutes, and 25 seconds

        Examples
        --------

        Upsample a DataFrame by a certain interval.

        >>> from datetime import datetime
        >>> df = pl.DataFrame(
        ...     {
        ...         "time": [
        ...             datetime(2021, 2, 1),
        ...             datetime(2021, 4, 1),
        ...             datetime(2021, 5, 1),
        ...             datetime(2021, 6, 1),
        ...         ],
        ...         "groups": ["A", "B", "A", "B"],
        ...         "values": [0, 1, 2, 3],
        ...     }
        ... )
        >>> (
        ...     df.upsample(
        ...         time_column="time", every="1mo", by="groups", maintain_order=True
        ...     ).select(pl.all().forward_fill())
        ... )
        shape: (7, 3)
        ┌─────────────────────┬────────┬────────┐
        │ time                ┆ groups ┆ values │
        │ ---                 ┆ ---    ┆ ---    │
        │ datetime[ns]        ┆ str    ┆ i64    │
        ╞═════════════════════╪════════╪════════╡
        │ 2021-02-01 00:00:00 ┆ A      ┆ 0      │
        ├╌╌╌╌╌╌╌╌╌╌╌╌╌╌╌╌╌╌╌╌╌┼╌╌╌╌╌╌╌╌┼╌╌╌╌╌╌╌╌┤
        │ 2021-03-01 00:00:00 ┆ A      ┆ 0      │
        ├╌╌╌╌╌╌╌╌╌╌╌╌╌╌╌╌╌╌╌╌╌┼╌╌╌╌╌╌╌╌┼╌╌╌╌╌╌╌╌┤
        │ 2021-04-01 00:00:00 ┆ A      ┆ 0      │
        ├╌╌╌╌╌╌╌╌╌╌╌╌╌╌╌╌╌╌╌╌╌┼╌╌╌╌╌╌╌╌┼╌╌╌╌╌╌╌╌┤
        │ 2021-05-01 00:00:00 ┆ A      ┆ 2      │
        ├╌╌╌╌╌╌╌╌╌╌╌╌╌╌╌╌╌╌╌╌╌┼╌╌╌╌╌╌╌╌┼╌╌╌╌╌╌╌╌┤
        │ 2021-04-01 00:00:00 ┆ B      ┆ 1      │
        ├╌╌╌╌╌╌╌╌╌╌╌╌╌╌╌╌╌╌╌╌╌┼╌╌╌╌╌╌╌╌┼╌╌╌╌╌╌╌╌┤
        │ 2021-05-01 00:00:00 ┆ B      ┆ 1      │
        ├╌╌╌╌╌╌╌╌╌╌╌╌╌╌╌╌╌╌╌╌╌┼╌╌╌╌╌╌╌╌┼╌╌╌╌╌╌╌╌┤
        │ 2021-06-01 00:00:00 ┆ B      ┆ 3      │
        └─────────────────────┴────────┴────────┘

        """
        if by is None:
            by = []
        if isinstance(by, str):
            by = [by]
        if offset is None:
            offset = "0ns"

        return wrap_df(
            self._df.upsample(by, time_column, every, offset, maintain_order)
        )

    def join_asof(
        self,
        df: "DataFrame",
        left_on: Optional[str] = None,
        right_on: Optional[str] = None,
        on: Optional[str] = None,
        by_left: Optional[Union[str, List[str]]] = None,
        by_right: Optional[Union[str, List[str]]] = None,
        by: Optional[Union[str, List[str]]] = None,
        strategy: str = "backward",
        suffix: str = "_right",
        tolerance: Optional[Union[str, int, float]] = None,
        allow_parallel: bool = True,
        force_parallel: bool = False,
    ) -> "DataFrame":
        """
        Perform an asof join. This is similar to a left-join except that we
        match on nearest key rather than equal keys.

        Both DataFrames must be sorted by the key.

        For each row in the left DataFrame:

          - A "backward" search selects the last row in the right DataFrame whose
            'on' key is less than or equal to the left's key.

          - A "forward" search selects the first row in the right DataFrame whose
            'on' key is greater than or equal to the left's key.

        The default is "backward".

        Parameters
        ----------
        ldf
            Lazy DataFrame to join with.
        left_on
            Join column of the left DataFrame.
        right_on
            Join column of the right DataFrame.
        on
            Join column of both DataFrames. If set, `left_on` and `right_on` should be None.
        by
            join on these columns before doing asof join
        by_left
            join on these columns before doing asof join
        by_right
            join on these columns before doing asof join
        strategy
            One of {'forward', 'backward'}
        suffix
            Suffix to append to columns with a duplicate name.
        tolerance
            Numeric tolerance. By setting this the join will only be done if the near keys are within this distance.
            If an asof join is done on columns of dtype "Date", "Datetime", "Duration" or "Time" you
            use the following string language:

                - 1ns   (1 nanosecond)
                - 1us   (1 microsecond)
                - 1ms   (1 millisecond)
                - 1s    (1 second)
                - 1m    (1 minute)
                - 1h    (1 hour)
                - 1d    (1 day)
                - 1w    (1 week)
                - 1mo   (1 calendar month)
                - 1y    (1 calendar year)
                - 1i    (1 index count)

                Or combine them:
                "3d12h4m25s" # 3 days, 12 hours, 4 minutes, and 25 seconds

        allow_parallel
            Allow the physical plan to optionally evaluate the computation of both DataFrames up to the join in parallel.
        force_parallel
            Force the physical plan to evaluate the computation of both DataFrames up to the join in parallel.
        """
        return (
            self.lazy()
            .join_asof(
                df.lazy(),
                left_on=left_on,
                right_on=right_on,
                on=on,
                by_left=by_left,
                by_right=by_right,
                by=by,
                strategy=strategy,
                suffix=suffix,
                tolerance=tolerance,
                allow_parallel=allow_parallel,
                force_parallel=force_parallel,
            )
            .collect(no_optimization=True)
        )

    def join(
        self,
        df: "DataFrame",
        left_on: Optional[Union[str, "pli.Expr", List[Union[str, "pli.Expr"]]]] = None,
        right_on: Optional[Union[str, "pli.Expr", List[Union[str, "pli.Expr"]]]] = None,
        on: Optional[Union[str, "pli.Expr", List[Union[str, "pli.Expr"]]]] = None,
        how: str = "inner",
        suffix: str = "_right",
        asof_by: Optional[Union[str, List[str]]] = None,
        asof_by_left: Optional[Union[str, List[str]]] = None,
        asof_by_right: Optional[Union[str, List[str]]] = None,
    ) -> "DataFrame":
        """
        SQL like joins.

        Parameters
        ----------
        df
            DataFrame to join with.
        left_on
            Name(s) of the left join column(s).
        right_on
            Name(s) of the right join column(s).
        on
            Name(s) of the join columns in both DataFrames.
        how
            Join strategy
                - "inner"
                - "left"
                - "outer"
                - "asof"
                - "cross"
        suffix
            Suffix to append to columns with a duplicate name.
        asof_by
            join on these columns before doing asof join
        asof_by_left
            join on these columns before doing asof join
        asof_by_right
            join on these columns before doing asof join

        Returns
        -------
            Joined DataFrame

        Examples
        --------
        >>> df = pl.DataFrame(
        ...     {
        ...         "foo": [1, 2, 3],
        ...         "bar": [6.0, 7.0, 8.0],
        ...         "ham": ["a", "b", "c"],
        ...     }
        ... )
        >>> other_df = pl.DataFrame(
        ...     {
        ...         "apple": ["x", "y", "z"],
        ...         "ham": ["a", "b", "d"],
        ...     }
        ... )
        >>> df.join(other_df, on="ham")
        shape: (2, 4)
        ┌─────┬─────┬─────┬───────┐
        │ foo ┆ bar ┆ ham ┆ apple │
        │ --- ┆ --- ┆ --- ┆ ---   │
        │ i64 ┆ f64 ┆ str ┆ str   │
        ╞═════╪═════╪═════╪═══════╡
        │ 1   ┆ 6   ┆ a   ┆ x     │
        ├╌╌╌╌╌┼╌╌╌╌╌┼╌╌╌╌╌┼╌╌╌╌╌╌╌┤
        │ 2   ┆ 7   ┆ b   ┆ y     │
        └─────┴─────┴─────┴───────┘

        >>> df.join(other_df, on="ham", how="outer")
        shape: (4, 4)
        ┌──────┬──────┬─────┬───────┐
        │ foo  ┆ bar  ┆ ham ┆ apple │
        │ ---  ┆ ---  ┆ --- ┆ ---   │
        │ i64  ┆ f64  ┆ str ┆ str   │
        ╞══════╪══════╪═════╪═══════╡
        │ 1    ┆ 6    ┆ a   ┆ x     │
        ├╌╌╌╌╌╌┼╌╌╌╌╌╌┼╌╌╌╌╌┼╌╌╌╌╌╌╌┤
        │ 2    ┆ 7    ┆ b   ┆ y     │
        ├╌╌╌╌╌╌┼╌╌╌╌╌╌┼╌╌╌╌╌┼╌╌╌╌╌╌╌┤
        │ null ┆ null ┆ d   ┆ z     │
        ├╌╌╌╌╌╌┼╌╌╌╌╌╌┼╌╌╌╌╌┼╌╌╌╌╌╌╌┤
        │ 3    ┆ 8    ┆ c   ┆ null  │
        └──────┴──────┴─────┴───────┘

        **Asof join**
        This is similar to a left-join except that we match on near keys rather than equal keys.
        The direction is backward
        The keys must be sorted to perform an asof join

        """
        if how == "asof":
            warnings.warn(
                "using asof join via DataFrame.join is deprecated, please use DataFrame.join_asof"
            )
        if how == "cross":
            return wrap_df(self._df.join(df._df, [], [], how, suffix))

        left_on_: Optional[List[Union[str, pli.Expr]]]
        if isinstance(left_on, (str, pli.Expr)):
            left_on_ = [left_on]
        else:
            left_on_ = left_on

        right_on_: Optional[List[Union[str, pli.Expr]]]
        if isinstance(right_on, (str, pli.Expr)):
            right_on_ = [right_on]
        else:
            right_on_ = right_on

        if isinstance(on, str):
            left_on_ = [on]
            right_on_ = [on]
        elif isinstance(on, list):
            left_on_ = on
            right_on_ = on

        if left_on_ is None or right_on_ is None:
            raise ValueError("You should pass the column to join on as an argument.")

        if (
            isinstance(left_on_[0], pli.Expr)
            or isinstance(right_on_[0], pli.Expr)
            or asof_by_left is not None
            or asof_by_right is not None
            or asof_by is not None
        ):
            return (
                self.lazy()
                .join(
                    df.lazy(),
                    left_on,
                    right_on,
                    on=on,
                    how=how,
                    suffix=suffix,
                    asof_by_right=asof_by_right,
                    asof_by_left=asof_by_left,
                    asof_by=asof_by,
                )
                .collect(no_optimization=True)
            )
        else:
            return wrap_df(self._df.join(df._df, left_on_, right_on_, how, suffix))

    def apply(
        self,
        f: Callable[[Tuple[Any, ...]], Any],
        return_dtype: Optional[Type[DataType]] = None,
        inference_size: int = 256,
    ) -> "DataFrame":
        """
        Apply a custom function over the rows of the DataFrame. The rows are passed as tuple.

        Beware, this is slow.

        Parameters
        ----------
        f
            Custom function/ lambda function.
        return_dtype
            Output type of the operation. If none given, Polars tries to infer the type.
        inference_size
            Only used in the case when the custom function returns rows.
            This uses the first `n` rows to determine the output schema

        """
        out, is_df = self._df.apply(f, return_dtype, inference_size)
        if is_df:
            return wrap_df(out)
        else:
            return pli.wrap_s(out).to_frame()

    def with_column(self, column: Union["pli.Series", "pli.Expr"]) -> "DataFrame":
        """
        Return a new DataFrame with the column added or replaced.

        Parameters
        ----------
        column
            Series, where the name of the Series refers to the column in the DataFrame.

        Examples
        --------

        >>> df = pl.DataFrame(
        ...     {
        ...         "a": [1, 3, 5],
        ...         "b": [2, 4, 6],
        ...     }
        ... )
        >>> df.with_column((pl.col("b") ** 2).alias("b_squared"))  # added
        shape: (3, 3)
        ┌─────┬─────┬───────────┐
        │ a   ┆ b   ┆ b_squared │
        │ --- ┆ --- ┆ ---       │
        │ i64 ┆ i64 ┆ f64       │
        ╞═════╪═════╪═══════════╡
        │ 1   ┆ 2   ┆ 4.0       │
        ├╌╌╌╌╌┼╌╌╌╌╌┼╌╌╌╌╌╌╌╌╌╌╌┤
        │ 3   ┆ 4   ┆ 16.0      │
        ├╌╌╌╌╌┼╌╌╌╌╌┼╌╌╌╌╌╌╌╌╌╌╌┤
        │ 5   ┆ 6   ┆ 36.0      │
        └─────┴─────┴───────────┘
        >>> df.with_column(pl.col("a") ** 2)  # replaced
        shape: (3, 2)
        ┌──────┬─────┐
        │ a    ┆ b   │
        │ ---  ┆ --- │
        │ f64  ┆ i64 │
        ╞══════╪═════╡
        │ 1.0  ┆ 2   │
        ├╌╌╌╌╌╌┼╌╌╌╌╌┤
        │ 9.0  ┆ 4   │
        ├╌╌╌╌╌╌┼╌╌╌╌╌┤
        │ 25.0 ┆ 6   │
        └──────┴─────┘

        """
        if isinstance(column, pli.Expr):
            return self.with_columns([column])
        else:
            return wrap_df(self._df.with_column(column._s))

    def hstack(
        self, columns: Union[List["pli.Series"], "DataFrame"], in_place: bool = False
    ) -> Optional["DataFrame"]:
        """
        Return a new DataFrame grown horizontally by stacking multiple Series to it.

        Parameters
        ----------
        columns
            Series to stack.
        in_place
            Modify in place.

        Examples
        --------
        >>> df = pl.DataFrame(
        ...     {
        ...         "foo": [1, 2, 3],
        ...         "bar": [6, 7, 8],
        ...         "ham": ["a", "b", "c"],
        ...     }
        ... )
        >>> x = pl.Series("apple", [10, 20, 30])
        >>> df.hstack([x])
        shape: (3, 4)
        ┌─────┬─────┬─────┬───────┐
        │ foo ┆ bar ┆ ham ┆ apple │
        │ --- ┆ --- ┆ --- ┆ ---   │
        │ i64 ┆ i64 ┆ str ┆ i64   │
        ╞═════╪═════╪═════╪═══════╡
        │ 1   ┆ 6   ┆ a   ┆ 10    │
        ├╌╌╌╌╌┼╌╌╌╌╌┼╌╌╌╌╌┼╌╌╌╌╌╌╌┤
        │ 2   ┆ 7   ┆ b   ┆ 20    │
        ├╌╌╌╌╌┼╌╌╌╌╌┼╌╌╌╌╌┼╌╌╌╌╌╌╌┤
        │ 3   ┆ 8   ┆ c   ┆ 30    │
        └─────┴─────┴─────┴───────┘

        """
        if not isinstance(columns, list):
            columns = columns.get_columns()
        if in_place:
            self._df.hstack_mut([s.inner() for s in columns])
            return None
        else:
            return wrap_df(self._df.hstack([s.inner() for s in columns]))

    @overload
    def vstack(self, df: "DataFrame", in_place: Literal[True]) -> None:
        ...

    @overload
    def vstack(self, df: "DataFrame", in_place: Literal[False] = ...) -> "DataFrame":
        ...

    @overload
    def vstack(self, df: "DataFrame", in_place: bool) -> Optional["DataFrame"]:
        ...

    def vstack(self, df: "DataFrame", in_place: bool = False) -> Optional["DataFrame"]:
        """
        Grow this DataFrame vertically by stacking a DataFrame to it.

        Parameters
        ----------
        df
            DataFrame to stack.
        in_place
            Modify in place

        Examples
        --------

        >>> df1 = pl.DataFrame(
        ...     {
        ...         "foo": [1, 2],
        ...         "bar": [6, 7],
        ...         "ham": ["a", "b"],
        ...     }
        ... )
        >>> df2 = pl.DataFrame(
        ...     {
        ...         "foo": [3, 4],
        ...         "bar": [8, 9],
        ...         "ham": ["c", "d"],
        ...     }
        ... )
        >>> df1.vstack(df2)
        shape: (4, 3)
        ┌─────┬─────┬─────┐
        │ foo ┆ bar ┆ ham │
        │ --- ┆ --- ┆ --- │
        │ i64 ┆ i64 ┆ str │
        ╞═════╪═════╪═════╡
        │ 1   ┆ 6   ┆ a   │
        ├╌╌╌╌╌┼╌╌╌╌╌┼╌╌╌╌╌┤
        │ 2   ┆ 7   ┆ b   │
        ├╌╌╌╌╌┼╌╌╌╌╌┼╌╌╌╌╌┤
        │ 3   ┆ 8   ┆ c   │
        ├╌╌╌╌╌┼╌╌╌╌╌┼╌╌╌╌╌┤
        │ 4   ┆ 9   ┆ d   │
        └─────┴─────┴─────┘

        """
        if in_place:
            self._df.vstack_mut(df._df)
            return None
        else:
            return wrap_df(self._df.vstack(df._df))

    def extend(self, other: "DataFrame") -> None:
        """
        Extend the memory backed by this `DataFrame` with the values from `other`.

        Different from `vstack` which adds the chunks from `other` to the chunks of this `DataFrame`
        `extent` appends the data from `other` to the underlying memory locations and thus may cause a reallocation.

        If this does not cause a reallocation, the resulting data structure will not have any extra chunks
        and thus will yield faster queries.

        Prefer `extend` over `vstack` when you want to do a query after a single append. For instance during
        online operations where you add `n` rows and rerun a query.

        Prefer `vstack` over `extend` when you want to append many times before doing a query. For instance
        when you read in multiple files and when to store them in a single `DataFrame`.
        In the latter case, finish the sequence of `vstack` operations with a `rechunk`.

        Parameters
        ----------
        other
            DataFrame to vertically add.
        """
        self._df.extend(other._df)

    def drop(self, name: Union[str, List[str]]) -> "DataFrame":
        """
        Remove column from DataFrame and return as new.

        Parameters
        ----------
        name
            Column(s) to drop.

        Examples
        --------

        >>> df = pl.DataFrame(
        ...     {
        ...         "foo": [1, 2, 3],
        ...         "bar": [6.0, 7.0, 8.0],
        ...         "ham": ["a", "b", "c"],
        ...     }
        ... )
        >>> df.drop("ham")
        shape: (3, 2)
        ┌─────┬─────┐
        │ foo ┆ bar │
        │ --- ┆ --- │
        │ i64 ┆ f64 │
        ╞═════╪═════╡
        │ 1   ┆ 6   │
        ├╌╌╌╌╌┼╌╌╌╌╌┤
        │ 2   ┆ 7   │
        ├╌╌╌╌╌┼╌╌╌╌╌┤
        │ 3   ┆ 8   │
        └─────┴─────┘

        """
        if isinstance(name, list):
            df = self.clone()

            for name in name:
                df._df.drop_in_place(name)
            return df

        return wrap_df(self._df.drop(name))

    def drop_in_place(self, name: str) -> "pli.Series":
        """
        Drop in place.

        Parameters
        ----------
        name
            Column to drop.

        Examples
        --------
        >>> df = pl.DataFrame(
        ...     {
        ...         "foo": [1, 2, 3],
        ...         "bar": [6, 7, 8],
        ...         "ham": ["a", "b", "c"],
        ...     }
        ... )
        >>> df.drop_in_place("ham")
        shape: (3,)
        Series: 'ham' [str]
        [
            "a"
            "b"
            "c"
        ]

        """
        return pli.wrap_s(self._df.drop_in_place(name))

    def select_at_idx(self, idx: int) -> "pli.Series":
        """
        Select column at index location.

        Parameters
        ----------
        idx
            Location of selection.

        .. deprecated:: 0.10.20

        Examples
        --------
        >>> df = pl.DataFrame(
        ...     {
        ...         "foo": [1, 2, 3],
        ...         "bar": [6, 7, 8],
        ...         "ham": ["a", "b", "c"],
        ...     }
        ... )
        >>> df.select_at_idx(1)
        shape: (3,)
        Series: 'bar' [i64]
        [
                6
                7
                8
        ]

        """
        return pli.wrap_s(self._df.select_at_idx(idx))

    def clone(self) -> "DataFrame":
        """
        Very cheap deep clone.
        """
        return wrap_df(self._df.clone())

    def __copy__(self) -> "DataFrame":
        return self.clone()

    def __deepcopy__(self, memodict={}) -> "DataFrame":  # type: ignore
        return self.clone()

    def get_columns(self) -> List["pli.Series"]:
        """
        Get the DataFrame as a List of Series.
        """
        return list(map(lambda s: pli.wrap_s(s), self._df.get_columns()))

    def get_column(self, name: str) -> "pli.Series":
        """
        Get a single column as Series by name.
        """
        return self[name]

    def fill_null(self, strategy: Union[str, "pli.Expr", Any]) -> "DataFrame":
        """
        Fill null values using a filling strategy, literal, or Expr.

        Parameters
        ----------
        strategy
            One of:
            - "backward"
            - "forward"
            - "mean"
            - "min'
            - "max"
            - "zero"
            - "one"
            Or an expression.

        Returns
        -------
            DataFrame with None values replaced by the filling strategy.
        """
        if isinstance(strategy, pli.Expr):
            return self.lazy().fill_null(strategy).collect(no_optimization=True)
        if not isinstance(strategy, str):
            return self.fill_null(pli.lit(strategy))
        return wrap_df(self._df.fill_null(strategy))

    def fill_nan(self, fill_value: Union["pli.Expr", int, float]) -> "DataFrame":
        """
        Fill floating point NaN values by an Expression evaluation.

        Warnings
        --------
        NOTE that floating point NaN (No a Number) are not missing values!
        to replace missing values, use `fill_null`.

        Parameters
        ----------
        fill_value
            value to fill NaN with

        Returns
        -------
            DataFrame with NaN replaced with fill_value
        """
        return self.lazy().fill_nan(fill_value).collect(no_optimization=True)

    def explode(
        self, columns: Union[str, List[str], "pli.Expr", List["pli.Expr"]]
    ) -> "DataFrame":
        """
        Explode `DataFrame` to long format by exploding a column with Lists.

        Parameters
        ----------
        columns
            Column of LargeList type.

        Returns
        -------
        DataFrame

        Examples
        --------
        >>> df = pl.DataFrame(
        ...     {
        ...         "letters": ["c", "c", "a", "c", "a", "b"],
        ...         "nrs": [[1, 2], [1, 3], [4, 3], [5, 5, 5], [6], [2, 1, 2]],
        ...     }
        ... )
        >>> df
        shape: (6, 2)
        ┌─────────┬────────────┐
        │ letters ┆ nrs        │
        │ ---     ┆ ---        │
        │ str     ┆ list [i64] │
        ╞═════════╪════════════╡
        │ c       ┆ [1, 2]     │
        ├╌╌╌╌╌╌╌╌╌┼╌╌╌╌╌╌╌╌╌╌╌╌┤
        │ c       ┆ [1, 3]     │
        ├╌╌╌╌╌╌╌╌╌┼╌╌╌╌╌╌╌╌╌╌╌╌┤
        │ a       ┆ [4, 3]     │
        ├╌╌╌╌╌╌╌╌╌┼╌╌╌╌╌╌╌╌╌╌╌╌┤
        │ c       ┆ [5, 5, 5]  │
        ├╌╌╌╌╌╌╌╌╌┼╌╌╌╌╌╌╌╌╌╌╌╌┤
        │ a       ┆ [6]        │
        ├╌╌╌╌╌╌╌╌╌┼╌╌╌╌╌╌╌╌╌╌╌╌┤
        │ b       ┆ [2, 1, 2]  │
        └─────────┴────────────┘
        >>> df.explode("nrs")
        shape: (13, 2)
        ┌─────────┬─────┐
        │ letters ┆ nrs │
        │ ---     ┆ --- │
        │ str     ┆ i64 │
        ╞═════════╪═════╡
        │ c       ┆ 1   │
        ├╌╌╌╌╌╌╌╌╌┼╌╌╌╌╌┤
        │ c       ┆ 2   │
        ├╌╌╌╌╌╌╌╌╌┼╌╌╌╌╌┤
        │ c       ┆ 1   │
        ├╌╌╌╌╌╌╌╌╌┼╌╌╌╌╌┤
        │ c       ┆ 3   │
        ├╌╌╌╌╌╌╌╌╌┼╌╌╌╌╌┤
        │ ...     ┆ ... │
        ├╌╌╌╌╌╌╌╌╌┼╌╌╌╌╌┤
        │ a       ┆ 6   │
        ├╌╌╌╌╌╌╌╌╌┼╌╌╌╌╌┤
        │ b       ┆ 2   │
        ├╌╌╌╌╌╌╌╌╌┼╌╌╌╌╌┤
        │ b       ┆ 1   │
        ├╌╌╌╌╌╌╌╌╌┼╌╌╌╌╌┤
        │ b       ┆ 2   │
        └─────────┴─────┘

        """
        return self.lazy().explode(columns).collect(no_optimization=True)

    def pivot(
        self,
        values: Union[List[str], str],
        index: Union[List[str], str],
        columns: Union[List[str], str],
        aggregate_fn: str = "first",
        maintain_order: bool = False,
    ) -> "DataFrame":
        """
        Create a spreadsheet-style pivot table as a DataFrame.

        Parameters
        ----------
        values
            Column values to aggregate. Can be multiple columns if the *columns* arguments contains multiple columns as well
        index
            One or multiple keys to group by
        columns
            Columns whose values will be used as the header of the output DataFrame
        aggregate_fn
            Any of:

            - "sum"
            - "max"
            - "min"
            - "mean"
            - "median"
            - "first"
            - "last"
            - "count"

        maintain_order
            Sort the grouped keys so that the output order is predictable.

        Returns
        -------

        Examples
        --------

        >>> df = pl.DataFrame(
        ...     {
        ...         "foo": ["one", "one", "one", "two", "two", "two"],
        ...         "bar": ["A", "B", "C", "A", "B", "C"],
        ...         "baz": [1, 2, 3, 4, 5, 6],
        ...     }
        ... )
        >>> df.pivot(values="baz", index="foo", columns="bar")
        shape: (2, 4)
        ┌─────┬─────┬─────┬─────┐
        │ foo ┆ A   ┆ B   ┆ C   │
        │ --- ┆ --- ┆ --- ┆ --- │
        │ str ┆ i64 ┆ i64 ┆ i64 │
        ╞═════╪═════╪═════╪═════╡
        │ one ┆ 1   ┆ 2   ┆ 3   │
        ├╌╌╌╌╌┼╌╌╌╌╌┼╌╌╌╌╌┼╌╌╌╌╌┤
        │ two ┆ 4   ┆ 5   ┆ 6   │
        └─────┴─────┴─────┴─────┘

        """
        if isinstance(values, str):
            values = [values]
        if isinstance(index, str):
            index = [index]
        if isinstance(columns, str):
            columns = [columns]
        return wrap_df(
            self._df.pivot2(values, index, columns, aggregate_fn, maintain_order)
        )

    def melt(
        self, id_vars: Union[List[str], str], value_vars: Union[List[str], str]
    ) -> "DataFrame":
        """
        Unpivot DataFrame to long format.

        Parameters
        ----------
        id_vars
            Columns to use as identifier variables.

        value_vars
            Values to use as identifier variables.

        Examples
        --------

        >>> df = pl.DataFrame(
        ...     {
        ...         "a": ["x", "y", "z"],
        ...         "b": [1, 3, 5],
        ...         "c": [2, 4, 6],
        ...     }
        ... )
        >>> df.melt(id_vars="a", value_vars=["b", "c"])
        shape: (6, 3)
        ┌─────┬──────────┬───────┐
        │ a   ┆ variable ┆ value │
        │ --- ┆ ---      ┆ ---   │
        │ str ┆ str      ┆ i64   │
        ╞═════╪══════════╪═══════╡
        │ x   ┆ b        ┆ 1     │
        ├╌╌╌╌╌┼╌╌╌╌╌╌╌╌╌╌┼╌╌╌╌╌╌╌┤
        │ y   ┆ b        ┆ 3     │
        ├╌╌╌╌╌┼╌╌╌╌╌╌╌╌╌╌┼╌╌╌╌╌╌╌┤
        │ z   ┆ b        ┆ 5     │
        ├╌╌╌╌╌┼╌╌╌╌╌╌╌╌╌╌┼╌╌╌╌╌╌╌┤
        │ x   ┆ c        ┆ 2     │
        ├╌╌╌╌╌┼╌╌╌╌╌╌╌╌╌╌┼╌╌╌╌╌╌╌┤
        │ y   ┆ c        ┆ 4     │
        ├╌╌╌╌╌┼╌╌╌╌╌╌╌╌╌╌┼╌╌╌╌╌╌╌┤
        │ z   ┆ c        ┆ 6     │
        └─────┴──────────┴───────┘

        """
        if isinstance(value_vars, str):
            value_vars = [value_vars]
        if isinstance(id_vars, str):
            id_vars = [id_vars]
        return wrap_df(self._df.melt(id_vars, value_vars))

    def shift(self, periods: int) -> "DataFrame":
        """
        Shift the values by a given period and fill the parts that will be empty due to this operation
        with `Nones`.

        Parameters
        ----------
        periods
            Number of places to shift (may be negative).

        Examples
        --------
        >>> df = pl.DataFrame(
        ...     {
        ...         "foo": [1, 2, 3],
        ...         "bar": [6, 7, 8],
        ...         "ham": ["a", "b", "c"],
        ...     }
        ... )
        >>> df.shift(periods=1)
        shape: (3, 3)
        ┌──────┬──────┬──────┐
        │ foo  ┆ bar  ┆ ham  │
        │ ---  ┆ ---  ┆ ---  │
        │ i64  ┆ i64  ┆ str  │
        ╞══════╪══════╪══════╡
        │ null ┆ null ┆ null │
        ├╌╌╌╌╌╌┼╌╌╌╌╌╌┼╌╌╌╌╌╌┤
        │ 1    ┆ 6    ┆ a    │
        ├╌╌╌╌╌╌┼╌╌╌╌╌╌┼╌╌╌╌╌╌┤
        │ 2    ┆ 7    ┆ b    │
        └──────┴──────┴──────┘
        >>> df.shift(periods=-1)
        shape: (3, 3)
        ┌──────┬──────┬──────┐
        │ foo  ┆ bar  ┆ ham  │
        │ ---  ┆ ---  ┆ ---  │
        │ i64  ┆ i64  ┆ str  │
        ╞══════╪══════╪══════╡
        │ 2    ┆ 7    ┆ b    │
        ├╌╌╌╌╌╌┼╌╌╌╌╌╌┼╌╌╌╌╌╌┤
        │ 3    ┆ 8    ┆ c    │
        ├╌╌╌╌╌╌┼╌╌╌╌╌╌┼╌╌╌╌╌╌┤
        │ null ┆ null ┆ null │
        └──────┴──────┴──────┘

        """
        return wrap_df(self._df.shift(periods))

    def shift_and_fill(
        self, periods: int, fill_value: Union[int, str, float]
    ) -> "DataFrame":
        """
        Shift the values by a given period and fill the parts that will be empty due to this operation
        with the result of the `fill_value` expression.

        Parameters
        ----------
        periods
            Number of places to shift (may be negative).
        fill_value
            fill None values with this value.

        Examples
        --------
        >>> df = pl.DataFrame(
        ...     {
        ...         "foo": [1, 2, 3],
        ...         "bar": [6, 7, 8],
        ...         "ham": ["a", "b", "c"],
        ...     }
        ... )
        >>> df.shift_and_fill(periods=1, fill_value=0)
        shape: (3, 3)
        ┌─────┬─────┬─────┐
        │ foo ┆ bar ┆ ham │
        │ --- ┆ --- ┆ --- │
        │ i64 ┆ i64 ┆ str │
        ╞═════╪═════╪═════╡
        │ 0   ┆ 0   ┆ 0   │
        ├╌╌╌╌╌┼╌╌╌╌╌┼╌╌╌╌╌┤
        │ 1   ┆ 6   ┆ a   │
        ├╌╌╌╌╌┼╌╌╌╌╌┼╌╌╌╌╌┤
        │ 2   ┆ 7   ┆ b   │
        └─────┴─────┴─────┘

        """
        return (
            self.lazy()
            .shift_and_fill(periods, fill_value)
            .collect(no_optimization=True, string_cache=False)
        )

    def is_duplicated(self) -> "pli.Series":
        """
        Get a mask of all duplicated rows in this DataFrame.

        Examples
        --------

        >>> df = pl.DataFrame(
        ...     {
        ...         "a": [1, 2, 3, 1],
        ...         "b": ["x", "y", "z", "x"],
        ...     }
        ... )
        >>> df.is_duplicated()
        shape: (4,)
        Series: '' [bool]
        [
                true
                false
                false
                true
        ]

        """
        return pli.wrap_s(self._df.is_duplicated())

    def is_unique(self) -> "pli.Series":
        """
        Get a mask of all unique rows in this DataFrame.

        Examples
        --------

        >>> df = pl.DataFrame(
        ...     {
        ...         "a": [1, 2, 3, 1],
        ...         "b": ["x", "y", "z", "x"],
        ...     }
        ... )
        >>> df.is_unique()
        shape: (4,)
        Series: '' [bool]
        [
                false
                true
                true
                false
        ]

        """
        return pli.wrap_s(self._df.is_unique())

    def lazy(self) -> "pli.LazyFrame":
        """
        Start a lazy query from this point. This returns a `LazyFrame` object.

        Operations on a `LazyFrame` are not executed until this is requested by either calling:

        * `.fetch()` (run on a small number of rows)
        * `.collect()` (run on all data)
        * `.describe_plan()` (print unoptimized query plan)
        * `.describe_optimized_plan()` (print optimized query plan)
        * `.show_graph()` (show (un)optimized query plan) as graphiz graph)

        Lazy operations are advised because they allow for query optimization and more parallelization.
        """
        return pli.wrap_ldf(self._df.lazy())

    def select(
        self,
        exprs: Union[
            str,
            "pli.Expr",
            Sequence[Union[str, "pli.Expr", bool, int, float, "pli.Series"]],
            "pli.Series",
        ],
    ) -> "DataFrame":
        """
        Select columns from this DataFrame.

        Parameters
        ----------
        exprs
            Column or columns to select.

        Examples
        --------
        >>> df = pl.DataFrame(
        ...     {
        ...         "foo": [1, 2, 3],
        ...         "bar": [6, 7, 8],
        ...         "ham": ["a", "b", "c"],
        ...     }
        ... )
        >>> df.select("foo")
        shape: (3, 1)
        ┌─────┐
        │ foo │
        │ --- │
        │ i64 │
        ╞═════╡
        │ 1   │
        ├╌╌╌╌╌┤
        │ 2   │
        ├╌╌╌╌╌┤
        │ 3   │
        └─────┘

        """
        return (
            self.lazy().select(exprs).collect(no_optimization=True, string_cache=False)  # type: ignore
        )

    def with_columns(self, exprs: Union["pli.Expr", List["pli.Expr"]]) -> "DataFrame":
        """
        Add or overwrite multiple columns in a DataFrame.

        Parameters
        ----------
        exprs
            List of Expressions that evaluate to columns.
        """
        if not isinstance(exprs, list):
            exprs = [exprs]
        return (
            self.lazy()
            .with_columns(exprs)
            .collect(no_optimization=True, string_cache=False)
        )

    def n_chunks(self) -> int:
        """
        Get number of chunks used by the ChunkedArrays of this DataFrame.
        """
        return self._df.n_chunks()

    @overload
    def max(self, axis: Literal[0] = ...) -> "DataFrame":
        ...

    @overload
    def max(self, axis: Literal[1]) -> "pli.Series":
        ...

    @overload
    def max(self, axis: int = 0) -> Union["DataFrame", "pli.Series"]:
        ...

    def max(self, axis: int = 0) -> Union["DataFrame", "pli.Series"]:
        """
        Aggregate the columns of this DataFrame to their maximum value.

        Examples
        --------
        >>> df = pl.DataFrame(
        ...     {
        ...         "foo": [1, 2, 3],
        ...         "bar": [6, 7, 8],
        ...         "ham": ["a", "b", "c"],
        ...     }
        ... )
        >>> df.max()
        shape: (1, 3)
        ┌─────┬─────┬──────┐
        │ foo ┆ bar ┆ ham  │
        │ --- ┆ --- ┆ ---  │
        │ i64 ┆ i64 ┆ str  │
        ╞═════╪═════╪══════╡
        │ 3   ┆ 8   ┆ null │
        └─────┴─────┴──────┘

        """
        if axis == 0:
            return wrap_df(self._df.max())
        if axis == 1:
            return pli.wrap_s(self._df.hmax())
        raise ValueError("Axis should be 0 or 1.")  # pragma: no cover

    @overload
    def min(self, axis: Literal[0] = ...) -> "DataFrame":
        ...

    @overload
    def min(self, axis: Literal[1]) -> "pli.Series":
        ...

    @overload
    def min(self, axis: int = 0) -> Union["DataFrame", "pli.Series"]:
        ...

    def min(self, axis: int = 0) -> Union["DataFrame", "pli.Series"]:
        """
        Aggregate the columns of this DataFrame to their minimum value.

        Examples
        --------
        >>> df = pl.DataFrame(
        ...     {
        ...         "foo": [1, 2, 3],
        ...         "bar": [6, 7, 8],
        ...         "ham": ["a", "b", "c"],
        ...     }
        ... )
        >>> df.min()
        shape: (1, 3)
        ┌─────┬─────┬──────┐
        │ foo ┆ bar ┆ ham  │
        │ --- ┆ --- ┆ ---  │
        │ i64 ┆ i64 ┆ str  │
        ╞═════╪═════╪══════╡
        │ 1   ┆ 6   ┆ null │
        └─────┴─────┴──────┘

        """
        if axis == 0:
            return wrap_df(self._df.min())
        if axis == 1:
            return pli.wrap_s(self._df.hmin())
        raise ValueError("Axis should be 0 or 1.")  # pragma: no cover

    @overload
    def sum(
        self, *, axis: Literal[0] = ..., null_strategy: str = "ignore"
    ) -> "DataFrame":
        ...

    @overload
    def sum(self, *, axis: Literal[1], null_strategy: str = "ignore") -> "pli.Series":
        ...

    @overload
    def sum(
        self, *, axis: int = 0, null_strategy: str = "ignore"
    ) -> Union["DataFrame", "pli.Series"]:
        ...

    def sum(
        self, *, axis: int = 0, null_strategy: str = "ignore"
    ) -> Union["DataFrame", "pli.Series"]:
        """
        Aggregate the columns of this DataFrame to their sum value.

        Parameters
        ----------
        axis
            either 0 or 1
        null_strategy
            {'ignore', 'propagate'}
            this argument is only used if axis == 1

        Examples
        --------
        >>> df = pl.DataFrame(
        ...     {
        ...         "foo": [1, 2, 3],
        ...         "bar": [6, 7, 8],
        ...         "ham": ["a", "b", "c"],
        ...     }
        ... )
        >>> df.sum()
        shape: (1, 3)
        ┌─────┬─────┬──────┐
        │ foo ┆ bar ┆ ham  │
        │ --- ┆ --- ┆ ---  │
        │ i64 ┆ i64 ┆ str  │
        ╞═════╪═════╪══════╡
        │ 6   ┆ 21  ┆ null │
        └─────┴─────┴──────┘

        """
        if axis == 0:
            return wrap_df(self._df.sum())
        if axis == 1:
            return pli.wrap_s(self._df.hsum(null_strategy))
        raise ValueError("Axis should be 0 or 1.")  # pragma: no cover

    @overload
    def mean(
        self, *, axis: Literal[0] = ..., null_strategy: str = "ignore"
    ) -> "DataFrame":
        ...

    @overload
    def mean(self, *, axis: Literal[1], null_strategy: str = "ignore") -> "pli.Series":
        ...

    @overload
    def mean(
        self, *, axis: int = 0, null_strategy: str = "ignore"
    ) -> Union["DataFrame", "pli.Series"]:
        ...

    def mean(
        self, axis: int = 0, null_strategy: str = "ignore"
    ) -> Union["DataFrame", "pli.Series"]:
        """
        Aggregate the columns of this DataFrame to their mean value.

        Parameters
        ----------
        axis
            either 0 or 1
        null_strategy
            {'ignore', 'propagate'}
            this argument is only used if axis == 1

        Examples
        --------
        >>> df = pl.DataFrame(
        ...     {
        ...         "foo": [1, 2, 3],
        ...         "bar": [6, 7, 8],
        ...         "ham": ["a", "b", "c"],
        ...     }
        ... )
        >>> df.mean()
        shape: (1, 3)
        ┌─────┬─────┬──────┐
        │ foo ┆ bar ┆ ham  │
        │ --- ┆ --- ┆ ---  │
        │ f64 ┆ f64 ┆ str  │
        ╞═════╪═════╪══════╡
        │ 2   ┆ 7   ┆ null │
        └─────┴─────┴──────┘

        Note: the mean of booleans evaluates to null.

        >>> df = pl.DataFrame(
        ...     {
        ...         "a": [True, True, False],
        ...         "b": [True, True, True],
        ...     }
        ... )
        # mean evaluates to null
        >>> df.mean()
        shape: (1, 2)
        ┌──────┬──────┐
        │ a    ┆ b    │
        │ ---  ┆ ---  │
        │ bool ┆ bool │
        ╞══════╪══════╡
        │ null ┆ null │
        └──────┴──────┘
        # instead, cast to numeric type
        >>> df.select(pl.all().cast(pl.UInt8)).mean()
        shape: (1, 2)
        ┌──────────┬─────┐
        │ a        ┆ b   │
        │ ---      ┆ --- │
        │ f64      ┆ f64 │
        ╞══════════╪═════╡
        │ 0.666667 ┆ 1.0 │
        └──────────┴─────┘

        """
        if axis == 0:
            return wrap_df(self._df.mean())
        if axis == 1:
            return pli.wrap_s(self._df.hmean(null_strategy))
        raise ValueError("Axis should be 0 or 1.")  # pragma: no cover

    def std(self) -> "DataFrame":
        """
        Aggregate the columns of this DataFrame to their standard deviation value.

        Examples
        --------
        >>> df = pl.DataFrame(
        ...     {
        ...         "foo": [1, 2, 3],
        ...         "bar": [6, 7, 8],
        ...         "ham": ["a", "b", "c"],
        ...     }
        ... )
        >>> df.std()
        shape: (1, 3)
        ┌─────┬─────┬──────┐
        │ foo ┆ bar ┆ ham  │
        │ --- ┆ --- ┆ ---  │
        │ f64 ┆ f64 ┆ str  │
        ╞═════╪═════╪══════╡
        │ 1   ┆ 1   ┆ null │
        └─────┴─────┴──────┘

        """
        return wrap_df(self._df.std())

    def var(self) -> "DataFrame":
        """
        Aggregate the columns of this DataFrame to their variance value.

        Examples
        --------
        >>> df = pl.DataFrame(
        ...     {
        ...         "foo": [1, 2, 3],
        ...         "bar": [6, 7, 8],
        ...         "ham": ["a", "b", "c"],
        ...     }
        ... )
        >>> df.var()
        shape: (1, 3)
        ┌─────┬─────┬──────┐
        │ foo ┆ bar ┆ ham  │
        │ --- ┆ --- ┆ ---  │
        │ f64 ┆ f64 ┆ str  │
        ╞═════╪═════╪══════╡
        │ 1   ┆ 1   ┆ null │
        └─────┴─────┴──────┘

        """
        return wrap_df(self._df.var())

    def median(self) -> "DataFrame":
        """
        Aggregate the columns of this DataFrame to their median value.

        Examples
        --------
        >>> df = pl.DataFrame(
        ...     {
        ...         "foo": [1, 2, 3],
        ...         "bar": [6, 7, 8],
        ...         "ham": ["a", "b", "c"],
        ...     }
        ... )
        >>> df.median()
        shape: (1, 3)
        ┌─────┬─────┬──────┐
        │ foo ┆ bar ┆ ham  │
        │ --- ┆ --- ┆ ---  │
        │ f64 ┆ f64 ┆ str  │
        ╞═════╪═════╪══════╡
        │ 2   ┆ 7   ┆ null │
        └─────┴─────┴──────┘

        """
        return wrap_df(self._df.median())

    def product(self) -> "DataFrame":
        """
        Aggregate the columns of this DataFrame to their product values
        """
        return self.select(pli.all().product())

    def quantile(self, quantile: float, interpolation: str = "nearest") -> "DataFrame":
        """
        Aggregate the columns of this DataFrame to their quantile value.

        Parameters
        ----------
        quantile
            quantile between 0.0 and 1.0

        interpolation
            interpolation type, options: ['nearest', 'higher', 'lower', 'midpoint', 'linear']

        Examples
        --------
        >>> df = pl.DataFrame(
        ...     {
        ...         "foo": [1, 2, 3],
        ...         "bar": [6, 7, 8],
        ...         "ham": ["a", "b", "c"],
        ...     }
        ... )
        >>> df.quantile(0.5, "nearest")
        shape: (1, 3)
        ┌─────┬─────┬──────┐
        │ foo ┆ bar ┆ ham  │
        │ --- ┆ --- ┆ ---  │
        │ i64 ┆ i64 ┆ str  │
        ╞═════╪═════╪══════╡
        │ 2   ┆ 7   ┆ null │
        └─────┴─────┴──────┘

        """
        return wrap_df(self._df.quantile(quantile, interpolation))

    def to_dummies(self) -> "DataFrame":
        """
        Get one hot encoded dummy variables.

        Examples
        --------
        >>> df = pl.DataFrame(
        ...     {
        ...         "foo": [1, 2, 3],
        ...         "bar": [6, 7, 8],
        ...         "ham": ["a", "b", "c"],
        ...     }
        ... )
        >>> df.to_dummies()
        shape: (3, 9)
        ┌───────┬───────┬───────┬───────┬─────┬───────┬───────┬───────┬───────┐
        │ foo_1 ┆ foo_2 ┆ foo_3 ┆ bar_6 ┆ ... ┆ bar_8 ┆ ham_a ┆ ham_b ┆ ham_c │
        │ ---   ┆ ---   ┆ ---   ┆ ---   ┆     ┆ ---   ┆ ---   ┆ ---   ┆ ---   │
        │ u8    ┆ u8    ┆ u8    ┆ u8    ┆     ┆ u8    ┆ u8    ┆ u8    ┆ u8    │
        ╞═══════╪═══════╪═══════╪═══════╪═════╪═══════╪═══════╪═══════╪═══════╡
        │ 1     ┆ 0     ┆ 0     ┆ 1     ┆ ... ┆ 0     ┆ 1     ┆ 0     ┆ 0     │
        ├╌╌╌╌╌╌╌┼╌╌╌╌╌╌╌┼╌╌╌╌╌╌╌┼╌╌╌╌╌╌╌┼╌╌╌╌╌┼╌╌╌╌╌╌╌┼╌╌╌╌╌╌╌┼╌╌╌╌╌╌╌┼╌╌╌╌╌╌╌┤
        │ 0     ┆ 1     ┆ 0     ┆ 0     ┆ ... ┆ 0     ┆ 0     ┆ 1     ┆ 0     │
        ├╌╌╌╌╌╌╌┼╌╌╌╌╌╌╌┼╌╌╌╌╌╌╌┼╌╌╌╌╌╌╌┼╌╌╌╌╌┼╌╌╌╌╌╌╌┼╌╌╌╌╌╌╌┼╌╌╌╌╌╌╌┼╌╌╌╌╌╌╌┤
        │ 0     ┆ 0     ┆ 1     ┆ 0     ┆ ... ┆ 1     ┆ 0     ┆ 0     ┆ 1     │
        └───────┴───────┴───────┴───────┴─────┴───────┴───────┴───────┴───────┘

        """
        return wrap_df(self._df.to_dummies())

    def distinct(
        self,
        maintain_order: bool = True,
        subset: Optional[Union[str, List[str]]] = None,
        keep: str = "first",
    ) -> "DataFrame":
        """
        Drop duplicate rows from this DataFrame.
        Note that this fails if there is a column of type `List` in the DataFrame or subset.

        Parameters
        ----------
        maintain_order
            Keep the same order as the original DataFrame. This requires more work to compute.
        subset
            Subset to use to compare rows
        keep
            any of {"first", "last"}

        Returns
        -------
        DataFrame with unique rows
        """
        if subset is not None and not isinstance(subset, list):
            subset = [subset]
        return wrap_df(self._df.distinct(maintain_order, subset, keep))

    def rechunk(self) -> "DataFrame":
        """
        Rechunk the data in this DataFrame to a contiguous allocation.

        This will make sure all subsequent operations have optimal and predictable performance.
        """
        return wrap_df(self._df.rechunk())

    def null_count(self) -> "DataFrame":
        """
        Create a new DataFrame that shows the null counts per column.

        Examples
        --------
        >>> df = pl.DataFrame(
        ...     {
        ...         "foo": [1, None, 3],
        ...         "bar": [6, 7, None],
        ...         "ham": ["a", "b", "c"],
        ...     }
        ... )
        >>> df.null_count()
        shape: (1, 3)
        ┌─────┬─────┬─────┐
        │ foo ┆ bar ┆ ham │
        │ --- ┆ --- ┆ --- │
        │ u32 ┆ u32 ┆ u32 │
        ╞═════╪═════╪═════╡
        │ 1   ┆ 1   ┆ 0   │
        └─────┴─────┴─────┘

        """
        return wrap_df(self._df.null_count())

    def sample(
        self,
        n: Optional[int] = None,
        frac: Optional[float] = None,
        with_replacement: bool = False,
        seed: int = 0,
    ) -> "DataFrame":
        """
        Sample from this DataFrame by setting either `n` or `frac`.

        Parameters
        ----------
        n
            Number of samples < self.len() .
        frac
            Fraction between 0.0 and 1.0 .
        with_replacement
            Sample with replacement.
        seed
            Initialization seed

        Examples
        --------
        >>> df = pl.DataFrame(
        ...     {
        ...         "foo": [1, 2, 3],
        ...         "bar": [6, 7, 8],
        ...         "ham": ["a", "b", "c"],
        ...     }
        ... )
        >>> df.sample(n=2)  # doctest: +IGNORE_RESULT
        shape: (2, 3)
        ┌─────┬─────┬─────┐
        │ foo ┆ bar ┆ ham │
        │ --- ┆ --- ┆ --- │
        │ i64 ┆ i64 ┆ str │
        ╞═════╪═════╪═════╡
        │ 3   ┆ 8   ┆ c   │
        ├╌╌╌╌╌┼╌╌╌╌╌┼╌╌╌╌╌┤
        │ 2   ┆ 7   ┆ b   │
        └─────┴─────┴─────┘

        """
        if n is not None:
            return wrap_df(self._df.sample_n(n, with_replacement, seed))
        return wrap_df(self._df.sample_frac(frac, with_replacement, seed))

    def fold(
        self, operation: Callable[["pli.Series", "pli.Series"], "pli.Series"]
    ) -> "pli.Series":
        """
        Apply a horizontal reduction on a DataFrame. This can be used to effectively
        determine aggregations on a row level, and can be applied to any DataType that
        can be supercasted (casted to a similar parent type).

        An example of the supercast rules when applying an arithmetic operation on two DataTypes are for instance:

        Int8 + Utf8 = Utf8
        Float32 + Int64 = Float32
        Float32 + Float64 = Float64

        Examples
        --------
        A horizontal sum operation:

        >>> df = pl.DataFrame(
        ...     {
        ...         "a": [2, 1, 3],
        ...         "b": [1, 2, 3],
        ...         "c": [1.0, 2.0, 3.0],
        ...     }
        ... )
        >>> df.fold(lambda s1, s2: s1 + s2)
        shape: (3,)
        Series: 'a' [f64]
        [
            4
            5
            9
        ]

        A horizontal minimum operation:

        >>> df = pl.DataFrame({"a": [2, 1, 3], "b": [1, 2, 3], "c": [1.0, 2.0, 3.0]})
        >>> df.fold(lambda s1, s2: s1.zip_with(s1 < s2, s2))
        shape: (3,)
        Series: 'a' [f64]
        [
            1
            1
            3
        ]

        A horizontal string concattenation:

        >>> df = pl.DataFrame(
        ...     {
        ...         "a": ["foo", "bar", 2],
        ...         "b": [1, 2, 3],
        ...         "c": [1.0, 2.0, 3.0],
        ...     }
        ... )
        >>> df.fold(lambda s1, s2: s1 + s2)
        shape: (3,)
        Series: 'a' [str]
        [
            "foo11.0"
            "bar22.0"
            null
        ]

<<<<<<< HEAD
        A horizontal boolean or similar to a row-wise .any():
=======
        A horizontal boolean or, similar to a row-wise .any():
>>>>>>> 43fd1aa0

        >>> df = pl.DataFrame(
        ...     {
        ...         "a": [False, False, True],
        ...         "b": [False, True, False],
        ...     }
        ... )
<<<<<<< HEAD
        >>>
=======
>>>>>>> 43fd1aa0
        >>> df.fold(lambda s1, s2: s1 | s2)
        shape: (3,)
        Series: 'a' [bool]
        [
                false
                true
                true
        ]

        Parameters
        ----------
        operation
            function that takes two `Series` and returns a `Series`.

        """
        acc = self.to_series(0)

        for i in range(1, self.width):
            acc = operation(acc, self.to_series(i))
        return acc

    def row(self, index: int) -> Tuple[Any]:
        """
        Get a row as tuple.

        Parameters
        ----------
        index
            Row index.

        Examples
        --------
        >>> df = pl.DataFrame(
        ...     {
        ...         "foo": [1, 2, 3],
        ...         "bar": [6, 7, 8],
        ...         "ham": ["a", "b", "c"],
        ...     }
        ... )
        >>> df.row(2)
        (3, 8, 'c')

        """
        return self._df.row_tuple(index)

    def rows(self) -> List[Tuple]:
        """
        Convert columnar data to rows as python tuples.
        """
        return self._df.row_tuples()

    @overload
    def shrink_to_fit(self, in_place: Literal[False] = ...) -> "DataFrame":
        ...

    @overload
    def shrink_to_fit(self, in_place: Literal[True]) -> None:
        ...

    @overload
    def shrink_to_fit(self, in_place: bool) -> Optional["DataFrame"]:
        ...

    def shrink_to_fit(self, in_place: bool = False) -> Optional["DataFrame"]:
        """
        Shrink memory usage of this DataFrame to fit the exact capacity needed to hold the data.
        """
        if in_place:
            self._df.shrink_to_fit()
            return None
        else:
            df = self.clone()
            df._df.shrink_to_fit()
            return df

    def hash_rows(
        self, k0: int = 0, k1: int = 1, k2: int = 2, k3: int = 3
    ) -> "pli.Series":
        """
        Hash and combine the rows in this DataFrame.

        Hash value is UInt64

        Parameters
        ----------
        k0
            seed parameter
        k1
            seed parameter
        k2
            seed parameter
        k3
            seed parameter

        Examples
        --------
        >>> df = pl.DataFrame(
        ...     {
        ...         "foo": [1, 2, 3],
        ...         "bar": [6, 7, 8],
        ...         "ham": ["a", "b", "c"],
        ...     }
        ... )
        >>> df.hash(k0=42)  # doctest: +SKIP
        shape: (3,)
        Series: '' [u64]
        [
            1208206736888326229
            8040480609798856146
            18282897888575762835
        ]
        """
        return pli.wrap_s(self._df.hash_rows(k0, k1, k2, k3))

    def interpolate(self) -> "DataFrame":
        """
        Interpolate intermediate values. The interpolation method is linear.

        Examples
        --------

        >>> df = pl.DataFrame(
        ...     {
        ...         "foo": [1, None, 9, 10],
        ...         "bar": [6, 7, 9, None],
        ...         "baz": [1, None, None, 9],
        ...     }
        ... )
        >>> df.interpolate()
        shape: (4, 3)
        ┌─────┬──────┬─────┐
        │ foo ┆ bar  ┆ baz │
        │ --- ┆ ---  ┆ --- │
        │ i64 ┆ i64  ┆ i64 │
        ╞═════╪══════╪═════╡
        │ 1   ┆ 6    ┆ 1   │
        ├╌╌╌╌╌┼╌╌╌╌╌╌┼╌╌╌╌╌┤
        │ 5   ┆ 7    ┆ 3   │
        ├╌╌╌╌╌┼╌╌╌╌╌╌┼╌╌╌╌╌┤
        │ 9   ┆ 9    ┆ 6   │
        ├╌╌╌╌╌┼╌╌╌╌╌╌┼╌╌╌╌╌┤
        │ 10  ┆ null ┆ 9   │
        └─────┴──────┴─────┘

        """
        return self.select(pli.col("*").interpolate())

    def is_empty(self) -> bool:
        """
        Check if the dataframe is empty
        """
        return self.height == 0


class RollingGroupBy:
    """
    A rolling grouper. This has an `.agg` method which will allow you to run all polars expressions
    in a groupby context.
    """

    def __init__(
        self,
        df: "DataFrame",
        index_column: str,
        period: str,
        offset: Optional[str],
        closed: str = "none",
    ):
        self.df = df
        self.time_column = index_column
        self.period = period
        self.offset = offset
        self.closed = closed

    def agg(
        self,
        column_to_agg: Union[
            List[Tuple[str, List[str]]],
            Dict[str, Union[str, List[str]]],
            List["pli.Expr"],
            "pli.Expr",
        ],
    ) -> DataFrame:
        return (
            self.df.lazy()
            .groupby_rolling(
                self.time_column,
                self.period,
                self.offset,
                self.closed,
            )
            .agg(column_to_agg)  # type: ignore[arg-type]
            .collect(no_optimization=True, string_cache=False)
        )


class DynamicGroupBy:
    """
    A dynamic grouper. This has an `.agg` method which will allow you to run all polars expressions
    in a groupby context.
    """

    def __init__(
        self,
        df: "DataFrame",
        index_column: str,
        every: str,
        period: Optional[str],
        offset: Optional[str],
        truncate: bool = True,
        include_boundaries: bool = True,
        closed: str = "none",
        by: Optional[Union[str, List[str], "pli.Expr", List["pli.Expr"]]] = None,
    ):
        self.df = df
        self.time_column = index_column
        self.every = every
        self.period = period
        self.offset = offset
        self.truncate = truncate
        self.include_boundaries = include_boundaries
        self.closed = closed
        self.by = by

    def agg(
        self,
        column_to_agg: Union[
            List[Tuple[str, List[str]]],
            Dict[str, Union[str, List[str]]],
            List["pli.Expr"],
            "pli.Expr",
        ],
    ) -> DataFrame:
        return (
            self.df.lazy()
            .groupby_dynamic(
                self.time_column,
                self.every,
                self.period,
                self.offset,
                self.truncate,
                self.include_boundaries,
                self.closed,
                self.by,
            )
            .agg(column_to_agg)  # type: ignore[arg-type]
            .collect(no_optimization=True, string_cache=False)
        )


class GroupBy:
    """
    Starts a new GroupBy operation.

    You can also loop over this Object to loop over `DataFrames` with unique groups.

    Examples
    --------

    >>> df = pl.DataFrame({"foo": ["a", "a", "b"], "bar": [1, 2, 3]})
    >>> for group in df.groupby("foo"):
    ...     print(group)
    ... # doctest: +IGNORE_RESULT
    ...
    shape: (2, 2)
    ┌─────┬─────┐
    │ foo ┆ bar │
    │ --- ┆ --- │
    │ str ┆ i64 │
    ╞═════╪═════╡
    │ a   ┆ 1   │
    ├╌╌╌╌╌┼╌╌╌╌╌┤
    │ a   ┆ 2   │
    └─────┴─────┘
    shape: (1, 2)
    ┌─────┬─────┐
    │ foo ┆ bar │
    │ --- ┆ --- │
    │ str ┆ i64 │
    ╞═════╪═════╡
    │ b   ┆ 3   │
    └─────┴─────┘

    """

    def __init__(
        self,
        df: "PyDataFrame",
        by: Union[str, List[str]],
        maintain_order: bool = False,
    ):
        self._df = df
        self.by = by
        self.maintain_order = maintain_order

    def __getitem__(self, item: Any) -> "GBSelection":
        return self._select(item)

    def _select(self, columns: Union[str, List[str]]) -> "GBSelection":
        """
        Select the columns that will be aggregated.

        Parameters
        ----------
        columns
            One or multiple columns.
        """
        print(
            "accessing GroupBy by index is deprecated, consider using the `.agg` method"
        )
        if isinstance(columns, str):
            columns = [columns]
        return GBSelection(self._df, self.by, columns)

    def __iter__(self) -> Iterable[Any]:
        groups_df = self.groups()
        groups = groups_df["groups"]
        df = wrap_df(self._df)
        for i in range(groups_df.height):
            yield df[groups[i]]

    def get_group(self, group_value: Union[Any, Tuple[Any]]) -> DataFrame:
        """
        Select a single group as a new DataFrame.

        Parameters
        ----------
        group_value
            Group to select.

        Examples
        --------

        >>> df = pl.DataFrame(
        ...     {
        ...         "foo": ["one", "one", "one", "two", "two", "two"],
        ...         "bar": ["A", "B", "C", "A", "B", "C"],
        ...         "baz": [1, 2, 3, 4, 5, 6],
        ...     }
        ... )
        >>> df.groupby("foo").get_group("one")
        shape: (3, 3)
        ┌─────┬─────┬─────┐
        │ foo ┆ bar ┆ baz │
        │ --- ┆ --- ┆ --- │
        │ str ┆ str ┆ i64 │
        ╞═════╪═════╪═════╡
        │ one ┆ A   ┆ 1   │
        ├╌╌╌╌╌┼╌╌╌╌╌┼╌╌╌╌╌┤
        │ one ┆ B   ┆ 2   │
        ├╌╌╌╌╌┼╌╌╌╌╌┼╌╌╌╌╌┤
        │ one ┆ C   ┆ 3   │
        └─────┴─────┴─────┘

        """
        groups_df = self.groups()
        groups = groups_df["groups"]

        if not isinstance(group_value, list):
            group_value = [group_value]

        by = self.by
        if not isinstance(by, list):
            by = [by]

        mask = None
        for column, group_val in zip(by, group_value):
            local_mask = groups_df[column] == group_val
            if mask is None:
                mask = local_mask
            else:
                mask = mask & local_mask

        # should be only one match
        try:
            groups_idx = groups[mask][0]  # type: ignore
        except IndexError:
            raise ValueError(f"no group: {group_value} found")

        df = wrap_df(self._df)
        return df[groups_idx]

    def groups(self) -> DataFrame:
        """
        Return a `DataFrame` with:

        * the groupby keys
        * the group indexes aggregated as lists
        """
        return wrap_df(self._df.groupby(self.by, None, "groups"))

    def apply(self, f: Callable[[DataFrame], DataFrame]) -> DataFrame:
        """
        Apply a function over the groups as a sub-DataFrame.

        Beware, this is slow.

        Parameters
        ----------
        f
            Custom function.

        Returns
        -------
        DataFrame
        """
        return wrap_df(self._df.groupby_apply(self.by, f))

    def agg(
        self,
        column_to_agg: Union[
            List[Tuple[str, List[str]]],
            Dict[str, Union[str, List[str]]],
            List["pli.Expr"],
            "pli.Expr",
        ],
    ) -> DataFrame:
        """
        Use multiple aggregations on columns. This can be combined with complete lazy API
        and is considered idiomatic polars.

        Parameters
        ----------
        column_to_agg
            map column to aggregation functions.

        Returns
        -------
        Result of groupby split apply operations.


        Examples
        --------

        >>> df.groupby(["foo", "bar"]).agg(
        ...     [
        ...         pl.sum("ham"),
        ...         pl.col("spam").tail(4).sum(),
        ...     ]
        ... )  # doctest: +SKIP

        """

        # a single list comprehension would be cleaner, but mypy complains on different
        # lines for py3.7 vs py3.10 about typing errors, so this is the same logic,
        # but broken down into two small functions
        def _str_to_list(y: Any) -> Any:
            return [y] if isinstance(y, str) else y

        def _wrangle(x: Any) -> list:
            return [(xi[0], _str_to_list(xi[1])) for xi in x]

        if isinstance(column_to_agg, pli.Expr):
            column_to_agg = [column_to_agg]
        if isinstance(column_to_agg, dict):
            column_to_agg = _wrangle(column_to_agg.items())
        elif isinstance(column_to_agg, list):

            if isinstance(column_to_agg[0], tuple):
                column_to_agg = _wrangle(column_to_agg)

            elif isinstance(column_to_agg[0], pli.Expr):
                return (
                    wrap_df(self._df)
                    .lazy()
                    .groupby(self.by, maintain_order=self.maintain_order)
                    .agg(column_to_agg)  # type: ignore[arg-type]
                    .collect(no_optimization=True, string_cache=False)
                )

                pass
            else:
                raise ValueError(
                    f"argument: {column_to_agg} not understood, have you passed a list of expressions?"
                )
        else:
            raise ValueError(
                f"argument: {column_to_agg} not understood, have you passed a list of expressions?"
            )

        return wrap_df(self._df.groupby_agg(self.by, column_to_agg))

    def head(self, n: int = 5) -> DataFrame:
        """
        Return first n rows of each group.

        Parameters
        ----------
        n
            Number of values of the group to select


        Examples
        --------

        >>> df = pl.DataFrame(
        ...     {
        ...         "letters": ["c", "c", "a", "c", "a", "b"],
        ...         "nrs": [1, 2, 3, 4, 5, 6],
        ...     }
        ... )
        >>> df
        shape: (6, 2)
        ┌─────────┬─────┐
        │ letters ┆ nrs │
        │ ---     ┆ --- │
        │ str     ┆ i64 │
        ╞═════════╪═════╡
        │ c       ┆ 1   │
        ├╌╌╌╌╌╌╌╌╌┼╌╌╌╌╌┤
        │ c       ┆ 2   │
        ├╌╌╌╌╌╌╌╌╌┼╌╌╌╌╌┤
        │ a       ┆ 3   │
        ├╌╌╌╌╌╌╌╌╌┼╌╌╌╌╌┤
        │ c       ┆ 4   │
        ├╌╌╌╌╌╌╌╌╌┼╌╌╌╌╌┤
        │ a       ┆ 5   │
        ├╌╌╌╌╌╌╌╌╌┼╌╌╌╌╌┤
        │ b       ┆ 6   │
        └─────────┴─────┘
        >>> df.groupby("letters").head(2).sort("letters")
        shape: (5, 2)
        ┌─────────┬─────┐
        │ letters ┆ nrs │
        │ ---     ┆ --- │
        │ str     ┆ i64 │
        ╞═════════╪═════╡
        │ a       ┆ 3   │
        ├╌╌╌╌╌╌╌╌╌┼╌╌╌╌╌┤
        │ a       ┆ 5   │
        ├╌╌╌╌╌╌╌╌╌┼╌╌╌╌╌┤
        │ b       ┆ 6   │
        ├╌╌╌╌╌╌╌╌╌┼╌╌╌╌╌┤
        │ c       ┆ 1   │
        ├╌╌╌╌╌╌╌╌╌┼╌╌╌╌╌┤
        │ c       ┆ 2   │
        └─────────┴─────┘

        """
        return (
            wrap_df(self._df)
            .lazy()
            .groupby(self.by, self.maintain_order)
            .head(n)
            .collect(no_optimization=True, string_cache=False)
        )

    def tail(self, n: int = 5) -> DataFrame:
        """
        Return last n rows of each group.

        Parameters
        ----------
        n
            Number of values of the group to select

        Examples
        --------

        >>> df = pl.DataFrame(
        ...     {
        ...         "letters": ["c", "c", "a", "c", "a", "b"],
        ...         "nrs": [1, 2, 3, 4, 5, 6],
        ...     }
        ... )
        >>> df
        shape: (6, 2)
        ┌─────────┬─────┐
        │ letters ┆ nrs │
        │ ---     ┆ --- │
        │ str     ┆ i64 │
        ╞═════════╪═════╡
        │ c       ┆ 1   │
        ├╌╌╌╌╌╌╌╌╌┼╌╌╌╌╌┤
        │ c       ┆ 2   │
        ├╌╌╌╌╌╌╌╌╌┼╌╌╌╌╌┤
        │ a       ┆ 3   │
        ├╌╌╌╌╌╌╌╌╌┼╌╌╌╌╌┤
        │ c       ┆ 4   │
        ├╌╌╌╌╌╌╌╌╌┼╌╌╌╌╌┤
        │ a       ┆ 5   │
        ├╌╌╌╌╌╌╌╌╌┼╌╌╌╌╌┤
        │ b       ┆ 6   │
        └─────────┴─────┘
        >>> (df.groupby("letters").tail(2).sort("letters"))
        shape: (5, 2)
        ┌─────────┬─────┐
        │ letters ┆ nrs │
        │ ---     ┆ --- │
        │ str     ┆ i64 │
        ╞═════════╪═════╡
        │ a       ┆ 3   │
        ├╌╌╌╌╌╌╌╌╌┼╌╌╌╌╌┤
        │ a       ┆ 5   │
        ├╌╌╌╌╌╌╌╌╌┼╌╌╌╌╌┤
        │ b       ┆ 6   │
        ├╌╌╌╌╌╌╌╌╌┼╌╌╌╌╌┤
        │ c       ┆ 2   │
        ├╌╌╌╌╌╌╌╌╌┼╌╌╌╌╌┤
        │ c       ┆ 4   │
        └─────────┴─────┘

        """
        return (
            wrap_df(self._df)
            .lazy()
            .groupby(self.by, self.maintain_order)
            .tail(n)
            .collect(no_optimization=True, string_cache=False)
        )

    def _select_all(self) -> "GBSelection":
        """
        Select all columns for aggregation.
        """
        return GBSelection(self._df, self.by, None)

    def pivot(
        self, pivot_column: Union[str, List[str]], values_column: Union[str, List[str]]
    ) -> "PivotOps":
        """
        Do a pivot operation based on the group key, a pivot column and an aggregation function on the values column.

        Parameters
        ----------
        pivot_column
            Column to pivot.
        values_column
            Column that will be aggregated.

        Examples
        --------

        >>> df = pl.DataFrame(
        ...     {
        ...         "foo": ["one", "one", "one", "two", "two", "two"],
        ...         "bar": ["A", "B", "C", "A", "B", "C"],
        ...         "baz": [1, 2, 3, 4, 5, 6],
        ...     }
        ... )
        >>> df.groupby("foo").pivot(pivot_column="bar", values_column="baz").first()
        shape: (2, 4)
        ┌─────┬─────┬─────┬─────┐
        │ foo ┆ A   ┆ B   ┆ C   │
        │ --- ┆ --- ┆ --- ┆ --- │
        │ str ┆ i64 ┆ i64 ┆ i64 │
        ╞═════╪═════╪═════╪═════╡
        │ one ┆ 1   ┆ 2   ┆ 3   │
        ├╌╌╌╌╌┼╌╌╌╌╌┼╌╌╌╌╌┼╌╌╌╌╌┤
        │ two ┆ 4   ┆ 5   ┆ 6   │
        └─────┴─────┴─────┴─────┘

        """
        if isinstance(pivot_column, str):
            pivot_column = [pivot_column]
        if isinstance(values_column, str):
            values_column = [values_column]
        return PivotOps(self._df, self.by, pivot_column, values_column)

    def first(self) -> DataFrame:
        """
        Aggregate the first values in the group.
        """
        return self.agg(pli.all().first())

    def last(self) -> DataFrame:
        """
        Aggregate the last values in the group.
        """
        return self.agg(pli.all().last())

    def sum(self) -> DataFrame:
        """
        Reduce the groups to the sum.
        """
        return self.agg(pli.all().sum())

    def min(self) -> DataFrame:
        """
        Reduce the groups to the minimal value.
        """
        return self.agg(pli.all().min())

    def max(self) -> DataFrame:
        """
        Reduce the groups to the maximal value.
        """
        return self.agg(pli.all().max())

    def count(self) -> DataFrame:
        """
        Count the number of values in each group.
        """
        return self.agg(pli.lazy_functions.count())

    def mean(self) -> DataFrame:
        """
        Reduce the groups to the mean values.
        """
        return self.agg(pli.all().mean())

    def n_unique(self) -> DataFrame:
        """
        Count the unique values per group.
        """
        return self.agg(pli.all().n_unique())

    def quantile(self, quantile: float, interpolation: str = "nearest") -> DataFrame:
        """
        Compute the quantile per group.

        Parameters
        ----------
        quantile
            quantile between 0.0 and 1.0

        interpolation
            interpolation type, options: ['nearest', 'higher', 'lower', 'midpoint', 'linear']

        """
        return self.agg(pli.all().quantile(quantile, interpolation))

    def median(self) -> DataFrame:
        """
        Return the median per group.
        """
        return self.agg(pli.all().median())

    def agg_list(self) -> DataFrame:
        """
        Aggregate the groups into Series.

        Examples
        --------

        >>> df = pl.DataFrame({"a": ["one", "two", "one", "two"], "b": [1, 2, 3, 4]})
        >>> df.groupby("a").agg_list()
        shape: (2, 2)
        ┌─────┬────────────┐
        │ a   ┆ b          │
        │ --- ┆ ---        │
        │ str ┆ list [i64] │
        ╞═════╪════════════╡
        │ one ┆ [1, 3]     │
        ├╌╌╌╌╌┼╌╌╌╌╌╌╌╌╌╌╌╌┤
        │ two ┆ [2, 4]     │
        └─────┴────────────┘

        """
        return self.agg(pli.all().list())


class PivotOps:
    """
    Utility class returned in a pivot operation.
    """

    def __init__(
        self,
        df: DataFrame,
        by: Union[str, List[str]],
        pivot_column: Union[str, List[str]],
        values_column: Union[str, List[str]],
    ):
        self._df = df
        self.by = by
        self.pivot_column = pivot_column
        self.values_column = values_column

    def first(self) -> DataFrame:
        """
        Get the first value per group.
        """
        return wrap_df(
            self._df.pivot(self.by, self.pivot_column, self.values_column, "first")
        )

    def sum(self) -> DataFrame:
        """
        Get the sum per group.
        """
        return wrap_df(
            self._df.pivot(self.by, self.pivot_column, self.values_column, "sum")
        )

    def min(self) -> DataFrame:
        """
        Get the minimal value per group.
        """
        return wrap_df(
            self._df.pivot(self.by, self.pivot_column, self.values_column, "min")
        )

    def max(self) -> DataFrame:
        """
        Get the maximal value per group.
        """
        return wrap_df(
            self._df.pivot(self.by, self.pivot_column, self.values_column, "max")
        )

    def mean(self) -> DataFrame:
        """
        Get the mean value per group.
        """
        return wrap_df(
            self._df.pivot(self.by, self.pivot_column, self.values_column, "mean")
        )

    def count(self) -> DataFrame:
        """
        Count the values per group.
        """
        return wrap_df(
            self._df.pivot(self.by, self.pivot_column, self.values_column, "count")
        )

    def median(self) -> DataFrame:
        """
        Get the median value per group.
        """
        return wrap_df(
            self._df.pivot(self.by, self.pivot_column, self.values_column, "median")
        )

    def last(self) -> DataFrame:
        """
        Get the last value per group.
        """
        return wrap_df(
            self._df.pivot(self.by, self.pivot_column, self.values_column, "last")
        )


class GBSelection:
    """
    Utility class returned in a groupby operation.
    """

    def __init__(
        self,
        df: "PyDataFrame",
        by: Union[str, List[str]],
        selection: Optional[List[str]],
    ):
        self._df = df
        self.by = by
        self.selection = selection

    def first(self) -> DataFrame:
        """
        Aggregate the first values in the group.
        """
        return wrap_df(self._df.groupby(self.by, self.selection, "first"))

    def last(self) -> DataFrame:
        """
        Aggregate the last values in the group.
        """
        return wrap_df(self._df.groupby(self.by, self.selection, "last"))

    def sum(self) -> DataFrame:
        """
        Reduce the groups to the sum.
        """
        return wrap_df(self._df.groupby(self.by, self.selection, "sum"))

    def min(self) -> DataFrame:
        """
        Reduce the groups to the minimal value.
        """
        return wrap_df(self._df.groupby(self.by, self.selection, "min"))

    def max(self) -> DataFrame:
        """
        Reduce the groups to the maximal value.
        """
        return wrap_df(self._df.groupby(self.by, self.selection, "max"))

    def count(self) -> DataFrame:
        """
        Count the number of values in each group.

        Examples
        --------

        >>> df = pl.DataFrame(
        ...     {
        ...         "foo": [1, None, 3, 4],
        ...         "bar": ["a", "b", "c", "a"],
        ...     }
        ... )
        >>> df.groupby("bar").count()  # counts nulls
        shape: (3, 2)
        ┌─────┬───────┐
        │ bar ┆ count │
        │ --- ┆ ---   │
        │ str ┆ u32   │
        ╞═════╪═══════╡
        │ c   ┆ 1     │
        ├╌╌╌╌╌┼╌╌╌╌╌╌╌┤
        │ a   ┆ 2     │
        ├╌╌╌╌╌┼╌╌╌╌╌╌╌┤
        │ b   ┆ 1     │
        └─────┴───────┘

        """
        return wrap_df(self._df.groupby(self.by, self.selection, "count"))

    def mean(self) -> DataFrame:
        """
        Reduce the groups to the mean values.
        """
        return wrap_df(self._df.groupby(self.by, self.selection, "mean"))

    def n_unique(self) -> DataFrame:
        """
        Count the unique values per group.
        """
        return wrap_df(self._df.groupby(self.by, self.selection, "n_unique"))

    def quantile(self, quantile: float, interpolation: str = "nearest") -> DataFrame:
        """
        Compute the quantile per group.

        Parameters
        ----------
        quantile
            quantile between 0.0 and 1.0

        interpolation
            interpolation type, options: ['nearest', 'higher', 'lower', 'midpoint', 'linear']

        """
        return wrap_df(
            self._df.groupby_quantile(self.by, self.selection, quantile, interpolation)
        )

    def median(self) -> DataFrame:
        """
        Return the median per group.
        """
        return wrap_df(self._df.groupby(self.by, self.selection, "median"))

    def agg_list(self) -> DataFrame:
        """
        Aggregate the groups into Series.
        """
        return wrap_df(self._df.groupby(self.by, self.selection, "agg_list"))

    def apply(
        self,
        func: Callable[[Any], Any],
        return_dtype: Optional[Type[DataType]] = None,
    ) -> DataFrame:
        """
        Apply a function over the groups.
        """
        df = self.agg_list()
        if self.selection is None:
            raise TypeError(
                "apply not available for Groupby.select_all(). Use select() instead."
            )
        for name in self.selection:
            s = df.drop_in_place(name + "_agg_list").apply(func, return_dtype)
            s.rename(name, in_place=True)
            df[name] = s

        return df<|MERGE_RESOLUTION|>--- conflicted
+++ resolved
@@ -1087,9 +1087,7 @@
         file: Union[str, Path, BytesIO],
         compression: Optional[
             Union[
-                Literal[
-                    "uncompressed", "snappy", "gzip", "lzo", "brotli", "lz4", "zstd"
-                ],
+                Literal["uncompressed", "snappy", "gzip", "lzo", "brotli", "lz4", "zstd"],
                 str,
             ]
         ] = "snappy",
@@ -1174,9 +1172,7 @@
         """
         out = self._df.to_numpy()
         if out is None:
-            return np.vstack(
-                [self.to_series(i).to_numpy() for i in range(self.width)]
-            ).T
+            return np.vstack([self.to_series(i).to_numpy() for i in range(self.width)]).T
         else:
             return out
 
@@ -1281,9 +1277,7 @@
     @overload
     def __getitem__(
         self,
-        item: Union[
-            int, range, slice, np.ndarray, "pli.Expr", "pli.Series", List, tuple
-        ],
+        item: Union[int, range, slice, np.ndarray, "pli.Expr", "pli.Series", List, tuple],
     ) -> "DataFrame":
         ...
 
@@ -2942,9 +2936,7 @@
         if offset is None:
             offset = "0ns"
 
-        return wrap_df(
-            self._df.upsample(by, time_column, every, offset, maintain_order)
-        )
+        return wrap_df(self._df.upsample(by, time_column, every, offset, maintain_order))
 
     def join_asof(
         self,
@@ -4543,11 +4535,7 @@
             null
         ]
 
-<<<<<<< HEAD
-        A horizontal boolean or similar to a row-wise .any():
-=======
         A horizontal boolean or, similar to a row-wise .any():
->>>>>>> 43fd1aa0
 
         >>> df = pl.DataFrame(
         ...     {
@@ -4555,10 +4543,6 @@
         ...         "b": [False, True, False],
         ...     }
         ... )
-<<<<<<< HEAD
-        >>>
-=======
->>>>>>> 43fd1aa0
         >>> df.fold(lambda s1, s2: s1 | s2)
         shape: (3,)
         Series: 'a' [bool]
