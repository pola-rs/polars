from __future__ import annotations

import sys
from datetime import date, datetime, time, timedelta
from decimal import Decimal
from typing import TYPE_CHECKING, Any, Mapping, Sequence, Union

if sys.version_info >= (3, 8):
    from typing import Literal
else:
    from typing_extensions import Literal

if TYPE_CHECKING:
    from polars import internals as pli
    from polars.dependencies import numpy as np
    from polars.dependencies import pandas as pd
    from polars.dependencies import pyarrow as pa

    if sys.version_info >= (3, 10):
        from typing import TypeAlias
    else:
        from typing_extensions import TypeAlias


# Types that qualify as expressions (eg: for use in 'select', 'with_columns'...)
PolarsExprType: TypeAlias = "pli.Expr | pli.WhenThen | pli.WhenThenThen"

# literal types that are allowed in expressions (auto-converted to pl.lit)
PythonLiteral: TypeAlias = Union[
    str, int, float, bool, date, time, datetime, timedelta, bytes, Decimal
]

IntoExpr: TypeAlias = "PolarsExprType | PythonLiteral | pli.Series | None"
ComparisonOperator: TypeAlias = Literal["eq", "neq", "gt", "lt", "gt_eq", "lt_eq"]

# User-facing string literal types
# The following all have an equivalent Rust enum with the same name
AvroCompression: TypeAlias = Literal["uncompressed", "snappy", "deflate"]
CategoricalOrdering: TypeAlias = Literal["physical", "lexical"]
CsvEncoding: TypeAlias = Literal["utf8", "utf8-lossy"]
FillNullStrategy: TypeAlias = Literal[
    "forward", "backward", "min", "max", "mean", "zero", "one"
]
IpcCompression: TypeAlias = Literal["uncompressed", "lz4", "zstd"]
NullBehavior: TypeAlias = Literal["ignore", "drop"]
NullStrategy: TypeAlias = Literal["ignore", "propagate"]
ParallelStrategy: TypeAlias = Literal["auto", "columns", "row_groups", "none"]
ParquetCompression: TypeAlias = Literal[
    "lz4", "uncompressed", "snappy", "gzip", "lzo", "brotli", "zstd"
]
PivotAgg: TypeAlias = Literal[
    "first", "sum", "max", "min", "mean", "median", "last", "count"
]
RankMethod: TypeAlias = Literal["average", "min", "max", "dense", "ordinal", "random"]
SizeUnit: TypeAlias = Literal[
    "b",
    "kb",
    "mb",
    "gb",
    "tb",
    "bytes",
    "kilobytes",
    "megabytes",
    "gigabytes",
    "terabytes",
]
StartBy: TypeAlias = Literal["window", "datapoint", "monday"]
TimeUnit: TypeAlias = Literal["ns", "us", "ms"]
UniqueKeepStrategy: TypeAlias = Literal["first", "last", "none"]
UnstackDirection: TypeAlias = Literal["vertical", "horizontal"]
ApplyStrategy: TypeAlias = Literal["thread_local", "threading"]

# The following have a Rust enum equivalent with a different name
AsofJoinStrategy: TypeAlias = Literal["backward", "forward"]  # AsofStrategy
ClosedInterval: TypeAlias = Literal["left", "right", "both", "none"]  # ClosedWindow
InterpolationMethod: TypeAlias = Literal["linear", "nearest"]
JoinStrategy: TypeAlias = Literal[
    "inner", "left", "outer", "semi", "anti", "cross"
]  # JoinType
RollingInterpolationMethod: TypeAlias = Literal[
    "nearest", "higher", "lower", "midpoint", "linear"
]  # QuantileInterpolOptions
ToStructStrategy: TypeAlias = Literal[
    "first_non_null", "max_width"
]  # ListToStructWidthStrategy

# The following have no equivalent on the Rust side
ConcatMethod = Literal["vertical", "diagonal", "horizontal"]
EpochTimeUnit = Literal["ns", "us", "ms", "s", "d"]
Orientation: TypeAlias = Literal["col", "row"]
SearchSortedSide: TypeAlias = Literal["any", "left", "right"]
<<<<<<< HEAD
TransferEncoding: TypeAlias = Literal["hex", "base64"]
CorrelationMethod: TypeAlias = Literal["pearson", "spearman"]
=======
SQLReadEngine: TypeAlias = Literal["adbc", "connectorx"]
SQLWriteEngine: TypeAlias = Literal["adbc"]
SQLWriteMode: TypeAlias = Literal["create", "append"]
>>>>>>> 40ceb5ba

# type signature for allowed frame init
FrameInitTypes: TypeAlias = "Mapping[str, Sequence[object] | Mapping[str, Sequence[object]] | pli.Series] | Sequence[Any] | np.ndarray[Any, Any] | pa.Table | pd.DataFrame | pli.Series"<|MERGE_RESOLUTION|>--- conflicted
+++ resolved
@@ -89,14 +89,11 @@
 EpochTimeUnit = Literal["ns", "us", "ms", "s", "d"]
 Orientation: TypeAlias = Literal["col", "row"]
 SearchSortedSide: TypeAlias = Literal["any", "left", "right"]
-<<<<<<< HEAD
 TransferEncoding: TypeAlias = Literal["hex", "base64"]
 CorrelationMethod: TypeAlias = Literal["pearson", "spearman"]
-=======
-SQLReadEngine: TypeAlias = Literal["adbc", "connectorx"]
-SQLWriteEngine: TypeAlias = Literal["adbc"]
-SQLWriteMode: TypeAlias = Literal["create", "append"]
->>>>>>> 40ceb5ba
+DbReadEngine: TypeAlias = Literal["adbc", "connectorx"]
+DbWriteEngine: TypeAlias = Literal["adbc"]
+DbWriteMode: TypeAlias = Literal["create", "append"]
 
 # type signature for allowed frame init
 FrameInitTypes: TypeAlias = "Mapping[str, Sequence[object] | Mapping[str, Sequence[object]] | pli.Series] | Sequence[Any] | np.ndarray[Any, Any] | pa.Table | pd.DataFrame | pli.Series"