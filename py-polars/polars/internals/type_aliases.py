--- conflicted
+++ resolved
@@ -80,14 +80,11 @@
 Orientation: TypeAlias = Literal["col", "row"]
 TransferEncoding: TypeAlias = Literal["hex", "base64"]
 SearchSortedSide: TypeAlias = Literal["any", "left", "right"]
-<<<<<<< HEAD
 SQLReadEngine: TypeAlias = Literal["adbc", "connectorx"]
 SQLWriteEngine: TypeAlias = Literal["adbc"]
 SQLWriteMode: TypeAlias = Literal["create", "append"]
-=======
 
 # literal types that are allowed in expressions (auto-converted to pl.lit)
 PythonLiteral: TypeAlias = Union[
     str, int, float, bool, date, time, datetime, timedelta, bytes, Decimal
-]
->>>>>>> 06c0b546
+]