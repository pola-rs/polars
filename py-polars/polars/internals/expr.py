--- conflicted
+++ resolved
@@ -1916,12 +1916,8 @@
         limit: int | None = None,
     ) -> Expr:
         """
-<<<<<<< HEAD
-        Fill null values using a filling strategy, literal, or Expr.
+        Fill null values using the specified value or strategy.
         To interpolate over null values see interpolate
-=======
-        Fill null values using the specified value or strategy.
->>>>>>> 63b06e2a
 
         Parameters
         ----------
