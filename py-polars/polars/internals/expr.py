--- conflicted
+++ resolved
@@ -208,16 +208,12 @@
         Examples
         --------
 
-<<<<<<< HEAD
-        >>> df = pl.DataFrame({"a": [1, 2, 3], "b": ["a", "b", None]})
-=======
         >>> df = pl.DataFrame(
         ...     {
         ...         "a": [1, 2, 3],
         ...         "b": ["a", "b", None],
         ...     }
         ... )
->>>>>>> d4c9e269
         >>> df
         shape: (3, 2)
         ╭─────┬──────╮
@@ -231,16 +227,12 @@
         ├╌╌╌╌╌┼╌╌╌╌╌╌┤
         │ 3   ┆ null │
         ╰─────┴──────╯
-<<<<<<< HEAD
-        >>> df.select([col("a").alias("bar"), col("b").alias("foo")])
-=======
         >>> df.select(
         ...     [
         ...         pl.col("a").alias("bar"),
         ...         pl.col("b").alias("foo"),
         ...     ]
         ... )
->>>>>>> d4c9e269
         shape: (3, 2)
         ╭─────┬──────╮
         │ bar ┆ foo  │
@@ -259,7 +251,6 @@
 
     def exclude(self, columns: Union[str, tp.List[str]]) -> "Expr":
         """
-<<<<<<< HEAD
         Exclude certain columns from a wildcard/regex selection.
 
         You may also use regexes in the exclude list. They must start with `^` and end with `$`.
@@ -271,36 +262,6 @@
 
         Examples
         --------
-
-        >>> df = pl.DataFrame(
-        ...     {"a": [1, 2, 3], "b": ["a", "b", None], "c": [None, 2, 1]}
-        ... )
-        >>> df
-        shape: (3, 3)
-        ╭─────┬──────┬──────╮
-        │ a   ┆ b    ┆ c    │
-        │ --- ┆ ---  ┆ ---  │
-        │ i64 ┆ str  ┆ i64  │
-        ╞═════╪══════╪══════╡
-        │ 1   ┆ "a"  ┆ null │
-        ├╌╌╌╌╌┼╌╌╌╌╌╌┼╌╌╌╌╌╌┤
-        │ 2   ┆ "b"  ┆ 2    │
-        ├╌╌╌╌╌┼╌╌╌╌╌╌┼╌╌╌╌╌╌┤
-        │ 3   ┆ null ┆ 1    │
-        ╰─────┴──────┴──────╯
-        >>> df.select(col("*").exclude("b"))
-=======
-         Exclude certain columns from a wildcard/regex selection.
-
-         You may also use regexes int he exclude list. They must start with `^` and end with `$`.
-
-         Parameters
-         ----------
-         columns
-             Column(s) to exclude from selection
-
-         Examples
-         --------
 
          >>> df = pl.DataFrame(
          ...     {
@@ -325,7 +286,6 @@
          >>> df.select(
          ...     pl.col("*").exclude("b"),
          ... )
->>>>>>> d4c9e269
         shape: (3, 2)
         ╭─────┬──────╮
         │ a   ┆ c    │
@@ -353,10 +313,6 @@
         A groupby aggregation often changes the name of a column.
         With `keep_name` we can keep the original name of the column
 
-<<<<<<< HEAD
-        >>> df = pl.DataFrame({"a": [1, 2, 3], "b": ["a", "b", None]})
-        >>> (df.groupby("a").agg(col("b").list()).sort(by="a"))
-=======
         >>> df = pl.DataFrame(
         ...     {
         ...         "a": [1, 2, 3],
@@ -364,7 +320,6 @@
         ...     }
         ... )
         >>> (df.groupby("a").agg(pl.col("b").list()).sort(by="a"))
->>>>>>> d4c9e269
         shape: (3, 2)
         ╭─────┬────────────╮
         │ a   ┆ b_agg_list │
@@ -377,15 +332,10 @@
         ├╌╌╌╌╌┼╌╌╌╌╌╌╌╌╌╌╌╌┤
         │ 3   ┆ [null]     │
         ╰─────┴────────────╯
-<<<<<<< HEAD
 
         Keep the original column name:
 
         >>> (df.groupby("a").agg(col("b").list().keep_name()).sort(by="a"))
-=======
-        >>> # keep the original column name
-        >>> (df.groupby("a").agg(pl.col("b").list().keep_name()).sort(by="a"))
->>>>>>> d4c9e269
         shape: (3, 2)
         ╭─────┬────────────╮
         │ a   ┆ b          │
@@ -434,18 +384,7 @@
         ├╌╌╌╌╌┼╌╌╌╌╌╌╌╌╌╌┼╌╌╌╌╌┼╌╌╌╌╌╌╌╌╌╌┤
         │ 5   ┆ "banana" ┆ 1   ┆ "beetle" │
         ╰─────┴──────────┴─────┴──────────╯
-<<<<<<< HEAD
         >>> (df.select([pl.all(), pl.all().reverse().suffix("_reverse")]))
-=======
-        >>> (
-        ...     df.select(
-        ...         [
-        ...             pl.all(),
-        ...             pl.all().reverse().suffix("_reverse"),
-        ...         ]
-        ...     )
-        ... )
->>>>>>> d4c9e269
         shape: (5, 8)
         ╭─────┬──────────┬─────┬──────────┬───────────┬────────────────┬───────────┬──────────────╮
         │ A   ┆ fruits   ┆ B   ┆ cars     ┆ A_reverse ┆ fruits_reverse ┆ B_reverse ┆ cars_reverse │
@@ -497,18 +436,7 @@
         ├╌╌╌╌╌┼╌╌╌╌╌╌╌╌╌╌┼╌╌╌╌╌┼╌╌╌╌╌╌╌╌╌╌┤
         │ 5   ┆ "banana" ┆ 1   ┆ "beetle" │
         ╰─────┴──────────┴─────┴──────────╯
-<<<<<<< HEAD
         >>> (df.select([pl.all(), pl.all().reverse().prefix("reverse_")]))
-=======
-        >>> (
-        ...     df.select(
-        ...         [
-        ...             pl.all(),
-        ...             pl.all().reverse().prefix("reverse_"),
-        ...         ]
-        ...     )
-        ... )
->>>>>>> d4c9e269
         shape: (5, 8)
         ╭─────┬──────────┬─────┬──────────┬───────────┬────────────────┬───────────┬──────────────╮
         │ A   ┆ fruits   ┆ B   ┆ cars     ┆ reverse_A ┆ reverse_fruits ┆ reverse_B ┆ reverse_cars │
@@ -1012,11 +940,7 @@
         Examples
         --------
 
-<<<<<<< HEAD
-        >>> df = pl.DataFrame(
-=======
         >>> df = DataFrame(
->>>>>>> d4c9e269
         ...     {
         ...         "groups": [1, 1, 2, 2, 1, 2, 3, 3, 1],
         ...         "values": [1, 2, 3, 4, 5, 6, 7, 8, 8],
@@ -1024,36 +948,6 @@
         ... )
         >>> (
         ...     df.lazy()
-<<<<<<< HEAD
-        ...     .select([pl.col("groups"), pl.sum("values").over("groups")])
-        ...     .collect()
-        ... )
-        ╭────────┬────────╮
-        │ groups ┆ values │
-        │ ---    ┆ ---    │
-        │ i32    ┆ i32    │
-        ╞════════╪════════╡
-        │ 1      ┆ 16     │
-        ├╌╌╌╌╌╌╌╌┼╌╌╌╌╌╌╌╌┤
-        │ 1      ┆ 16     │
-        ├╌╌╌╌╌╌╌╌┼╌╌╌╌╌╌╌╌┤
-        │ 2      ┆ 13     │
-        ├╌╌╌╌╌╌╌╌┼╌╌╌╌╌╌╌╌┤
-        │ 2      ┆ 13     │
-        ├╌╌╌╌╌╌╌╌┼╌╌╌╌╌╌╌╌┤
-        │ ...    ┆ ...    │
-        ├╌╌╌╌╌╌╌╌┼╌╌╌╌╌╌╌╌┤
-        │ 1      ┆ 16     │
-        ├╌╌╌╌╌╌╌╌┼╌╌╌╌╌╌╌╌┤
-        │ 2      ┆ 13     │
-        ├╌╌╌╌╌╌╌╌┼╌╌╌╌╌╌╌╌┤
-        │ 3      ┆ 15     │
-        ├╌╌╌╌╌╌╌╌┼╌╌╌╌╌╌╌╌┤
-        │ 3      ┆ 15     │
-        ├╌╌╌╌╌╌╌╌┼╌╌╌╌╌╌╌╌┤
-        │ 1      ┆ 16     │
-        ╰────────┴────────╯
-=======
         ...     .select(
         ...         [
         ...             pl.col("groups").sum("values").over("groups"),
@@ -1086,7 +980,6 @@
             ├╌╌╌╌╌╌╌╌┼╌╌╌╌╌╌╌╌┤
             │ 1      ┆ 16     │
             ╰────────┴────────╯
->>>>>>> d4c9e269
 
         """
 
@@ -1199,10 +1092,6 @@
         Examples
         --------
 
-<<<<<<< HEAD
-        >>> df = pl.DataFrame({"a": [1, 2, 1, 1], "b": ["a", "b", "c", "c"]})
-        >>> df.lazy().groupby("b").agg([col("a").apply(lambda x: x.sum())]).collect()
-=======
         >>> df = pl.DataFrame(
         ...     {
         ...         "a": [1, 2, 1, 1],
@@ -1219,7 +1108,6 @@
         ...     )
         ...     .collect()
         ... )
->>>>>>> d4c9e269
         shape: (3, 2)
         ╭─────┬─────╮
         │ b   ┆ a   │
@@ -1511,15 +1399,11 @@
         --------
 
         >>> df = pl.DataFrame({"A": [1.0, 8.0, 6.0, 2.0, 16.0, 10.0]})
-<<<<<<< HEAD
-        >>> df.select([pl.col("A").rolling_mean(window_size=2)])
-=======
         >>> df.select(
         ...     [
         ...         pl.col("A").rolling_mean(window_size=2),
         ...     ]
         ... )
->>>>>>> d4c9e269
         shape: (6, 1)
         ┌──────┐
         │ A    │
@@ -1674,15 +1558,11 @@
         ...         "A": [1.0, 2.0, 9.0, 2.0, 13.0],
         ...     }
         ... )
-<<<<<<< HEAD
-        >>> df.select([pl.col("A").rolling_apply(3, lambda s: s.std())])
-=======
         >>> df.select(
         ...     [
         ...         pl.col("A").rolling_apply(3, lambda s: s.std()),
         ...     ]
         ... )
->>>>>>> d4c9e269
         shape: (5, 1)
         ┌────────────────────┐
         │ A                  │
@@ -2270,15 +2150,11 @@
         ...         ]
         ...     }
         ... )
-<<<<<<< HEAD
-        >>> df.select([pl.col("a").str.extract(r"candidate=(\w+)", 1)])
-=======
         >>> df.select(
         ...     [
         ...         pl.col("a").str.extract(r"candidate=(\w+)", 1),
         ...     ]
         ... )
->>>>>>> d4c9e269
         shape: (3, 1)
         ┌─────────┐
         │ a       │
@@ -2363,17 +2239,12 @@
         Examples
         --------
         >>> from datetime import datetime, timedelta
-        >>> import polars as pl
         >>> date_range = pl.date_range(
         ...     low=datetime(year=2000, month=10, day=1, hour=23, minute=30),
         ...     high=datetime(year=2000, month=10, day=2, hour=0, minute=30),
         ...     interval=timedelta(minutes=8),
         ...     name="date_range",
         ... )
-<<<<<<< HEAD
-=======
-        >>>
->>>>>>> d4c9e269
         >>> date_range.dt.buckets(timedelta(minutes=8))
         shape: (8,)
         Series: 'date_range' [datetime]
@@ -2388,12 +2259,8 @@
             2000-10-02 00:18:00
         ]
 
-<<<<<<< HEAD
         Can be used to perform a downsample operation:
 
-=======
-        >>> # can be used to perform a downsample operation
->>>>>>> d4c9e269
         >>> (
         ...     date_range.to_frame()
         ...     .groupby(
