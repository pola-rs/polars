from __future__ import annotations

import contextlib
import warnings
from datetime import date, datetime, time, timedelta
from typing import TYPE_CHECKING, Any, Callable, Iterable, Sequence, overload

from polars import internals as pli
from polars.datatypes import (
    DTYPE_TEMPORAL_UNITS,
    Date,
    Datetime,
    Duration,
    Int64,
    PolarsDataType,
    SchemaDict,
    Struct,
    Time,
    UInt32,
    is_polars_dtype,
    py_type_to_dtype,
)
from polars.dependencies import _check_for_numpy
from polars.dependencies import numpy as np
from polars.utils import (
    _datetime_to_pl_timestamp,
    _time_to_pl_time,
    _timedelta_to_pl_timedelta,
    deprecate_nonkeyword_arguments,
    deprecated_alias,
)

with contextlib.suppress(ImportError):  # Module not available when building docs
    from polars.polars import arange as pyarange
    from polars.polars import arg_sort_by as py_arg_sort_by
    from polars.polars import arg_where as py_arg_where
    from polars.polars import as_struct as _as_struct
    from polars.polars import coalesce_exprs as _coalesce_exprs
    from polars.polars import col as pycol
    from polars.polars import collect_all as _collect_all
    from polars.polars import cols as pycols
    from polars.polars import concat_lst as _concat_lst
    from polars.polars import concat_str as _concat_str
    from polars.polars import count as _count
    from polars.polars import cov as pycov
    from polars.polars import cumfold as pycumfold
    from polars.polars import cumreduce as pycumreduce
    from polars.polars import dtype_cols as _dtype_cols
    from polars.polars import first as _first
    from polars.polars import fold as pyfold
    from polars.polars import last as _last
    from polars.polars import lit as pylit
    from polars.polars import map_mul as _map_mul
    from polars.polars import max_exprs as _max_exprs
    from polars.polars import min_exprs as _min_exprs
    from polars.polars import pearson_corr as pypearson_corr
    from polars.polars import py_datetime, py_duration
    from polars.polars import reduce as pyreduce
    from polars.polars import repeat as _repeat
    from polars.polars import spearman_rank_corr as pyspearman_rank_corr
    from polars.polars import sum_exprs as _sum_exprs


if TYPE_CHECKING:
    import sys

    from polars.internals.type_aliases import (
<<<<<<< HEAD
        CorrelationMethod,
        EpochTimeUnit,
        CorrelationMethod,
=======
>>>>>>> 55a20435
        EpochTimeUnit,
        IntoExpr,
        RollingInterpolationMethod,
        TimeUnit,
    )

    if sys.version_info >= (3, 8):
        from typing import Literal
    else:
        from typing_extensions import Literal


def col(
    name: str | PolarsDataType | Iterable[str] | Iterable[PolarsDataType],
    *more_names: str | PolarsDataType,
) -> pli.Expr:
    """
    Return an expression representing column(s) in a dataframe.

    Parameters
    ----------
    name
        The name or datatype of the column(s) to represent. Accepts regular expression
        input. Regular expressions should start with ``^`` and end with ``$``.
    *more_names
        Additional names or datatypes of columns to represent, specified as positional
        arguments.

    Examples
    --------
    Pass a single column name to represent that column.

    >>> df = pl.DataFrame(
    ...     {
    ...         "ham": [1, 2, 3],
    ...         "hamburger": [11, 22, 33],
    ...         "foo": [3, 2, 1],
    ...         "bar": ["a", "b", "c"],
    ...     }
    ... )
    >>> df.select(pl.col("foo"))
    shape: (3, 1)
    ┌─────┐
    │ foo │
    │ --- │
    │ i64 │
    ╞═════╡
    │ 3   │
    │ 2   │
    │ 1   │
    └─────┘

    Use the wildcard ``*`` to represent all columns.

    >>> df.select(pl.col("*"))
    shape: (3, 4)
    ┌─────┬───────────┬─────┬─────┐
    │ ham ┆ hamburger ┆ foo ┆ bar │
    │ --- ┆ ---       ┆ --- ┆ --- │
    │ i64 ┆ i64       ┆ i64 ┆ str │
    ╞═════╪═══════════╪═════╪═════╡
    │ 1   ┆ 11        ┆ 3   ┆ a   │
    │ 2   ┆ 22        ┆ 2   ┆ b   │
    │ 3   ┆ 33        ┆ 1   ┆ c   │
    └─────┴───────────┴─────┴─────┘
    >>> df.select(pl.col("*").exclude("ham"))
    shape: (3, 3)
    ┌───────────┬─────┬─────┐
    │ hamburger ┆ foo ┆ bar │
    │ ---       ┆ --- ┆ --- │
    │ i64       ┆ i64 ┆ str │
    ╞═══════════╪═════╪═════╡
    │ 11        ┆ 3   ┆ a   │
    │ 22        ┆ 2   ┆ b   │
    │ 33        ┆ 1   ┆ c   │
    └───────────┴─────┴─────┘

    Regular expression input is supported.

    >>> df.select(pl.col("^ham.*$"))
    shape: (3, 2)
    ┌─────┬───────────┐
    │ ham ┆ hamburger │
    │ --- ┆ ---       │
    │ i64 ┆ i64       │
    ╞═════╪═══════════╡
    │ 1   ┆ 11        │
    │ 2   ┆ 22        │
    │ 3   ┆ 33        │
    └─────┴───────────┘

    Multiple columns can be represented by passing a list of names.

    >>> df.select(pl.col(["hamburger", "foo"]))
    shape: (3, 2)
    ┌───────────┬─────┐
    │ hamburger ┆ foo │
    │ ---       ┆ --- │
    │ i64       ┆ i64 │
    ╞═══════════╪═════╡
    │ 11        ┆ 3   │
    │ 22        ┆ 2   │
    │ 33        ┆ 1   │
    └───────────┴─────┘

    Or use positional arguments to represent multiple columns in the same way.

    >>> df.select(pl.col("hamburger", "foo"))
    shape: (3, 2)
    ┌───────────┬─────┐
    │ hamburger ┆ foo │
    │ ---       ┆ --- │
    │ i64       ┆ i64 │
    ╞═══════════╪═════╡
    │ 11        ┆ 3   │
    │ 22        ┆ 2   │
    │ 33        ┆ 1   │
    └───────────┴─────┘

    Easily select all columns that match a certain data type by passing that datatype.

    >>> df.select(pl.col(pl.Utf8))
    shape: (3, 1)
    ┌─────┐
    │ bar │
    │ --- │
    │ str │
    ╞═════╡
    │ a   │
    │ b   │
    │ c   │
    └─────┘
    >>> df.select(pl.col(pl.Int64, pl.Float64))
    shape: (3, 3)
    ┌─────┬───────────┬─────┐
    │ ham ┆ hamburger ┆ foo │
    │ --- ┆ ---       ┆ --- │
    │ i64 ┆ i64       ┆ i64 │
    ╞═════╪═══════════╪═════╡
    │ 1   ┆ 11        ┆ 3   │
    │ 2   ┆ 22        ┆ 2   │
    │ 3   ┆ 33        ┆ 1   │
    └─────┴───────────┴─────┘

    """
    if more_names:
        if isinstance(name, str):
            names_str = [name]
            names_str.extend(more_names)  # type: ignore[arg-type]
            return pli.wrap_expr(pycols(names_str))
        elif is_polars_dtype(name):
            dtypes = [name]
            dtypes.extend(more_names)
            return pli.wrap_expr(_dtype_cols(dtypes))
        else:
            raise TypeError(
                f"Invalid input for `col`. Expected `str` or `DataType`, got {type(name)!r}"
            )

    if isinstance(name, str):
        return pli.wrap_expr(pycol(name))
    elif is_polars_dtype(name):
        return pli.wrap_expr(_dtype_cols([name]))
    elif isinstance(name, Iterable):
        names = list(name)
        if not names:
            return pli.wrap_expr(pycols(names))

        item = names[0]
        if isinstance(item, str):
            return pli.wrap_expr(pycols(names))
        elif is_polars_dtype(item):
            return pli.wrap_expr(_dtype_cols(names))
        else:
            raise TypeError(
                "Invalid input for `col`. Expected iterable of type `str` or `DataType`,"
                f" got iterable of type {type(item)!r}"
            )
    else:
        raise TypeError(
            f"Invalid input for `col`. Expected `str` or `DataType`, got {type(name)!r}"
        )


def element() -> pli.Expr:
    """
    Alias for an element being evaluated in an `eval` expression.

    Examples
    --------
    A horizontal rank computation by taking the elements of a list

    >>> df = pl.DataFrame({"a": [1, 8, 3], "b": [4, 5, 2]})
    >>> df.with_columns(
    ...     pl.concat_list(["a", "b"]).arr.eval(pl.element().rank()).alias("rank")
    ... )
    shape: (3, 3)
    ┌─────┬─────┬────────────┐
    │ a   ┆ b   ┆ rank       │
    │ --- ┆ --- ┆ ---        │
    │ i64 ┆ i64 ┆ list[f32]  │
    ╞═════╪═════╪════════════╡
    │ 1   ┆ 4   ┆ [1.0, 2.0] │
    │ 8   ┆ 5   ┆ [2.0, 1.0] │
    │ 3   ┆ 2   ┆ [2.0, 1.0] │
    └─────┴─────┴────────────┘

    A mathematical operation on array elements

    >>> df = pl.DataFrame({"a": [1, 8, 3], "b": [4, 5, 2]})
    >>> df.with_columns(
    ...     pl.concat_list(["a", "b"]).arr.eval(pl.element() * 2).alias("a_b_doubled")
    ... )
    shape: (3, 3)
    ┌─────┬─────┬─────────────┐
    │ a   ┆ b   ┆ a_b_doubled │
    │ --- ┆ --- ┆ ---         │
    │ i64 ┆ i64 ┆ list[i64]   │
    ╞═════╪═════╪═════════════╡
    │ 1   ┆ 4   ┆ [2, 8]      │
    │ 8   ┆ 5   ┆ [16, 10]    │
    │ 3   ┆ 2   ┆ [6, 4]      │
    └─────┴─────┴─────────────┘

    """
    return col("")


@overload
def count(column: str) -> pli.Expr:
    ...


@overload
def count(column: pli.Series) -> int:
    ...


@overload
def count(column: None = None) -> pli.Expr:
    ...


def count(column: str | pli.Series | None = None) -> pli.Expr | int:
    """
    Count the number of values in this column/context.

    Parameters
    ----------
    column
        If dtype is:

        * ``pl.Series`` : count the values in the series.
        * ``str`` : count the values in this column.
        * ``None`` : count the number of values in this context.

    Examples
    --------
    >>> df = pl.DataFrame({"a": [1, 8, 3], "b": [4, 5, 2], "c": ["foo", "bar", "foo"]})
    >>> df.select(pl.count())
    shape: (1, 1)
    ┌───────┐
    │ count │
    │ ---   │
    │ u32   │
    ╞═══════╡
    │ 3     │
    └───────┘
    >>> df.groupby("c", maintain_order=True).agg(pl.count())
    shape: (2, 2)
    ┌─────┬───────┐
    │ c   ┆ count │
    │ --- ┆ ---   │
    │ str ┆ u32   │
    ╞═════╪═══════╡
    │ foo ┆ 2     │
    │ bar ┆ 1     │
    └─────┴───────┘

    """
    if column is None:
        return pli.wrap_expr(_count())

    if isinstance(column, pli.Series):
        return column.len()
    return col(column).count()


def to_list(name: str) -> pli.Expr:
    """
    Aggregate to list.

    Re-exported as `pl.list()`

    """
    return col(name).list()


@overload
def std(column: str, ddof: int = 1) -> pli.Expr:
    ...


@overload
def std(column: pli.Series, ddof: int = 1) -> float | None:
    ...


def std(column: str | pli.Series, ddof: int = 1) -> pli.Expr | float | None:
    """
    Get the standard deviation.

    Examples
    --------
    >>> df = pl.DataFrame({"a": [1, 8, 3], "b": [4, 5, 2], "c": ["foo", "bar", "foo"]})
    >>> df.select(pl.std("a"))
    shape: (1, 1)
    ┌──────────┐
    │ a        │
    │ ---      │
    │ f64      │
    ╞══════════╡
    │ 3.605551 │
    └──────────┘
    >>> df["a"].std()
    3.605551275463989

    """
    if isinstance(column, pli.Series):
        return column.std(ddof)
    return col(column).std(ddof)


@overload
def var(column: str, ddof: int = 1) -> pli.Expr:
    ...


@overload
def var(column: pli.Series, ddof: int = 1) -> float | None:
    ...


def var(column: str | pli.Series, ddof: int = 1) -> pli.Expr | float | None:
    """
    Get the variance.

    Examples
    --------
    >>> df = pl.DataFrame({"a": [1, 8, 3], "b": [4, 5, 2], "c": ["foo", "bar", "foo"]})
    >>> df.select(pl.var("a"))
    shape: (1, 1)
    ┌──────┐
    │ a    │
    │ ---  │
    │ f64  │
    ╞══════╡
    │ 13.0 │
    └──────┘
    >>> df["a"].var()
    13.0

    """
    if isinstance(column, pli.Series):
        return column.var(ddof)
    return col(column).var(ddof)


@overload
def max(column: str | Sequence[pli.Expr | str]) -> pli.Expr:
    ...


@overload
def max(column: pli.Series) -> int | float:
    ...


def max(column: str | Sequence[pli.Expr | str] | pli.Series) -> pli.Expr | Any:
    """
    Get the maximum value. Can be used horizontally or vertically.

    Parameters
    ----------
    column
        Column(s) to be used in aggregation. Will lead to different behavior based on
        the input:
        - Union[str, Series] -> aggregate the maximum value of that column.
        - List[Expr] -> aggregate the maximum value horizontally.

    Examples
    --------
    >>> df = pl.DataFrame({"a": [1, 8, 3], "b": [4, 5, 2], "c": ["foo", "bar", "foo"]})

    Get the maximum value by columns with a string column name

    >>> df.select(pl.max("a"))
    shape: (1, 1)
    ┌─────┐
    │ a   │
    │ --- │
    │ i64 │
    ╞═════╡
    │ 8   │
    └─────┘

    Get the maximum value by row with a list of columns/expressions

    >>> df.select(pl.max(["a", "b"]))
    shape: (3, 1)
    ┌─────┐
    │ max │
    │ --- │
    │ i64 │
    ╞═════╡
    │ 4   │
    │ 8   │
    │ 3   │
    └─────┘

    To aggregate maximums for more than one column/expression use ``pl.col(list).max()``
    or a regular expression selector like ``pl.sum(regex)``:

    >>> df.select(pl.col(["a", "b"]).max())
    shape: (1, 2)
    ┌─────┬─────┐
    │ a   ┆ b   │
    │ --- ┆ --- │
    │ i64 ┆ i64 │
    ╞═════╪═════╡
    │ 8   ┆ 5   │
    └─────┴─────┘

    >>> df.select(pl.max("^.*[ab]$"))
    shape: (1, 2)
    ┌─────┬─────┐
    │ a   ┆ b   │
    │ --- ┆ --- │
    │ i64 ┆ i64 │
    ╞═════╪═════╡
    │ 8   ┆ 5   │
    └─────┴─────┘

    """
    if isinstance(column, pli.Series):
        return column.max()
    elif isinstance(column, str):
        return col(column).max()
    else:
        exprs = pli.selection_to_pyexpr_list(column)
        return pli.wrap_expr(_max_exprs(exprs))


@overload
def min(
    column: str | Sequence[pli.Expr | str | date | datetime | int | float],
) -> pli.Expr:
    ...


@overload
def min(column: pli.Series) -> int | float:
    ...


def min(
    column: str | Sequence[pli.Expr | str | date | datetime | int | float] | pli.Series,
) -> pli.Expr | Any:
    """
    Get the minimum value.

    column
        Column(s) to be used in aggregation. Will lead to different behavior based on
        the input:
        - Union[str, Series] -> aggregate the sum value of that column.
        - List[Expr] -> aggregate the min value horizontally.

    Examples
    --------
    >>> df = pl.DataFrame({"a": [1, 8, 3], "b": [4, 5, 2], "c": ["foo", "bar", "foo"]})

    Get the minimum value by columns with a string column name

    >>> df.select(pl.min("a"))
    shape: (1, 1)
    ┌─────┐
    │ a   │
    │ --- │
    │ i64 │
    ╞═════╡
    │ 1   │
    └─────┘

    Get the minimum value by row with a list of columns/expressions

    >>> df.select(pl.min(["a", "b"]))
    shape: (3, 1)
    ┌─────┐
    │ min │
    │ --- │
    │ i64 │
    ╞═════╡
    │ 1   │
    │ 5   │
    │ 2   │
    └─────┘

    To aggregate minimums for more than one column/expression use ``pl.col(list).min()``
    or a regular expression selector like ``pl.sum(regex)``:

    >>> df.select(pl.col(["a", "b"]).min())
    shape: (1, 2)
    ┌─────┬─────┐
    │ a   ┆ b   │
    │ --- ┆ --- │
    │ i64 ┆ i64 │
    ╞═════╪═════╡
    │ 1   ┆ 2   │
    └─────┴─────┘

    >>> df.select(pl.min("^.*[ab]$"))
    shape: (1, 2)
    ┌─────┬─────┐
    │ a   ┆ b   │
    │ --- ┆ --- │
    │ i64 ┆ i64 │
    ╞═════╪═════╡
    │ 1   ┆ 2   │
    └─────┴─────┘

    """
    if isinstance(column, pli.Series):
        return column.min()
    elif isinstance(column, str):
        return col(column).min()
    else:
        exprs = pli.selection_to_pyexpr_list(column)
        return pli.wrap_expr(_min_exprs(exprs))


@overload
def sum(column: str | Sequence[pli.Expr | str] | pli.Expr) -> pli.Expr:
    ...


@overload
def sum(column: pli.Series) -> int | float:
    ...


def sum(
    column: str | Sequence[pli.Expr | str] | pli.Series | pli.Expr,
) -> pli.Expr | Any:
    """
    Sum values in a column/Series, or horizontally across list of columns/expressions.

    ``pl.sum(str)`` is syntactic sugar for:

    >>> pl.col(str).sum()  # doctest: +SKIP

    ``pl.sum(list)`` is syntactic sugar for:

    >>> pl.fold(pl.lit(0), lambda x, y: x + y, list).alias("sum")  # doctest: +SKIP

    Parameters
    ----------
    column
        Column(s) to be used in aggregation.
        This can be:

        - a column name, or Series -> aggregate the sum value of that column/Series.
        - a List[Expr] -> aggregate the sum value horizontally across the Expr result.

    Examples
    --------
    >>> df = pl.DataFrame(
    ...     {
    ...         "a": [1, 2],
    ...         "b": [3, 4],
    ...         "c": [5, 6],
    ...     }
    ... )
    >>> df
    shape: (2, 3)
    ┌─────┬─────┬─────┐
    │ a   ┆ b   ┆ c   │
    │ --- ┆ --- ┆ --- │
    │ i64 ┆ i64 ┆ i64 │
    ╞═════╪═════╪═════╡
    │ 1   ┆ 3   ┆ 5   │
    │ 2   ┆ 4   ┆ 6   │
    └─────┴─────┴─────┘

    Sum a column by name:

    >>> df.select(pl.sum("a"))
    shape: (1, 1)
    ┌─────┐
    │ a   │
    │ --- │
    │ i64 │
    ╞═════╡
    │ 3   │
    └─────┘

    Sum a list of columns/expressions horizontally:

    >>> df.with_columns(pl.sum(["a", "c"]))
    shape: (2, 4)
    ┌─────┬─────┬─────┬─────┐
    │ a   ┆ b   ┆ c   ┆ sum │
    │ --- ┆ --- ┆ --- ┆ --- │
    │ i64 ┆ i64 ┆ i64 ┆ i64 │
    ╞═════╪═════╪═════╪═════╡
    │ 1   ┆ 3   ┆ 5   ┆ 6   │
    │ 2   ┆ 4   ┆ 6   ┆ 8   │
    └─────┴─────┴─────┴─────┘

    Sum a series:

    >>> pl.sum(df.get_column("a"))
    3

    To aggregate the sums for more than one column/expression use ``pl.col(list).sum()``
    or a regular expression selector like ``pl.sum(regex)``:

    >>> df.select(pl.col(["a", "c"]).sum())
    shape: (1, 2)
    ┌─────┬─────┐
    │ a   ┆ c   │
    │ --- ┆ --- │
    │ i64 ┆ i64 │
    ╞═════╪═════╡
    │ 3   ┆ 11  │
    └─────┴─────┘

    >>> df.select(pl.sum("^.*[bc]$"))
    shape: (1, 2)
    ┌─────┬─────┐
    │ b   ┆ c   │
    │ --- ┆ --- │
    │ i64 ┆ i64 │
    ╞═════╪═════╡
    │ 7   ┆ 11  │
    └─────┴─────┘

    """
    if isinstance(column, pli.Series):
        return column.sum()
    elif isinstance(column, str):
        return col(column).sum()
    elif isinstance(column, Sequence):
        exprs = pli.selection_to_pyexpr_list(column)
        return pli.wrap_expr(_sum_exprs(exprs))
    else:
        # (Expr): use u32 as that will not cast to float as eagerly
        return fold(lit(0).cast(UInt32), lambda a, b: a + b, column).alias("sum")


@overload
def mean(column: str) -> pli.Expr:
    ...


@overload
def mean(column: pli.Series) -> float:
    ...


def mean(column: str | pli.Series) -> pli.Expr | float | None:
    """
    Get the mean value.

    Examples
    --------
    >>> df = pl.DataFrame({"a": [1, 8, 3], "b": [4, 5, 2], "c": ["foo", "bar", "foo"]})
    >>> df.select(pl.mean("a"))
    shape: (1, 1)
    ┌─────┐
    │ a   │
    │ --- │
    │ f64 │
    ╞═════╡
    │ 4.0 │
    └─────┘
    >>> pl.mean(df["a"])
    4.0

    """
    if isinstance(column, pli.Series):
        return column.mean()
    return col(column).mean()


@overload
def avg(column: str) -> pli.Expr:
    ...


@overload
def avg(column: pli.Series) -> float:
    ...


def avg(column: str | pli.Series) -> pli.Expr | float:
    """
    Alias for mean.

    Examples
    --------
    >>> df = pl.DataFrame({"a": [1, 8, 3], "b": [4, 5, 2], "c": ["foo", "bar", "foo"]})
    >>> df.select(pl.avg("a"))
    shape: (1, 1)
    ┌─────┐
    │ a   │
    │ --- │
    │ f64 │
    ╞═════╡
    │ 4.0 │
    └─────┘
    >>> pl.avg(df["a"])
    4.0

    """
    return mean(column)


@overload
def median(column: str) -> pli.Expr:
    ...


@overload
def median(column: pli.Series) -> float | int:
    ...


def median(column: str | pli.Series) -> pli.Expr | float | int | None:
    """
    Get the median value.

    Examples
    --------
    >>> df = pl.DataFrame({"a": [1, 8, 3], "b": [4, 5, 2], "c": ["foo", "bar", "foo"]})
    >>> df.select(pl.median("a"))
    shape: (1, 1)
    ┌─────┐
    │ a   │
    │ --- │
    │ f64 │
    ╞═════╡
    │ 3.0 │
    └─────┘
    >>> pl.median(df["a"])
    3.0

    """
    if isinstance(column, pli.Series):
        return column.median()
    return col(column).median()


@overload
def n_unique(column: str) -> pli.Expr:
    ...


@overload
def n_unique(column: pli.Series) -> int:
    ...


def n_unique(column: str | pli.Series) -> pli.Expr | int:
    """
    Count unique values.

    Examples
    --------
    >>> df = pl.DataFrame({"a": [1, 8, 1], "b": [4, 5, 2], "c": ["foo", "bar", "foo"]})
    >>> df.select(pl.n_unique("a"))
    shape: (1, 1)
    ┌─────┐
    │ a   │
    │ --- │
    │ u32 │
    ╞═════╡
    │ 2   │
    └─────┘
    >>> pl.n_unique(df["a"])
    2

    """
    if isinstance(column, pli.Series):
        return column.n_unique()
    return col(column).n_unique()


@overload
def first(column: str) -> pli.Expr:
    ...


@overload
def first(column: pli.Series) -> Any:
    ...


@overload
def first(column: None = None) -> pli.Expr:
    ...


def first(column: str | pli.Series | None = None) -> pli.Expr | Any:
    """
    Get the first value.

    Depending on the input type this function does different things:

    input:

    - None -> expression to take first column of a context.
    - str -> syntactic sugar for `pl.col(..).first()`
    - Series -> Take first value in `Series`

    Examples
    --------
    >>> df = pl.DataFrame({"a": [1, 8, 3], "b": [4, 5, 2], "c": ["foo", "bar", "foo"]})
    >>> df.select(pl.first())
    shape: (3, 1)
    ┌─────┐
    │ a   │
    │ --- │
    │ i64 │
    ╞═════╡
    │ 1   │
    │ 8   │
    │ 3   │
    └─────┘
    >>> df.select(pl.first("a"))
    shape: (1, 1)
    ┌─────┐
    │ a   │
    │ --- │
    │ i64 │
    ╞═════╡
    │ 1   │
    └─────┘
    >>> pl.first(df["a"])
    1

    """
    if column is None:
        return pli.wrap_expr(_first())

    if isinstance(column, pli.Series):
        if column.len() > 0:
            return column[0]
        else:
            raise IndexError("The series is empty, so no first value can be returned.")
    return col(column).first()


@overload
def last(column: str) -> pli.Expr:
    ...


@overload
def last(column: pli.Series) -> Any:
    ...


@overload
def last(column: None = None) -> pli.Expr:
    ...


def last(column: str | pli.Series | None = None) -> pli.Expr:
    """
    Get the last value.

    Depending on the input type this function does different things:

    - None -> expression to take last column of a context.
    - str -> syntactic sugar for `pl.col(..).last()`
    - Series -> Take last value in `Series`

    Examples
    --------
    >>> df = pl.DataFrame({"a": [1, 8, 3], "b": [4, 5, 2], "c": ["foo", "bar", "foo"]})
    >>> df.select(pl.last())
    shape: (3, 1)
    ┌─────┐
    │ c   │
    │ --- │
    │ str │
    ╞═════╡
    │ foo │
    │ bar │
    │ foo │
    └─────┘
    >>> df.select(pl.last("a"))
    shape: (1, 1)
    ┌─────┐
    │ a   │
    │ --- │
    │ i64 │
    ╞═════╡
    │ 3   │
    └─────┘
    >>> pl.last(df["a"])
    3

    """
    if column is None:
        return pli.wrap_expr(_last())

    if isinstance(column, pli.Series):
        if column.len() > 0:
            return column[-1]
        else:
            raise IndexError("The series is empty, so no last value can be returned,")
    return col(column).last()


@overload
def head(column: str, n: int = ...) -> pli.Expr:
    ...


@overload
def head(column: pli.Series, n: int = ...) -> pli.Series:
    ...


def head(column: str | pli.Series, n: int = 10) -> pli.Expr | pli.Series:
    """
    Get the first `n` rows.

    Parameters
    ----------
    column
        Column name or Series.
    n
        Number of rows to return.

    Examples
    --------
    >>> df = pl.DataFrame({"a": [1, 8, 3], "b": [4, 5, 2], "c": ["foo", "bar", "foo"]})
    >>> df.select(pl.head("a"))
    shape: (3, 1)
    ┌─────┐
    │ a   │
    │ --- │
    │ i64 │
    ╞═════╡
    │ 1   │
    │ 8   │
    │ 3   │
    └─────┘
    >>> df.select(pl.head("a", 2))
    shape: (2, 1)
    ┌─────┐
    │ a   │
    │ --- │
    │ i64 │
    ╞═════╡
    │ 1   │
    │ 8   │
    └─────┘
    >>> pl.head(df["a"], 2)
    shape: (2,)
    Series: 'a' [i64]
    [
        1
        8
    ]

    """
    if isinstance(column, pli.Series):
        return column.head(n)
    return col(column).head(n)


@overload
def tail(column: str, n: int = ...) -> pli.Expr:
    ...


@overload
def tail(column: pli.Series, n: int = ...) -> pli.Series:
    ...


def tail(column: str | pli.Series, n: int = 10) -> pli.Expr | pli.Series:
    """
    Get the last `n` rows.

    Parameters
    ----------
    column
        Column name or Series.
    n
        Number of rows to return.

    Examples
    --------
    >>> df = pl.DataFrame({"a": [1, 8, 3], "b": [4, 5, 2], "c": ["foo", "bar", "foo"]})
    >>> df.select(pl.tail("a"))
    shape: (3, 1)
    ┌─────┐
    │ a   │
    │ --- │
    │ i64 │
    ╞═════╡
    │ 1   │
    │ 8   │
    │ 3   │
    └─────┘
    >>> df.select(pl.tail("a", 2))
    shape: (2, 1)
    ┌─────┐
    │ a   │
    │ --- │
    │ i64 │
    ╞═════╡
    │ 8   │
    │ 3   │
    └─────┘
    >>> pl.tail(df["a"], 2)
    shape: (2,)
    Series: 'a' [i64]
    [
        8
        3
    ]

    """
    if isinstance(column, pli.Series):
        return column.tail(n)
    return col(column).tail(n)


@deprecate_nonkeyword_arguments(allowed_args=["value", "dtype"])
def lit(
    value: Any, dtype: PolarsDataType | None = None, allow_object: bool = False
) -> pli.Expr:
    """
    Return an expression representing a literal value.

    Parameters
    ----------
    value
        Value that should be used as a `literal`.
    dtype
        Optionally define a dtype.
    allow_object
        If type is unknown use an 'object' type.
        By default, we will raise a `ValueException`
        if the type is unknown.

    Examples
    --------
    Literal integer:

    >>> pl.lit(1)  # doctest: +IGNORE_RESULT

    Literal str:

    >>> pl.lit("foo")  # doctest: +IGNORE_RESULT

    Literal datetime:

    >>> from datetime import datetime
    >>> pl.lit(datetime(2021, 1, 20))  # doctest: +IGNORE_RESULT

    Literal Null:

    >>> pl.lit(None)  # doctest: +IGNORE_RESULT

    Literal eager Series:

    >>> pl.lit(pl.Series("a", [1, 2, 3]))  # doctest: +IGNORE_RESULT

    """
    tu: TimeUnit

    if isinstance(value, datetime):
        tu = "us" if dtype is None else getattr(dtype, "tu", "us")
        tz = (
            value.tzinfo
            if getattr(dtype, "tz", None) is None
            else getattr(dtype, "tz", None)
        )
        if value.tzinfo is not None and getattr(dtype, "tz", None) is not None:
            raise TypeError(
                "Cannot cast tz-aware value to tz-aware dtype. "
                "Please drop the time zone from the dtype."
            )
        e = lit(_datetime_to_pl_timestamp(value, tu)).cast(Datetime(tu))
        if tz is not None:
            return e.dt.replace_time_zone(str(tz))
        else:
            return e

    elif isinstance(value, timedelta):
        tu = "us" if dtype is None else getattr(dtype, "tu", "us")
        return lit(_timedelta_to_pl_timedelta(value, tu)).cast(Duration(tu))

    elif isinstance(value, time):
        return lit(_time_to_pl_time(value)).cast(Time)

    elif isinstance(value, date):
        return lit(datetime(value.year, value.month, value.day)).cast(Date)

    elif isinstance(value, pli.Series):
        name = value.name
        value = value._s
        e = pli.wrap_expr(pylit(value, allow_object))
        if name == "":
            return e
        return e.alias(name)

    if _check_for_numpy(value) and isinstance(value, np.ndarray):
        return lit(pli.Series("", value))

    if dtype:
        return pli.wrap_expr(pylit(value, allow_object)).cast(dtype)

    try:
        # numpy literals like np.float32(0) have item/dtype
        item = value.item()

        # numpy item() is py-native datetime/timedelta when units < 'ns'
        if isinstance(item, (datetime, timedelta)):
            return lit(item)

        # handle 'ns' units
        if isinstance(item, int) and hasattr(value, "dtype"):
            dtype_name = value.dtype.name
            if dtype_name.startswith(("datetime64[", "timedelta64[")):
                tu = dtype_name[11:-1]
                return lit(item).cast(
                    Datetime(tu) if dtype_name.startswith("date") else Duration(tu)
                )

    except AttributeError:
        item = value
    return pli.wrap_expr(pylit(item, allow_object))


@overload
def cumsum(column: str | Sequence[pli.Expr | str] | pli.Expr) -> pli.Expr:
    ...


@overload
def cumsum(column: pli.Series) -> int | float:
    ...


def cumsum(
    column: str | Sequence[pli.Expr | str] | pli.Series | pli.Expr,
) -> pli.Expr | Any:
    """
    Cumulatively sum values in a column/Series, or horizontally across list of columns/expressions.

    ``pl.cumsum(str)`` is syntactic sugar for:

    >>> pl.col(str).cumsum()  # doctest: +SKIP

    ``pl.cumsum(list)`` is syntactic sugar for:

    >>> pl.cumfold(pl.lit(0), lambda x, y: x + y, list).alias(
    ...     "cumsum"
    ... )  # doctest: +SKIP

    Parameters
    ----------
    column
        Column(s) to be used in aggregation.
        This can be:

        - a column name, or Series -> aggregate the sum value of that column/Series.
        - a List[Expr] -> aggregate the sum value horizontally across the Expr result.

    Examples
    --------
    >>> df = pl.DataFrame(
    ...     {
    ...         "a": [1, 2],
    ...         "b": [3, 4],
    ...         "c": [5, 6],
    ...     }
    ... )
    >>> df
    shape: (2, 3)
    ┌─────┬─────┬─────┐
    │ a   ┆ b   ┆ c   │
    │ --- ┆ --- ┆ --- │
    │ i64 ┆ i64 ┆ i64 │
    ╞═════╪═════╪═════╡
    │ 1   ┆ 3   ┆ 5   │
    │ 2   ┆ 4   ┆ 6   │
    └─────┴─────┴─────┘

    Cumulatively sum a column by name:

    >>> df.select(pl.cumsum("a"))
    shape: (2, 1)
    ┌─────┐
    │ a   │
    │ --- │
    │ i64 │
    ╞═════╡
    │ 1   │
    │ 3   │
    └─────┘

    Cumulatively sum a list of columns/expressions horizontally:

    >>> df.with_columns(pl.cumsum(["a", "c"]))
    shape: (2, 4)
    ┌─────┬─────┬─────┬───────────┐
    │ a   ┆ b   ┆ c   ┆ cumsum    │
    │ --- ┆ --- ┆ --- ┆ ---       │
    │ i64 ┆ i64 ┆ i64 ┆ struct[2] │
    ╞═════╪═════╪═════╪═══════════╡
    │ 1   ┆ 3   ┆ 5   ┆ {1,6}     │
    │ 2   ┆ 4   ┆ 6   ┆ {2,8}     │
    └─────┴─────┴─────┴───────────┘

    """  # noqa: W505
    if isinstance(column, pli.Series):
        return column.cumsum()
    elif isinstance(column, str):
        return col(column).cumsum()
    # (Expr): use u32 as that will not cast to float as eagerly
    return cumfold(lit(0).cast(UInt32), lambda a, b: a + b, column).alias("cumsum")


@deprecate_nonkeyword_arguments(allowed_args=["a", "b", "ddof"])
def spearman_rank_corr(
    a: str | pli.Expr, b: str | pli.Expr, ddof: int = 1, propagate_nans: bool = False
) -> pli.Expr:
    """
    Compute the spearman rank correlation between two columns.
    Missing data will be excluded from the computation.

    Parameters
    ----------
    a
        Column name or Expression.
    b
        Column name or Expression.
    ddof
        Delta degrees of freedom
    method : {'pearson', 'spearman'}
        Correlation method.
    propagate_nans
        If `True` any `NaN` encountered will lead to `NaN` in the output.
        Defaults to `False` where `NaN` are regarded as larger than any finite number
        and thus lead to the highest rank.

    Examples
    --------
    Pearson's correlation:

    >>> df = pl.DataFrame({"a": [1, 8, 3], "b": [4, 5, 2], "c": ["foo", "bar", "foo"]})
    >>> df.select(pl.corr("a", "b"))
    shape: (1, 1)
    ┌──────────┐
    │ a        │
    │ ---      │
    │ f64      │
    ╞══════════╡
    │ 0.544705 │
    └──────────┘

    Spearman rank correlation:

    >>> df = pl.DataFrame({"a": [1, 8, 3], "b": [4, 5, 2], "c": ["foo", "bar", "foo"]})
    >>> df.select(pl.corr("a", "b", method="spearman"))
    shape: (1, 1)
    ┌─────┐
    │ a   │
    │ --- │
    │ f64 │
    ╞═════╡
    │ 0.5 │
    └─────┘.
    """
    if isinstance(a, str):
        a = col(a)
    if isinstance(b, str):
        b = col(b)
    return pli.wrap_expr(
        pyspearman_rank_corr(a._pyexpr, b._pyexpr, ddof, propagate_nans)
    )


def pearson_corr(a: str | pli.Expr, b: str | pli.Expr, ddof: int = 1) -> pli.Expr:
    """
    Compute the pearson's correlation between two columns.

    Parameters
    ----------
    a
        Column name or Expression.
    b
        Column name or Expression.
    ddof
        Delta degrees of freedom
    Examples
    --------
    >>> df = pl.DataFrame({"a": [1, 8, 3], "b": [4, 5, 2], "c": ["foo", "bar", "foo"]})
    >>> df.select(pl.pearson_corr("a", "b"))
    shape: (1, 1)
    ┌──────────┐
    │ a        │
    │ ---      │
    │ f64      │
    ╞══════════╡
    │ 0.544705 │
    └──────────┘.
    """
    if isinstance(a, str):
        a = col(a)
    if isinstance(b, str):
        b = col(b)
    return pli.wrap_expr(pypearson_corr(a._pyexpr, b._pyexpr, ddof))


@deprecate_nonkeyword_arguments(allowed_args=["a", "b", "ddof"])
def spearman_rank_corr(
    a: str | pli.Expr, b: str | pli.Expr, ddof: int = 1, propagate_nans: bool = False
) -> pli.Expr:
    """
    Compute the spearman rank correlation between two columns.
    Missing data will be excluded from the computation.
    Parameters
    ----------
    a
        Column name or Expression.
    b
        Column name or Expression.
    ddof
        Delta degrees of freedom
    propagate_nans
        If `True` any `NaN` encountered will lead to `NaN` in the output.
        Defaults to `False` where `NaN` are regarded as larger than any finite number
        and thus lead to the highest rank.
    Examples
    --------
    >>> df = pl.DataFrame({"a": [1, 8, 3], "b": [4, 5, 2], "c": ["foo", "bar", "foo"]})
    >>> df.select(pl.spearman_rank_corr("a", "b"))
    shape: (1, 1)
    ┌─────┐
    │ a   │
    │ --- │
    │ f64 │
    ╞═════╡
    │ 0.5 │
    └─────┘.
    """
    warnings.warn(
        "`spearman_rank_corr()` is deprecated in favor of `corr()`",
        DeprecationWarning,
        stacklevel=2,
    )
    if isinstance(a, str):
        a = col(a)
    if isinstance(b, str):
        b = col(b)
    return pli.wrap_expr(
        pyspearman_rank_corr(a._pyexpr, b._pyexpr, ddof, propagate_nans)
    )


def pearson_corr(a: str | pli.Expr, b: str | pli.Expr, ddof: int = 1) -> pli.Expr:
    """
    Compute the pearson's correlation between two columns.

    Parameters
    ----------
    a
        Column name or Expression.
    b
        Column name or Expression.
    ddof
        Delta degrees of freedom
    Examples
    --------
    >>> df = pl.DataFrame({"a": [1, 8, 3], "b": [4, 5, 2], "c": ["foo", "bar", "foo"]})
    >>> df.select(pl.pearson_corr("a", "b"))
    shape: (1, 1)
    ┌──────────┐
    │ a        │
    │ ---      │
    │ f64      │
    ╞══════════╡
    │ 0.544705 │
    └──────────┘.
    """
    warnings.warn(
        "`pearson_corr()` is deprecated in favor of `corr()`",
        DeprecationWarning,
        stacklevel=2,
    )
    if isinstance(a, str):
        a = col(a)
    if isinstance(b, str):
        b = col(b)
    return pli.wrap_expr(pypearson_corr(a._pyexpr, b._pyexpr, ddof))


def corr(
    a: str | pli.Expr,
    b: str | pli.Expr,
    method: CorrelationMethod = "pearson",
    ddof: int = 1,
    propagate_nans: bool = False,
) -> pli.Expr:
    """
    Compute the pearson's or spearman rank correlation correlation between two columns.

    Parameters
    ----------
    a
        Column name or Expression.
    b
        Column name or Expression.
    ddof
        Delta degrees of freedom
    method : {'pearson', 'spearman'}
        Correlation method.
    propagate_nans
        If `True` any `NaN` encountered will lead to `NaN` in the output.
        Defaults to `False` where `NaN` are regarded as larger than any finite number
        and thus lead to the highest rank.

    Examples
    --------
    Pearson's correlation:

    >>> df = pl.DataFrame({"a": [1, 8, 3], "b": [4, 5, 2], "c": ["foo", "bar", "foo"]})
    >>> df.select(pl.corr("a", "b"))
    shape: (1, 1)
    ┌──────────┐
    │ a        │
    │ ---      │
    │ f64      │
    ╞══════════╡
    │ 0.544705 │
    └──────────┘

    Spearman rank correlation:

    >>> df = pl.DataFrame({"a": [1, 8, 3], "b": [4, 5, 2], "c": ["foo", "bar", "foo"]})
    >>> df.select(pl.corr("a", "b", method="spearman"))
    shape: (1, 1)
    ┌─────┐
    │ a   │
    │ --- │
    │ f64 │
    ╞═════╡
    │ 0.5 │
    └─────┘
    """
    if isinstance(a, str):
        a = col(a)
    if isinstance(b, str):
        b = col(b)
    return pli.wrap_expr(
        pyspearman_rank_corr(a._pyexpr, b._pyexpr, ddof, propagate_nans)
    )


def pearson_corr(a: str | pli.Expr, b: str | pli.Expr, ddof: int = 1) -> pli.Expr:
    """
    Compute the pearson's correlation between two columns.
    Parameters
    ----------
    a
        Column name or Expression.
    b
        Column name or Expression.
    ddof
        Delta degrees of freedom
    Examples
    --------
    >>> df = pl.DataFrame({"a": [1, 8, 3], "b": [4, 5, 2], "c": ["foo", "bar", "foo"]})
    >>> df.select(pl.pearson_corr("a", "b"))
    shape: (1, 1)
    ┌──────────┐
    │ a        │
    │ ---      │
    │ f64      │
    ╞══════════╡
    │ 0.544705 │
    └──────────┘
    """
    if isinstance(a, str):
        a = col(a)
    if isinstance(b, str):
        b = col(b)
    return pli.wrap_expr(pypearson_corr(a._pyexpr, b._pyexpr, ddof))


def corr(
    a: str | pli.Expr,
    b: str | pli.Expr,
    method: CorrelationMethod = "pearson",
    ddof: int = 1,
    propagate_nans: bool = False,
) -> pli.Expr:
    """
    Compute the pearson's or spearman rank correlation correlation between two columns.

    Parameters
    ----------
    a
        Column name or Expression.
    b
        Column name or Expression.
    ddof
        Delta degrees of freedom
    method : {'pearson', 'spearman'}
        Correlation method.
    propagate_nans
        If `True` any `NaN` encountered will lead to `NaN` in the output.
        Defaults to `False` where `NaN` are regarded as larger than any finite number
        and thus lead to the highest rank.

    Examples
    --------
    Pearson's correlation:

    >>> df = pl.DataFrame({"a": [1, 8, 3], "b": [4, 5, 2], "c": ["foo", "bar", "foo"]})
    >>> df.select(pl.corr("a", "b"))
    shape: (1, 1)
    ┌──────────┐
    │ a        │
    │ ---      │
    │ f64      │
    ╞══════════╡
    │ 0.544705 │
    └──────────┘

    Spearman rank correlation:

    >>> df = pl.DataFrame({"a": [1, 8, 3], "b": [4, 5, 2], "c": ["foo", "bar", "foo"]})
    >>> df.select(pl.corr("a", "b", method="spearman"))
    shape: (1, 1)
    ┌─────┐
    │ a   │
    │ --- │
    │ f64 │
    ╞═════╡
    │ 0.5 │
    └─────┘

    """
    warnings.warn(
        "`spearman_rank_corr()` is deprecated in favor of `corr()`",
        DeprecationWarning,
        stacklevel=2,
    )
    if isinstance(a, str):
        a = col(a)
    if isinstance(b, str):
        b = col(b)
    return pli.wrap_expr(
        pyspearman_rank_corr(a._pyexpr, b._pyexpr, ddof, propagate_nans)
    )


def pearson_corr(a: str | pli.Expr, b: str | pli.Expr, ddof: int = 1) -> pli.Expr:
    """
    Compute the pearson's correlation between two columns.

    Parameters
    ----------
    a
        Column name or Expression.
    b
        Column name or Expression.
    ddof
        Delta degrees of freedom
    Examples
    --------
    >>> df = pl.DataFrame({"a": [1, 8, 3], "b": [4, 5, 2], "c": ["foo", "bar", "foo"]})
    >>> df.select(pl.pearson_corr("a", "b"))
    shape: (1, 1)
    ┌──────────┐
    │ a        │
    │ ---      │
    │ f64      │
    ╞══════════╡
    │ 0.544705 │
    └──────────┘

    """
    warnings.warn(
        "`pearson_corr()` is deprecated in favor of `corr()`",
        DeprecationWarning,
        stacklevel=2,
    )
    if isinstance(a, str):
        a = col(a)
    if isinstance(b, str):
        b = col(b)
    return pli.wrap_expr(pypearson_corr(a._pyexpr, b._pyexpr, ddof))
    if method == "pearson":
        return pli.wrap_expr(pypearson_corr(a._pyexpr, b._pyexpr, ddof))
    elif method == "spearman":
        return pli.wrap_expr(
            pyspearman_rank_corr(a._pyexpr, b._pyexpr, ddof, propagate_nans)
        )


<<<<<<< HEAD
def corr(
    a: str | pli.Expr,
    b: str | pli.Expr,
    *,
    method: CorrelationMethod = "pearson",
    ddof: int = 1,
    propagate_nans: bool = False,
) -> pli.Expr:
=======
def cov(a: str | pli.Expr, b: str | pli.Expr) -> pli.Expr:
>>>>>>> 55a20435
    """
    Compute the pearson's or spearman rank correlation between two columns.

    Parameters
    ----------
    a
        Column name or Expression.
    b
        Column name or Expression.
    ddof
        Delta degrees of freedom
    method : {'pearson', 'spearman'}
        Correlation method.
    propagate_nans
        Spearman rank correlation support propagate_nans.
        If `True` any `NaN` encountered will lead to `NaN` in the output.
        Defaults to `False` where `NaN` are regarded as larger than any finite number
        and thus lead to the highest rank.

    Examples
    --------
    Pearson's correlation:

    >>> df = pl.DataFrame({"a": [1, 8, 3], "b": [4, 5, 2], "c": ["foo", "bar", "foo"]})
    >>> df.select(pl.corr("a", "b"))
    shape: (1, 1)
    ┌──────────┐
    │ a        │
    │ ---      │
    │ f64      │
    ╞══════════╡
    │ 0.544705 │
    └──────────┘

    Spearman rank correlation:

    >>> df = pl.DataFrame({"a": [1, 8, 3], "b": [4, 5, 2], "c": ["foo", "bar", "foo"]})
    >>> df.select(pl.corr("a", "b", method="spearman"))
    shape: (1, 1)
    ┌─────┐
    │ a   │
    │ --- │
    │ f64 │
    ╞═════╡
    │ 0.5 │
    └─────┘

    """
    if isinstance(a, str):
        a = col(a)
    if isinstance(b, str):
        b = col(b)
    if method == "pearson":
        return pli.wrap_expr(pypearson_corr(a._pyexpr, b._pyexpr, ddof))
    elif method == "spearman":
        return pli.wrap_expr(
            pyspearman_rank_corr(a._pyexpr, b._pyexpr, ddof, propagate_nans)
        )


def cov(a: str | pli.Expr, b: str | pli.Expr) -> pli.Expr:
    """
    Compute the covariance between two columns/ expressions.

    Parameters
    ----------
    a
        Column name or Expression.
    b
        Column name or Expression.

    Examples
    --------
    >>> df = pl.DataFrame({"a": [1, 8, 3], "b": [4, 5, 2], "c": ["foo", "bar", "foo"]})
    >>> df.select(pl.cov("a", "b"))
    shape: (1, 1)
    ┌─────┐
    │ a   │
    │ --- │
    │ f64 │
    ╞═════╡
    │ 3.0 │
    └─────┘

    """
    if isinstance(a, str):
        a = col(a)
    if isinstance(b, str):
        b = col(b)
    return pli.wrap_expr(pycov(a._pyexpr, b._pyexpr))


@deprecated_alias(f="function")
def map(
    exprs: Sequence[str] | Sequence[pli.Expr],
    function: Callable[[Sequence[pli.Series]], pli.Series],
    return_dtype: PolarsDataType | None = None,
) -> pli.Expr:
    """
    Map a custom function over multiple columns/expressions.

    Produces a single Series result.

    Parameters
    ----------
    exprs
        Input Series to f
    function
        Function to apply over the input
    return_dtype
        dtype of the output Series

    Returns
    -------
    Expr

    """
    exprs = pli.selection_to_pyexpr_list(exprs)
    return pli.wrap_expr(
        _map_mul(
            exprs, function, return_dtype, apply_groups=False, returns_scalar=False
        )
    )


@deprecated_alias(f="function")
@deprecate_nonkeyword_arguments(allowed_args=["exprs", "function", "return_dtype"])
def apply(
    exprs: Sequence[str | pli.Expr],
    function: Callable[[Sequence[pli.Series]], pli.Series | Any],
    return_dtype: PolarsDataType | None = None,
    returns_scalar: bool = True,
) -> pli.Expr:
    """
    Apply a custom/user-defined function (UDF) in a GroupBy context.

    Depending on the context it has the following behavior:

    * Select
        Don't use apply, use `map`
    * GroupBy
        expected type `f`: Callable[[Series], Series]
        Applies a python function over each group.

    Parameters
    ----------
    exprs
        Input Series to f
    function
        Function to apply over the input
    return_dtype
        dtype of the output Series
    returns_scalar
        If the function returns a single scalar as output.

    Returns
    -------
    Expr

    """
    exprs = pli.selection_to_pyexpr_list(exprs)
    return pli.wrap_expr(
        _map_mul(
            exprs,
            function,
            return_dtype,
            apply_groups=True,
            returns_scalar=returns_scalar,
        )
    )


@deprecated_alias(f="function")
def fold(
    acc: IntoExpr,
    function: Callable[[pli.Series, pli.Series], pli.Series],
    exprs: Sequence[pli.Expr | str] | pli.Expr,
) -> pli.Expr:
    """
    Accumulate over multiple columns horizontally/ row wise with a left fold.

    Parameters
    ----------
    acc
        Accumulator Expression. This is the value that will be initialized when the fold
        starts. For a sum this could for instance be lit(0).
    function
        Function to apply over the accumulator and the value.
        Fn(acc, value) -> new_value
    exprs
        Expressions to aggregate over. May also be a wildcard expression.

    Notes
    -----
    If you simply want the first encountered expression as accumulator,
    consider using ``reduce``.

    """
    # in case of pl.col("*")
    acc = pli.expr_to_lit_or_expr(acc, str_to_lit=True)
    if isinstance(exprs, pli.Expr):
        exprs = [exprs]

    exprs = pli.selection_to_pyexpr_list(exprs)
    return pli.wrap_expr(pyfold(acc._pyexpr, function, exprs))


@deprecated_alias(f="function")
def reduce(
    function: Callable[[pli.Series, pli.Series], pli.Series],
    exprs: Sequence[pli.Expr | str] | pli.Expr,
) -> pli.Expr:
    """
    Accumulate over multiple columns horizontally/ row wise with a left fold.

    Parameters
    ----------
    function
        Function to apply over the accumulator and the value.
        Fn(acc, value) -> new_value
    exprs
        Expressions to aggregate over. May also be a wildcard expression.

    Notes
    -----
    See ``fold`` for the version with an explicit accumulator.

    """
    # in case of pl.col("*")
    if isinstance(exprs, pli.Expr):
        exprs = [exprs]

    exprs = pli.selection_to_pyexpr_list(exprs)
    return pli.wrap_expr(pyreduce(function, exprs))


@deprecated_alias(f="function")
@deprecate_nonkeyword_arguments()
def cumfold(
    acc: IntoExpr,
    function: Callable[[pli.Series, pli.Series], pli.Series],
    exprs: Sequence[pli.Expr | str] | pli.Expr,
    include_init: bool = False,
) -> pli.Expr:
    """
    Cumulatively accumulate over multiple columns horizontally/ row wise with a left fold.

    Every cumulative result is added as a separate field in a Struct column.

    Parameters
    ----------
    acc
        Accumulator Expression. This is the value that will be initialized when the fold
        starts. For a sum this could for instance be lit(0).
    function
        Function to apply over the accumulator and the value.
        Fn(acc, value) -> new_value
    exprs
        Expressions to aggregate over. May also be a wildcard expression.
    include_init
        Include the initial accumulator state as struct field.

    Notes
    -----
    If you simply want the first encountered expression as accumulator,
    consider using ``cumreduce``.

    """  # noqa: W505
    # in case of pl.col("*")
    acc = pli.expr_to_lit_or_expr(acc, str_to_lit=True)
    if isinstance(exprs, pli.Expr):
        exprs = [exprs]

    exprs = pli.selection_to_pyexpr_list(exprs)
    return pli.wrap_expr(pycumfold(acc._pyexpr, function, exprs, include_init))


@deprecated_alias(f="function")
def cumreduce(
    function: Callable[[pli.Series, pli.Series], pli.Series],
    exprs: Sequence[pli.Expr | str] | pli.Expr,
) -> pli.Expr:
    """
    Cumulatively accumulate over multiple columns horizontally/ row wise with a left fold.

    Every cumulative result is added as a separate field in a Struct column.

    Parameters
    ----------
    function
        Function to apply over the accumulator and the value.
        Fn(acc, value) -> new_value
    exprs
        Expressions to aggregate over. May also be a wildcard expression.

    """  # noqa: W505
    # in case of pl.col("*")
    if isinstance(exprs, pli.Expr):
        exprs = [exprs]

    exprs = pli.selection_to_pyexpr_list(exprs)
    return pli.wrap_expr(pycumreduce(function, exprs))


def any(name: str | Sequence[str] | Sequence[pli.Expr] | pli.Expr) -> pli.Expr:
    """Evaluate columnwise or elementwise with a bitwise OR operation."""
    if isinstance(name, str):
        return col(name).any()
    else:
        return fold(lit(False), lambda a, b: a.cast(bool) | b.cast(bool), name).alias(
            "any"
        )


def exclude(
    columns: str | PolarsDataType | Iterable[str] | Iterable[PolarsDataType],
    *more_columns: str | PolarsDataType,
) -> pli.Expr:
    """
    Represent all columns except for the given columns.

    Syntactic sugar for ``pl.all().exclude(columns)``.

    Parameters
    ----------
    columns
        The name or datatype of the column(s) to exclude. Accepts regular expression
        input. Regular expressions should start with ``^`` and end with ``$``.
    *more_columns
        Additional names or datatypes of columns to exclude, specified as positional
        arguments.

    Examples
    --------
    Exclude by column name(s):

    >>> df = pl.DataFrame(
    ...     {
    ...         "aa": [1, 2, 3],
    ...         "ba": ["a", "b", None],
    ...         "cc": [None, 2.5, 1.5],
    ...     }
    ... )
    >>> df.select(pl.exclude("ba"))
    shape: (3, 2)
    ┌─────┬──────┐
    │ aa  ┆ cc   │
    │ --- ┆ ---  │
    │ i64 ┆ f64  │
    ╞═════╪══════╡
    │ 1   ┆ null │
    │ 2   ┆ 2.5  │
    │ 3   ┆ 1.5  │
    └─────┴──────┘

    Exclude by regex, e.g. removing all columns whose names end with the letter "a":

    >>> df.select(pl.exclude("^.*a$"))
    shape: (3, 1)
    ┌──────┐
    │ cc   │
    │ ---  │
    │ f64  │
    ╞══════╡
    │ null │
    │ 2.5  │
    │ 1.5  │
    └──────┘

    Exclude by dtype(s), e.g. removing all columns of type Int64 or Float64:

    >>> df.select(pl.exclude([pl.Int64, pl.Float64]))
    shape: (3, 1)
    ┌──────┐
    │ ba   │
    │ ---  │
    │ str  │
    ╞══════╡
    │ a    │
    │ b    │
    │ null │
    └──────┘

    """
    return col("*").exclude(columns, *more_columns)


def all(name: str | Sequence[pli.Expr] | pli.Expr | None = None) -> pli.Expr:
    """
    Do one of two things.

    * function can do a columnwise or elementwise AND operation
    * a wildcard column selection

    Parameters
    ----------
    name
        If given this function will apply a bitwise & on the columns.

    Examples
    --------
    Sum all columns

    >>> df = pl.DataFrame(
    ...     {"a": [1, 2, 3], "b": ["hello", "foo", "bar"], "c": [1, 1, 1]}
    ... )
    >>> df.select(pl.all().sum())
    shape: (1, 3)
    ┌─────┬──────┬─────┐
    │ a   ┆ b    ┆ c   │
    │ --- ┆ ---  ┆ --- │
    │ i64 ┆ str  ┆ i64 │
    ╞═════╪══════╪═════╡
    │ 6   ┆ null ┆ 3   │
    └─────┴──────┴─────┘

    """
    if name is None:
        return col("*")
    elif isinstance(name, str):
        return col(name).all()
    else:
        return fold(lit(True), lambda a, b: a.cast(bool) & b.cast(bool), name).alias(
            "all"
        )


def groups(column: str) -> pli.Expr:
    """Syntactic sugar for `pl.col("foo").agg_groups()`."""
    return col(column).agg_groups()


def quantile(
    column: str,
    quantile: float | pli.Expr,
    interpolation: RollingInterpolationMethod = "nearest",
) -> pli.Expr:
    """
    Syntactic sugar for `pl.col("foo").quantile(..)`.

    Parameters
    ----------
    column
        Column name.
    quantile
        Quantile between 0.0 and 1.0.
    interpolation : {'nearest', 'higher', 'lower', 'midpoint', 'linear'}
        Interpolation method.

    """
    return col(column).quantile(quantile, interpolation)


@overload
def arange(
    low: int | pli.Expr | pli.Series,
    high: int | pli.Expr | pli.Series,
    step: int = ...,
    *,
    eager: Literal[False],
) -> pli.Expr:
    ...


@overload
def arange(
    low: int | pli.Expr | pli.Series,
    high: int | pli.Expr | pli.Series,
    step: int = ...,
    *,
    eager: Literal[True],
    dtype: PolarsDataType | None = ...,
) -> pli.Series:
    ...


@overload
def arange(
    low: int | pli.Expr | pli.Series,
    high: int | pli.Expr | pli.Series,
    step: int = ...,
    *,
    eager: bool = False,
    dtype: PolarsDataType | None = ...,
) -> pli.Expr | pli.Series:
    ...


def arange(
    low: int | pli.Expr | pli.Series,
    high: int | pli.Expr | pli.Series,
    step: int = 1,
    *,
    eager: bool = False,
    dtype: PolarsDataType | None = None,
) -> pli.Expr | pli.Series:
    """
    Create a range expression (or Series).

    This can be used in a `select`, `with_column` etc. Be sure that the resulting
    range size is equal to the length of the DataFrame you are collecting.

    Examples
    --------
    >>> df.lazy().filter(pl.col("foo") < pl.arange(0, 100)).collect()  # doctest: +SKIP

    Parameters
    ----------
    low
        Lower bound of range.
    high
        Upper bound of range.
    step
        Step size of the range.
    eager
        If eager evaluation is `True`, a Series is returned instead of an Expr.
    dtype
        Apply an explicit integer dtype to the resulting expression (default is Int64).

    """
    low = pli.expr_to_lit_or_expr(low, str_to_lit=False)
    high = pli.expr_to_lit_or_expr(high, str_to_lit=False)
    range_expr = pli.wrap_expr(pyarange(low._pyexpr, high._pyexpr, step))

    if dtype is not None and dtype != Int64:
        range_expr = range_expr.cast(dtype)
    if not eager:
        return range_expr
    else:
        return (
            pli.DataFrame()
            .select(range_expr)
            .to_series()
            .rename("arange", in_place=True)
        )


@deprecated_alias(reverse="descending")
@deprecate_nonkeyword_arguments()
def arg_sort_by(
    exprs: pli.Expr | str | Sequence[pli.Expr | str],
    descending: Sequence[bool] | bool = False,
) -> pli.Expr:
    """
    Find the indexes that would sort the columns.

    Argsort by multiple columns. The first column will be used for the ordering.
    If there are duplicates in the first column, the second column will be used to
    determine the ordering and so on.

    Parameters
    ----------
    exprs
        Columns use to determine the ordering.
    descending
        Sort descending; default is ascending.

    """
    if isinstance(exprs, str) or not isinstance(exprs, Sequence):
        exprs = [exprs]
    if isinstance(descending, bool):
        descending = [descending] * len(exprs)
    exprs = pli.selection_to_pyexpr_list(exprs)
    return pli.wrap_expr(py_arg_sort_by(exprs, descending))


@deprecated_alias(reverse="descending")
def argsort_by(
    exprs: pli.Expr | str | Sequence[pli.Expr | str],
    descending: Sequence[bool] | bool = False,
) -> pli.Expr:
    """
    Find the indexes that would sort the columns.

    Argsort by multiple columns. The first column will be used for the ordering.
    If there are duplicates in the first column, the second column will be used to
    determine the ordering and so on.

    .. deprecated:: 0.16.5
        `argsort_by` will be removed in favour of `arg_sort_by`.

    Parameters
    ----------
    exprs
        Columns use to determine the ordering.
    descending
        Sort in descending order; default is ascending.

    """
    warnings.warn(
        "`argsort_by()` is deprecated in favor of `arg_sort_by()`",
        DeprecationWarning,
        stacklevel=2,
    )
    return pli.arg_sort_by(exprs, descending)


def duration(
    *,
    days: pli.Expr | str | int | None = None,
    seconds: pli.Expr | str | int | None = None,
    nanoseconds: pli.Expr | str | int | None = None,
    microseconds: pli.Expr | str | int | None = None,
    milliseconds: pli.Expr | str | int | None = None,
    minutes: pli.Expr | str | int | None = None,
    hours: pli.Expr | str | int | None = None,
    weeks: pli.Expr | str | int | None = None,
) -> pli.Expr:
    """
    Create polars `Duration` from distinct time components.

    Returns
    -------
    Expr of type `pl.Duration`

    Examples
    --------
    >>> from datetime import datetime
    >>> df = pl.DataFrame(
    ...     {
    ...         "datetime": [datetime(2022, 1, 1), datetime(2022, 1, 2)],
    ...         "add": [1, 2],
    ...     }
    ... )
    >>> df.select(
    ...     [
    ...         (pl.col("datetime") + pl.duration(weeks="add")).alias("add_weeks"),
    ...         (pl.col("datetime") + pl.duration(days="add")).alias("add_days"),
    ...         (pl.col("datetime") + pl.duration(seconds="add")).alias("add_seconds"),
    ...         (pl.col("datetime") + pl.duration(milliseconds="add")).alias(
    ...             "add_milliseconds"
    ...         ),
    ...         (pl.col("datetime") + pl.duration(hours="add")).alias("add_hours"),
    ...     ]
    ... )  # doctest: +IGNORE_RESULT
    shape: (2, 5)
    ┌────────────┬────────────┬─────────────────────┬──────────────┬─────────────────────┐
    │ add_weeks  ┆ add_days   ┆ add_seconds         ┆ add_millisec ┆ add_hours           │
    │ ---        ┆ ---        ┆ ---                 ┆ onds         ┆ ---                 │
    │ datetime[m ┆ datetime[m ┆ datetime[ms]        ┆ ---          ┆ datetime[ms]        │
    │ s]         ┆ s]         ┆                     ┆ datetime[ms] ┆                     │
    ╞════════════╪════════════╪═════════════════════╪══════════════╪═════════════════════╡
    │ 2022-01-08 ┆ 2022-01-02 ┆ 2022-01-01 00:00:01 ┆ 2022-01-01   ┆ 2022-01-01 01:00:00 │
    │ 00:00:00   ┆ 00:00:00   ┆                     ┆ 00:00:00.001 ┆                     │
    │ 2022-01-16 ┆ 2022-01-04 ┆ 2022-01-02 00:00:02 ┆ 2022-01-02   ┆ 2022-01-02 02:00:00 │
    │ 00:00:00   ┆ 00:00:00   ┆                     ┆ 00:00:00.002 ┆                     │
    └────────────┴────────────┴─────────────────────┴──────────────┴─────────────────────┘

    """  # noqa: W505
    if hours is not None:
        hours = pli.expr_to_lit_or_expr(hours, str_to_lit=False)._pyexpr
    if minutes is not None:
        minutes = pli.expr_to_lit_or_expr(minutes, str_to_lit=False)._pyexpr
    if seconds is not None:
        seconds = pli.expr_to_lit_or_expr(seconds, str_to_lit=False)._pyexpr
    if milliseconds is not None:
        milliseconds = pli.expr_to_lit_or_expr(milliseconds, str_to_lit=False)._pyexpr
    if microseconds is not None:
        microseconds = pli.expr_to_lit_or_expr(microseconds, str_to_lit=False)._pyexpr
    if nanoseconds is not None:
        nanoseconds = pli.expr_to_lit_or_expr(nanoseconds, str_to_lit=False)._pyexpr
    if days is not None:
        days = pli.expr_to_lit_or_expr(days, str_to_lit=False)._pyexpr
    if weeks is not None:
        weeks = pli.expr_to_lit_or_expr(weeks, str_to_lit=False)._pyexpr

    return pli.wrap_expr(
        py_duration(
            days,
            seconds,
            nanoseconds,
            microseconds,
            milliseconds,
            minutes,
            hours,
            weeks,
        )
    )


def _datetime(
    year: pli.Expr | str | int,
    month: pli.Expr | str | int,
    day: pli.Expr | str | int,
    hour: pli.Expr | str | int | None = None,
    minute: pli.Expr | str | int | None = None,
    second: pli.Expr | str | int | None = None,
    microsecond: pli.Expr | str | int | None = None,
) -> pli.Expr:
    """
    Create polars `Datetime` from distinct time components.

    Parameters
    ----------
    year
        column or literal.
    month
        column or literal, ranging from 1-12.
    day
        column or literal, ranging from 1-31.
    hour
        column or literal, ranging from 1-23.
    minute
        column or literal, ranging from 1-59.
    second
        column or literal, ranging from 1-59.
    microsecond
        column or literal, ranging from 1-999999.

    Returns
    -------
    Expr of type `pl.Datetime`

    """
    year_expr = pli.expr_to_lit_or_expr(year, str_to_lit=False)
    month_expr = pli.expr_to_lit_or_expr(month, str_to_lit=False)
    day_expr = pli.expr_to_lit_or_expr(day, str_to_lit=False)

    if hour is not None:
        hour = pli.expr_to_lit_or_expr(hour, str_to_lit=False)._pyexpr
    if minute is not None:
        minute = pli.expr_to_lit_or_expr(minute, str_to_lit=False)._pyexpr
    if second is not None:
        second = pli.expr_to_lit_or_expr(second, str_to_lit=False)._pyexpr
    if microsecond is not None:
        microsecond = pli.expr_to_lit_or_expr(microsecond, str_to_lit=False)._pyexpr

    return pli.wrap_expr(
        py_datetime(
            year_expr._pyexpr,
            month_expr._pyexpr,
            day_expr._pyexpr,
            hour,
            minute,
            second,
            microsecond,
        )
    )


def _date(
    year: pli.Expr | str | int,
    month: pli.Expr | str | int,
    day: pli.Expr | str | int,
) -> pli.Expr:
    """
    Create polars Date from distinct time components.

    Parameters
    ----------
    year
        column or literal.
    month
        column or literal, ranging from 1-12.
    day
        column or literal, ranging from 1-31.

    Returns
    -------
    Expr of type pl.Date

    """
    return _datetime(year, month, day).cast(Date).alias("date")


@deprecate_nonkeyword_arguments()
def concat_str(exprs: Sequence[pli.Expr | str] | pli.Expr, sep: str = "") -> pli.Expr:
    """
    Horizontally concat Utf8 Series in linear time. Non-Utf8 columns are cast to Utf8.

    Parameters
    ----------
    exprs
        Columns to concat into a Utf8 Series.
    sep
        String value that will be used to separate the values.

    Examples
    --------
    >>> df = pl.DataFrame(
    ...     {
    ...         "a": [1, 2, 3],
    ...         "b": ["dogs", "cats", None],
    ...         "c": ["play", "swim", "walk"],
    ...     }
    ... )
    >>> df.with_columns(
    ...     [
    ...         pl.concat_str(
    ...             [
    ...                 pl.col("a") * 2,
    ...                 pl.col("b"),
    ...                 pl.col("c"),
    ...             ],
    ...             sep=" ",
    ...         ).alias("full_sentence"),
    ...     ]
    ... )
    shape: (3, 4)
    ┌─────┬──────┬──────┬───────────────┐
    │ a   ┆ b    ┆ c    ┆ full_sentence │
    │ --- ┆ ---  ┆ ---  ┆ ---           │
    │ i64 ┆ str  ┆ str  ┆ str           │
    ╞═════╪══════╪══════╪═══════════════╡
    │ 1   ┆ dogs ┆ play ┆ 2 dogs play   │
    │ 2   ┆ cats ┆ swim ┆ 4 cats swim   │
    │ 3   ┆ null ┆ walk ┆ null          │
    └─────┴──────┴──────┴───────────────┘

    """
    exprs = pli.selection_to_pyexpr_list(exprs)
    return pli.wrap_expr(_concat_str(exprs, sep))


def format(fstring: str, *args: pli.Expr | str) -> pli.Expr:
    """
    Format expressions as a string.

    Parameters
    ----------
    fstring
        A string that with placeholders.
        For example: "hello_{}" or "{}_world
    args
        Expression(s) that fill the placeholders

    Examples
    --------
    >>> df = pl.DataFrame(
    ...     {
    ...         "a": ["a", "b", "c"],
    ...         "b": [1, 2, 3],
    ...     }
    ... )
    >>> df.select(
    ...     [
    ...         pl.format("foo_{}_bar_{}", pl.col("a"), "b").alias("fmt"),
    ...     ]
    ... )
    shape: (3, 1)
    ┌─────────────┐
    │ fmt         │
    │ ---         │
    │ str         │
    ╞═════════════╡
    │ foo_a_bar_1 │
    │ foo_b_bar_2 │
    │ foo_c_bar_3 │
    └─────────────┘

    """
    if fstring.count("{}") != len(args):
        raise ValueError("number of placeholders should equal the number of arguments")

    exprs = []

    arguments = iter(args)
    for i, s in enumerate(fstring.split("{}")):
        if i > 0:
            e = pli.expr_to_lit_or_expr(next(arguments), str_to_lit=False)
            exprs.append(e)

        if len(s) > 0:
            exprs.append(lit(s))

    return concat_str(exprs, sep="")


def concat_list(exprs: Sequence[str | pli.Expr | pli.Series] | pli.Expr) -> pli.Expr:
    """
    Concat the arrays in a Series dtype List in linear time.

    Parameters
    ----------
    exprs
        Columns to concat into a List Series

    Examples
    --------
    Create lagged columns and collect them into a list. This mimics a rolling window.

    >>> df = pl.DataFrame(
    ...     {
    ...         "A": [1.0, 2.0, 9.0, 2.0, 13.0],
    ...     }
    ... )
    >>> (
    ...     df.with_columns(
    ...         [pl.col("A").shift(i).alias(f"A_lag_{i}") for i in range(3)]
    ...     ).select(
    ...         [
    ...             pl.concat_list([f"A_lag_{i}" for i in range(3)][::-1]).alias(
    ...                 "A_rolling"
    ...             )
    ...         ]
    ...     )
    ... )
    shape: (5, 1)
    ┌───────────────────┐
    │ A_rolling         │
    │ ---               │
    │ list[f64]         │
    ╞═══════════════════╡
    │ [null, null, 1.0] │
    │ [null, 1.0, 2.0]  │
    │ [1.0, 2.0, 9.0]   │
    │ [2.0, 9.0, 2.0]   │
    │ [9.0, 2.0, 13.0]  │
    └───────────────────┘

    """
    exprs = pli.selection_to_pyexpr_list(exprs)
    return pli.wrap_expr(_concat_lst(exprs))


@deprecate_nonkeyword_arguments()
def collect_all(
    lazy_frames: Sequence[pli.LazyFrame],
    type_coercion: bool = True,
    predicate_pushdown: bool = True,
    projection_pushdown: bool = True,
    simplify_expression: bool = True,
    no_optimization: bool = False,
    slice_pushdown: bool = True,
    common_subplan_elimination: bool = True,
    streaming: bool = False,
) -> list[pli.DataFrame]:
    """
    Collect multiple LazyFrames at the same time.

    This runs all the computation graphs in parallel on Polars threadpool.

    Parameters
    ----------
    lazy_frames
        A list of LazyFrames to collect.
    type_coercion
        Do type coercion optimization.
    predicate_pushdown
        Do predicate pushdown optimization.
    projection_pushdown
        Do projection pushdown optimization.
    simplify_expression
        Run simplify expressions optimization.
    no_optimization
        Turn off optimizations.
    slice_pushdown
        Slice pushdown optimization.
    common_subplan_elimination
        Will try to cache branching subplans that occur on self-joins or unions.
    streaming
        Run parts of the query in a streaming fashion (this is in an alpha state)

    Returns
    -------
    List[DataFrame]

    """
    if no_optimization:
        predicate_pushdown = False
        projection_pushdown = False
        slice_pushdown = False
        common_subplan_elimination = False

    prepared = []

    for lf in lazy_frames:
        ldf = lf._ldf.optimization_toggle(
            type_coercion,
            predicate_pushdown,
            projection_pushdown,
            simplify_expression,
            slice_pushdown,
            common_subplan_elimination,
            streaming,
        )
        prepared.append(ldf)

    out = _collect_all(prepared)

    # wrap the pydataframes into dataframe
    result = [pli.wrap_df(pydf) for pydf in out]

    return result


def select(
    exprs: IntoExpr | Iterable[IntoExpr] | None = None,
    *more_exprs: IntoExpr,
    **named_exprs: IntoExpr,
) -> pli.DataFrame:
    """
    Run polars expressions without a context.

    This is syntactic sugar for running ``df.select`` on an empty DataFrame.

    Parameters
    ----------
    exprs
        Expression or expressions to run.
    *more_exprs
        Additional expressions to run, specified as positional arguments.
    **named_exprs
        Additional expressions to run, specified as keyword arguments. The expressions
        will be renamed to the keyword used.

    Returns
    -------
    DataFrame

    Examples
    --------
    >>> foo = pl.Series("foo", [1, 2, 3])
    >>> bar = pl.Series("bar", [3, 2, 1])
    >>> pl.select(pl.min([foo, bar]))
    shape: (3, 1)
    ┌─────┐
    │ min │
    │ --- │
    │ i64 │
    ╞═════╡
    │ 1   │
    │ 2   │
    │ 1   │
    └─────┘

    """
    return pli.DataFrame().select(exprs, *more_exprs, **named_exprs)


@overload
def struct(
    exprs: Sequence[pli.Expr | str | pli.Series] | pli.Expr | pli.Series,
    eager: Literal[True],
    schema: SchemaDict | None = None,
) -> pli.Series:
    ...


@overload
def struct(
    exprs: Sequence[pli.Expr | str | pli.Series] | pli.Expr | pli.Series,
    eager: Literal[False],
    schema: SchemaDict | None = None,
) -> pli.Expr:
    ...


@overload
def struct(
    exprs: Sequence[pli.Expr | str | pli.Series] | pli.Expr | pli.Series,
    eager: bool = False,
    schema: SchemaDict | None = None,
) -> pli.Expr | pli.Series:
    ...


@deprecate_nonkeyword_arguments()
def struct(
    exprs: Sequence[pli.Expr | str | pli.Series] | pli.Expr | pli.Series,
    eager: bool = False,
    schema: SchemaDict | None = None,
) -> pli.Expr | pli.Series:
    """
    Collect several columns into a Series of dtype Struct.

    Parameters
    ----------
    exprs
        Columns/Expressions to collect into a Struct.
    eager
        Evaluate immediately.
    schema
        Optional schema dict that explicitly defines the struct field dtypes.

    Examples
    --------
    >>> pl.DataFrame(
    ...     {
    ...         "int": [1, 2],
    ...         "str": ["a", "b"],
    ...         "bool": [True, None],
    ...         "list": [[1, 2], [3]],
    ...     }
    ... ).select([pl.struct(pl.all()).alias("my_struct")])
    shape: (2, 1)
    ┌─────────────────────┐
    │ my_struct           │
    │ ---                 │
    │ struct[4]           │
    ╞═════════════════════╡
    │ {1,"a",true,[1, 2]} │
    │ {2,"b",null,[3]}    │
    └─────────────────────┘

    Only collect specific columns as a struct:

    >>> df = pl.DataFrame(
    ...     {"a": [1, 2, 3, 4], "b": ["one", "two", "three", "four"], "c": [9, 8, 7, 6]}
    ... )
    >>> df.with_columns(pl.struct(pl.col(["a", "b"])).alias("a_and_b"))
    shape: (4, 4)
    ┌─────┬───────┬─────┬─────────────┐
    │ a   ┆ b     ┆ c   ┆ a_and_b     │
    │ --- ┆ ---   ┆ --- ┆ ---         │
    │ i64 ┆ str   ┆ i64 ┆ struct[2]   │
    ╞═════╪═══════╪═════╪═════════════╡
    │ 1   ┆ one   ┆ 9   ┆ {1,"one"}   │
    │ 2   ┆ two   ┆ 8   ┆ {2,"two"}   │
    │ 3   ┆ three ┆ 7   ┆ {3,"three"} │
    │ 4   ┆ four  ┆ 6   ┆ {4,"four"}  │
    └─────┴───────┴─────┴─────────────┘

    """
    if eager:
        s = pli.select(struct(exprs, eager=False)).to_series()
        return s.cast(Struct(schema)) if schema else s
    else:
        e = pli.wrap_expr(_as_struct(pli.selection_to_pyexpr_list(exprs)))
        return e.cast(Struct(schema)) if schema else e


@overload
def repeat(
    value: float | int | str | bool | None,
    n: pli.Expr | int,
    *,
    eager: Literal[False] = ...,
    name: str | None = ...,
) -> pli.Expr:
    ...


@overload
def repeat(
    value: float | int | str | bool | None,
    n: pli.Expr | int,
    *,
    eager: Literal[True],
    name: str | None = ...,
) -> pli.Series:
    ...


@overload
def repeat(
    value: float | int | str | bool | None,
    n: pli.Expr | int,
    *,
    eager: bool,
    name: str | None,
) -> pli.Expr | pli.Series:
    ...


def repeat(
    value: float | int | str | bool | None,
    n: pli.Expr | int,
    *,
    eager: bool = False,
    name: str | None = None,
) -> pli.Expr | pli.Series:
    """
    Repeat a single value n times.

    Parameters
    ----------
    value
        Value to repeat.
    n
        repeat `n` times
    eager
        Run eagerly and collect into a `Series`
    name
        Only used in `eager` mode. As expression, us `alias`

    """
    if eager:
        if name is None:
            name = ""
        dtype = py_type_to_dtype(type(value))
        s = pli.Series._repeat(name, value, n, dtype)  # type: ignore[arg-type]
        return s
    else:
        if isinstance(n, int):
            n = lit(n)
        return pli.wrap_expr(_repeat(value, n._pyexpr))


@overload
def arg_where(
    condition: pli.Expr | pli.Series,
    eager: Literal[False] = ...,
) -> pli.Expr:
    ...


@overload
def arg_where(condition: pli.Expr | pli.Series, eager: Literal[True]) -> pli.Series:
    ...


@overload
def arg_where(condition: pli.Expr | pli.Series, eager: bool) -> pli.Expr | pli.Series:
    ...


def arg_where(
    condition: pli.Expr | pli.Series, eager: bool = False
) -> pli.Expr | pli.Series:
    """
    Return indices where `condition` evaluates `True`.

    Parameters
    ----------
    condition
        Boolean expression to evaluate
    eager
        Whether to apply this function eagerly (as opposed to lazily).

    Examples
    --------
    >>> df = pl.DataFrame({"a": [1, 2, 3, 4, 5]})
    >>> df.select(
    ...     [
    ...         pl.arg_where(pl.col("a") % 2 == 0),
    ...     ]
    ... ).to_series()
    shape: (2,)
    Series: 'a' [u32]
    [
        1
        3
    ]

    """
    if eager:
        if not isinstance(condition, pli.Series):
            raise ValueError(
                "expected 'Series' in 'arg_where' if 'eager=True', got"
                f" {type(condition)}"
            )
        return (
            condition.to_frame().select(arg_where(pli.col(condition.name))).to_series()
        )
    else:
        condition = pli.expr_to_lit_or_expr(condition, str_to_lit=True)
        return pli.wrap_expr(py_arg_where(condition._pyexpr))


def coalesce(exprs: IntoExpr | Iterable[IntoExpr], *more_exprs: IntoExpr) -> pli.Expr:
    """
    Folds the columns from left to right, keeping the first non-null value.

    Parameters
    ----------
    exprs
        Columns to coalesce. Accepts expression input. Strings are parsed as column
        names, other non-expression inputs are parsed as literals.
    *more_exprs
        Additional columns to coalesce, specified as positional arguments.

    Examples
    --------
    >>> df = pl.DataFrame(
    ...     {
    ...         "a": [1, None, None, None],
    ...         "b": [1, 2, None, None],
    ...         "c": [5, None, 3, None],
    ...     }
    ... )
    >>> df.with_columns(pl.coalesce(["a", "b", "c", 10]).alias("d"))
    shape: (4, 4)
    ┌──────┬──────┬──────┬─────┐
    │ a    ┆ b    ┆ c    ┆ d   │
    │ ---  ┆ ---  ┆ ---  ┆ --- │
    │ i64  ┆ i64  ┆ i64  ┆ i64 │
    ╞══════╪══════╪══════╪═════╡
    │ 1    ┆ 1    ┆ 5    ┆ 1   │
    │ null ┆ 2    ┆ null ┆ 2   │
    │ null ┆ null ┆ 3    ┆ 3   │
    │ null ┆ null ┆ null ┆ 10  │
    └──────┴──────┴──────┴─────┘
    >>> df.with_columns(pl.coalesce(pl.col(["a", "b", "c"]), 10.0).alias("d"))
    shape: (4, 4)
    ┌──────┬──────┬──────┬──────┐
    │ a    ┆ b    ┆ c    ┆ d    │
    │ ---  ┆ ---  ┆ ---  ┆ ---  │
    │ i64  ┆ i64  ┆ i64  ┆ f64  │
    ╞══════╪══════╪══════╪══════╡
    │ 1    ┆ 1    ┆ 5    ┆ 1.0  │
    │ null ┆ 2    ┆ null ┆ 2.0  │
    │ null ┆ null ┆ 3    ┆ 3.0  │
    │ null ┆ null ┆ null ┆ 10.0 │
    └──────┴──────┴──────┴──────┘

    """
    exprs = pli.selection_to_pyexpr_list(exprs)
    if more_exprs:
        exprs.extend(pli.selection_to_pyexpr_list(more_exprs))
    return pli.wrap_expr(_coalesce_exprs(exprs))


@overload
def from_epoch(column: str | pli.Expr, unit: EpochTimeUnit = ...) -> pli.Expr:
    ...


@overload
def from_epoch(
    column: pli.Series | Sequence[int], unit: EpochTimeUnit = ...
) -> pli.Series:
    ...


def from_epoch(
    column: str | pli.Expr | pli.Series | Sequence[int], unit: EpochTimeUnit = "s"
) -> pli.Expr | pli.Series:
    """
    Utility function that parses an epoch timestamp (or Unix time) to Polars Date(time).

    Depending on the `unit` provided, this function will return a different dtype:
    - unit="d" returns pl.Date
    - unit="s" returns pl.Datetime["us"] (pl.Datetime's default)
    - unit="ms" returns pl.Datetime["ms"]
    - unit="us" returns pl.Datetime["us"]
    - unit="ns" returns pl.Datetime["ns"]

    Parameters
    ----------
    column
        Series or expression to parse integers to pl.Datetime.
    unit
        The unit of the timesteps since epoch time.

    Examples
    --------
    >>> df = pl.DataFrame({"timestamp": [1666683077, 1666683099]}).lazy()
    >>> df.select(pl.from_epoch(pl.col("timestamp"), unit="s")).collect()
    shape: (2, 1)
    ┌─────────────────────┐
    │ timestamp           │
    │ ---                 │
    │ datetime[μs]        │
    ╞═════════════════════╡
    │ 2022-10-25 07:31:17 │
    │ 2022-10-25 07:31:39 │
    └─────────────────────┘

    The function can also be used in an eager context by passing a Series.

    >>> s = pl.Series([12345, 12346])
    >>> pl.from_epoch(s, unit="d")
    shape: (2,)
    Series: '' [date]
    [
            2003-10-20
            2003-10-21
    ]

    """
    if isinstance(column, str):
        column = col(column)
    elif not isinstance(column, (pli.Series, pli.Expr)):
        column = pli.Series(column)  # Sequence input handled by Series constructor

    if unit == "d":
        return column.cast(Date)
    elif unit == "s":
        return (column.cast(Int64) * 1_000_000).cast(Datetime("us"))
    elif unit in DTYPE_TEMPORAL_UNITS:
        return column.cast(Datetime(unit))
    else:
        raise ValueError(
            f"'unit' must be one of {{'ns', 'us', 'ms', 's', 'd'}}, got '{unit}'."
        )<|MERGE_RESOLUTION|>--- conflicted
+++ resolved
@@ -65,13 +65,8 @@
     import sys
 
     from polars.internals.type_aliases import (
-<<<<<<< HEAD
-        CorrelationMethod,
         EpochTimeUnit,
-        CorrelationMethod,
-=======
->>>>>>> 55a20435
-        EpochTimeUnit,
+        CorrelationMethod
         IntoExpr,
         RollingInterpolationMethod,
         TimeUnit,
@@ -1692,18 +1687,7 @@
         )
 
 
-<<<<<<< HEAD
-def corr(
-    a: str | pli.Expr,
-    b: str | pli.Expr,
-    *,
-    method: CorrelationMethod = "pearson",
-    ddof: int = 1,
-    propagate_nans: bool = False,
-) -> pli.Expr:
-=======
 def cov(a: str | pli.Expr, b: str | pli.Expr) -> pli.Expr:
->>>>>>> 55a20435
     """
     Compute the pearson's or spearman rank correlation between two columns.
 
