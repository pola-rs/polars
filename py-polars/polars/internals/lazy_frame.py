--- conflicted
+++ resolved
@@ -207,15 +207,7 @@
         Prints the value that this node in the computation graph evaluates to and passes on the value.
 
         >>> (
-<<<<<<< HEAD
         ...     df.select(pl.col("foo").cumsum().alias("bar"))
-=======
-        ...     df.select(
-        ...         [
-        ...             pl.col("foo").cumsum().alias("bar"),
-        ...         ]
-        ...     )
->>>>>>> d4c9e269
         ...     .inspect()  # print the node before the filter
         ...     .filter(pl.col("bar") == pl.col("foo"))
         ... )
@@ -370,15 +362,7 @@
 
         >>> df = (
         ...     pl.DataFrame(
-<<<<<<< HEAD
         ...         {"foo": [1, 2, 3], "bar": [6, 7, 8], "ham": ["a", "b", "c"]}
-=======
-        ...         {
-        ...             "foo": [1, 2, 3],
-        ...             "bar": [6, 7, 8],
-        ...             "ham": ["a", "b", "c"],
-        ...         }
->>>>>>> d4c9e269
         ...     )
         ...     .lazy()
         ...     .select(["foo", "bar"])
@@ -411,21 +395,11 @@
         --------
 
         >>> lf = pl.DataFrame(
-<<<<<<< HEAD
         ...     {"foo": [1, 2, 3], "bar": [6, 7, 8], "ham": ["a", "b", "c"]}
         ... ).lazy()
 
         Filter on one condition:
 
-=======
-        ...     {
-        ...         "foo": [1, 2, 3],
-        ...         "bar": [6, 7, 8],
-        ...         "ham": ["a", "b", "c"],
-        ...     }
-        ... ).lazy()
-        >>> # Filter on one condition
->>>>>>> d4c9e269
         >>> lf.filter(pl.col("foo") < 3).collect()
         shape: (2, 3)
         ┌─────┬─────┬─────┐
@@ -438,12 +412,8 @@
         │ 2   ┆ 7   ┆ b   │
         └─────┴─────┴─────┘
 
-<<<<<<< HEAD
         Filter on multiple conditions:
 
-=======
-        >>> # Filter on multiple conditions
->>>>>>> d4c9e269
         >>> lf.filter((pl.col("foo") < 3) & (pl.col("ham") == "a")).collect()
         shape: (1, 3)
         ┌─────┬─────┬─────┐
@@ -843,7 +813,7 @@
         """
         Fill floating point NaN values.
 
-        .. warning::
+        ..warning::
 
             NOTE that floating point NaN (No a Number) are not missing values!
             to replace missing values, use `fill_null`.
@@ -915,12 +885,10 @@
         Examples
         --------
 
-        >>> df = pl.DataFrame(
-        ...     {
-        ...         "letters": ["c", "c", "a", "c", "a", "b"],
-        ...         "nrs": [[1, 2], [1, 3], [4, 3], [5, 5, 5], [6], [2, 1, 2]],
-        ...     }
-        ... )
+        >>> df = pl.DataFrame({
+        >>>     "letters": ["c", "c", "a", "c", "a", "b"],
+        >>>     "nrs": [[1, 2], [1, 3], [4, 3], [5, 5, 5], [6], [2, 1, 2]]
+        >>> })
         >>> df
         shape: (6, 2)
         ╭─────────┬────────────╮
@@ -994,15 +962,7 @@
         Examples
         --------
         >>> df = pl.DataFrame(
-<<<<<<< HEAD
         ...     {"foo": [1, 2, 3], "bar": [6, None, 8], "ham": ["a", "b", "c"]}
-=======
-        ...     {
-        ...         "foo": [1, 2, 3],
-        ...         "bar": [6, None, 8],
-        ...         "ham": ["a", "b", "c"],
-        ...     }
->>>>>>> d4c9e269
         ... )
         >>> df.lazy().drop_nulls().collect()
         shape: (2, 3)
@@ -1022,12 +982,12 @@
         conditions
 
         >>> df = pl.DataFrame(
-        ...     {
-        ...         "a": [None, None, None, None],
-        ...         "b": [1, 2, None, 1],
-        ...         "c": [1, None, None, 1],
-        ...     }
-        ... )
+        >>>    {
+        >>>        "a": [None, None, None, None],
+        >>>        "b": [1, 2, None, 1],
+        >>>        "c": [1, None, None, 1],
+        >>>    }
+        >>> )
         >>> df
         shape: (4, 3)
         ┌──────┬──────┬──────┐
@@ -1044,20 +1004,10 @@
         │ null ┆ 1    ┆ 1    │
         └──────┴──────┴──────┘
 
-<<<<<<< HEAD
         Drop a row only if all values are null:
 
         >>> df.filter(
         ...     ~pl.fold(acc=True, f=lambda acc, s: acc & s.is_null(), exprs=pl.all())
-=======
-        >>> # drop a row only if all values are null
-        >>> df.filter(
-        ...     ~pl.fold(
-        ...         acc=True,
-        ...         f=lambda acc, s: acc & s.is_null(),
-        ...         exprs=pl.all(),
-        ...     )
->>>>>>> d4c9e269
         ... )
         shape: (3, 3)
         ┌──────┬─────┬──────┐
@@ -1153,14 +1103,7 @@
         ...     pl.scan_csv("data.csv")
         ...     .groupby("groups")
         ...     .agg(
-<<<<<<< HEAD
         ...         [pl.col("name").n_unique().alias("unique_names"), pl.max("values")]
-=======
-        ...         [
-        ...             pl.col("name").n_unique().alias("unique_names"),
-        ...             pl.max("values"),
-        ...         ]
->>>>>>> d4c9e269
         ...     )
         ... )
         """
@@ -1180,14 +1123,7 @@
         --------
 
         >>> df = pl.DataFrame(
-<<<<<<< HEAD
         ...     {"letters": ["c", "c", "a", "c", "a", "b"], "nrs": [1, 2, 3, 4, 5, 6]}
-=======
-        ...     {
-        ...         "letters": ["c", "c", "a", "c", "a", "b"],
-        ...         "nrs": [1, 2, 3, 4, 5, 6],
-        ...     }
->>>>>>> d4c9e269
         ... )
         >>> df
         shape: (6, 2)
@@ -1208,7 +1144,10 @@
         ├╌╌╌╌╌╌╌╌╌┼╌╌╌╌╌┤
         │ "b"     ┆ 6   │
         ╰─────────┴─────╯
-        >>> (df.groupby("letters").head(2).sort("letters"))
+        >>> (df.groupby("letters")
+        >>>  .head(2)
+        >>>  .sort("letters")
+        >>> )
         shape: (5, 2)
         ╭─────────┬─────╮
         │ letters ┆ nrs │
@@ -1242,14 +1181,7 @@
         --------
 
         >>> df = pl.DataFrame(
-<<<<<<< HEAD
         ...     {"letters": ["c", "c", "a", "c", "a", "b"], "nrs": [1, 2, 3, 4, 5, 6]}
-=======
-        ...     {
-        ...         "letters": ["c", "c", "a", "c", "a", "b"],
-        ...         "nrs": [1, 2, 3, 4, 5, 6],
-        ...     }
->>>>>>> d4c9e269
         ... )
         >>> df
         shape: (6, 2)
@@ -1270,7 +1202,10 @@
         ├╌╌╌╌╌╌╌╌╌┼╌╌╌╌╌┤
         │ "b"     ┆ 6   │
         ╰─────────┴─────╯
-        >>> (df.groupby("letters").tail(2).sort("letters"))
+        >>> (df.groupby("letters")
+        >>>  .tail(2)
+        >>>  .sort("letters")
+        >>> )
         shape: (5, 2)
         ╭─────────┬─────╮
         │ letters ┆ nrs │
