from __future__ import annotations

from datetime import timedelta
from typing import TYPE_CHECKING

import polars.internals as pli
from polars.datatypes import DTYPE_TEMPORAL_UNITS, Date, Int32
from polars.utils import _timedelta_to_pl_duration

if TYPE_CHECKING:
    from polars.internals.type_aliases import EpochTimeUnit, TimeUnit


class ExprDateTimeNameSpace:
    """Namespace for datetime related expressions."""

    _accessor = "dt"

    def __init__(self, expr: pli.Expr):
        self._pyexpr = expr._pyexpr

    def truncate(
        self,
        every: str | timedelta,
        offset: str | timedelta | None = None,
    ) -> pli.Expr:
        """
        Divide the date/ datetime range into buckets.

        The `every` and `offset` arguments are created with
        the following string language:

        1ns # 1 nanosecond
        1us # 1 microsecond
        1ms # 1 millisecond
        1s  # 1 second
        1m  # 1 minute
        1h  # 1 hour
        1d  # 1 day
        1w  # 1 week
        1mo # 1 calendar month
        1y  # 1 calendar year

        3d12h4m25s # 3 days, 12 hours, 4 minutes, and 25 seconds

        Parameters
        ----------
        every
            Every interval start and period length
        offset
            Offset the window

        Returns
        -------
        Date/Datetime series

        Examples
        --------
        >>> from datetime import timedelta, datetime
        >>> start = datetime(2001, 1, 1)
        >>> stop = datetime(2001, 1, 2)
        >>> s = pl.date_range(start, stop, timedelta(minutes=30), name="dates")
        >>> s
        shape: (49,)
        Series: 'dates' [datetime[μs]]
        [
            2001-01-01 00:00:00
            2001-01-01 00:30:00
            2001-01-01 01:00:00
            2001-01-01 01:30:00
            2001-01-01 02:00:00
            2001-01-01 02:30:00
            2001-01-01 03:00:00
            2001-01-01 03:30:00
            2001-01-01 04:00:00
            2001-01-01 04:30:00
            2001-01-01 05:00:00
            2001-01-01 05:30:00
            ...
            2001-01-01 18:30:00
            2001-01-01 19:00:00
            2001-01-01 19:30:00
            2001-01-01 20:00:00
            2001-01-01 20:30:00
            2001-01-01 21:00:00
            2001-01-01 21:30:00
            2001-01-01 22:00:00
            2001-01-01 22:30:00
            2001-01-01 23:00:00
            2001-01-01 23:30:00
            2001-01-02 00:00:00
        ]
        >>> s.dt.truncate("1h")
        shape: (49,)
        Series: 'dates' [datetime[μs]]
        [
            2001-01-01 00:00:00
            2001-01-01 00:00:00
            2001-01-01 01:00:00
            2001-01-01 01:00:00
            2001-01-01 02:00:00
            2001-01-01 02:00:00
            2001-01-01 03:00:00
            2001-01-01 03:00:00
            2001-01-01 04:00:00
            2001-01-01 04:00:00
            2001-01-01 05:00:00
            2001-01-01 05:00:00
            ...
            2001-01-01 18:00:00
            2001-01-01 19:00:00
            2001-01-01 19:00:00
            2001-01-01 20:00:00
            2001-01-01 20:00:00
            2001-01-01 21:00:00
            2001-01-01 21:00:00
            2001-01-01 22:00:00
            2001-01-01 22:00:00
            2001-01-01 23:00:00
            2001-01-01 23:00:00
            2001-01-02 00:00:00
        ]
        >>> assert s.dt.truncate("1h") == s.dt.truncate(timedelta(hours=1))

        """
        if offset is None:
            offset = "0ns"
        if isinstance(every, timedelta):
            every = _timedelta_to_pl_duration(every)
        if isinstance(offset, timedelta):
            offset = _timedelta_to_pl_duration(offset)
        return pli.wrap_expr(self._pyexpr.date_truncate(every, offset))

    def strftime(self, fmt: str) -> pli.Expr:
        """
        Format Date/datetime with a formatting rule.

        See `chrono strftime/strptime
        <https://docs.rs/chrono/latest/chrono/format/strftime/index.html>`_.

        """
        return pli.wrap_expr(self._pyexpr.strftime(fmt))

    def year(self) -> pli.Expr:
        """
        Extract year from underlying Date representation.

        Can be performed on Date and Datetime columns.

        Returns the year number in the calendar date.

        Returns
        -------
        Year as Int32

        Examples
        --------
        >>> from datetime import timedelta, datetime
        >>> start = datetime(2001, 1, 1)
        >>> stop = datetime(2002, 7, 1)
        >>> df = pl.DataFrame({"date": pl.date_range(start, stop, timedelta(days=180))})
        >>> df
        shape: (4, 1)
        ┌─────────────────────┐
        │ date                │
        │ ---                 │
<<<<<<< HEAD
        │ datetime[ns]        │
=======
        │ datetime[μs]        │
>>>>>>> 8c01816e
        ╞═════════════════════╡
        │ 2001-01-01 00:00:00 │
        ├╌╌╌╌╌╌╌╌╌╌╌╌╌╌╌╌╌╌╌╌╌┤
        │ 2001-06-30 00:00:00 │
        ├╌╌╌╌╌╌╌╌╌╌╌╌╌╌╌╌╌╌╌╌╌┤
        │ 2001-12-27 00:00:00 │
        ├╌╌╌╌╌╌╌╌╌╌╌╌╌╌╌╌╌╌╌╌╌┤
        │ 2002-06-25 00:00:00 │
        └─────────────────────┘
        >>> df.select(pl.col("date").dt.year())
        shape: (4, 1)
        ┌──────┐
        │ date │
        │ ---  │
        │ i32  │
        ╞══════╡
        │ 2001 │
        ├╌╌╌╌╌╌┤
        │ 2001 │
        ├╌╌╌╌╌╌┤
        │ 2001 │
        ├╌╌╌╌╌╌┤
        │ 2002 │
        └──────┘

        """
        return pli.wrap_expr(self._pyexpr.year())

    def iso_year(self) -> pli.Expr:
        """
        Extract iso-year from underlying Date representation.

        Can be performed on Date and Datetime columns.

        Returns the year number in the iso standard.
        This may not correspond with the calendar year.

        Returns
        -------
        Year as Int32

        """
        return pli.wrap_expr(self._pyexpr.iso_year())

    def quarter(self) -> pli.Expr:
        """
        Extract quarter from underlying Date representation.

        Can be performed on Date and Datetime columns.

        Returns the quarter ranging from 1 to 4.

        Returns
        -------
        Quarter as UInt32

        Examples
        --------
        >>> from datetime import timedelta, datetime
        >>> start = datetime(2001, 1, 1)
        >>> stop = datetime(2002, 6, 1)
        >>> df = pl.DataFrame({"date": pl.date_range(start, stop, timedelta(days=180))})
        >>> df
        shape: (3, 1)
        ┌─────────────────────┐
        │ date                │
        │ ---                 │
<<<<<<< HEAD
        │ datetime[ns]        │
=======
        │ datetime[μs]        │
>>>>>>> 8c01816e
        ╞═════════════════════╡
        │ 2001-01-01 00:00:00 │
        ├╌╌╌╌╌╌╌╌╌╌╌╌╌╌╌╌╌╌╌╌╌┤
        │ 2001-06-30 00:00:00 │
        ├╌╌╌╌╌╌╌╌╌╌╌╌╌╌╌╌╌╌╌╌╌┤
        │ 2001-12-27 00:00:00 │
        └─────────────────────┘
        >>> df.select(pl.col("date").dt.quarter())
        shape: (3, 1)
        ┌──────┐
        │ date │
        │ ---  │
        │ u32  │
        ╞══════╡
        │ 1    │
        ├╌╌╌╌╌╌┤
        │ 2    │
        ├╌╌╌╌╌╌┤
        │ 4    │
        └──────┘

        """
        return pli.wrap_expr(self._pyexpr.quarter())

    def month(self) -> pli.Expr:
        """
        Extract month from underlying Date representation.

        Can be performed on Date and Datetime columns.

        Returns the month number starting from 1.
        The return value ranges from 1 to 12.

        Returns
        -------
        Month as UInt32

        Examples
        --------
        >>> from datetime import timedelta, datetime
        >>> start = datetime(2001, 1, 1)
        >>> stop = datetime(2001, 4, 1)
        >>> df = pl.DataFrame({"date": pl.date_range(start, stop, timedelta(days=31))})
        >>> df
        shape: (3, 1)
        ┌─────────────────────┐
        │ date                │
        │ ---                 │
<<<<<<< HEAD
        │ datetime[ns]        │
=======
        │ datetime[μs]        │
>>>>>>> 8c01816e
        ╞═════════════════════╡
        │ 2001-01-01 00:00:00 │
        ├╌╌╌╌╌╌╌╌╌╌╌╌╌╌╌╌╌╌╌╌╌┤
        │ 2001-02-01 00:00:00 │
        ├╌╌╌╌╌╌╌╌╌╌╌╌╌╌╌╌╌╌╌╌╌┤
        │ 2001-03-04 00:00:00 │
        └─────────────────────┘
        >>> df.select(pl.col("date").dt.month())
        shape: (3, 1)
        ┌──────┐
        │ date │
        │ ---  │
        │ u32  │
        ╞══════╡
        │ 1    │
        ├╌╌╌╌╌╌┤
        │ 2    │
        ├╌╌╌╌╌╌┤
        │ 3    │
        └──────┘

        """
        return pli.wrap_expr(self._pyexpr.month())

    def week(self) -> pli.Expr:
        """
        Extract the week from the underlying Date representation.

        Can be performed on Date and Datetime columns.

        Returns the ISO week number starting from 1.
        The return value ranges from 1 to 53. (The last week of year differs by years.)

        Returns
        -------
        Week number as UInt32

        Examples
        --------
        >>> from datetime import timedelta, datetime
        >>> start = datetime(2001, 1, 1)
        >>> stop = datetime(2001, 4, 1)
        >>> df = pl.DataFrame({"date": pl.date_range(start, stop, timedelta(days=31))})
        >>> df
        shape: (3, 1)
        ┌─────────────────────┐
        │ date                │
        │ ---                 │
<<<<<<< HEAD
        │ datetime[ns]        │
=======
        │ datetime[μs]        │
>>>>>>> 8c01816e
        ╞═════════════════════╡
        │ 2001-01-01 00:00:00 │
        ├╌╌╌╌╌╌╌╌╌╌╌╌╌╌╌╌╌╌╌╌╌┤
        │ 2001-02-01 00:00:00 │
        ├╌╌╌╌╌╌╌╌╌╌╌╌╌╌╌╌╌╌╌╌╌┤
        │ 2001-03-04 00:00:00 │
        └─────────────────────┘
        >>> df.select(pl.col("date").dt.week())
        shape: (3, 1)
        ┌──────┐
        │ date │
        │ ---  │
        │ u32  │
        ╞══════╡
        │ 1    │
        ├╌╌╌╌╌╌┤
        │ 5    │
        ├╌╌╌╌╌╌┤
        │ 9    │
        └──────┘

        """
        return pli.wrap_expr(self._pyexpr.week())

    def weekday(self) -> pli.Expr:
        """
        Extract the week day from the underlying Date representation.

        Can be performed on Date and Datetime columns.

        Returns the weekday number where monday = 0 and sunday = 6

        Returns
        -------
        Week day as UInt32

        Examples
        --------
        >>> from datetime import timedelta, datetime
        >>> start = datetime(2001, 1, 1)
        >>> stop = datetime(2001, 1, 9)
        >>> df = pl.DataFrame({"date": pl.date_range(start, stop, timedelta(days=3))})
        >>> df
        shape: (3, 1)
        ┌─────────────────────┐
        │ date                │
        │ ---                 │
<<<<<<< HEAD
        │ datetime[ns]        │
=======
        │ datetime[μs]        │
>>>>>>> 8c01816e
        ╞═════════════════════╡
        │ 2001-01-01 00:00:00 │
        ├╌╌╌╌╌╌╌╌╌╌╌╌╌╌╌╌╌╌╌╌╌┤
        │ 2001-01-04 00:00:00 │
        ├╌╌╌╌╌╌╌╌╌╌╌╌╌╌╌╌╌╌╌╌╌┤
        │ 2001-01-07 00:00:00 │
        └─────────────────────┘
        >>> df.select(
        ...     [
        ...         pl.col("date").dt.weekday().alias("weekday"),
        ...         pl.col("date").dt.day().alias("day_of_month"),
        ...         pl.col("date").dt.ordinal_day().alias("day_of_year"),
        ...     ]
        ... )
        shape: (3, 3)
        ┌─────────┬──────────────┬─────────────┐
        │ weekday ┆ day_of_month ┆ day_of_year │
        │ ---     ┆ ---          ┆ ---         │
        │ u32     ┆ u32          ┆ u32         │
        ╞═════════╪══════════════╪═════════════╡
        │ 0       ┆ 1            ┆ 1           │
        ├╌╌╌╌╌╌╌╌╌┼╌╌╌╌╌╌╌╌╌╌╌╌╌╌┼╌╌╌╌╌╌╌╌╌╌╌╌╌┤
        │ 3       ┆ 4            ┆ 4           │
        ├╌╌╌╌╌╌╌╌╌┼╌╌╌╌╌╌╌╌╌╌╌╌╌╌┼╌╌╌╌╌╌╌╌╌╌╌╌╌┤
        │ 6       ┆ 7            ┆ 7           │
        └─────────┴──────────────┴─────────────┘

        """
        return pli.wrap_expr(self._pyexpr.weekday())

    def day(self) -> pli.Expr:
        """
        Extract day from underlying Date representation.

        Can be performed on Date and Datetime columns.

        Returns the day of month starting from 1.
        The return value ranges from 1 to 31. (The last day of month differs by months.)

        Returns
        -------
        Day as UInt32

        Examples
        --------
        >>> from datetime import timedelta, datetime
        >>> start = datetime(2001, 1, 1)
        >>> stop = datetime(2001, 1, 9)
        >>> df = pl.DataFrame({"date": pl.date_range(start, stop, timedelta(days=3))})
        >>> df
        shape: (3, 1)
        ┌─────────────────────┐
        │ date                │
        │ ---                 │
<<<<<<< HEAD
        │ datetime[ns]        │
=======
        │ datetime[μs]        │
>>>>>>> 8c01816e
        ╞═════════════════════╡
        │ 2001-01-01 00:00:00 │
        ├╌╌╌╌╌╌╌╌╌╌╌╌╌╌╌╌╌╌╌╌╌┤
        │ 2001-01-04 00:00:00 │
        ├╌╌╌╌╌╌╌╌╌╌╌╌╌╌╌╌╌╌╌╌╌┤
        │ 2001-01-07 00:00:00 │
        └─────────────────────┘
        >>> df.select(
        ...     [
        ...         pl.col("date").dt.weekday().alias("weekday"),
        ...         pl.col("date").dt.day().alias("day_of_month"),
        ...         pl.col("date").dt.ordinal_day().alias("day_of_year"),
        ...     ]
        ... )
        shape: (3, 3)
        ┌─────────┬──────────────┬─────────────┐
        │ weekday ┆ day_of_month ┆ day_of_year │
        │ ---     ┆ ---          ┆ ---         │
        │ u32     ┆ u32          ┆ u32         │
        ╞═════════╪══════════════╪═════════════╡
        │ 0       ┆ 1            ┆ 1           │
        ├╌╌╌╌╌╌╌╌╌┼╌╌╌╌╌╌╌╌╌╌╌╌╌╌┼╌╌╌╌╌╌╌╌╌╌╌╌╌┤
        │ 3       ┆ 4            ┆ 4           │
        ├╌╌╌╌╌╌╌╌╌┼╌╌╌╌╌╌╌╌╌╌╌╌╌╌┼╌╌╌╌╌╌╌╌╌╌╌╌╌┤
        │ 6       ┆ 7            ┆ 7           │
        └─────────┴──────────────┴─────────────┘

        """
        return pli.wrap_expr(self._pyexpr.day())

    def ordinal_day(self) -> pli.Expr:
        """
        Extract ordinal day from underlying Date representation.

        Can be performed on Date and Datetime columns.

        Returns the day of year starting from 1.
        The return value ranges from 1 to 366. (The last day of year differs by years.)

        Returns
        -------
        Day as UInt32

        Examples
        --------
        >>> from datetime import timedelta, datetime
        >>> start = datetime(2001, 1, 1)
        >>> stop = datetime(2001, 1, 9)
        >>> df = pl.DataFrame({"date": pl.date_range(start, stop, timedelta(days=3))})
        >>> df
        shape: (3, 1)
        ┌─────────────────────┐
        │ date                │
        │ ---                 │
<<<<<<< HEAD
        │ datetime[ns]        │
=======
        │ datetime[μs]        │
>>>>>>> 8c01816e
        ╞═════════════════════╡
        │ 2001-01-01 00:00:00 │
        ├╌╌╌╌╌╌╌╌╌╌╌╌╌╌╌╌╌╌╌╌╌┤
        │ 2001-01-04 00:00:00 │
        ├╌╌╌╌╌╌╌╌╌╌╌╌╌╌╌╌╌╌╌╌╌┤
        │ 2001-01-07 00:00:00 │
        └─────────────────────┘
        >>> df.select(
        ...     [
        ...         pl.col("date").dt.weekday().alias("weekday"),
        ...         pl.col("date").dt.day().alias("day_of_month"),
        ...         pl.col("date").dt.ordinal_day().alias("day_of_year"),
        ...     ]
        ... )
        shape: (3, 3)
        ┌─────────┬──────────────┬─────────────┐
        │ weekday ┆ day_of_month ┆ day_of_year │
        │ ---     ┆ ---          ┆ ---         │
        │ u32     ┆ u32          ┆ u32         │
        ╞═════════╪══════════════╪═════════════╡
        │ 0       ┆ 1            ┆ 1           │
        ├╌╌╌╌╌╌╌╌╌┼╌╌╌╌╌╌╌╌╌╌╌╌╌╌┼╌╌╌╌╌╌╌╌╌╌╌╌╌┤
        │ 3       ┆ 4            ┆ 4           │
        ├╌╌╌╌╌╌╌╌╌┼╌╌╌╌╌╌╌╌╌╌╌╌╌╌┼╌╌╌╌╌╌╌╌╌╌╌╌╌┤
        │ 6       ┆ 7            ┆ 7           │
        └─────────┴──────────────┴─────────────┘

        """
        return pli.wrap_expr(self._pyexpr.ordinal_day())

    def hour(self) -> pli.Expr:
        """
        Extract hour from underlying DateTime representation.

        Can be performed on Datetime columns.

        Returns the hour number from 0 to 23.

        Returns
        -------
        Hour as UInt32

        Examples
        --------
        >>> from datetime import timedelta, datetime
        >>> start = datetime(2001, 1, 1)
        >>> stop = datetime(2001, 1, 2)
        >>> df = pl.DataFrame({"date": pl.date_range(start, stop, timedelta(hours=12))})
        >>> df
        shape: (3, 1)
        ┌─────────────────────┐
        │ date                │
        │ ---                 │
<<<<<<< HEAD
        │ datetime[ns]        │
=======
        │ datetime[μs]        │
>>>>>>> 8c01816e
        ╞═════════════════════╡
        │ 2001-01-01 00:00:00 │
        ├╌╌╌╌╌╌╌╌╌╌╌╌╌╌╌╌╌╌╌╌╌┤
        │ 2001-01-01 12:00:00 │
        ├╌╌╌╌╌╌╌╌╌╌╌╌╌╌╌╌╌╌╌╌╌┤
        │ 2001-01-02 00:00:00 │
        └─────────────────────┘
        >>> df.select(pl.col("date").dt.hour())
        shape: (3, 1)
        ┌──────┐
        │ date │
        │ ---  │
        │ u32  │
        ╞══════╡
        │ 0    │
        ├╌╌╌╌╌╌┤
        │ 12   │
        ├╌╌╌╌╌╌┤
        │ 0    │
        └──────┘

        """
        return pli.wrap_expr(self._pyexpr.hour())

    def minute(self) -> pli.Expr:
        """
        Extract minutes from underlying DateTime representation.

        Can be performed on Datetime columns.

        Returns the minute number from 0 to 59.

        Returns
        -------
        Minute as UInt32

        Examples
        --------
        >>> from datetime import timedelta, datetime
        >>> start = datetime(2001, 1, 1)
        >>> stop = datetime(2001, 1, 1, 0, 4, 0)
        >>> df = pl.DataFrame(
        ...     {"date": pl.date_range(start, stop, timedelta(minutes=2))}
        ... )
        >>> df
        shape: (3, 1)
        ┌─────────────────────┐
        │ date                │
        │ ---                 │
<<<<<<< HEAD
        │ datetime[ns]        │
=======
        │ datetime[μs]        │
>>>>>>> 8c01816e
        ╞═════════════════════╡
        │ 2001-01-01 00:00:00 │
        ├╌╌╌╌╌╌╌╌╌╌╌╌╌╌╌╌╌╌╌╌╌┤
        │ 2001-01-01 00:02:00 │
        ├╌╌╌╌╌╌╌╌╌╌╌╌╌╌╌╌╌╌╌╌╌┤
        │ 2001-01-01 00:04:00 │
        └─────────────────────┘
        >>> df.select(pl.col("date").dt.minute())
        shape: (3, 1)
        ┌──────┐
        │ date │
        │ ---  │
        │ u32  │
        ╞══════╡
        │ 0    │
        ├╌╌╌╌╌╌┤
        │ 2    │
        ├╌╌╌╌╌╌┤
        │ 4    │
        └──────┘

        """
        return pli.wrap_expr(self._pyexpr.minute())

    def second(self, fractional: bool = False) -> pli.Expr:
        """
        Extract seconds from underlying DateTime representation.

        Can be performed on Datetime columns.

        Returns the integer second number from 0 to 59, or a floating
        point number from 0 < 60 if ``fractional=True`` that includes
        any milli/micro/nanosecond component.

        Returns
        -------
        Second as UInt32 (or Float64)

        Examples
        --------
        >>> from datetime import timedelta, datetime
        >>> df = pl.DataFrame(
        ...     data={
        ...         "date": pl.date_range(
        ...             low=datetime(2001, 1, 1, 0, 0, 0, 456789),
        ...             high=datetime(2001, 1, 1, 0, 0, 6),
        ...             interval=timedelta(seconds=2, microseconds=654321),
        ...         )
        ...     }
        ... )
        >>> df
        shape: (3, 1)
        ┌────────────────────────────┐
        │ date                       │
        │ ---                        │
        │ datetime[μs]               │
        ╞════════════════════════════╡
        │ 2001-01-01 00:00:00.456789 │
        ├╌╌╌╌╌╌╌╌╌╌╌╌╌╌╌╌╌╌╌╌╌╌╌╌╌╌╌╌┤
        │ 2001-01-01 00:00:03.111110 │
        ├╌╌╌╌╌╌╌╌╌╌╌╌╌╌╌╌╌╌╌╌╌╌╌╌╌╌╌╌┤
        │ 2001-01-01 00:00:05.765431 │
        └────────────────────────────┘
        >>> df.select(pl.col("date").dt.second().alias("secs"))
        shape: (3, 1)
        ┌──────┐
        │ secs │
        │ ---  │
        │ u32  │
        ╞══════╡
        │ 0    │
        ├╌╌╌╌╌╌┤
        │ 3    │
        ├╌╌╌╌╌╌┤
        │ 5    │
        └──────┘

        >>> df.select(pl.col("date").dt.second(fractional=True).alias("secs"))
        shape: (3, 1)
        ┌──────────┐
        │ secs     │
        │ ---      │
        │ f64      │
        ╞══════════╡
        │ 0.456789 │
        ├╌╌╌╌╌╌╌╌╌╌┤
        │ 3.11111  │
        ├╌╌╌╌╌╌╌╌╌╌┤
        │ 5.765431 │
        └──────────┘

        Examples
        --------
        >>> from datetime import timedelta, datetime
        >>> start = datetime(2001, 1, 1)
        >>> stop = datetime(2001, 1, 1, 0, 0, 4)
        >>> df = pl.DataFrame(
        ...     {"date": pl.date_range(start, stop, timedelta(seconds=2))}
        ... )
        >>> df
        shape: (3, 1)
        ┌─────────────────────┐
        │ date                │
        │ ---                 │
        │ datetime[ns]        │
        ╞═════════════════════╡
        │ 2001-01-01 00:00:00 │
        ├╌╌╌╌╌╌╌╌╌╌╌╌╌╌╌╌╌╌╌╌╌┤
        │ 2001-01-01 00:00:02 │
        ├╌╌╌╌╌╌╌╌╌╌╌╌╌╌╌╌╌╌╌╌╌┤
        │ 2001-01-01 00:00:04 │
        └─────────────────────┘
        >>> df.select(pl.col("date").dt.second())
        shape: (3, 1)
        ┌──────┐
        │ date │
        │ ---  │
        │ u32  │
        ╞══════╡
        │ 0    │
        ├╌╌╌╌╌╌┤
        │ 2    │
        ├╌╌╌╌╌╌┤
        │ 4    │
        └──────┘

        """
        sec = pli.wrap_expr(self._pyexpr.second())
        return (
            sec + (pli.wrap_expr(self._pyexpr.nanosecond()) / pli.lit(1_000_000_000.0))
            if fractional
            else sec
        )

    def nanosecond(self) -> pli.Expr:
        """
        Extract seconds from underlying DateTime representation.

        Can be performed on Datetime columns.

        Returns the number of nanoseconds since the whole non-leap second.
        The range from 1,000,000,000 to 1,999,999,999 represents the leap second.

        Returns
        -------
        Nanosecond as UInt32

        """
        return pli.wrap_expr(self._pyexpr.nanosecond())

    def epoch(self, tu: EpochTimeUnit = "us") -> pli.Expr:
        """
        Get the time passed since the Unix EPOCH in the give time unit.

        Parameters
        ----------
        tu : {'us', 'ns', 'ms', 's', 'd'}
            Time unit.

        Examples
        --------
        >>> from datetime import timedelta, datetime
        >>> start = datetime(2001, 1, 1)
        >>> stop = datetime(2001, 1, 3)
        >>> df = pl.DataFrame({"date": pl.date_range(start, stop, timedelta(days=1))})
        >>> df.select(
        ...     [
        ...         pl.col("date"),
        ...         pl.col("date").dt.epoch().alias("epoch_ns"),
        ...         pl.col("date").dt.epoch(tu="s").alias("epoch_s"),
        ...     ]
        ... )
        shape: (3, 3)
        ┌─────────────────────┬─────────────────┬───────────┐
        │ date                ┆ epoch_ns        ┆ epoch_s   │
        │ ---                 ┆ ---             ┆ ---       │
<<<<<<< HEAD
        │ datetime[ns]        ┆ i64             ┆ i64       │
=======
        │ datetime[μs]        ┆ i64             ┆ i64       │
>>>>>>> 8c01816e
        ╞═════════════════════╪═════════════════╪═══════════╡
        │ 2001-01-01 00:00:00 ┆ 978307200000000 ┆ 978307200 │
        ├╌╌╌╌╌╌╌╌╌╌╌╌╌╌╌╌╌╌╌╌╌┼╌╌╌╌╌╌╌╌╌╌╌╌╌╌╌╌╌┼╌╌╌╌╌╌╌╌╌╌╌┤
        │ 2001-01-02 00:00:00 ┆ 978393600000000 ┆ 978393600 │
        ├╌╌╌╌╌╌╌╌╌╌╌╌╌╌╌╌╌╌╌╌╌┼╌╌╌╌╌╌╌╌╌╌╌╌╌╌╌╌╌┼╌╌╌╌╌╌╌╌╌╌╌┤
        │ 2001-01-03 00:00:00 ┆ 978480000000000 ┆ 978480000 │
        └─────────────────────┴─────────────────┴───────────┘

        """
        if tu in DTYPE_TEMPORAL_UNITS:
            return self.timestamp(tu)  # type: ignore[arg-type]
        elif tu == "s":
            return pli.wrap_expr(self._pyexpr.dt_epoch_seconds())
        elif tu == "d":
            return pli.wrap_expr(self._pyexpr).cast(Date).cast(Int32)
        else:
            raise ValueError(
                f"tu must be one of {{'ns', 'us', 'ms', 's', 'd'}}, got {tu}"
            )

    def timestamp(self, tu: TimeUnit = "us") -> pli.Expr:
        """
        Return a timestamp in the given time unit.

        Parameters
        ----------
        tu : {'us', 'ns', 'ms'}
            Time unit.

        Examples
        --------
        >>> from datetime import timedelta, datetime
        >>> start = datetime(2001, 1, 1)
        >>> stop = datetime(2001, 1, 3)
        >>> df = pl.DataFrame({"date": pl.date_range(start, stop, timedelta(days=1))})
        >>> df.select(
        ...     [
        ...         pl.col("date"),
        ...         pl.col("date").dt.timestamp().alias("timestamp_ns"),
        ...         pl.col("date").dt.timestamp(tu="ms").alias("timestamp_ms"),
        ...     ]
        ... )
        shape: (3, 3)
        ┌─────────────────────┬─────────────────┬──────────────┐
        │ date                ┆ timestamp_ns    ┆ timestamp_ms │
        │ ---                 ┆ ---             ┆ ---          │
<<<<<<< HEAD
        │ datetime[ns]        ┆ i64             ┆ i64          │
=======
        │ datetime[μs]        ┆ i64             ┆ i64          │
>>>>>>> 8c01816e
        ╞═════════════════════╪═════════════════╪══════════════╡
        │ 2001-01-01 00:00:00 ┆ 978307200000000 ┆ 978307200000 │
        ├╌╌╌╌╌╌╌╌╌╌╌╌╌╌╌╌╌╌╌╌╌┼╌╌╌╌╌╌╌╌╌╌╌╌╌╌╌╌╌┼╌╌╌╌╌╌╌╌╌╌╌╌╌╌┤
        │ 2001-01-02 00:00:00 ┆ 978393600000000 ┆ 978393600000 │
        ├╌╌╌╌╌╌╌╌╌╌╌╌╌╌╌╌╌╌╌╌╌┼╌╌╌╌╌╌╌╌╌╌╌╌╌╌╌╌╌┼╌╌╌╌╌╌╌╌╌╌╌╌╌╌┤
        │ 2001-01-03 00:00:00 ┆ 978480000000000 ┆ 978480000000 │
        └─────────────────────┴─────────────────┴──────────────┘

        """
        return pli.wrap_expr(self._pyexpr.timestamp(tu))

    def with_time_unit(self, tu: TimeUnit) -> pli.Expr:
        """
        Set time unit of a Series of dtype Datetime or Duration.

        This does not modify underlying data, and should be used to fix an incorrect
        time unit.

        Parameters
        ----------
        tu : {'ns', 'us', 'ms'}
            Time unit for the ``Datetime`` Series.

        Examples
        --------
        >>> from datetime import datetime
        >>> df = pl.DataFrame(
        ...     {
        ...         "date": pl.date_range(
<<<<<<< HEAD
        ...             datetime(2001, 1, 1), datetime(2001, 1, 3), "1d"
=======
        ...             datetime(2001, 1, 1), datetime(2001, 1, 3), "1d", time_unit="ns"
>>>>>>> 8c01816e
        ...         )
        ...     }
        ... )
        >>> df.select(
        ...     [
        ...         pl.col("date"),
<<<<<<< HEAD
        ...         pl.col("date").dt.with_time_unit(tu="ns").alias("tu_ns"),
        ...         pl.col("date").dt.with_time_unit(tu="us").alias("tu_us"),
        ...     ]
        ... )
        shape: (3, 3)
        ┌─────────────────────┬─────────────────────┬───────────────────────┐
        │ date                ┆ tu_ns               ┆ tu_us                 │
        │ ---                 ┆ ---                 ┆ ---                   │
        │ datetime[ns]        ┆ datetime[ns]        ┆ datetime[μs]          │
        ╞═════════════════════╪═════════════════════╪═══════════════════════╡
        │ 2001-01-01 00:00:00 ┆ 2001-01-01 00:00:00 ┆ +32971-04-28 00:00:00 │
        ├╌╌╌╌╌╌╌╌╌╌╌╌╌╌╌╌╌╌╌╌╌┼╌╌╌╌╌╌╌╌╌╌╌╌╌╌╌╌╌╌╌╌╌┼╌╌╌╌╌╌╌╌╌╌╌╌╌╌╌╌╌╌╌╌╌╌╌┤
        │ 2001-01-02 00:00:00 ┆ 2001-01-02 00:00:00 ┆ +32974-01-22 00:00:00 │
        ├╌╌╌╌╌╌╌╌╌╌╌╌╌╌╌╌╌╌╌╌╌┼╌╌╌╌╌╌╌╌╌╌╌╌╌╌╌╌╌╌╌╌╌┼╌╌╌╌╌╌╌╌╌╌╌╌╌╌╌╌╌╌╌╌╌╌╌┤
        │ 2001-01-03 00:00:00 ┆ 2001-01-03 00:00:00 ┆ +32976-10-18 00:00:00 │
        └─────────────────────┴─────────────────────┴───────────────────────┘
=======
        ...         pl.col("date").dt.with_time_unit(tu="us").alias("tu_us"),
        ...     ]
        ... )
        shape: (3, 2)
        ┌─────────────────────┬───────────────────────┐
        │ date                ┆ tu_us                 │
        │ ---                 ┆ ---                   │
        │ datetime[ns]        ┆ datetime[μs]          │
        ╞═════════════════════╪═══════════════════════╡
        │ 2001-01-01 00:00:00 ┆ +32971-04-28 00:00:00 │
        ├╌╌╌╌╌╌╌╌╌╌╌╌╌╌╌╌╌╌╌╌╌┼╌╌╌╌╌╌╌╌╌╌╌╌╌╌╌╌╌╌╌╌╌╌╌┤
        │ 2001-01-02 00:00:00 ┆ +32974-01-22 00:00:00 │
        ├╌╌╌╌╌╌╌╌╌╌╌╌╌╌╌╌╌╌╌╌╌┼╌╌╌╌╌╌╌╌╌╌╌╌╌╌╌╌╌╌╌╌╌╌╌┤
        │ 2001-01-03 00:00:00 ┆ +32976-10-18 00:00:00 │
        └─────────────────────┴───────────────────────┘
>>>>>>> 8c01816e

        """
        return pli.wrap_expr(self._pyexpr.dt_with_time_unit(tu))

    def cast_time_unit(self, tu: TimeUnit) -> pli.Expr:
        """
        Cast the underlying data to another time unit. This may lose precision.

        Parameters
        ----------
        tu : {'ns', 'us', 'ms'}
            Time unit for the ``Datetime`` Series.

        Examples
        --------
        >>> from datetime import datetime
        >>> df = pl.DataFrame(
        ...     {
        ...         "date": pl.date_range(
        ...             datetime(2001, 1, 1), datetime(2001, 1, 3), "1d"
        ...         )
        ...     }
        ... )
        >>> df.select(
        ...     [
        ...         pl.col("date"),
<<<<<<< HEAD
        ...         pl.col("date").dt.cast_time_unit(tu="ns").alias("tu_ns"),
        ...         pl.col("date").dt.cast_time_unit(tu="us").alias("tu_us"),
=======
        ...         pl.col("date").dt.cast_time_unit(tu="ms").alias("tu_ms"),
        ...         pl.col("date").dt.cast_time_unit(tu="ns").alias("tu_ns"),
>>>>>>> 8c01816e
        ...     ]
        ... )
        shape: (3, 3)
        ┌─────────────────────┬─────────────────────┬─────────────────────┐
<<<<<<< HEAD
        │ date                ┆ tu_ns               ┆ tu_us               │
        │ ---                 ┆ ---                 ┆ ---                 │
        │ datetime[ns]        ┆ datetime[ns]        ┆ datetime[μs]        │
=======
        │ date                ┆ tu_ms               ┆ tu_ns               │
        │ ---                 ┆ ---                 ┆ ---                 │
        │ datetime[μs]        ┆ datetime[ms]        ┆ datetime[ns]        │
>>>>>>> 8c01816e
        ╞═════════════════════╪═════════════════════╪═════════════════════╡
        │ 2001-01-01 00:00:00 ┆ 2001-01-01 00:00:00 ┆ 2001-01-01 00:00:00 │
        ├╌╌╌╌╌╌╌╌╌╌╌╌╌╌╌╌╌╌╌╌╌┼╌╌╌╌╌╌╌╌╌╌╌╌╌╌╌╌╌╌╌╌╌┼╌╌╌╌╌╌╌╌╌╌╌╌╌╌╌╌╌╌╌╌╌┤
        │ 2001-01-02 00:00:00 ┆ 2001-01-02 00:00:00 ┆ 2001-01-02 00:00:00 │
        ├╌╌╌╌╌╌╌╌╌╌╌╌╌╌╌╌╌╌╌╌╌┼╌╌╌╌╌╌╌╌╌╌╌╌╌╌╌╌╌╌╌╌╌┼╌╌╌╌╌╌╌╌╌╌╌╌╌╌╌╌╌╌╌╌╌┤
        │ 2001-01-03 00:00:00 ┆ 2001-01-03 00:00:00 ┆ 2001-01-03 00:00:00 │
        └─────────────────────┴─────────────────────┴─────────────────────┘

        """
        return pli.wrap_expr(self._pyexpr.dt_cast_time_unit(tu))

    def with_time_zone(self, tz: str | None) -> pli.Expr:
        """
        Set time zone for a Series of type Datetime.

        Parameters
        ----------
        tz
            Time zone for the `Datetime` Series.

        Examples
        --------
        >>> from datetime import datetime
        >>> df = pl.DataFrame(
        ...     {
        ...         "date": pl.date_range(
        ...             datetime(2020, 3, 1), datetime(2020, 5, 1), "1mo"
        ...         ),
        ...     }
        ... )
        >>> df.select(
        ...     [
        ...         pl.col("date"),
        ...         pl.col("date")
        ...         .dt.with_time_zone(tz="Europe/London")
        ...         .alias("London"),
        ...     ]
        ... )
        shape: (3, 2)
        ┌─────────────────────┬─────────────────────────────┐
        │ date                ┆ London                      │
        │ ---                 ┆ ---                         │
<<<<<<< HEAD
        │ datetime[ns]        ┆ datetime[ns, Europe/London] │
=======
        │ datetime[μs]        ┆ datetime[μs, Europe/London] │
>>>>>>> 8c01816e
        ╞═════════════════════╪═════════════════════════════╡
        │ 2020-03-01 00:00:00 ┆ 2020-03-01 00:00:00 GMT     │
        ├╌╌╌╌╌╌╌╌╌╌╌╌╌╌╌╌╌╌╌╌╌┼╌╌╌╌╌╌╌╌╌╌╌╌╌╌╌╌╌╌╌╌╌╌╌╌╌╌╌╌╌┤
        │ 2020-04-01 00:00:00 ┆ 2020-04-01 00:00:00 BST     │
        ├╌╌╌╌╌╌╌╌╌╌╌╌╌╌╌╌╌╌╌╌╌┼╌╌╌╌╌╌╌╌╌╌╌╌╌╌╌╌╌╌╌╌╌╌╌╌╌╌╌╌╌┤
        │ 2020-05-01 00:00:00 ┆ 2020-05-01 00:00:00 BST     │
        └─────────────────────┴─────────────────────────────┘

        """
        return pli.wrap_expr(self._pyexpr.dt_with_time_zone(tz))

    def days(self) -> pli.Expr:
        """
        Extract the days from a Duration type.

        Returns
        -------
        A series of dtype Int64

        Examples
        --------
        >>> from datetime import datetime
        >>> df = pl.DataFrame(
        ...     {
        ...         "date": pl.date_range(
        ...             datetime(2020, 3, 1), datetime(2020, 5, 1), "1mo"
        ...         ),
        ...     }
        ... )
        >>> df.select(
        ...     [
        ...         pl.col("date"),
        ...         pl.col("date").diff().dt.days().alias("days_diff"),
        ...     ]
        ... )
        shape: (3, 2)
        ┌─────────────────────┬───────────┐
        │ date                ┆ days_diff │
        │ ---                 ┆ ---       │
<<<<<<< HEAD
        │ datetime[ns]        ┆ i64       │
=======
        │ datetime[μs]        ┆ i64       │
>>>>>>> 8c01816e
        ╞═════════════════════╪═══════════╡
        │ 2020-03-01 00:00:00 ┆ null      │
        ├╌╌╌╌╌╌╌╌╌╌╌╌╌╌╌╌╌╌╌╌╌┼╌╌╌╌╌╌╌╌╌╌╌┤
        │ 2020-04-01 00:00:00 ┆ 31        │
        ├╌╌╌╌╌╌╌╌╌╌╌╌╌╌╌╌╌╌╌╌╌┼╌╌╌╌╌╌╌╌╌╌╌┤
        │ 2020-05-01 00:00:00 ┆ 30        │
        └─────────────────────┴───────────┘

        """
        return pli.wrap_expr(self._pyexpr.duration_days())

    def hours(self) -> pli.Expr:
        """
        Extract the hours from a Duration type.

        Returns
        -------
        A series of dtype Int64

        Examples
        --------
        >>> from datetime import datetime
        >>> df = pl.DataFrame(
        ...     {
        ...         "date": pl.date_range(
        ...             datetime(2020, 1, 1), datetime(2020, 1, 4), "1d"
        ...         ),
        ...     }
        ... )
        >>> df.select(
        ...     [
        ...         pl.col("date"),
        ...         pl.col("date").diff().dt.hours().alias("hours_diff"),
        ...     ]
        ... )
        shape: (4, 2)
        ┌─────────────────────┬────────────┐
        │ date                ┆ hours_diff │
        │ ---                 ┆ ---        │
<<<<<<< HEAD
        │ datetime[ns]        ┆ i64        │
=======
        │ datetime[μs]        ┆ i64        │
>>>>>>> 8c01816e
        ╞═════════════════════╪════════════╡
        │ 2020-01-01 00:00:00 ┆ null       │
        ├╌╌╌╌╌╌╌╌╌╌╌╌╌╌╌╌╌╌╌╌╌┼╌╌╌╌╌╌╌╌╌╌╌╌┤
        │ 2020-01-02 00:00:00 ┆ 24         │
        ├╌╌╌╌╌╌╌╌╌╌╌╌╌╌╌╌╌╌╌╌╌┼╌╌╌╌╌╌╌╌╌╌╌╌┤
        │ 2020-01-03 00:00:00 ┆ 24         │
        ├╌╌╌╌╌╌╌╌╌╌╌╌╌╌╌╌╌╌╌╌╌┼╌╌╌╌╌╌╌╌╌╌╌╌┤
        │ 2020-01-04 00:00:00 ┆ 24         │
        └─────────────────────┴────────────┘

        """
        return pli.wrap_expr(self._pyexpr.duration_hours())

    def minutes(self) -> pli.Expr:
        """
        Extract the minutes from a Duration type.

        Returns
        -------
        A series of dtype Int64

        Examples
        --------
        >>> from datetime import datetime
        >>> df = pl.DataFrame(
        ...     {
        ...         "date": pl.date_range(
        ...             datetime(2020, 1, 1), datetime(2020, 1, 4), "1d"
        ...         ),
        ...     }
        ... )
        >>> df.select(
        ...     [
        ...         pl.col("date"),
        ...         pl.col("date").diff().dt.minutes().alias("minutes_diff"),
        ...     ]
        ... )
        shape: (4, 2)
        ┌─────────────────────┬──────────────┐
        │ date                ┆ minutes_diff │
        │ ---                 ┆ ---          │
<<<<<<< HEAD
        │ datetime[ns]        ┆ i64          │
=======
        │ datetime[μs]        ┆ i64          │
>>>>>>> 8c01816e
        ╞═════════════════════╪══════════════╡
        │ 2020-01-01 00:00:00 ┆ null         │
        ├╌╌╌╌╌╌╌╌╌╌╌╌╌╌╌╌╌╌╌╌╌┼╌╌╌╌╌╌╌╌╌╌╌╌╌╌┤
        │ 2020-01-02 00:00:00 ┆ 1440         │
        ├╌╌╌╌╌╌╌╌╌╌╌╌╌╌╌╌╌╌╌╌╌┼╌╌╌╌╌╌╌╌╌╌╌╌╌╌┤
        │ 2020-01-03 00:00:00 ┆ 1440         │
        ├╌╌╌╌╌╌╌╌╌╌╌╌╌╌╌╌╌╌╌╌╌┼╌╌╌╌╌╌╌╌╌╌╌╌╌╌┤
        │ 2020-01-04 00:00:00 ┆ 1440         │
        └─────────────────────┴──────────────┘

        """
        return pli.wrap_expr(self._pyexpr.duration_minutes())

    def seconds(self) -> pli.Expr:
        """
        Extract the seconds from a Duration type.

        Returns
        -------
        A series of dtype Int64

        Examples
        --------
        >>> from datetime import datetime
        >>> df = pl.DataFrame(
        ...     {
        ...         "date": pl.date_range(
        ...             datetime(2020, 1, 1), datetime(2020, 1, 1, 0, 4, 0), "1m"
        ...         ),
        ...     }
        ... )
        >>> df.select(
        ...     [
        ...         pl.col("date"),
        ...         pl.col("date").diff().dt.seconds().alias("seconds_diff"),
        ...     ]
        ... )
        shape: (5, 2)
        ┌─────────────────────┬──────────────┐
        │ date                ┆ seconds_diff │
        │ ---                 ┆ ---          │
<<<<<<< HEAD
        │ datetime[ns]        ┆ i64          │
=======
        │ datetime[μs]        ┆ i64          │
>>>>>>> 8c01816e
        ╞═════════════════════╪══════════════╡
        │ 2020-01-01 00:00:00 ┆ null         │
        ├╌╌╌╌╌╌╌╌╌╌╌╌╌╌╌╌╌╌╌╌╌┼╌╌╌╌╌╌╌╌╌╌╌╌╌╌┤
        │ 2020-01-01 00:01:00 ┆ 60           │
        ├╌╌╌╌╌╌╌╌╌╌╌╌╌╌╌╌╌╌╌╌╌┼╌╌╌╌╌╌╌╌╌╌╌╌╌╌┤
        │ 2020-01-01 00:02:00 ┆ 60           │
        ├╌╌╌╌╌╌╌╌╌╌╌╌╌╌╌╌╌╌╌╌╌┼╌╌╌╌╌╌╌╌╌╌╌╌╌╌┤
        │ 2020-01-01 00:03:00 ┆ 60           │
        ├╌╌╌╌╌╌╌╌╌╌╌╌╌╌╌╌╌╌╌╌╌┼╌╌╌╌╌╌╌╌╌╌╌╌╌╌┤
        │ 2020-01-01 00:04:00 ┆ 60           │
        └─────────────────────┴──────────────┘

        """
        return pli.wrap_expr(self._pyexpr.duration_seconds())

    def milliseconds(self) -> pli.Expr:
        """
        Extract the milliseconds from a Duration type.

        Returns
        -------
        A series of dtype Int64

        Examples
        --------
        >>> from datetime import datetime
        >>> df = pl.DataFrame(
        ...     {
        ...         "date": pl.date_range(
        ...             datetime(2020, 1, 1), datetime(2020, 1, 1, 0, 0, 1, 0), "1ms"
        ...         ),
        ...     }
        ... )
        >>> df.select(
        ...     [
        ...         pl.col("date"),
        ...         pl.col("date").diff().dt.milliseconds().alias("milliseconds_diff"),
        ...     ]
        ... )
        shape: (1001, 2)
        ┌─────────────────────────┬───────────────────┐
        │ date                    ┆ milliseconds_diff │
        │ ---                     ┆ ---               │
<<<<<<< HEAD
        │ datetime[ns]            ┆ i64               │
=======
        │ datetime[μs]            ┆ i64               │
>>>>>>> 8c01816e
        ╞═════════════════════════╪═══════════════════╡
        │ 2020-01-01 00:00:00     ┆ null              │
        ├╌╌╌╌╌╌╌╌╌╌╌╌╌╌╌╌╌╌╌╌╌╌╌╌╌┼╌╌╌╌╌╌╌╌╌╌╌╌╌╌╌╌╌╌╌┤
        │ 2020-01-01 00:00:00.001 ┆ 1                 │
        ├╌╌╌╌╌╌╌╌╌╌╌╌╌╌╌╌╌╌╌╌╌╌╌╌╌┼╌╌╌╌╌╌╌╌╌╌╌╌╌╌╌╌╌╌╌┤
        │ 2020-01-01 00:00:00.002 ┆ 1                 │
        ├╌╌╌╌╌╌╌╌╌╌╌╌╌╌╌╌╌╌╌╌╌╌╌╌╌┼╌╌╌╌╌╌╌╌╌╌╌╌╌╌╌╌╌╌╌┤
        │ 2020-01-01 00:00:00.003 ┆ 1                 │
        ├╌╌╌╌╌╌╌╌╌╌╌╌╌╌╌╌╌╌╌╌╌╌╌╌╌┼╌╌╌╌╌╌╌╌╌╌╌╌╌╌╌╌╌╌╌┤
        │ ...                     ┆ ...               │
        ├╌╌╌╌╌╌╌╌╌╌╌╌╌╌╌╌╌╌╌╌╌╌╌╌╌┼╌╌╌╌╌╌╌╌╌╌╌╌╌╌╌╌╌╌╌┤
        │ 2020-01-01 00:00:00.997 ┆ 1                 │
        ├╌╌╌╌╌╌╌╌╌╌╌╌╌╌╌╌╌╌╌╌╌╌╌╌╌┼╌╌╌╌╌╌╌╌╌╌╌╌╌╌╌╌╌╌╌┤
        │ 2020-01-01 00:00:00.998 ┆ 1                 │
        ├╌╌╌╌╌╌╌╌╌╌╌╌╌╌╌╌╌╌╌╌╌╌╌╌╌┼╌╌╌╌╌╌╌╌╌╌╌╌╌╌╌╌╌╌╌┤
        │ 2020-01-01 00:00:00.999 ┆ 1                 │
        ├╌╌╌╌╌╌╌╌╌╌╌╌╌╌╌╌╌╌╌╌╌╌╌╌╌┼╌╌╌╌╌╌╌╌╌╌╌╌╌╌╌╌╌╌╌┤
        │ 2020-01-01 00:00:01     ┆ 1                 │
        └─────────────────────────┴───────────────────┘

        """
        return pli.wrap_expr(self._pyexpr.duration_milliseconds())

    def microseconds(self) -> pli.Expr:
        """
        Extract the microseconds from a Duration type.

        Returns
        -------
        A series of dtype Int64

        Examples
        --------
        >>> from datetime import datetime
        >>> df = pl.DataFrame(
        ...     {
        ...         "date": pl.date_range(
        ...             datetime(2020, 1, 1), datetime(2020, 1, 1, 0, 0, 1, 0), "1ms"
        ...         ),
        ...     }
        ... )
        >>> df.select(
        ...     [
        ...         pl.col("date"),
        ...         pl.col("date").diff().dt.microseconds().alias("microseconds_diff"),
        ...     ]
        ... )
        shape: (1001, 2)
        ┌─────────────────────────┬───────────────────┐
        │ date                    ┆ microseconds_diff │
        │ ---                     ┆ ---               │
        │ datetime[μs]            ┆ i64               │
        ╞═════════════════════════╪═══════════════════╡
        │ 2020-01-01 00:00:00     ┆ null              │
        ├╌╌╌╌╌╌╌╌╌╌╌╌╌╌╌╌╌╌╌╌╌╌╌╌╌┼╌╌╌╌╌╌╌╌╌╌╌╌╌╌╌╌╌╌╌┤
        │ 2020-01-01 00:00:00.001 ┆ 1000              │
        ├╌╌╌╌╌╌╌╌╌╌╌╌╌╌╌╌╌╌╌╌╌╌╌╌╌┼╌╌╌╌╌╌╌╌╌╌╌╌╌╌╌╌╌╌╌┤
        │ 2020-01-01 00:00:00.002 ┆ 1000              │
        ├╌╌╌╌╌╌╌╌╌╌╌╌╌╌╌╌╌╌╌╌╌╌╌╌╌┼╌╌╌╌╌╌╌╌╌╌╌╌╌╌╌╌╌╌╌┤
        │ 2020-01-01 00:00:00.003 ┆ 1000              │
        ├╌╌╌╌╌╌╌╌╌╌╌╌╌╌╌╌╌╌╌╌╌╌╌╌╌┼╌╌╌╌╌╌╌╌╌╌╌╌╌╌╌╌╌╌╌┤
        │ ...                     ┆ ...               │
        ├╌╌╌╌╌╌╌╌╌╌╌╌╌╌╌╌╌╌╌╌╌╌╌╌╌┼╌╌╌╌╌╌╌╌╌╌╌╌╌╌╌╌╌╌╌┤
        │ 2020-01-01 00:00:00.997 ┆ 1000              │
        ├╌╌╌╌╌╌╌╌╌╌╌╌╌╌╌╌╌╌╌╌╌╌╌╌╌┼╌╌╌╌╌╌╌╌╌╌╌╌╌╌╌╌╌╌╌┤
        │ 2020-01-01 00:00:00.998 ┆ 1000              │
        ├╌╌╌╌╌╌╌╌╌╌╌╌╌╌╌╌╌╌╌╌╌╌╌╌╌┼╌╌╌╌╌╌╌╌╌╌╌╌╌╌╌╌╌╌╌┤
        │ 2020-01-01 00:00:00.999 ┆ 1000              │
        ├╌╌╌╌╌╌╌╌╌╌╌╌╌╌╌╌╌╌╌╌╌╌╌╌╌┼╌╌╌╌╌╌╌╌╌╌╌╌╌╌╌╌╌╌╌┤
        │ 2020-01-01 00:00:01     ┆ 1000              │
        └─────────────────────────┴───────────────────┘

        """
        return pli.wrap_expr(self._pyexpr.duration_microseconds())

    def nanoseconds(self) -> pli.Expr:
        """
        Extract the nanoseconds from a Duration type.

        Returns
        -------
        A series of dtype Int64

        Examples
        --------
        >>> from datetime import datetime
        >>> df = pl.DataFrame(
        ...     {
        ...         "date": pl.date_range(
        ...             datetime(2020, 1, 1), datetime(2020, 1, 1, 0, 0, 1, 0), "1ms"
        ...         ),
        ...     }
        ... )
        >>> df.select(
        ...     [
        ...         pl.col("date"),
        ...         pl.col("date").diff().dt.nanoseconds().alias("nanoseconds_diff"),
        ...     ]
        ... )
        shape: (1001, 2)
        ┌─────────────────────────┬──────────────────┐
        │ date                    ┆ nanoseconds_diff │
        │ ---                     ┆ ---              │
<<<<<<< HEAD
        │ datetime[ns]            ┆ i64              │
=======
        │ datetime[μs]            ┆ i64              │
>>>>>>> 8c01816e
        ╞═════════════════════════╪══════════════════╡
        │ 2020-01-01 00:00:00     ┆ null             │
        ├╌╌╌╌╌╌╌╌╌╌╌╌╌╌╌╌╌╌╌╌╌╌╌╌╌┼╌╌╌╌╌╌╌╌╌╌╌╌╌╌╌╌╌╌┤
        │ 2020-01-01 00:00:00.001 ┆ 1000000          │
        ├╌╌╌╌╌╌╌╌╌╌╌╌╌╌╌╌╌╌╌╌╌╌╌╌╌┼╌╌╌╌╌╌╌╌╌╌╌╌╌╌╌╌╌╌┤
        │ 2020-01-01 00:00:00.002 ┆ 1000000          │
        ├╌╌╌╌╌╌╌╌╌╌╌╌╌╌╌╌╌╌╌╌╌╌╌╌╌┼╌╌╌╌╌╌╌╌╌╌╌╌╌╌╌╌╌╌┤
        │ 2020-01-01 00:00:00.003 ┆ 1000000          │
        ├╌╌╌╌╌╌╌╌╌╌╌╌╌╌╌╌╌╌╌╌╌╌╌╌╌┼╌╌╌╌╌╌╌╌╌╌╌╌╌╌╌╌╌╌┤
        │ ...                     ┆ ...              │
        ├╌╌╌╌╌╌╌╌╌╌╌╌╌╌╌╌╌╌╌╌╌╌╌╌╌┼╌╌╌╌╌╌╌╌╌╌╌╌╌╌╌╌╌╌┤
        │ 2020-01-01 00:00:00.997 ┆ 1000000          │
        ├╌╌╌╌╌╌╌╌╌╌╌╌╌╌╌╌╌╌╌╌╌╌╌╌╌┼╌╌╌╌╌╌╌╌╌╌╌╌╌╌╌╌╌╌┤
        │ 2020-01-01 00:00:00.998 ┆ 1000000          │
        ├╌╌╌╌╌╌╌╌╌╌╌╌╌╌╌╌╌╌╌╌╌╌╌╌╌┼╌╌╌╌╌╌╌╌╌╌╌╌╌╌╌╌╌╌┤
        │ 2020-01-01 00:00:00.999 ┆ 1000000          │
        ├╌╌╌╌╌╌╌╌╌╌╌╌╌╌╌╌╌╌╌╌╌╌╌╌╌┼╌╌╌╌╌╌╌╌╌╌╌╌╌╌╌╌╌╌┤
        │ 2020-01-01 00:00:01     ┆ 1000000          │
        └─────────────────────────┴──────────────────┘

        """
        return pli.wrap_expr(self._pyexpr.duration_nanoseconds())

    def offset_by(self, by: str) -> pli.Expr:
        """
        Offset this date by a relative time offset.

        This differs from ``pl.col("foo") + timedelta`` in that it can
        take months and leap years into account. Note that only a single minus
        sign is allowed in the ``by`` string, as the first character.

        Parameters
        ----------
        by
            The offset is dictated by the following string language:

            - 1ns   (1 nanosecond)
            - 1us   (1 microsecond)
            - 1ms   (1 millisecond)
            - 1s    (1 second)
            - 1m    (1 minute)
            - 1h    (1 hour)
            - 1d    (1 day)
            - 1w    (1 week)
            - 1mo   (1 calendar month)
            - 1y    (1 calendar year)
            - 1i    (1 index count)

        Returns
        -------
        Date/Datetime expression

        Examples
        --------
        >>> from datetime import datetime
        >>> df = pl.DataFrame(
        ...     {
        ...         "dates": pl.date_range(
        ...             datetime(2000, 1, 1), datetime(2005, 1, 1), "1y"
        ...         )
        ...     }
        ... )
        >>> df.select(
        ...     [
        ...         pl.col("dates").dt.offset_by("1y").alias("date_plus_1y"),
        ...         pl.col("dates").dt.offset_by("-1y2mo").alias("date_min"),
        ...     ]
        ... )
        shape: (6, 2)
        ┌─────────────────────┬─────────────────────┐
        │ date_plus_1y        ┆ date_min            │
        │ ---                 ┆ ---                 │
<<<<<<< HEAD
        │ datetime[ns]        ┆ datetime[ns]        │
=======
        │ datetime[μs]        ┆ datetime[μs]        │
>>>>>>> 8c01816e
        ╞═════════════════════╪═════════════════════╡
        │ 2001-01-01 00:00:00 ┆ 1998-11-01 00:00:00 │
        ├╌╌╌╌╌╌╌╌╌╌╌╌╌╌╌╌╌╌╌╌╌┼╌╌╌╌╌╌╌╌╌╌╌╌╌╌╌╌╌╌╌╌╌┤
        │ 2002-01-01 00:00:00 ┆ 1999-11-01 00:00:00 │
        ├╌╌╌╌╌╌╌╌╌╌╌╌╌╌╌╌╌╌╌╌╌┼╌╌╌╌╌╌╌╌╌╌╌╌╌╌╌╌╌╌╌╌╌┤
        │ 2003-01-01 00:00:00 ┆ 2000-11-01 00:00:00 │
        ├╌╌╌╌╌╌╌╌╌╌╌╌╌╌╌╌╌╌╌╌╌┼╌╌╌╌╌╌╌╌╌╌╌╌╌╌╌╌╌╌╌╌╌┤
        │ 2004-01-01 00:00:00 ┆ 2001-11-01 00:00:00 │
        ├╌╌╌╌╌╌╌╌╌╌╌╌╌╌╌╌╌╌╌╌╌┼╌╌╌╌╌╌╌╌╌╌╌╌╌╌╌╌╌╌╌╌╌┤
        │ 2005-01-01 00:00:00 ┆ 2002-11-01 00:00:00 │
        ├╌╌╌╌╌╌╌╌╌╌╌╌╌╌╌╌╌╌╌╌╌┼╌╌╌╌╌╌╌╌╌╌╌╌╌╌╌╌╌╌╌╌╌┤
        │ 2006-01-01 00:00:00 ┆ 2003-11-01 00:00:00 │
        └─────────────────────┴─────────────────────┘

        """
        return pli.wrap_expr(self._pyexpr.dt_offset_by(by))<|MERGE_RESOLUTION|>--- conflicted
+++ resolved
@@ -164,11 +164,7 @@
         ┌─────────────────────┐
         │ date                │
         │ ---                 │
-<<<<<<< HEAD
-        │ datetime[ns]        │
-=======
         │ datetime[μs]        │
->>>>>>> 8c01816e
         ╞═════════════════════╡
         │ 2001-01-01 00:00:00 │
         ├╌╌╌╌╌╌╌╌╌╌╌╌╌╌╌╌╌╌╌╌╌┤
@@ -236,11 +232,7 @@
         ┌─────────────────────┐
         │ date                │
         │ ---                 │
-<<<<<<< HEAD
-        │ datetime[ns]        │
-=======
         │ datetime[μs]        │
->>>>>>> 8c01816e
         ╞═════════════════════╡
         │ 2001-01-01 00:00:00 │
         ├╌╌╌╌╌╌╌╌╌╌╌╌╌╌╌╌╌╌╌╌╌┤
@@ -289,11 +281,7 @@
         ┌─────────────────────┐
         │ date                │
         │ ---                 │
-<<<<<<< HEAD
-        │ datetime[ns]        │
-=======
         │ datetime[μs]        │
->>>>>>> 8c01816e
         ╞═════════════════════╡
         │ 2001-01-01 00:00:00 │
         ├╌╌╌╌╌╌╌╌╌╌╌╌╌╌╌╌╌╌╌╌╌┤
@@ -342,11 +330,7 @@
         ┌─────────────────────┐
         │ date                │
         │ ---                 │
-<<<<<<< HEAD
-        │ datetime[ns]        │
-=======
         │ datetime[μs]        │
->>>>>>> 8c01816e
         ╞═════════════════════╡
         │ 2001-01-01 00:00:00 │
         ├╌╌╌╌╌╌╌╌╌╌╌╌╌╌╌╌╌╌╌╌╌┤
@@ -394,11 +378,7 @@
         ┌─────────────────────┐
         │ date                │
         │ ---                 │
-<<<<<<< HEAD
-        │ datetime[ns]        │
-=======
         │ datetime[μs]        │
->>>>>>> 8c01816e
         ╞═════════════════════╡
         │ 2001-01-01 00:00:00 │
         ├╌╌╌╌╌╌╌╌╌╌╌╌╌╌╌╌╌╌╌╌╌┤
@@ -453,11 +433,7 @@
         ┌─────────────────────┐
         │ date                │
         │ ---                 │
-<<<<<<< HEAD
-        │ datetime[ns]        │
-=======
         │ datetime[μs]        │
->>>>>>> 8c01816e
         ╞═════════════════════╡
         │ 2001-01-01 00:00:00 │
         ├╌╌╌╌╌╌╌╌╌╌╌╌╌╌╌╌╌╌╌╌╌┤
@@ -512,11 +488,7 @@
         ┌─────────────────────┐
         │ date                │
         │ ---                 │
-<<<<<<< HEAD
-        │ datetime[ns]        │
-=======
         │ datetime[μs]        │
->>>>>>> 8c01816e
         ╞═════════════════════╡
         │ 2001-01-01 00:00:00 │
         ├╌╌╌╌╌╌╌╌╌╌╌╌╌╌╌╌╌╌╌╌╌┤
@@ -570,11 +542,7 @@
         ┌─────────────────────┐
         │ date                │
         │ ---                 │
-<<<<<<< HEAD
-        │ datetime[ns]        │
-=======
         │ datetime[μs]        │
->>>>>>> 8c01816e
         ╞═════════════════════╡
         │ 2001-01-01 00:00:00 │
         ├╌╌╌╌╌╌╌╌╌╌╌╌╌╌╌╌╌╌╌╌╌┤
@@ -624,11 +592,7 @@
         ┌─────────────────────┐
         │ date                │
         │ ---                 │
-<<<<<<< HEAD
-        │ datetime[ns]        │
-=======
         │ datetime[μs]        │
->>>>>>> 8c01816e
         ╞═════════════════════╡
         │ 2001-01-01 00:00:00 │
         ├╌╌╌╌╌╌╌╌╌╌╌╌╌╌╌╌╌╌╌╌╌┤
@@ -805,11 +769,7 @@
         ┌─────────────────────┬─────────────────┬───────────┐
         │ date                ┆ epoch_ns        ┆ epoch_s   │
         │ ---                 ┆ ---             ┆ ---       │
-<<<<<<< HEAD
-        │ datetime[ns]        ┆ i64             ┆ i64       │
-=======
         │ datetime[μs]        ┆ i64             ┆ i64       │
->>>>>>> 8c01816e
         ╞═════════════════════╪═════════════════╪═══════════╡
         │ 2001-01-01 00:00:00 ┆ 978307200000000 ┆ 978307200 │
         ├╌╌╌╌╌╌╌╌╌╌╌╌╌╌╌╌╌╌╌╌╌┼╌╌╌╌╌╌╌╌╌╌╌╌╌╌╌╌╌┼╌╌╌╌╌╌╌╌╌╌╌┤
@@ -832,449 +792,449 @@
 
     def timestamp(self, tu: TimeUnit = "us") -> pli.Expr:
         """
-        Return a timestamp in the given time unit.
-
-        Parameters
-        ----------
-        tu : {'us', 'ns', 'ms'}
-            Time unit.
-
-        Examples
-        --------
-        >>> from datetime import timedelta, datetime
-        >>> start = datetime(2001, 1, 1)
-        >>> stop = datetime(2001, 1, 3)
-        >>> df = pl.DataFrame({"date": pl.date_range(start, stop, timedelta(days=1))})
-        >>> df.select(
-        ...     [
-        ...         pl.col("date"),
-        ...         pl.col("date").dt.timestamp().alias("timestamp_ns"),
-        ...         pl.col("date").dt.timestamp(tu="ms").alias("timestamp_ms"),
-        ...     ]
-        ... )
-        shape: (3, 3)
-        ┌─────────────────────┬─────────────────┬──────────────┐
-        │ date                ┆ timestamp_ns    ┆ timestamp_ms │
-        │ ---                 ┆ ---             ┆ ---          │
-<<<<<<< HEAD
-        │ datetime[ns]        ┆ i64             ┆ i64          │
-=======
-        │ datetime[μs]        ┆ i64             ┆ i64          │
->>>>>>> 8c01816e
-        ╞═════════════════════╪═════════════════╪══════════════╡
-        │ 2001-01-01 00:00:00 ┆ 978307200000000 ┆ 978307200000 │
-        ├╌╌╌╌╌╌╌╌╌╌╌╌╌╌╌╌╌╌╌╌╌┼╌╌╌╌╌╌╌╌╌╌╌╌╌╌╌╌╌┼╌╌╌╌╌╌╌╌╌╌╌╌╌╌┤
-        │ 2001-01-02 00:00:00 ┆ 978393600000000 ┆ 978393600000 │
-        ├╌╌╌╌╌╌╌╌╌╌╌╌╌╌╌╌╌╌╌╌╌┼╌╌╌╌╌╌╌╌╌╌╌╌╌╌╌╌╌┼╌╌╌╌╌╌╌╌╌╌╌╌╌╌┤
-        │ 2001-01-03 00:00:00 ┆ 978480000000000 ┆ 978480000000 │
-        └─────────────────────┴─────────────────┴──────────────┘
+                Return a timestamp in the given time unit.
+
+                Parameters
+                ----------
+                tu : {'us', 'ns', 'ms'}
+                    Time unit.
+
+                Examples
+                --------
+                >>> from datetime import timedelta, datetime
+                >>> start = datetime(2001, 1, 1)
+                >>> stop = datetime(2001, 1, 3)
+                >>> df = pl.DataFrame({"date": pl.date_range(start, stop, timedelta(days=1))})
+                >>> df.select(
+                ...     [
+                ...         pl.col("date"),
+                ...         pl.col("date").dt.timestamp().alias("timestamp_ns"),
+                ...         pl.col("date").dt.timestamp(tu="ms").alias("timestamp_ms"),
+                ...     ]
+                ... )
+                shape: (3, 3)
+                ┌─────────────────────┬─────────────────┬──────────────┐
+                │ date                ┆ timestamp_ns    ┆ timestamp_ms │
+                │ ---                 ┆ ---             ┆ ---          │
+        <<<<<<< HEAD
+                │ datetime[ns]        ┆ i64             ┆ i64          │
+        =======
+                │ datetime[μs]        ┆ i64             ┆ i64          │
+        >>>>>>> master
+                ╞═════════════════════╪═════════════════╪══════════════╡
+                │ 2001-01-01 00:00:00 ┆ 978307200000000 ┆ 978307200000 │
+                ├╌╌╌╌╌╌╌╌╌╌╌╌╌╌╌╌╌╌╌╌╌┼╌╌╌╌╌╌╌╌╌╌╌╌╌╌╌╌╌┼╌╌╌╌╌╌╌╌╌╌╌╌╌╌┤
+                │ 2001-01-02 00:00:00 ┆ 978393600000000 ┆ 978393600000 │
+                ├╌╌╌╌╌╌╌╌╌╌╌╌╌╌╌╌╌╌╌╌╌┼╌╌╌╌╌╌╌╌╌╌╌╌╌╌╌╌╌┼╌╌╌╌╌╌╌╌╌╌╌╌╌╌┤
+                │ 2001-01-03 00:00:00 ┆ 978480000000000 ┆ 978480000000 │
+                └─────────────────────┴─────────────────┴──────────────┘
 
         """
         return pli.wrap_expr(self._pyexpr.timestamp(tu))
 
     def with_time_unit(self, tu: TimeUnit) -> pli.Expr:
         """
-        Set time unit of a Series of dtype Datetime or Duration.
-
-        This does not modify underlying data, and should be used to fix an incorrect
-        time unit.
-
-        Parameters
-        ----------
-        tu : {'ns', 'us', 'ms'}
-            Time unit for the ``Datetime`` Series.
-
-        Examples
-        --------
-        >>> from datetime import datetime
-        >>> df = pl.DataFrame(
-        ...     {
-        ...         "date": pl.date_range(
-<<<<<<< HEAD
-        ...             datetime(2001, 1, 1), datetime(2001, 1, 3), "1d"
-=======
-        ...             datetime(2001, 1, 1), datetime(2001, 1, 3), "1d", time_unit="ns"
->>>>>>> 8c01816e
-        ...         )
-        ...     }
-        ... )
-        >>> df.select(
-        ...     [
-        ...         pl.col("date"),
-<<<<<<< HEAD
-        ...         pl.col("date").dt.with_time_unit(tu="ns").alias("tu_ns"),
-        ...         pl.col("date").dt.with_time_unit(tu="us").alias("tu_us"),
-        ...     ]
-        ... )
-        shape: (3, 3)
-        ┌─────────────────────┬─────────────────────┬───────────────────────┐
-        │ date                ┆ tu_ns               ┆ tu_us                 │
-        │ ---                 ┆ ---                 ┆ ---                   │
-        │ datetime[ns]        ┆ datetime[ns]        ┆ datetime[μs]          │
-        ╞═════════════════════╪═════════════════════╪═══════════════════════╡
-        │ 2001-01-01 00:00:00 ┆ 2001-01-01 00:00:00 ┆ +32971-04-28 00:00:00 │
-        ├╌╌╌╌╌╌╌╌╌╌╌╌╌╌╌╌╌╌╌╌╌┼╌╌╌╌╌╌╌╌╌╌╌╌╌╌╌╌╌╌╌╌╌┼╌╌╌╌╌╌╌╌╌╌╌╌╌╌╌╌╌╌╌╌╌╌╌┤
-        │ 2001-01-02 00:00:00 ┆ 2001-01-02 00:00:00 ┆ +32974-01-22 00:00:00 │
-        ├╌╌╌╌╌╌╌╌╌╌╌╌╌╌╌╌╌╌╌╌╌┼╌╌╌╌╌╌╌╌╌╌╌╌╌╌╌╌╌╌╌╌╌┼╌╌╌╌╌╌╌╌╌╌╌╌╌╌╌╌╌╌╌╌╌╌╌┤
-        │ 2001-01-03 00:00:00 ┆ 2001-01-03 00:00:00 ┆ +32976-10-18 00:00:00 │
-        └─────────────────────┴─────────────────────┴───────────────────────┘
-=======
-        ...         pl.col("date").dt.with_time_unit(tu="us").alias("tu_us"),
-        ...     ]
-        ... )
-        shape: (3, 2)
-        ┌─────────────────────┬───────────────────────┐
-        │ date                ┆ tu_us                 │
-        │ ---                 ┆ ---                   │
-        │ datetime[ns]        ┆ datetime[μs]          │
-        ╞═════════════════════╪═══════════════════════╡
-        │ 2001-01-01 00:00:00 ┆ +32971-04-28 00:00:00 │
-        ├╌╌╌╌╌╌╌╌╌╌╌╌╌╌╌╌╌╌╌╌╌┼╌╌╌╌╌╌╌╌╌╌╌╌╌╌╌╌╌╌╌╌╌╌╌┤
-        │ 2001-01-02 00:00:00 ┆ +32974-01-22 00:00:00 │
-        ├╌╌╌╌╌╌╌╌╌╌╌╌╌╌╌╌╌╌╌╌╌┼╌╌╌╌╌╌╌╌╌╌╌╌╌╌╌╌╌╌╌╌╌╌╌┤
-        │ 2001-01-03 00:00:00 ┆ +32976-10-18 00:00:00 │
-        └─────────────────────┴───────────────────────┘
->>>>>>> 8c01816e
+                Set time unit of a Series of dtype Datetime or Duration.
+
+                This does not modify underlying data, and should be used to fix an incorrect
+                time unit.
+
+                Parameters
+                ----------
+                tu : {'ns', 'us', 'ms'}
+                    Time unit for the ``Datetime`` Series.
+
+                Examples
+                --------
+                >>> from datetime import datetime
+                >>> df = pl.DataFrame(
+                ...     {
+                ...         "date": pl.date_range(
+        <<<<<<< HEAD
+                ...             datetime(2001, 1, 1), datetime(2001, 1, 3), "1d"
+        =======
+                ...             datetime(2001, 1, 1), datetime(2001, 1, 3), "1d", time_unit="ns"
+        >>>>>>> master
+                ...         )
+                ...     }
+                ... )
+                >>> df.select(
+                ...     [
+                ...         pl.col("date"),
+        <<<<<<< HEAD
+                ...         pl.col("date").dt.with_time_unit(tu="ns").alias("tu_ns"),
+                ...         pl.col("date").dt.with_time_unit(tu="us").alias("tu_us"),
+                ...     ]
+                ... )
+                shape: (3, 3)
+                ┌─────────────────────┬─────────────────────┬───────────────────────┐
+                │ date                ┆ tu_ns               ┆ tu_us                 │
+                │ ---                 ┆ ---                 ┆ ---                   │
+                │ datetime[ns]        ┆ datetime[ns]        ┆ datetime[μs]          │
+                ╞═════════════════════╪═════════════════════╪═══════════════════════╡
+                │ 2001-01-01 00:00:00 ┆ 2001-01-01 00:00:00 ┆ +32971-04-28 00:00:00 │
+                ├╌╌╌╌╌╌╌╌╌╌╌╌╌╌╌╌╌╌╌╌╌┼╌╌╌╌╌╌╌╌╌╌╌╌╌╌╌╌╌╌╌╌╌┼╌╌╌╌╌╌╌╌╌╌╌╌╌╌╌╌╌╌╌╌╌╌╌┤
+                │ 2001-01-02 00:00:00 ┆ 2001-01-02 00:00:00 ┆ +32974-01-22 00:00:00 │
+                ├╌╌╌╌╌╌╌╌╌╌╌╌╌╌╌╌╌╌╌╌╌┼╌╌╌╌╌╌╌╌╌╌╌╌╌╌╌╌╌╌╌╌╌┼╌╌╌╌╌╌╌╌╌╌╌╌╌╌╌╌╌╌╌╌╌╌╌┤
+                │ 2001-01-03 00:00:00 ┆ 2001-01-03 00:00:00 ┆ +32976-10-18 00:00:00 │
+                └─────────────────────┴─────────────────────┴───────────────────────┘
+        =======
+                ...         pl.col("date").dt.with_time_unit(tu="us").alias("tu_us"),
+                ...     ]
+                ... )
+                shape: (3, 2)
+                ┌─────────────────────┬───────────────────────┐
+                │ date                ┆ tu_us                 │
+                │ ---                 ┆ ---                   │
+                │ datetime[ns]        ┆ datetime[μs]          │
+                ╞═════════════════════╪═══════════════════════╡
+                │ 2001-01-01 00:00:00 ┆ +32971-04-28 00:00:00 │
+                ├╌╌╌╌╌╌╌╌╌╌╌╌╌╌╌╌╌╌╌╌╌┼╌╌╌╌╌╌╌╌╌╌╌╌╌╌╌╌╌╌╌╌╌╌╌┤
+                │ 2001-01-02 00:00:00 ┆ +32974-01-22 00:00:00 │
+                ├╌╌╌╌╌╌╌╌╌╌╌╌╌╌╌╌╌╌╌╌╌┼╌╌╌╌╌╌╌╌╌╌╌╌╌╌╌╌╌╌╌╌╌╌╌┤
+                │ 2001-01-03 00:00:00 ┆ +32976-10-18 00:00:00 │
+                └─────────────────────┴───────────────────────┘
+        >>>>>>> master
 
         """
         return pli.wrap_expr(self._pyexpr.dt_with_time_unit(tu))
 
     def cast_time_unit(self, tu: TimeUnit) -> pli.Expr:
         """
-        Cast the underlying data to another time unit. This may lose precision.
-
-        Parameters
-        ----------
-        tu : {'ns', 'us', 'ms'}
-            Time unit for the ``Datetime`` Series.
-
-        Examples
-        --------
-        >>> from datetime import datetime
-        >>> df = pl.DataFrame(
-        ...     {
-        ...         "date": pl.date_range(
-        ...             datetime(2001, 1, 1), datetime(2001, 1, 3), "1d"
-        ...         )
-        ...     }
-        ... )
-        >>> df.select(
-        ...     [
-        ...         pl.col("date"),
-<<<<<<< HEAD
-        ...         pl.col("date").dt.cast_time_unit(tu="ns").alias("tu_ns"),
-        ...         pl.col("date").dt.cast_time_unit(tu="us").alias("tu_us"),
-=======
-        ...         pl.col("date").dt.cast_time_unit(tu="ms").alias("tu_ms"),
-        ...         pl.col("date").dt.cast_time_unit(tu="ns").alias("tu_ns"),
->>>>>>> 8c01816e
-        ...     ]
-        ... )
-        shape: (3, 3)
-        ┌─────────────────────┬─────────────────────┬─────────────────────┐
-<<<<<<< HEAD
-        │ date                ┆ tu_ns               ┆ tu_us               │
-        │ ---                 ┆ ---                 ┆ ---                 │
-        │ datetime[ns]        ┆ datetime[ns]        ┆ datetime[μs]        │
-=======
-        │ date                ┆ tu_ms               ┆ tu_ns               │
-        │ ---                 ┆ ---                 ┆ ---                 │
-        │ datetime[μs]        ┆ datetime[ms]        ┆ datetime[ns]        │
->>>>>>> 8c01816e
-        ╞═════════════════════╪═════════════════════╪═════════════════════╡
-        │ 2001-01-01 00:00:00 ┆ 2001-01-01 00:00:00 ┆ 2001-01-01 00:00:00 │
-        ├╌╌╌╌╌╌╌╌╌╌╌╌╌╌╌╌╌╌╌╌╌┼╌╌╌╌╌╌╌╌╌╌╌╌╌╌╌╌╌╌╌╌╌┼╌╌╌╌╌╌╌╌╌╌╌╌╌╌╌╌╌╌╌╌╌┤
-        │ 2001-01-02 00:00:00 ┆ 2001-01-02 00:00:00 ┆ 2001-01-02 00:00:00 │
-        ├╌╌╌╌╌╌╌╌╌╌╌╌╌╌╌╌╌╌╌╌╌┼╌╌╌╌╌╌╌╌╌╌╌╌╌╌╌╌╌╌╌╌╌┼╌╌╌╌╌╌╌╌╌╌╌╌╌╌╌╌╌╌╌╌╌┤
-        │ 2001-01-03 00:00:00 ┆ 2001-01-03 00:00:00 ┆ 2001-01-03 00:00:00 │
-        └─────────────────────┴─────────────────────┴─────────────────────┘
+                Cast the underlying data to another time unit. This may lose precision.
+
+                Parameters
+                ----------
+                tu : {'ns', 'us', 'ms'}
+                    Time unit for the ``Datetime`` Series.
+
+                Examples
+                --------
+                >>> from datetime import datetime
+                >>> df = pl.DataFrame(
+                ...     {
+                ...         "date": pl.date_range(
+                ...             datetime(2001, 1, 1), datetime(2001, 1, 3), "1d"
+                ...         )
+                ...     }
+                ... )
+                >>> df.select(
+                ...     [
+                ...         pl.col("date"),
+        <<<<<<< HEAD
+                ...         pl.col("date").dt.cast_time_unit(tu="ns").alias("tu_ns"),
+                ...         pl.col("date").dt.cast_time_unit(tu="us").alias("tu_us"),
+        =======
+                ...         pl.col("date").dt.cast_time_unit(tu="ms").alias("tu_ms"),
+                ...         pl.col("date").dt.cast_time_unit(tu="ns").alias("tu_ns"),
+        >>>>>>> master
+                ...     ]
+                ... )
+                shape: (3, 3)
+                ┌─────────────────────┬─────────────────────┬─────────────────────┐
+        <<<<<<< HEAD
+                │ date                ┆ tu_ns               ┆ tu_us               │
+                │ ---                 ┆ ---                 ┆ ---                 │
+                │ datetime[ns]        ┆ datetime[ns]        ┆ datetime[μs]        │
+        =======
+                │ date                ┆ tu_ms               ┆ tu_ns               │
+                │ ---                 ┆ ---                 ┆ ---                 │
+                │ datetime[μs]        ┆ datetime[ms]        ┆ datetime[ns]        │
+        >>>>>>> master
+                ╞═════════════════════╪═════════════════════╪═════════════════════╡
+                │ 2001-01-01 00:00:00 ┆ 2001-01-01 00:00:00 ┆ 2001-01-01 00:00:00 │
+                ├╌╌╌╌╌╌╌╌╌╌╌╌╌╌╌╌╌╌╌╌╌┼╌╌╌╌╌╌╌╌╌╌╌╌╌╌╌╌╌╌╌╌╌┼╌╌╌╌╌╌╌╌╌╌╌╌╌╌╌╌╌╌╌╌╌┤
+                │ 2001-01-02 00:00:00 ┆ 2001-01-02 00:00:00 ┆ 2001-01-02 00:00:00 │
+                ├╌╌╌╌╌╌╌╌╌╌╌╌╌╌╌╌╌╌╌╌╌┼╌╌╌╌╌╌╌╌╌╌╌╌╌╌╌╌╌╌╌╌╌┼╌╌╌╌╌╌╌╌╌╌╌╌╌╌╌╌╌╌╌╌╌┤
+                │ 2001-01-03 00:00:00 ┆ 2001-01-03 00:00:00 ┆ 2001-01-03 00:00:00 │
+                └─────────────────────┴─────────────────────┴─────────────────────┘
 
         """
         return pli.wrap_expr(self._pyexpr.dt_cast_time_unit(tu))
 
     def with_time_zone(self, tz: str | None) -> pli.Expr:
         """
-        Set time zone for a Series of type Datetime.
-
-        Parameters
-        ----------
-        tz
-            Time zone for the `Datetime` Series.
-
-        Examples
-        --------
-        >>> from datetime import datetime
-        >>> df = pl.DataFrame(
-        ...     {
-        ...         "date": pl.date_range(
-        ...             datetime(2020, 3, 1), datetime(2020, 5, 1), "1mo"
-        ...         ),
-        ...     }
-        ... )
-        >>> df.select(
-        ...     [
-        ...         pl.col("date"),
-        ...         pl.col("date")
-        ...         .dt.with_time_zone(tz="Europe/London")
-        ...         .alias("London"),
-        ...     ]
-        ... )
-        shape: (3, 2)
-        ┌─────────────────────┬─────────────────────────────┐
-        │ date                ┆ London                      │
-        │ ---                 ┆ ---                         │
-<<<<<<< HEAD
-        │ datetime[ns]        ┆ datetime[ns, Europe/London] │
-=======
-        │ datetime[μs]        ┆ datetime[μs, Europe/London] │
->>>>>>> 8c01816e
-        ╞═════════════════════╪═════════════════════════════╡
-        │ 2020-03-01 00:00:00 ┆ 2020-03-01 00:00:00 GMT     │
-        ├╌╌╌╌╌╌╌╌╌╌╌╌╌╌╌╌╌╌╌╌╌┼╌╌╌╌╌╌╌╌╌╌╌╌╌╌╌╌╌╌╌╌╌╌╌╌╌╌╌╌╌┤
-        │ 2020-04-01 00:00:00 ┆ 2020-04-01 00:00:00 BST     │
-        ├╌╌╌╌╌╌╌╌╌╌╌╌╌╌╌╌╌╌╌╌╌┼╌╌╌╌╌╌╌╌╌╌╌╌╌╌╌╌╌╌╌╌╌╌╌╌╌╌╌╌╌┤
-        │ 2020-05-01 00:00:00 ┆ 2020-05-01 00:00:00 BST     │
-        └─────────────────────┴─────────────────────────────┘
+                Set time zone for a Series of type Datetime.
+
+                Parameters
+                ----------
+                tz
+                    Time zone for the `Datetime` Series.
+
+                Examples
+                --------
+                >>> from datetime import datetime
+                >>> df = pl.DataFrame(
+                ...     {
+                ...         "date": pl.date_range(
+                ...             datetime(2020, 3, 1), datetime(2020, 5, 1), "1mo"
+                ...         ),
+                ...     }
+                ... )
+                >>> df.select(
+                ...     [
+                ...         pl.col("date"),
+                ...         pl.col("date")
+                ...         .dt.with_time_zone(tz="Europe/London")
+                ...         .alias("London"),
+                ...     ]
+                ... )
+                shape: (3, 2)
+                ┌─────────────────────┬─────────────────────────────┐
+                │ date                ┆ London                      │
+                │ ---                 ┆ ---                         │
+        <<<<<<< HEAD
+                │ datetime[ns]        ┆ datetime[ns, Europe/London] │
+        =======
+                │ datetime[μs]        ┆ datetime[μs, Europe/London] │
+        >>>>>>> master
+                ╞═════════════════════╪═════════════════════════════╡
+                │ 2020-03-01 00:00:00 ┆ 2020-03-01 00:00:00 GMT     │
+                ├╌╌╌╌╌╌╌╌╌╌╌╌╌╌╌╌╌╌╌╌╌┼╌╌╌╌╌╌╌╌╌╌╌╌╌╌╌╌╌╌╌╌╌╌╌╌╌╌╌╌╌┤
+                │ 2020-04-01 00:00:00 ┆ 2020-04-01 00:00:00 BST     │
+                ├╌╌╌╌╌╌╌╌╌╌╌╌╌╌╌╌╌╌╌╌╌┼╌╌╌╌╌╌╌╌╌╌╌╌╌╌╌╌╌╌╌╌╌╌╌╌╌╌╌╌╌┤
+                │ 2020-05-01 00:00:00 ┆ 2020-05-01 00:00:00 BST     │
+                └─────────────────────┴─────────────────────────────┘
 
         """
         return pli.wrap_expr(self._pyexpr.dt_with_time_zone(tz))
 
     def days(self) -> pli.Expr:
         """
-        Extract the days from a Duration type.
-
-        Returns
-        -------
-        A series of dtype Int64
-
-        Examples
-        --------
-        >>> from datetime import datetime
-        >>> df = pl.DataFrame(
-        ...     {
-        ...         "date": pl.date_range(
-        ...             datetime(2020, 3, 1), datetime(2020, 5, 1), "1mo"
-        ...         ),
-        ...     }
-        ... )
-        >>> df.select(
-        ...     [
-        ...         pl.col("date"),
-        ...         pl.col("date").diff().dt.days().alias("days_diff"),
-        ...     ]
-        ... )
-        shape: (3, 2)
-        ┌─────────────────────┬───────────┐
-        │ date                ┆ days_diff │
-        │ ---                 ┆ ---       │
-<<<<<<< HEAD
-        │ datetime[ns]        ┆ i64       │
-=======
-        │ datetime[μs]        ┆ i64       │
->>>>>>> 8c01816e
-        ╞═════════════════════╪═══════════╡
-        │ 2020-03-01 00:00:00 ┆ null      │
-        ├╌╌╌╌╌╌╌╌╌╌╌╌╌╌╌╌╌╌╌╌╌┼╌╌╌╌╌╌╌╌╌╌╌┤
-        │ 2020-04-01 00:00:00 ┆ 31        │
-        ├╌╌╌╌╌╌╌╌╌╌╌╌╌╌╌╌╌╌╌╌╌┼╌╌╌╌╌╌╌╌╌╌╌┤
-        │ 2020-05-01 00:00:00 ┆ 30        │
-        └─────────────────────┴───────────┘
+                Extract the days from a Duration type.
+
+                Returns
+                -------
+                A series of dtype Int64
+
+                Examples
+                --------
+                >>> from datetime import datetime
+                >>> df = pl.DataFrame(
+                ...     {
+                ...         "date": pl.date_range(
+                ...             datetime(2020, 3, 1), datetime(2020, 5, 1), "1mo"
+                ...         ),
+                ...     }
+                ... )
+                >>> df.select(
+                ...     [
+                ...         pl.col("date"),
+                ...         pl.col("date").diff().dt.days().alias("days_diff"),
+                ...     ]
+                ... )
+                shape: (3, 2)
+                ┌─────────────────────┬───────────┐
+                │ date                ┆ days_diff │
+                │ ---                 ┆ ---       │
+        <<<<<<< HEAD
+                │ datetime[ns]        ┆ i64       │
+        =======
+                │ datetime[μs]        ┆ i64       │
+        >>>>>>> master
+                ╞═════════════════════╪═══════════╡
+                │ 2020-03-01 00:00:00 ┆ null      │
+                ├╌╌╌╌╌╌╌╌╌╌╌╌╌╌╌╌╌╌╌╌╌┼╌╌╌╌╌╌╌╌╌╌╌┤
+                │ 2020-04-01 00:00:00 ┆ 31        │
+                ├╌╌╌╌╌╌╌╌╌╌╌╌╌╌╌╌╌╌╌╌╌┼╌╌╌╌╌╌╌╌╌╌╌┤
+                │ 2020-05-01 00:00:00 ┆ 30        │
+                └─────────────────────┴───────────┘
 
         """
         return pli.wrap_expr(self._pyexpr.duration_days())
 
     def hours(self) -> pli.Expr:
         """
-        Extract the hours from a Duration type.
-
-        Returns
-        -------
-        A series of dtype Int64
-
-        Examples
-        --------
-        >>> from datetime import datetime
-        >>> df = pl.DataFrame(
-        ...     {
-        ...         "date": pl.date_range(
-        ...             datetime(2020, 1, 1), datetime(2020, 1, 4), "1d"
-        ...         ),
-        ...     }
-        ... )
-        >>> df.select(
-        ...     [
-        ...         pl.col("date"),
-        ...         pl.col("date").diff().dt.hours().alias("hours_diff"),
-        ...     ]
-        ... )
-        shape: (4, 2)
-        ┌─────────────────────┬────────────┐
-        │ date                ┆ hours_diff │
-        │ ---                 ┆ ---        │
-<<<<<<< HEAD
-        │ datetime[ns]        ┆ i64        │
-=======
-        │ datetime[μs]        ┆ i64        │
->>>>>>> 8c01816e
-        ╞═════════════════════╪════════════╡
-        │ 2020-01-01 00:00:00 ┆ null       │
-        ├╌╌╌╌╌╌╌╌╌╌╌╌╌╌╌╌╌╌╌╌╌┼╌╌╌╌╌╌╌╌╌╌╌╌┤
-        │ 2020-01-02 00:00:00 ┆ 24         │
-        ├╌╌╌╌╌╌╌╌╌╌╌╌╌╌╌╌╌╌╌╌╌┼╌╌╌╌╌╌╌╌╌╌╌╌┤
-        │ 2020-01-03 00:00:00 ┆ 24         │
-        ├╌╌╌╌╌╌╌╌╌╌╌╌╌╌╌╌╌╌╌╌╌┼╌╌╌╌╌╌╌╌╌╌╌╌┤
-        │ 2020-01-04 00:00:00 ┆ 24         │
-        └─────────────────────┴────────────┘
+                Extract the hours from a Duration type.
+
+                Returns
+                -------
+                A series of dtype Int64
+
+                Examples
+                --------
+                >>> from datetime import datetime
+                >>> df = pl.DataFrame(
+                ...     {
+                ...         "date": pl.date_range(
+                ...             datetime(2020, 1, 1), datetime(2020, 1, 4), "1d"
+                ...         ),
+                ...     }
+                ... )
+                >>> df.select(
+                ...     [
+                ...         pl.col("date"),
+                ...         pl.col("date").diff().dt.hours().alias("hours_diff"),
+                ...     ]
+                ... )
+                shape: (4, 2)
+                ┌─────────────────────┬────────────┐
+                │ date                ┆ hours_diff │
+                │ ---                 ┆ ---        │
+        <<<<<<< HEAD
+                │ datetime[ns]        ┆ i64        │
+        =======
+                │ datetime[μs]        ┆ i64        │
+        >>>>>>> master
+                ╞═════════════════════╪════════════╡
+                │ 2020-01-01 00:00:00 ┆ null       │
+                ├╌╌╌╌╌╌╌╌╌╌╌╌╌╌╌╌╌╌╌╌╌┼╌╌╌╌╌╌╌╌╌╌╌╌┤
+                │ 2020-01-02 00:00:00 ┆ 24         │
+                ├╌╌╌╌╌╌╌╌╌╌╌╌╌╌╌╌╌╌╌╌╌┼╌╌╌╌╌╌╌╌╌╌╌╌┤
+                │ 2020-01-03 00:00:00 ┆ 24         │
+                ├╌╌╌╌╌╌╌╌╌╌╌╌╌╌╌╌╌╌╌╌╌┼╌╌╌╌╌╌╌╌╌╌╌╌┤
+                │ 2020-01-04 00:00:00 ┆ 24         │
+                └─────────────────────┴────────────┘
 
         """
         return pli.wrap_expr(self._pyexpr.duration_hours())
 
     def minutes(self) -> pli.Expr:
         """
-        Extract the minutes from a Duration type.
-
-        Returns
-        -------
-        A series of dtype Int64
-
-        Examples
-        --------
-        >>> from datetime import datetime
-        >>> df = pl.DataFrame(
-        ...     {
-        ...         "date": pl.date_range(
-        ...             datetime(2020, 1, 1), datetime(2020, 1, 4), "1d"
-        ...         ),
-        ...     }
-        ... )
-        >>> df.select(
-        ...     [
-        ...         pl.col("date"),
-        ...         pl.col("date").diff().dt.minutes().alias("minutes_diff"),
-        ...     ]
-        ... )
-        shape: (4, 2)
-        ┌─────────────────────┬──────────────┐
-        │ date                ┆ minutes_diff │
-        │ ---                 ┆ ---          │
-<<<<<<< HEAD
-        │ datetime[ns]        ┆ i64          │
-=======
-        │ datetime[μs]        ┆ i64          │
->>>>>>> 8c01816e
-        ╞═════════════════════╪══════════════╡
-        │ 2020-01-01 00:00:00 ┆ null         │
-        ├╌╌╌╌╌╌╌╌╌╌╌╌╌╌╌╌╌╌╌╌╌┼╌╌╌╌╌╌╌╌╌╌╌╌╌╌┤
-        │ 2020-01-02 00:00:00 ┆ 1440         │
-        ├╌╌╌╌╌╌╌╌╌╌╌╌╌╌╌╌╌╌╌╌╌┼╌╌╌╌╌╌╌╌╌╌╌╌╌╌┤
-        │ 2020-01-03 00:00:00 ┆ 1440         │
-        ├╌╌╌╌╌╌╌╌╌╌╌╌╌╌╌╌╌╌╌╌╌┼╌╌╌╌╌╌╌╌╌╌╌╌╌╌┤
-        │ 2020-01-04 00:00:00 ┆ 1440         │
-        └─────────────────────┴──────────────┘
+                Extract the minutes from a Duration type.
+
+                Returns
+                -------
+                A series of dtype Int64
+
+                Examples
+                --------
+                >>> from datetime import datetime
+                >>> df = pl.DataFrame(
+                ...     {
+                ...         "date": pl.date_range(
+                ...             datetime(2020, 1, 1), datetime(2020, 1, 4), "1d"
+                ...         ),
+                ...     }
+                ... )
+                >>> df.select(
+                ...     [
+                ...         pl.col("date"),
+                ...         pl.col("date").diff().dt.minutes().alias("minutes_diff"),
+                ...     ]
+                ... )
+                shape: (4, 2)
+                ┌─────────────────────┬──────────────┐
+                │ date                ┆ minutes_diff │
+                │ ---                 ┆ ---          │
+        <<<<<<< HEAD
+                │ datetime[ns]        ┆ i64          │
+        =======
+                │ datetime[μs]        ┆ i64          │
+        >>>>>>> master
+                ╞═════════════════════╪══════════════╡
+                │ 2020-01-01 00:00:00 ┆ null         │
+                ├╌╌╌╌╌╌╌╌╌╌╌╌╌╌╌╌╌╌╌╌╌┼╌╌╌╌╌╌╌╌╌╌╌╌╌╌┤
+                │ 2020-01-02 00:00:00 ┆ 1440         │
+                ├╌╌╌╌╌╌╌╌╌╌╌╌╌╌╌╌╌╌╌╌╌┼╌╌╌╌╌╌╌╌╌╌╌╌╌╌┤
+                │ 2020-01-03 00:00:00 ┆ 1440         │
+                ├╌╌╌╌╌╌╌╌╌╌╌╌╌╌╌╌╌╌╌╌╌┼╌╌╌╌╌╌╌╌╌╌╌╌╌╌┤
+                │ 2020-01-04 00:00:00 ┆ 1440         │
+                └─────────────────────┴──────────────┘
 
         """
         return pli.wrap_expr(self._pyexpr.duration_minutes())
 
     def seconds(self) -> pli.Expr:
         """
-        Extract the seconds from a Duration type.
-
-        Returns
-        -------
-        A series of dtype Int64
-
-        Examples
-        --------
-        >>> from datetime import datetime
-        >>> df = pl.DataFrame(
-        ...     {
-        ...         "date": pl.date_range(
-        ...             datetime(2020, 1, 1), datetime(2020, 1, 1, 0, 4, 0), "1m"
-        ...         ),
-        ...     }
-        ... )
-        >>> df.select(
-        ...     [
-        ...         pl.col("date"),
-        ...         pl.col("date").diff().dt.seconds().alias("seconds_diff"),
-        ...     ]
-        ... )
-        shape: (5, 2)
-        ┌─────────────────────┬──────────────┐
-        │ date                ┆ seconds_diff │
-        │ ---                 ┆ ---          │
-<<<<<<< HEAD
-        │ datetime[ns]        ┆ i64          │
-=======
-        │ datetime[μs]        ┆ i64          │
->>>>>>> 8c01816e
-        ╞═════════════════════╪══════════════╡
-        │ 2020-01-01 00:00:00 ┆ null         │
-        ├╌╌╌╌╌╌╌╌╌╌╌╌╌╌╌╌╌╌╌╌╌┼╌╌╌╌╌╌╌╌╌╌╌╌╌╌┤
-        │ 2020-01-01 00:01:00 ┆ 60           │
-        ├╌╌╌╌╌╌╌╌╌╌╌╌╌╌╌╌╌╌╌╌╌┼╌╌╌╌╌╌╌╌╌╌╌╌╌╌┤
-        │ 2020-01-01 00:02:00 ┆ 60           │
-        ├╌╌╌╌╌╌╌╌╌╌╌╌╌╌╌╌╌╌╌╌╌┼╌╌╌╌╌╌╌╌╌╌╌╌╌╌┤
-        │ 2020-01-01 00:03:00 ┆ 60           │
-        ├╌╌╌╌╌╌╌╌╌╌╌╌╌╌╌╌╌╌╌╌╌┼╌╌╌╌╌╌╌╌╌╌╌╌╌╌┤
-        │ 2020-01-01 00:04:00 ┆ 60           │
-        └─────────────────────┴──────────────┘
+                Extract the seconds from a Duration type.
+
+                Returns
+                -------
+                A series of dtype Int64
+
+                Examples
+                --------
+                >>> from datetime import datetime
+                >>> df = pl.DataFrame(
+                ...     {
+                ...         "date": pl.date_range(
+                ...             datetime(2020, 1, 1), datetime(2020, 1, 1, 0, 4, 0), "1m"
+                ...         ),
+                ...     }
+                ... )
+                >>> df.select(
+                ...     [
+                ...         pl.col("date"),
+                ...         pl.col("date").diff().dt.seconds().alias("seconds_diff"),
+                ...     ]
+                ... )
+                shape: (5, 2)
+                ┌─────────────────────┬──────────────┐
+                │ date                ┆ seconds_diff │
+                │ ---                 ┆ ---          │
+        <<<<<<< HEAD
+                │ datetime[ns]        ┆ i64          │
+        =======
+                │ datetime[μs]        ┆ i64          │
+        >>>>>>> master
+                ╞═════════════════════╪══════════════╡
+                │ 2020-01-01 00:00:00 ┆ null         │
+                ├╌╌╌╌╌╌╌╌╌╌╌╌╌╌╌╌╌╌╌╌╌┼╌╌╌╌╌╌╌╌╌╌╌╌╌╌┤
+                │ 2020-01-01 00:01:00 ┆ 60           │
+                ├╌╌╌╌╌╌╌╌╌╌╌╌╌╌╌╌╌╌╌╌╌┼╌╌╌╌╌╌╌╌╌╌╌╌╌╌┤
+                │ 2020-01-01 00:02:00 ┆ 60           │
+                ├╌╌╌╌╌╌╌╌╌╌╌╌╌╌╌╌╌╌╌╌╌┼╌╌╌╌╌╌╌╌╌╌╌╌╌╌┤
+                │ 2020-01-01 00:03:00 ┆ 60           │
+                ├╌╌╌╌╌╌╌╌╌╌╌╌╌╌╌╌╌╌╌╌╌┼╌╌╌╌╌╌╌╌╌╌╌╌╌╌┤
+                │ 2020-01-01 00:04:00 ┆ 60           │
+                └─────────────────────┴──────────────┘
 
         """
         return pli.wrap_expr(self._pyexpr.duration_seconds())
 
     def milliseconds(self) -> pli.Expr:
         """
-        Extract the milliseconds from a Duration type.
-
-        Returns
-        -------
-        A series of dtype Int64
-
-        Examples
-        --------
-        >>> from datetime import datetime
-        >>> df = pl.DataFrame(
-        ...     {
-        ...         "date": pl.date_range(
-        ...             datetime(2020, 1, 1), datetime(2020, 1, 1, 0, 0, 1, 0), "1ms"
-        ...         ),
-        ...     }
-        ... )
-        >>> df.select(
-        ...     [
-        ...         pl.col("date"),
-        ...         pl.col("date").diff().dt.milliseconds().alias("milliseconds_diff"),
-        ...     ]
-        ... )
-        shape: (1001, 2)
-        ┌─────────────────────────┬───────────────────┐
-        │ date                    ┆ milliseconds_diff │
-        │ ---                     ┆ ---               │
-<<<<<<< HEAD
-        │ datetime[ns]            ┆ i64               │
-=======
-        │ datetime[μs]            ┆ i64               │
->>>>>>> 8c01816e
-        ╞═════════════════════════╪═══════════════════╡
-        │ 2020-01-01 00:00:00     ┆ null              │
-        ├╌╌╌╌╌╌╌╌╌╌╌╌╌╌╌╌╌╌╌╌╌╌╌╌╌┼╌╌╌╌╌╌╌╌╌╌╌╌╌╌╌╌╌╌╌┤
-        │ 2020-01-01 00:00:00.001 ┆ 1                 │
-        ├╌╌╌╌╌╌╌╌╌╌╌╌╌╌╌╌╌╌╌╌╌╌╌╌╌┼╌╌╌╌╌╌╌╌╌╌╌╌╌╌╌╌╌╌╌┤
-        │ 2020-01-01 00:00:00.002 ┆ 1                 │
-        ├╌╌╌╌╌╌╌╌╌╌╌╌╌╌╌╌╌╌╌╌╌╌╌╌╌┼╌╌╌╌╌╌╌╌╌╌╌╌╌╌╌╌╌╌╌┤
-        │ 2020-01-01 00:00:00.003 ┆ 1                 │
-        ├╌╌╌╌╌╌╌╌╌╌╌╌╌╌╌╌╌╌╌╌╌╌╌╌╌┼╌╌╌╌╌╌╌╌╌╌╌╌╌╌╌╌╌╌╌┤
-        │ ...                     ┆ ...               │
-        ├╌╌╌╌╌╌╌╌╌╌╌╌╌╌╌╌╌╌╌╌╌╌╌╌╌┼╌╌╌╌╌╌╌╌╌╌╌╌╌╌╌╌╌╌╌┤
-        │ 2020-01-01 00:00:00.997 ┆ 1                 │
-        ├╌╌╌╌╌╌╌╌╌╌╌╌╌╌╌╌╌╌╌╌╌╌╌╌╌┼╌╌╌╌╌╌╌╌╌╌╌╌╌╌╌╌╌╌╌┤
-        │ 2020-01-01 00:00:00.998 ┆ 1                 │
-        ├╌╌╌╌╌╌╌╌╌╌╌╌╌╌╌╌╌╌╌╌╌╌╌╌╌┼╌╌╌╌╌╌╌╌╌╌╌╌╌╌╌╌╌╌╌┤
-        │ 2020-01-01 00:00:00.999 ┆ 1                 │
-        ├╌╌╌╌╌╌╌╌╌╌╌╌╌╌╌╌╌╌╌╌╌╌╌╌╌┼╌╌╌╌╌╌╌╌╌╌╌╌╌╌╌╌╌╌╌┤
-        │ 2020-01-01 00:00:01     ┆ 1                 │
-        └─────────────────────────┴───────────────────┘
+                Extract the milliseconds from a Duration type.
+
+                Returns
+                -------
+                A series of dtype Int64
+
+                Examples
+                --------
+                >>> from datetime import datetime
+                >>> df = pl.DataFrame(
+                ...     {
+                ...         "date": pl.date_range(
+                ...             datetime(2020, 1, 1), datetime(2020, 1, 1, 0, 0, 1, 0), "1ms"
+                ...         ),
+                ...     }
+                ... )
+                >>> df.select(
+                ...     [
+                ...         pl.col("date"),
+                ...         pl.col("date").diff().dt.milliseconds().alias("milliseconds_diff"),
+                ...     ]
+                ... )
+                shape: (1001, 2)
+                ┌─────────────────────────┬───────────────────┐
+                │ date                    ┆ milliseconds_diff │
+                │ ---                     ┆ ---               │
+        <<<<<<< HEAD
+                │ datetime[ns]            ┆ i64               │
+        =======
+                │ datetime[μs]            ┆ i64               │
+        >>>>>>> master
+                ╞═════════════════════════╪═══════════════════╡
+                │ 2020-01-01 00:00:00     ┆ null              │
+                ├╌╌╌╌╌╌╌╌╌╌╌╌╌╌╌╌╌╌╌╌╌╌╌╌╌┼╌╌╌╌╌╌╌╌╌╌╌╌╌╌╌╌╌╌╌┤
+                │ 2020-01-01 00:00:00.001 ┆ 1                 │
+                ├╌╌╌╌╌╌╌╌╌╌╌╌╌╌╌╌╌╌╌╌╌╌╌╌╌┼╌╌╌╌╌╌╌╌╌╌╌╌╌╌╌╌╌╌╌┤
+                │ 2020-01-01 00:00:00.002 ┆ 1                 │
+                ├╌╌╌╌╌╌╌╌╌╌╌╌╌╌╌╌╌╌╌╌╌╌╌╌╌┼╌╌╌╌╌╌╌╌╌╌╌╌╌╌╌╌╌╌╌┤
+                │ 2020-01-01 00:00:00.003 ┆ 1                 │
+                ├╌╌╌╌╌╌╌╌╌╌╌╌╌╌╌╌╌╌╌╌╌╌╌╌╌┼╌╌╌╌╌╌╌╌╌╌╌╌╌╌╌╌╌╌╌┤
+                │ ...                     ┆ ...               │
+                ├╌╌╌╌╌╌╌╌╌╌╌╌╌╌╌╌╌╌╌╌╌╌╌╌╌┼╌╌╌╌╌╌╌╌╌╌╌╌╌╌╌╌╌╌╌┤
+                │ 2020-01-01 00:00:00.997 ┆ 1                 │
+                ├╌╌╌╌╌╌╌╌╌╌╌╌╌╌╌╌╌╌╌╌╌╌╌╌╌┼╌╌╌╌╌╌╌╌╌╌╌╌╌╌╌╌╌╌╌┤
+                │ 2020-01-01 00:00:00.998 ┆ 1                 │
+                ├╌╌╌╌╌╌╌╌╌╌╌╌╌╌╌╌╌╌╌╌╌╌╌╌╌┼╌╌╌╌╌╌╌╌╌╌╌╌╌╌╌╌╌╌╌┤
+                │ 2020-01-01 00:00:00.999 ┆ 1                 │
+                ├╌╌╌╌╌╌╌╌╌╌╌╌╌╌╌╌╌╌╌╌╌╌╌╌╌┼╌╌╌╌╌╌╌╌╌╌╌╌╌╌╌╌╌╌╌┤
+                │ 2020-01-01 00:00:01     ┆ 1                 │
+                └─────────────────────────┴───────────────────┘
 
         """
         return pli.wrap_expr(self._pyexpr.duration_milliseconds())
@@ -1333,127 +1293,127 @@
 
     def nanoseconds(self) -> pli.Expr:
         """
-        Extract the nanoseconds from a Duration type.
-
-        Returns
-        -------
-        A series of dtype Int64
-
-        Examples
-        --------
-        >>> from datetime import datetime
-        >>> df = pl.DataFrame(
-        ...     {
-        ...         "date": pl.date_range(
-        ...             datetime(2020, 1, 1), datetime(2020, 1, 1, 0, 0, 1, 0), "1ms"
-        ...         ),
-        ...     }
-        ... )
-        >>> df.select(
-        ...     [
-        ...         pl.col("date"),
-        ...         pl.col("date").diff().dt.nanoseconds().alias("nanoseconds_diff"),
-        ...     ]
-        ... )
-        shape: (1001, 2)
-        ┌─────────────────────────┬──────────────────┐
-        │ date                    ┆ nanoseconds_diff │
-        │ ---                     ┆ ---              │
-<<<<<<< HEAD
-        │ datetime[ns]            ┆ i64              │
-=======
-        │ datetime[μs]            ┆ i64              │
->>>>>>> 8c01816e
-        ╞═════════════════════════╪══════════════════╡
-        │ 2020-01-01 00:00:00     ┆ null             │
-        ├╌╌╌╌╌╌╌╌╌╌╌╌╌╌╌╌╌╌╌╌╌╌╌╌╌┼╌╌╌╌╌╌╌╌╌╌╌╌╌╌╌╌╌╌┤
-        │ 2020-01-01 00:00:00.001 ┆ 1000000          │
-        ├╌╌╌╌╌╌╌╌╌╌╌╌╌╌╌╌╌╌╌╌╌╌╌╌╌┼╌╌╌╌╌╌╌╌╌╌╌╌╌╌╌╌╌╌┤
-        │ 2020-01-01 00:00:00.002 ┆ 1000000          │
-        ├╌╌╌╌╌╌╌╌╌╌╌╌╌╌╌╌╌╌╌╌╌╌╌╌╌┼╌╌╌╌╌╌╌╌╌╌╌╌╌╌╌╌╌╌┤
-        │ 2020-01-01 00:00:00.003 ┆ 1000000          │
-        ├╌╌╌╌╌╌╌╌╌╌╌╌╌╌╌╌╌╌╌╌╌╌╌╌╌┼╌╌╌╌╌╌╌╌╌╌╌╌╌╌╌╌╌╌┤
-        │ ...                     ┆ ...              │
-        ├╌╌╌╌╌╌╌╌╌╌╌╌╌╌╌╌╌╌╌╌╌╌╌╌╌┼╌╌╌╌╌╌╌╌╌╌╌╌╌╌╌╌╌╌┤
-        │ 2020-01-01 00:00:00.997 ┆ 1000000          │
-        ├╌╌╌╌╌╌╌╌╌╌╌╌╌╌╌╌╌╌╌╌╌╌╌╌╌┼╌╌╌╌╌╌╌╌╌╌╌╌╌╌╌╌╌╌┤
-        │ 2020-01-01 00:00:00.998 ┆ 1000000          │
-        ├╌╌╌╌╌╌╌╌╌╌╌╌╌╌╌╌╌╌╌╌╌╌╌╌╌┼╌╌╌╌╌╌╌╌╌╌╌╌╌╌╌╌╌╌┤
-        │ 2020-01-01 00:00:00.999 ┆ 1000000          │
-        ├╌╌╌╌╌╌╌╌╌╌╌╌╌╌╌╌╌╌╌╌╌╌╌╌╌┼╌╌╌╌╌╌╌╌╌╌╌╌╌╌╌╌╌╌┤
-        │ 2020-01-01 00:00:01     ┆ 1000000          │
-        └─────────────────────────┴──────────────────┘
+                Extract the nanoseconds from a Duration type.
+
+                Returns
+                -------
+                A series of dtype Int64
+
+                Examples
+                --------
+                >>> from datetime import datetime
+                >>> df = pl.DataFrame(
+                ...     {
+                ...         "date": pl.date_range(
+                ...             datetime(2020, 1, 1), datetime(2020, 1, 1, 0, 0, 1, 0), "1ms"
+                ...         ),
+                ...     }
+                ... )
+                >>> df.select(
+                ...     [
+                ...         pl.col("date"),
+                ...         pl.col("date").diff().dt.nanoseconds().alias("nanoseconds_diff"),
+                ...     ]
+                ... )
+                shape: (1001, 2)
+                ┌─────────────────────────┬──────────────────┐
+                │ date                    ┆ nanoseconds_diff │
+                │ ---                     ┆ ---              │
+        <<<<<<< HEAD
+                │ datetime[ns]            ┆ i64              │
+        =======
+                │ datetime[μs]            ┆ i64              │
+        >>>>>>> master
+                ╞═════════════════════════╪══════════════════╡
+                │ 2020-01-01 00:00:00     ┆ null             │
+                ├╌╌╌╌╌╌╌╌╌╌╌╌╌╌╌╌╌╌╌╌╌╌╌╌╌┼╌╌╌╌╌╌╌╌╌╌╌╌╌╌╌╌╌╌┤
+                │ 2020-01-01 00:00:00.001 ┆ 1000000          │
+                ├╌╌╌╌╌╌╌╌╌╌╌╌╌╌╌╌╌╌╌╌╌╌╌╌╌┼╌╌╌╌╌╌╌╌╌╌╌╌╌╌╌╌╌╌┤
+                │ 2020-01-01 00:00:00.002 ┆ 1000000          │
+                ├╌╌╌╌╌╌╌╌╌╌╌╌╌╌╌╌╌╌╌╌╌╌╌╌╌┼╌╌╌╌╌╌╌╌╌╌╌╌╌╌╌╌╌╌┤
+                │ 2020-01-01 00:00:00.003 ┆ 1000000          │
+                ├╌╌╌╌╌╌╌╌╌╌╌╌╌╌╌╌╌╌╌╌╌╌╌╌╌┼╌╌╌╌╌╌╌╌╌╌╌╌╌╌╌╌╌╌┤
+                │ ...                     ┆ ...              │
+                ├╌╌╌╌╌╌╌╌╌╌╌╌╌╌╌╌╌╌╌╌╌╌╌╌╌┼╌╌╌╌╌╌╌╌╌╌╌╌╌╌╌╌╌╌┤
+                │ 2020-01-01 00:00:00.997 ┆ 1000000          │
+                ├╌╌╌╌╌╌╌╌╌╌╌╌╌╌╌╌╌╌╌╌╌╌╌╌╌┼╌╌╌╌╌╌╌╌╌╌╌╌╌╌╌╌╌╌┤
+                │ 2020-01-01 00:00:00.998 ┆ 1000000          │
+                ├╌╌╌╌╌╌╌╌╌╌╌╌╌╌╌╌╌╌╌╌╌╌╌╌╌┼╌╌╌╌╌╌╌╌╌╌╌╌╌╌╌╌╌╌┤
+                │ 2020-01-01 00:00:00.999 ┆ 1000000          │
+                ├╌╌╌╌╌╌╌╌╌╌╌╌╌╌╌╌╌╌╌╌╌╌╌╌╌┼╌╌╌╌╌╌╌╌╌╌╌╌╌╌╌╌╌╌┤
+                │ 2020-01-01 00:00:01     ┆ 1000000          │
+                └─────────────────────────┴──────────────────┘
 
         """
         return pli.wrap_expr(self._pyexpr.duration_nanoseconds())
 
     def offset_by(self, by: str) -> pli.Expr:
         """
-        Offset this date by a relative time offset.
-
-        This differs from ``pl.col("foo") + timedelta`` in that it can
-        take months and leap years into account. Note that only a single minus
-        sign is allowed in the ``by`` string, as the first character.
-
-        Parameters
-        ----------
-        by
-            The offset is dictated by the following string language:
-
-            - 1ns   (1 nanosecond)
-            - 1us   (1 microsecond)
-            - 1ms   (1 millisecond)
-            - 1s    (1 second)
-            - 1m    (1 minute)
-            - 1h    (1 hour)
-            - 1d    (1 day)
-            - 1w    (1 week)
-            - 1mo   (1 calendar month)
-            - 1y    (1 calendar year)
-            - 1i    (1 index count)
-
-        Returns
-        -------
-        Date/Datetime expression
-
-        Examples
-        --------
-        >>> from datetime import datetime
-        >>> df = pl.DataFrame(
-        ...     {
-        ...         "dates": pl.date_range(
-        ...             datetime(2000, 1, 1), datetime(2005, 1, 1), "1y"
-        ...         )
-        ...     }
-        ... )
-        >>> df.select(
-        ...     [
-        ...         pl.col("dates").dt.offset_by("1y").alias("date_plus_1y"),
-        ...         pl.col("dates").dt.offset_by("-1y2mo").alias("date_min"),
-        ...     ]
-        ... )
-        shape: (6, 2)
-        ┌─────────────────────┬─────────────────────┐
-        │ date_plus_1y        ┆ date_min            │
-        │ ---                 ┆ ---                 │
-<<<<<<< HEAD
-        │ datetime[ns]        ┆ datetime[ns]        │
-=======
-        │ datetime[μs]        ┆ datetime[μs]        │
->>>>>>> 8c01816e
-        ╞═════════════════════╪═════════════════════╡
-        │ 2001-01-01 00:00:00 ┆ 1998-11-01 00:00:00 │
-        ├╌╌╌╌╌╌╌╌╌╌╌╌╌╌╌╌╌╌╌╌╌┼╌╌╌╌╌╌╌╌╌╌╌╌╌╌╌╌╌╌╌╌╌┤
-        │ 2002-01-01 00:00:00 ┆ 1999-11-01 00:00:00 │
-        ├╌╌╌╌╌╌╌╌╌╌╌╌╌╌╌╌╌╌╌╌╌┼╌╌╌╌╌╌╌╌╌╌╌╌╌╌╌╌╌╌╌╌╌┤
-        │ 2003-01-01 00:00:00 ┆ 2000-11-01 00:00:00 │
-        ├╌╌╌╌╌╌╌╌╌╌╌╌╌╌╌╌╌╌╌╌╌┼╌╌╌╌╌╌╌╌╌╌╌╌╌╌╌╌╌╌╌╌╌┤
-        │ 2004-01-01 00:00:00 ┆ 2001-11-01 00:00:00 │
-        ├╌╌╌╌╌╌╌╌╌╌╌╌╌╌╌╌╌╌╌╌╌┼╌╌╌╌╌╌╌╌╌╌╌╌╌╌╌╌╌╌╌╌╌┤
-        │ 2005-01-01 00:00:00 ┆ 2002-11-01 00:00:00 │
-        ├╌╌╌╌╌╌╌╌╌╌╌╌╌╌╌╌╌╌╌╌╌┼╌╌╌╌╌╌╌╌╌╌╌╌╌╌╌╌╌╌╌╌╌┤
-        │ 2006-01-01 00:00:00 ┆ 2003-11-01 00:00:00 │
-        └─────────────────────┴─────────────────────┘
+                Offset this date by a relative time offset.
+
+                This differs from ``pl.col("foo") + timedelta`` in that it can
+                take months and leap years into account. Note that only a single minus
+                sign is allowed in the ``by`` string, as the first character.
+
+                Parameters
+                ----------
+                by
+                    The offset is dictated by the following string language:
+
+                    - 1ns   (1 nanosecond)
+                    - 1us   (1 microsecond)
+                    - 1ms   (1 millisecond)
+                    - 1s    (1 second)
+                    - 1m    (1 minute)
+                    - 1h    (1 hour)
+                    - 1d    (1 day)
+                    - 1w    (1 week)
+                    - 1mo   (1 calendar month)
+                    - 1y    (1 calendar year)
+                    - 1i    (1 index count)
+
+                Returns
+                -------
+                Date/Datetime expression
+
+                Examples
+                --------
+                >>> from datetime import datetime
+                >>> df = pl.DataFrame(
+                ...     {
+                ...         "dates": pl.date_range(
+                ...             datetime(2000, 1, 1), datetime(2005, 1, 1), "1y"
+                ...         )
+                ...     }
+                ... )
+                >>> df.select(
+                ...     [
+                ...         pl.col("dates").dt.offset_by("1y").alias("date_plus_1y"),
+                ...         pl.col("dates").dt.offset_by("-1y2mo").alias("date_min"),
+                ...     ]
+                ... )
+                shape: (6, 2)
+                ┌─────────────────────┬─────────────────────┐
+                │ date_plus_1y        ┆ date_min            │
+                │ ---                 ┆ ---                 │
+        <<<<<<< HEAD
+                │ datetime[ns]        ┆ datetime[ns]        │
+        =======
+                │ datetime[μs]        ┆ datetime[μs]        │
+        >>>>>>> master
+                ╞═════════════════════╪═════════════════════╡
+                │ 2001-01-01 00:00:00 ┆ 1998-11-01 00:00:00 │
+                ├╌╌╌╌╌╌╌╌╌╌╌╌╌╌╌╌╌╌╌╌╌┼╌╌╌╌╌╌╌╌╌╌╌╌╌╌╌╌╌╌╌╌╌┤
+                │ 2002-01-01 00:00:00 ┆ 1999-11-01 00:00:00 │
+                ├╌╌╌╌╌╌╌╌╌╌╌╌╌╌╌╌╌╌╌╌╌┼╌╌╌╌╌╌╌╌╌╌╌╌╌╌╌╌╌╌╌╌╌┤
+                │ 2003-01-01 00:00:00 ┆ 2000-11-01 00:00:00 │
+                ├╌╌╌╌╌╌╌╌╌╌╌╌╌╌╌╌╌╌╌╌╌┼╌╌╌╌╌╌╌╌╌╌╌╌╌╌╌╌╌╌╌╌╌┤
+                │ 2004-01-01 00:00:00 ┆ 2001-11-01 00:00:00 │
+                ├╌╌╌╌╌╌╌╌╌╌╌╌╌╌╌╌╌╌╌╌╌┼╌╌╌╌╌╌╌╌╌╌╌╌╌╌╌╌╌╌╌╌╌┤
+                │ 2005-01-01 00:00:00 ┆ 2002-11-01 00:00:00 │
+                ├╌╌╌╌╌╌╌╌╌╌╌╌╌╌╌╌╌╌╌╌╌┼╌╌╌╌╌╌╌╌╌╌╌╌╌╌╌╌╌╌╌╌╌┤
+                │ 2006-01-01 00:00:00 ┆ 2003-11-01 00:00:00 │
+                └─────────────────────┴─────────────────────┘
 
         """
         return pli.wrap_expr(self._pyexpr.dt_offset_by(by))