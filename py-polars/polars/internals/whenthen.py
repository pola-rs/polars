from typing import Any, Union

try:
    from polars.polars import when as pywhen

    _DOCUMENTING = False
except ImportError:  # pragma: no cover
    _DOCUMENTING = True

from polars import internals as pli


class WhenThenThen:
    """
    Utility class. See the `when` function.
    """

    def __init__(self, pywhenthenthen: Any):
        self.pywenthenthen = pywhenthenthen

    def when(self, predicate: pli.Expr) -> "WhenThenThen":
        """
        Start another when, then, otherwise layer.
        """
        return WhenThenThen(self.pywenthenthen.when(predicate._pyexpr))

    def then(self, expr: Union[pli.Expr, int, float, str]) -> "WhenThenThen":
        """
        Values to return in case of the predicate being `True`.

        See Also: the `when` function.
        """
        expr_ = pli.expr_to_lit_or_expr(expr)
        return WhenThenThen(self.pywenthenthen.then(expr_._pyexpr))

    def otherwise(self, expr: Union[pli.Expr, int, float, str]) -> pli.Expr:
        """
        Values to return in case of the predicate being `False`.

        See Also: the `when` function.
        """
        expr = pli.expr_to_lit_or_expr(expr)
        return pli.wrap_expr(self.pywenthenthen.otherwise(expr._pyexpr))


class WhenThen:
    """
    Utility class. See the `when` function.
    """

    def __init__(self, pywhenthen: Any):
        self._pywhenthen = pywhenthen

    def when(self, predicate: pli.Expr) -> WhenThenThen:
        """
        Start another when, then, otherwise layer.
        """
        return WhenThenThen(self._pywhenthen.when(predicate._pyexpr))

    def otherwise(self, expr: Union[pli.Expr, int, float, str]) -> pli.Expr:
        """
        Values to return in case of the predicate being `False`.

        See Also: the `when` function.
        """
        expr = pli.expr_to_lit_or_expr(expr)
        return pli.wrap_expr(self._pywhenthen.otherwise(expr._pyexpr))


class When:
    """
    Utility class. See the `when` function.
    """

    def __init__(self, pywhen: "pywhen"):
        self._pywhen = pywhen

    def then(self, expr: Union[pli.Expr, int, float, str]) -> WhenThen:
        """
        Values to return in case of the predicate being `True`.

        See Also: the `when` function.
        """
        expr = pli.expr_to_lit_or_expr(expr)
        pywhenthen = self._pywhen.then(expr._pyexpr)
        return WhenThen(pywhenthen)


def when(expr: pli.Expr) -> When:
    """
    Start a when, then, otherwise expression.

    Examples
    --------

    Below we add a column with the value 1, where column "foo" > 2 and the value -1 where it isn't.

<<<<<<< HEAD
    >>> lf.with_column(when(col("foo") > 2).then(lit(1)).otherwise(lit(-1)))
=======
    >>> lf.with_column(pl.when(pl.col("foo") > 2).then(pl.lit(1)).otherwise(pl.lit(-1)))
>>>>>>> d4c9e269

    Or with multiple `when, thens` chained:

    >>> lf.with_column(
<<<<<<< HEAD
    ...     when(col("foo") > 2).then(1).when(col("bar") > 2).then(4).otherwise(-1)
=======
    ...     pl.when(pl.col("foo") > 2)
    ...     .then(1)
    ...     .when(pl.col("bar") > 2)
    ...     .then(4)
    ...     .otherwise(-1)
>>>>>>> d4c9e269
    ... )
    """
    expr = pli.expr_to_lit_or_expr(expr)
    pw = pywhen(expr._pyexpr)
    return When(pw)<|MERGE_RESOLUTION|>--- conflicted
+++ resolved
@@ -95,24 +95,16 @@
 
     Below we add a column with the value 1, where column "foo" > 2 and the value -1 where it isn't.
 
-<<<<<<< HEAD
     >>> lf.with_column(when(col("foo") > 2).then(lit(1)).otherwise(lit(-1)))
-=======
-    >>> lf.with_column(pl.when(pl.col("foo") > 2).then(pl.lit(1)).otherwise(pl.lit(-1)))
->>>>>>> d4c9e269
 
     Or with multiple `when, thens` chained:
 
     >>> lf.with_column(
-<<<<<<< HEAD
-    ...     when(col("foo") > 2).then(1).when(col("bar") > 2).then(4).otherwise(-1)
-=======
     ...     pl.when(pl.col("foo") > 2)
     ...     .then(1)
     ...     .when(pl.col("bar") > 2)
     ...     .then(4)
     ...     .otherwise(-1)
->>>>>>> d4c9e269
     ... )
     """
     expr = pli.expr_to_lit_or_expr(expr)
