from __future__ import annotations

import contextlib
import io
import os
import warnings
from collections.abc import Collection, Mapping
from datetime import date, datetime, time, timedelta
from functools import lru_cache, partial, reduce
from io import BytesIO, StringIO
from operator import and_
from pathlib import Path
from typing import (
    TYPE_CHECKING,
    Any,
    Callable,
    ClassVar,
    NoReturn,
    TypeVar,
    overload,
)

import polars._reexport as pl
from polars import functions as F
from polars._typing import (
    ParquetMetadata,
    PartitioningScheme,
)
from polars._utils.async_ import _AioDataFrameResult, _GeventDataFrameResult
from polars._utils.convert import negate_duration_string, parse_as_duration_string
from polars._utils.deprecation import (
    deprecate_renamed_parameter,
    deprecate_streaming_parameter,
    deprecated,
    issue_deprecation_warning,
)
from polars._utils.parquet import wrap_parquet_metadata_callback
from polars._utils.parse import (
    parse_into_expression,
    parse_into_list_of_expressions,
)
from polars._utils.serde import serialize_polars_object
from polars._utils.slice import LazyPolarsSlice
from polars._utils.unstable import issue_unstable_warning, unstable
from polars._utils.various import (
    _is_generator,
    display_dot_graph,
    extend_bool,
    find_stacklevel,
    is_bool_sequence,
    is_sequence,
    issue_warning,
    normalize_filepath,
    parse_percentiles,
    qualified_type_name,
)
from polars._utils.wrap import wrap_df, wrap_expr
from polars.datatypes import (
    DTYPE_TEMPORAL_UNITS,
    N_INFER_DEFAULT,
    Boolean,
    Categorical,
    Date,
    Datetime,
    Duration,
    Enum,
    Float32,
    Float64,
    Int8,
    Int16,
    Int32,
    Int64,
    Int128,
    Null,
    Object,
    String,
    Time,
    UInt8,
    UInt16,
    UInt32,
    UInt64,
    Unknown,
    is_polars_dtype,
    parse_into_dtype,
)
from polars.datatypes.group import DataTypeGroup
from polars.dependencies import (
    _PYARROW_AVAILABLE,
    import_optional,
    subprocess,
)
from polars.dependencies import polars_cloud as pc
from polars.dependencies import pyarrow as pa
from polars.exceptions import PerformanceWarning
from polars.interchange.protocol import CompatLevel
from polars.lazyframe.engine_config import GPUEngine
from polars.lazyframe.group_by import LazyGroupBy
from polars.lazyframe.in_process import InProcessQuery
from polars.lazyframe.opt_flags import DEFAULT_QUERY_OPT_FLAGS, forward_old_opt_flags
from polars.schema import Schema
from polars.selectors import by_dtype, expand_selector

with contextlib.suppress(ImportError):  # Module not available when building docs
    from polars.polars import PyLazyFrame, get_engine_affinity

if TYPE_CHECKING:
    import sys
    from collections.abc import Awaitable, Iterable, Sequence
    from io import IOBase
    from typing import IO, Literal

    from polars.lazyframe.opt_flags import QueryOptFlags

    with contextlib.suppress(ImportError):  # Module not available when building docs
        from polars.polars import PyPartitioning

    from polars import DataFrame, DataType, Expr
    from polars._typing import (
        AsofJoinStrategy,
        ClosedInterval,
        ColumnNameOrSelector,
        CsvQuoteStyle,
        EngineType,
        ExplainFormat,
        FillNullStrategy,
        FrameInitTypes,
        IntoExpr,
        IntoExprColumn,
        IpcCompression,
        JoinStrategy,
        JoinValidation,
        Label,
        MaintainOrderJoin,
        Orientation,
        ParquetMetadata,
        PlanStage,
        PolarsDataType,
        PythonDataType,
        QuantileMethod,
        SchemaDefinition,
        SchemaDict,
        SerializationFormat,
        StartBy,
        SyncOnCloseMethod,
        UniqueKeepStrategy,
    )
    from polars.dependencies import numpy as np
    from polars.io.cloud import CredentialProviderFunction
    from polars.io.parquet import ParquetFieldOverwrites

    if sys.version_info >= (3, 10):
        from typing import Concatenate, ParamSpec
    else:
        from typing_extensions import Concatenate, ParamSpec

    if sys.version_info >= (3, 11):
        from typing import Self
    else:
        from typing_extensions import Self

    if sys.version_info >= (3, 13):
        from warnings import deprecated
    else:
        from typing_extensions import deprecated  # noqa: TC004

    T = TypeVar("T")
    P = ParamSpec("P")


def _select_engine(engine: EngineType) -> EngineType:
    return get_engine_affinity() if engine == "auto" else engine


def _to_sink_target(
    path: str | Path | IO[bytes] | IO[str] | PartitioningScheme,
) -> str | Path | IO[bytes] | IO[str] | PyPartitioning:
    if isinstance(path, (str, Path)):
        return normalize_filepath(path)
    elif isinstance(path, io.IOBase):
        return path
    elif isinstance(path, PartitioningScheme):
        return path._py_partitioning
    else:
        msg = f"`path` argument has invalid type {qualified_type_name(path)!r}, and cannot be turned into a sink target"
        raise TypeError(msg)


def _gpu_engine_callback(
    engine: EngineType,
    *,
    streaming: bool,
    background: bool,
    new_streaming: bool,
    _eager: bool,
) -> Callable[[Any, int | None], None] | None:
    is_gpu = (is_config_obj := isinstance(engine, GPUEngine)) or engine == "gpu"
    if not (
        is_config_obj
        or engine in ("auto", "cpu", "in-memory", "streaming", "old-streaming", "gpu")
    ):
        msg = f"Invalid engine argument {engine=}"
        raise ValueError(msg)
    if (streaming or background or new_streaming) and is_gpu:
        issue_warning(
            "GPU engine does not support streaming or background collection, "
            "disabling GPU engine.",
            category=UserWarning,
        )
        is_gpu = False
    if _eager:
        # Don't run on GPU in _eager mode (but don't warn)
        is_gpu = False

    if not is_gpu:
        return None
    cudf_polars = import_optional(
        "cudf_polars",
        err_prefix="GPU engine requested, but required package",
        install_message=(
            "Please install using the command "
            "`pip install cudf-polars-cu12` "
            "(or `pip install --extra-index-url=https://pypi.nvidia.com cudf-polars-cu11` "
            "if your system has a CUDA 11 driver)."
        ),
    )
    if not is_config_obj:
        engine = GPUEngine()
    return partial(cudf_polars.execute_with_cudf, config=engine)


class LazyFrame:
    """
    Representation of a Lazy computation graph/query against a DataFrame.

    This allows for whole-query optimisation in addition to parallelism, and
    is the preferred (and highest-performance) mode of operation for polars.

    Parameters
    ----------
    data : dict, Sequence, ndarray, Series, or pandas.DataFrame
        Two-dimensional data in various forms; dict input must contain Sequences,
        Generators, or a `range`. Sequence may contain Series or other Sequences.
    schema : Sequence of str, (str,DataType) pairs, or a {str:DataType,} dict
        The LazyFrame schema may be declared in several ways:

        * As a dict of {name:type} pairs; if type is None, it will be auto-inferred.
        * As a list of column names; in this case types are automatically inferred.
        * As a list of (name,type) pairs; this is equivalent to the dictionary form.

        If you supply a list of column names that does not match the names in the
        underlying data, the names given here will overwrite them. The number
        of names given in the schema should match the underlying data dimensions.
    schema_overrides : dict, default None
        Support type specification or override of one or more columns; note that
        any dtypes inferred from the schema param will be overridden.

        The number of entries in the schema should match the underlying data
        dimensions, unless a sequence of dictionaries is being passed, in which case
        a *partial* schema can be declared to prevent specific fields from being loaded.
    strict : bool, default True
        Throw an error if any `data` value does not exactly match the given or inferred
        data type for that column. If set to `False`, values that do not match the data
        type are cast to that data type or, if casting is not possible, set to null
        instead.
    orient : {'col', 'row'}, default None
        Whether to interpret two-dimensional data as columns or as rows. If None,
        the orientation is inferred by matching the columns and data dimensions. If
        this does not yield conclusive results, column orientation is used.
    infer_schema_length : int or None
        The maximum number of rows to scan for schema inference. If set to `None`, the
        full data may be scanned *(this can be slow)*. This parameter only applies if
        the input data is a sequence or generator of rows; other input is read as-is.
    nan_to_null : bool, default False
        If the data comes from one or more numpy arrays, can optionally convert input
        data np.nan values to null instead. This is a no-op for all other input data.

    Notes
    -----
    Initialising `LazyFrame(...)` directly is equivalent to `DataFrame(...).lazy()`.

    Examples
    --------
    Constructing a LazyFrame directly from a dictionary:

    >>> data = {"a": [1, 2], "b": [3, 4]}
    >>> lf = pl.LazyFrame(data)
    >>> lf.collect()
    shape: (2, 2)
    ┌─────┬─────┐
    │ a   ┆ b   │
    │ --- ┆ --- │
    │ i64 ┆ i64 │
    ╞═════╪═════╡
    │ 1   ┆ 3   │
    │ 2   ┆ 4   │
    └─────┴─────┘

    Notice that the dtypes are automatically inferred as Polars Int64:

    >>> lf.collect_schema().dtypes()
    [Int64, Int64]

    To specify a more detailed/specific frame schema you can supply the `schema`
    parameter with a dictionary of (name,dtype) pairs...

    >>> data = {"col1": [0, 2], "col2": [3, 7]}
    >>> lf2 = pl.LazyFrame(data, schema={"col1": pl.Float32, "col2": pl.Int64})
    >>> lf2.collect()
    shape: (2, 2)
    ┌──────┬──────┐
    │ col1 ┆ col2 │
    │ ---  ┆ ---  │
    │ f32  ┆ i64  │
    ╞══════╪══════╡
    │ 0.0  ┆ 3    │
    │ 2.0  ┆ 7    │
    └──────┴──────┘

    ...a sequence of (name,dtype) pairs...

    >>> data = {"col1": [1, 2], "col2": [3, 4]}
    >>> lf3 = pl.LazyFrame(data, schema=[("col1", pl.Float32), ("col2", pl.Int64)])
    >>> lf3.collect()
    shape: (2, 2)
    ┌──────┬──────┐
    │ col1 ┆ col2 │
    │ ---  ┆ ---  │
    │ f32  ┆ i64  │
    ╞══════╪══════╡
    │ 1.0  ┆ 3    │
    │ 2.0  ┆ 4    │
    └──────┴──────┘

    ...or a list of typed Series.

    >>> data = [
    ...     pl.Series("col1", [1, 2], dtype=pl.Float32),
    ...     pl.Series("col2", [3, 4], dtype=pl.Int64),
    ... ]
    >>> lf4 = pl.LazyFrame(data)
    >>> lf4.collect()
    shape: (2, 2)
    ┌──────┬──────┐
    │ col1 ┆ col2 │
    │ ---  ┆ ---  │
    │ f32  ┆ i64  │
    ╞══════╪══════╡
    │ 1.0  ┆ 3    │
    │ 2.0  ┆ 4    │
    └──────┴──────┘

    Constructing a LazyFrame from a numpy ndarray, specifying column names:

    >>> import numpy as np
    >>> data = np.array([(1, 2), (3, 4)], dtype=np.int64)
    >>> lf5 = pl.LazyFrame(data, schema=["a", "b"], orient="col")
    >>> lf5.collect()
    shape: (2, 2)
    ┌─────┬─────┐
    │ a   ┆ b   │
    │ --- ┆ --- │
    │ i64 ┆ i64 │
    ╞═════╪═════╡
    │ 1   ┆ 3   │
    │ 2   ┆ 4   │
    └─────┴─────┘

    Constructing a LazyFrame from a list of lists, row orientation specified:

    >>> data = [[1, 2, 3], [4, 5, 6]]
    >>> lf6 = pl.LazyFrame(data, schema=["a", "b", "c"], orient="row")
    >>> lf6.collect()
    shape: (2, 3)
    ┌─────┬─────┬─────┐
    │ a   ┆ b   ┆ c   │
    │ --- ┆ --- ┆ --- │
    │ i64 ┆ i64 ┆ i64 │
    ╞═════╪═════╪═════╡
    │ 1   ┆ 2   ┆ 3   │
    │ 4   ┆ 5   ┆ 6   │
    └─────┴─────┴─────┘
    """

    _ldf: PyLazyFrame
    _accessors: ClassVar[set[str]] = set()

    def __init__(
        self,
        data: FrameInitTypes | None = None,
        schema: SchemaDefinition | None = None,
        *,
        schema_overrides: SchemaDict | None = None,
        strict: bool = True,
        orient: Orientation | None = None,
        infer_schema_length: int | None = N_INFER_DEFAULT,
        nan_to_null: bool = False,
    ) -> None:
        from polars.dataframe import DataFrame

        self._ldf = (
            DataFrame(
                data=data,
                schema=schema,
                schema_overrides=schema_overrides,
                strict=strict,
                orient=orient,
                infer_schema_length=infer_schema_length,
                nan_to_null=nan_to_null,
            )
            .lazy()
            ._ldf
        )

    @classmethod
    def _from_pyldf(cls, ldf: PyLazyFrame) -> LazyFrame:
        self = cls.__new__(cls)
        self._ldf = ldf
        return self

    def __getstate__(self) -> bytes:
        return self.serialize()

    def __setstate__(self, state: bytes) -> None:
        self._ldf = self.deserialize(BytesIO(state))._ldf

    @classmethod
    def _scan_python_function(
        cls,
        schema: pa.schema | SchemaDict | Callable[[], SchemaDict],
        scan_fn: Any,
        *,
        pyarrow: bool = False,
        validate_schema: bool = False,
    ) -> LazyFrame:
        self = cls.__new__(cls)
        if isinstance(schema, Mapping):
            self._ldf = PyLazyFrame.scan_from_python_function_pl_schema(
                list(schema.items()),
                scan_fn,
                pyarrow=pyarrow,
                validate_schema=validate_schema,
            )
        elif _PYARROW_AVAILABLE and isinstance(schema, pa.Schema):
            self._ldf = PyLazyFrame.scan_from_python_function_arrow_schema(
                list(schema), scan_fn, pyarrow=pyarrow, validate_schema=validate_schema
            )
        else:
            self._ldf = PyLazyFrame.scan_from_python_function_schema_function(
                schema, scan_fn, validate_schema=validate_schema
            )
        return self

    @classmethod
    def deserialize(
        cls, source: str | Path | IOBase, *, format: SerializationFormat = "binary"
    ) -> LazyFrame:
        """
        Read a logical plan from a file to construct a LazyFrame.

        Parameters
        ----------
        source
            Path to a file or a file-like object (by file-like object, we refer to
            objects that have a `read()` method, such as a file handler (e.g.
            via builtin `open` function) or `BytesIO`).
        format
            The format with which the LazyFrame was serialized. Options:

            - `"binary"`: Deserialize from binary format (bytes). This is the default.
            - `"json"`: Deserialize from JSON format (string).

        Warnings
        --------
        This function uses :mod:`pickle` if the logical plan contains Python UDFs,
        and as such inherits the security implications. Deserializing can execute
        arbitrary code, so it should only be attempted on trusted data.

        See Also
        --------
        LazyFrame.serialize

        Notes
        -----
        Serialization is not stable across Polars versions: a LazyFrame serialized
        in one Polars version may not be deserializable in another Polars version.

        Examples
        --------
        >>> import io
        >>> lf = pl.LazyFrame({"a": [1, 2, 3]}).sum()
        >>> bytes = lf.serialize()
        >>> pl.LazyFrame.deserialize(io.BytesIO(bytes)).collect()
        shape: (1, 1)
        ┌─────┐
        │ a   │
        │ --- │
        │ i64 │
        ╞═════╡
        │ 6   │
        └─────┘
        """
        if isinstance(source, StringIO):
            source = BytesIO(source.getvalue().encode())
        elif isinstance(source, (str, Path)):
            source = normalize_filepath(source)

        if format == "binary":
            deserializer = PyLazyFrame.deserialize_binary
        elif format == "json":
            deserializer = PyLazyFrame.deserialize_json
        else:
            msg = f"`format` must be one of {{'binary', 'json'}}, got {format!r}"
            raise ValueError(msg)

        return cls._from_pyldf(deserializer(source))

    @property
    def columns(self) -> list[str]:
        """
        Get the column names.

        Returns
        -------
        list of str
            A list containing the name of each column in order.

        Warnings
        --------
        Determining the column names of a LazyFrame requires resolving its schema,
        which is a potentially expensive operation.
        Using :meth:`collect_schema` is the idiomatic way of resolving the schema.
        This property exists only for symmetry with the DataFrame class.

        See Also
        --------
        collect_schema
        Schema.names

        Examples
        --------
        >>> lf = pl.LazyFrame(
        ...     {
        ...         "foo": [1, 2, 3],
        ...         "bar": [6, 7, 8],
        ...         "ham": ["a", "b", "c"],
        ...     }
        ... ).select("foo", "bar")
        >>> lf.columns  # doctest: +SKIP
        ['foo', 'bar']
        """
        issue_warning(
            "Determining the column names of a LazyFrame requires resolving its schema,"
            " which is a potentially expensive operation. Use `LazyFrame.collect_schema().names()`"
            " to get the column names without this warning.",
            category=PerformanceWarning,
        )
        return self.collect_schema().names()

    @property
    def dtypes(self) -> list[DataType]:
        """
        Get the column data types.

        Returns
        -------
        list of DataType
            A list containing the data type of each column in order.

        Warnings
        --------
        Determining the data types of a LazyFrame requires resolving its schema,
        which is a potentially expensive operation.
        Using :meth:`collect_schema` is the idiomatic way to resolve the schema.
        This property exists only for symmetry with the DataFrame class.

        See Also
        --------
        collect_schema
        Schema.dtypes

        Examples
        --------
        >>> lf = pl.LazyFrame(
        ...     {
        ...         "foo": [1, 2, 3],
        ...         "bar": [6.0, 7.0, 8.0],
        ...         "ham": ["a", "b", "c"],
        ...     }
        ... )
        >>> lf.dtypes  # doctest: +SKIP
        [Int64, Float64, String]
        """
        issue_warning(
            "Determining the data types of a LazyFrame requires resolving its schema,"
            " which is a potentially expensive operation. Use `LazyFrame.collect_schema().dtypes()`"
            " to get the data types without this warning.",
            category=PerformanceWarning,
        )
        return self.collect_schema().dtypes()

    @property
    def schema(self) -> Schema:
        """
        Get an ordered mapping of column names to their data type.

        Warnings
        --------
        Resolving the schema of a LazyFrame is a potentially expensive operation.
        Using :meth:`collect_schema` is the idiomatic way to resolve the schema.
        This property exists only for symmetry with the DataFrame class.

        See Also
        --------
        collect_schema
        Schema

        Examples
        --------
        >>> lf = pl.LazyFrame(
        ...     {
        ...         "foo": [1, 2, 3],
        ...         "bar": [6.0, 7.0, 8.0],
        ...         "ham": ["a", "b", "c"],
        ...     }
        ... )
        >>> lf.schema  # doctest: +SKIP
        Schema({'foo': Int64, 'bar': Float64, 'ham': String})
        """
        issue_warning(
            "Resolving the schema of a LazyFrame is a potentially expensive operation."
            " Use `LazyFrame.collect_schema()` to get the schema without this warning.",
            category=PerformanceWarning,
        )
        return self.collect_schema()

    @property
    def width(self) -> int:
        """
        Get the number of columns.

        Returns
        -------
        int

        Warnings
        --------
        Determining the width of a LazyFrame requires resolving its schema,
        which is a potentially expensive operation.
        Using :meth:`collect_schema` is the idiomatic way to resolve the schema.
        This property exists only for symmetry with the DataFrame class.

        See Also
        --------
        collect_schema
        Schema.len

        Examples
        --------
        >>> lf = pl.LazyFrame(
        ...     {
        ...         "foo": [1, 2, 3],
        ...         "bar": [4, 5, 6],
        ...     }
        ... )
        >>> lf.width  # doctest: +SKIP
        2
        """
        issue_warning(
            "determining the width of a LazyFrame requires resolving its schema,"
            " which is a potentially expensive operation. Use `LazyFrame.collect_schema().len()`"
            " to get the width without this warning.",
            category=PerformanceWarning,
        )
        return self.collect_schema().len()

    def __bool__(self) -> NoReturn:
        msg = (
            "the truth value of a LazyFrame is ambiguous"
            "\n\nLazyFrames cannot be used in boolean context with and/or/not operators."
        )
        raise TypeError(msg)

    def _comparison_error(self, operator: str) -> NoReturn:
        msg = f'"{operator!r}" comparison not supported for LazyFrame objects'
        raise TypeError(msg)

    def __eq__(self, other: object) -> NoReturn:
        self._comparison_error("==")

    def __ne__(self, other: object) -> NoReturn:
        self._comparison_error("!=")

    def __gt__(self, other: Any) -> NoReturn:
        self._comparison_error(">")

    def __lt__(self, other: Any) -> NoReturn:
        self._comparison_error("<")

    def __ge__(self, other: Any) -> NoReturn:
        self._comparison_error(">=")

    def __le__(self, other: Any) -> NoReturn:
        self._comparison_error("<=")

    def __contains__(self, key: str) -> bool:
        return key in self.collect_schema()

    def __copy__(self) -> LazyFrame:
        return self.clone()

    def __deepcopy__(self, memo: None = None) -> LazyFrame:
        return self.clone()

    def __getitem__(self, item: int | range | slice) -> LazyFrame:
        if not isinstance(item, slice):
            msg = (
                "LazyFrame is not subscriptable (aside from slicing)"
                "\n\nUse `select()` or `filter()` instead."
            )
            raise TypeError(msg)
        return LazyPolarsSlice(self).apply(item)

    def __str__(self) -> str:
        return f"""\
naive plan: (run LazyFrame.explain(optimized=True) to see the optimized plan)

{self.explain(optimized=False)}\
"""

    def __repr__(self) -> str:
        # don't expose internal/private classpath
        return f"<{self.__class__.__name__} at 0x{id(self):X}>"

    def _repr_html_(self) -> str:
        try:
            dot = self._ldf.to_dot(optimized=False)
            svg = subprocess.check_output(
                ["dot", "-Nshape=box", "-Tsvg"], input=f"{dot}".encode()
            )
            return (
                "<h4>NAIVE QUERY PLAN</h4><p>run <b>LazyFrame.show_graph()</b> to see"
                f" the optimized version</p>{svg.decode()}"
            )
        except Exception:
            insert = self.explain(optimized=False).replace("\n", "<p></p>")

            return f"""\
<i>naive plan: (run <b>LazyFrame.explain(optimized=True)</b> to see the optimized plan)</i>
    <p></p>
    <div>{insert}</div>\
"""

    @overload
    def serialize(
        self, file: None = ..., *, format: Literal["binary"] = ...
    ) -> bytes: ...

    @overload
    def serialize(self, file: None = ..., *, format: Literal["json"]) -> str: ...

    @overload
    def serialize(
        self, file: IOBase | str | Path, *, format: SerializationFormat = ...
    ) -> None: ...

    def serialize(
        self,
        file: IOBase | str | Path | None = None,
        *,
        format: SerializationFormat = "binary",
    ) -> bytes | str | None:
        r"""
        Serialize the logical plan of this LazyFrame to a file or string in JSON format.

        Parameters
        ----------
        file
            File path to which the result should be written. If set to `None`
            (default), the output is returned as a string instead.
        format
            The format in which to serialize. Options:

            - `"binary"`: Serialize to binary format (bytes). This is the default.
            - `"json"`: Serialize to JSON format (string) (deprecated).

        See Also
        --------
        LazyFrame.deserialize

        Notes
        -----
        Serialization is not stable across Polars versions: a LazyFrame serialized
        in one Polars version may not be deserializable in another Polars version.

        Examples
        --------
        Serialize the logical plan into a binary representation.

        >>> lf = pl.LazyFrame({"a": [1, 2, 3]}).sum()
        >>> bytes = lf.serialize()

        The bytes can later be deserialized back into a LazyFrame.

        >>> import io
        >>> pl.LazyFrame.deserialize(io.BytesIO(bytes)).collect()
        shape: (1, 1)
        ┌─────┐
        │ a   │
        │ --- │
        │ i64 │
        ╞═════╡
        │ 6   │
        └─────┘
        """
        if format == "binary":
            serializer = self._ldf.serialize_binary
        elif format == "json":
            msg = "'json' serialization format of LazyFrame is deprecated"
            warnings.warn(
                msg,
                stacklevel=find_stacklevel(),
            )
            serializer = self._ldf.serialize_json
        else:
            msg = f"`format` must be one of {{'binary', 'json'}}, got {format!r}"
            raise ValueError(msg)

        return serialize_polars_object(serializer, file, format)

    def pipe(
        self,
        function: Callable[Concatenate[LazyFrame, P], T],
        *args: P.args,
        **kwargs: P.kwargs,
    ) -> T:
        """
        Offers a structured way to apply a sequence of user-defined functions (UDFs).

        Parameters
        ----------
        function
            Callable; will receive the frame as the first parameter,
            followed by any given args/kwargs.
        *args
            Arguments to pass to the UDF.
        **kwargs
            Keyword arguments to pass to the UDF.

        Examples
        --------
        >>> def cast_str_to_int(lf: pl.LazyFrame, col_name: str) -> pl.LazyFrame:
        ...     return lf.with_columns(pl.col(col_name).cast(pl.Int64))
        >>> lf = pl.LazyFrame(
        ...     {
        ...         "a": [1, 2, 3, 4],
        ...         "b": ["10", "20", "30", "40"],
        ...     }
        ... )
        >>> lf.pipe(cast_str_to_int, col_name="b").collect()
        shape: (4, 2)
        ┌─────┬─────┐
        │ a   ┆ b   │
        │ --- ┆ --- │
        │ i64 ┆ i64 │
        ╞═════╪═════╡
        │ 1   ┆ 10  │
        │ 2   ┆ 20  │
        │ 3   ┆ 30  │
        │ 4   ┆ 40  │
        └─────┴─────┘

        >>> lf = pl.LazyFrame(
        ...     {
        ...         "b": [1, 2],
        ...         "a": [3, 4],
        ...     }
        ... )
        >>> lf.collect()
        shape: (2, 2)
        ┌─────┬─────┐
        │ b   ┆ a   │
        │ --- ┆ --- │
        │ i64 ┆ i64 │
        ╞═════╪═════╡
        │ 1   ┆ 3   │
        │ 2   ┆ 4   │
        └─────┴─────┘
        >>> lf.pipe(lambda lf: lf.select(sorted(lf.collect_schema()))).collect()
        shape: (2, 2)
        ┌─────┬─────┐
        │ a   ┆ b   │
        │ --- ┆ --- │
        │ i64 ┆ i64 │
        ╞═════╪═════╡
        │ 3   ┆ 1   │
        │ 4   ┆ 2   │
        └─────┴─────┘
        """
        return function(self, *args, **kwargs)

    def describe(
        self,
        percentiles: Sequence[float] | float | None = (0.25, 0.50, 0.75),
        *,
        interpolation: QuantileMethod = "nearest",
    ) -> DataFrame:
        """
        Creates a summary of statistics for a LazyFrame, returning a DataFrame.

        Parameters
        ----------
        percentiles
            One or more percentiles to include in the summary statistics.
            All values must be in the range `[0, 1]`.

        interpolation : {'nearest', 'higher', 'lower', 'midpoint', 'linear', 'equiprobable'}
            Interpolation method used when calculating percentiles.

        Returns
        -------
        DataFrame

        Notes
        -----
        The median is included by default as the 50% percentile.

        Warnings
        --------
        * This method does *not* maintain the laziness of the frame, and will `collect`
          the final result. This could potentially be an expensive operation.
        * We do not guarantee the output of `describe` to be stable. It will show
          statistics that we deem informative, and may be updated in the future.
          Using `describe` programmatically (versus interactive exploration) is
          not recommended for this reason.

        Examples
        --------
        >>> from datetime import date, time
        >>> lf = pl.LazyFrame(
        ...     {
        ...         "float": [1.0, 2.8, 3.0],
        ...         "int": [40, 50, None],
        ...         "bool": [True, False, True],
        ...         "str": ["zz", "xx", "yy"],
        ...         "date": [date(2020, 1, 1), date(2021, 7, 5), date(2022, 12, 31)],
        ...         "time": [time(10, 20, 30), time(14, 45, 50), time(23, 15, 10)],
        ...     }
        ... )

        Show default frame statistics:

        >>> lf.describe()
        shape: (9, 7)
        ┌────────────┬──────────┬──────────┬──────────┬──────┬─────────────────────┬──────────┐
        │ statistic  ┆ float    ┆ int      ┆ bool     ┆ str  ┆ date                ┆ time     │
        │ ---        ┆ ---      ┆ ---      ┆ ---      ┆ ---  ┆ ---                 ┆ ---      │
        │ str        ┆ f64      ┆ f64      ┆ f64      ┆ str  ┆ str                 ┆ str      │
        ╞════════════╪══════════╪══════════╪══════════╪══════╪═════════════════════╪══════════╡
        │ count      ┆ 3.0      ┆ 2.0      ┆ 3.0      ┆ 3    ┆ 3                   ┆ 3        │
        │ null_count ┆ 0.0      ┆ 1.0      ┆ 0.0      ┆ 0    ┆ 0                   ┆ 0        │
        │ mean       ┆ 2.266667 ┆ 45.0     ┆ 0.666667 ┆ null ┆ 2021-07-02 16:00:00 ┆ 16:07:10 │
        │ std        ┆ 1.101514 ┆ 7.071068 ┆ null     ┆ null ┆ null                ┆ null     │
        │ min        ┆ 1.0      ┆ 40.0     ┆ 0.0      ┆ xx   ┆ 2020-01-01          ┆ 10:20:30 │
        │ 25%        ┆ 2.8      ┆ 40.0     ┆ null     ┆ null ┆ 2021-07-05          ┆ 14:45:50 │
        │ 50%        ┆ 2.8      ┆ 50.0     ┆ null     ┆ null ┆ 2021-07-05          ┆ 14:45:50 │
        │ 75%        ┆ 3.0      ┆ 50.0     ┆ null     ┆ null ┆ 2022-12-31          ┆ 23:15:10 │
        │ max        ┆ 3.0      ┆ 50.0     ┆ 1.0      ┆ zz   ┆ 2022-12-31          ┆ 23:15:10 │
        └────────────┴──────────┴──────────┴──────────┴──────┴─────────────────────┴──────────┘

        Customize which percentiles are displayed, applying linear interpolation:

        >>> with pl.Config(tbl_rows=12):
        ...     lf.describe(
        ...         percentiles=[0.1, 0.3, 0.5, 0.7, 0.9],
        ...         interpolation="linear",
        ...     )
        shape: (11, 7)
        ┌────────────┬──────────┬──────────┬──────────┬──────┬─────────────────────┬──────────┐
        │ statistic  ┆ float    ┆ int      ┆ bool     ┆ str  ┆ date                ┆ time     │
        │ ---        ┆ ---      ┆ ---      ┆ ---      ┆ ---  ┆ ---                 ┆ ---      │
        │ str        ┆ f64      ┆ f64      ┆ f64      ┆ str  ┆ str                 ┆ str      │
        ╞════════════╪══════════╪══════════╪══════════╪══════╪═════════════════════╪══════════╡
        │ count      ┆ 3.0      ┆ 2.0      ┆ 3.0      ┆ 3    ┆ 3                   ┆ 3        │
        │ null_count ┆ 0.0      ┆ 1.0      ┆ 0.0      ┆ 0    ┆ 0                   ┆ 0        │
        │ mean       ┆ 2.266667 ┆ 45.0     ┆ 0.666667 ┆ null ┆ 2021-07-02 16:00:00 ┆ 16:07:10 │
        │ std        ┆ 1.101514 ┆ 7.071068 ┆ null     ┆ null ┆ null                ┆ null     │
        │ min        ┆ 1.0      ┆ 40.0     ┆ 0.0      ┆ xx   ┆ 2020-01-01          ┆ 10:20:30 │
        │ 10%        ┆ 1.36     ┆ 41.0     ┆ null     ┆ null ┆ 2020-04-20          ┆ 11:13:34 │
        │ 30%        ┆ 2.08     ┆ 43.0     ┆ null     ┆ null ┆ 2020-11-26          ┆ 12:59:42 │
        │ 50%        ┆ 2.8      ┆ 45.0     ┆ null     ┆ null ┆ 2021-07-05          ┆ 14:45:50 │
        │ 70%        ┆ 2.88     ┆ 47.0     ┆ null     ┆ null ┆ 2022-02-07          ┆ 18:09:34 │
        │ 90%        ┆ 2.96     ┆ 49.0     ┆ null     ┆ null ┆ 2022-09-13          ┆ 21:33:18 │
        │ max        ┆ 3.0      ┆ 50.0     ┆ 1.0      ┆ zz   ┆ 2022-12-31          ┆ 23:15:10 │
        └────────────┴──────────┴──────────┴──────────┴──────┴─────────────────────┴──────────┘
        """  # noqa: W505
        from polars.convert import from_dict

        schema = self.collect_schema()

        if not schema:
            msg = "cannot describe a LazyFrame that has no columns"
            raise TypeError(msg)

        # create list of metrics
        metrics = ["count", "null_count", "mean", "std", "min"]
        if quantiles := parse_percentiles(percentiles):
            metrics.extend(f"{q * 100:g}%" for q in quantiles)
        metrics.append("max")

        @lru_cache
        def skip_minmax(dt: PolarsDataType) -> bool:
            return dt.is_nested() or dt in (Categorical, Enum, Null, Object, Unknown)

        # determine which columns will produce std/mean/percentile/etc
        # statistics in a single pass over the frame schema
        has_numeric_result, sort_cols = set(), set()
        metric_exprs: list[Expr] = []
        null = F.lit(None)

        for c, dtype in schema.items():
            is_numeric = dtype.is_numeric()
            is_temporal = not is_numeric and dtype.is_temporal()

            # counts
            count_exprs = [
                F.col(c).count().name.prefix("count:"),
                F.col(c).null_count().name.prefix("null_count:"),
            ]
            # mean
            mean_expr = (
                F.col(c).mean()
                if is_temporal or is_numeric or dtype == Boolean
                else null
            )

            # standard deviation, min, max
            expr_std = F.col(c).std() if is_numeric else null
            min_expr = F.col(c).min() if not skip_minmax(dtype) else null
            max_expr = F.col(c).max() if not skip_minmax(dtype) else null

            # percentiles
            pct_exprs = []
            for p in quantiles:
                if is_numeric or is_temporal:
                    pct_expr = (
                        F.col(c).to_physical().quantile(p, interpolation).cast(dtype)
                        if is_temporal
                        else F.col(c).quantile(p, interpolation)
                    )
                    sort_cols.add(c)
                else:
                    pct_expr = null
                pct_exprs.append(pct_expr.alias(f"{p}:{c}"))

            if is_numeric or dtype.is_nested() or dtype in (Null, Boolean):
                has_numeric_result.add(c)

            # add column expressions (in end-state 'metrics' list order)
            metric_exprs.extend(
                [
                    *count_exprs,
                    mean_expr.alias(f"mean:{c}"),
                    expr_std.alias(f"std:{c}"),
                    min_expr.alias(f"min:{c}"),
                    *pct_exprs,
                    max_expr.alias(f"max:{c}"),
                ]
            )

        # calculate requested metrics in parallel, then collect the result
        df_metrics = (
            (
                # if more than one quantile, sort the relevant columns to make them O(1)
                # TODO: drop sort once we have efficient retrieval of multiple quantiles
                self.with_columns(F.col(c).sort() for c in sort_cols)
                if sort_cols
                else self
            )
            .select(*metric_exprs)
            .collect()
        )

        # reshape wide result
        n_metrics = len(metrics)
        column_metrics = [
            df_metrics.row(0)[(n * n_metrics) : (n + 1) * n_metrics]
            for n in range(schema.len())
        ]
        summary = dict(zip(schema, column_metrics))

        # cast by column type (numeric/bool -> float), (other -> string)
        for c in schema:
            summary[c] = [  # type: ignore[assignment]
                (
                    None
                    if (v is None or isinstance(v, dict))
                    else (float(v) if (c in has_numeric_result) else str(v))
                )
                for v in summary[c]
            ]

        # return results as a DataFrame
        df_summary = from_dict(summary)
        df_summary.insert_column(0, pl.Series("statistic", metrics))
        return df_summary

    @deprecate_streaming_parameter()
    @forward_old_opt_flags()
    def explain(
        self,
        *,
        format: ExplainFormat = "plain",
        optimized: bool = True,
        type_coercion: bool = True,
        predicate_pushdown: bool = True,
        projection_pushdown: bool = True,
        simplify_expression: bool = True,
        slice_pushdown: bool = True,
        comm_subplan_elim: bool = True,
        comm_subexpr_elim: bool = True,
        cluster_with_columns: bool = True,
        collapse_joins: bool = True,
        streaming: bool = False,
        engine: EngineType = "auto",
        tree_format: bool | None = None,
        optimizations: QueryOptFlags = DEFAULT_QUERY_OPT_FLAGS,
    ) -> str:
        """
        Create a string representation of the query plan.

        Different optimizations can be turned on or off.

        Parameters
        ----------
        format : {'plain', 'tree'}
            The format to use for displaying the logical plan.
        optimized
            Return an optimized query plan. Defaults to `True`.
            If this is set to `True` the subsequent
            optimization flags control which optimizations
            run.
        type_coercion
            Do type coercion optimization.

            .. deprecated:: 1.30.0
                Use the `optimizations` parameters.
        predicate_pushdown
            Do predicate pushdown optimization.

            .. deprecated:: 1.30.0
                Use the `optimizations` parameters.
        projection_pushdown
            Do projection pushdown optimization.

            .. deprecated:: 1.30.0
                Use the `optimizations` parameters.
        simplify_expression
            Run simplify expressions optimization.

            .. deprecated:: 1.30.0
                Use the `optimizations` parameters.
        slice_pushdown
            Slice pushdown optimization.

            .. deprecated:: 1.30.0
                Use the `optimizations` parameters.
        comm_subplan_elim
            Will try to cache branching subplans that occur on self-joins or unions.

            .. deprecated:: 1.30.0
                Use the `optimizations` parameters.
        comm_subexpr_elim
            Common subexpressions will be cached and reused.

            .. deprecated:: 1.30.0
                Use the `optimizations` parameters.
        cluster_with_columns
            Combine sequential independent calls to with_columns

            .. deprecated:: 1.30.0
                Use the `optimizations` parameters.
        collapse_joins
            Collapse a join and filters into a faster join

            .. deprecated:: 1.30.0
                Use the `optimizations` parameters.
        engine
            Select the engine used to process the query, optional.
            At the moment, if set to `"auto"` (default), the query
            is run using the polars in-memory engine. Polars will also
            attempt to use the engine set by the `POLARS_ENGINE_AFFINITY`
            environment variable. If it cannot run the query using the
            selected engine, the query is run using the polars in-memory
            engine. If set to `"gpu"`, the GPU engine is used. Fine-grained
            control over the GPU engine, for example which device to use
            on a system with multiple devices, is possible by providing a
            :class:`~.GPUEngine` object with configuration options.

            .. note::
               GPU mode is considered **unstable**. Not all queries will run
               successfully on the GPU, however, they should fall back transparently
               to the default engine if execution is not supported.

               Running with `POLARS_VERBOSE=1` will provide information if a query
               falls back (and why).

            .. note::
               The GPU engine does not support streaming, if streaming
               is enabled then GPU execution is switched off.
        optimizations
            The optimization passes done during query optimization.

            .. warning::
                This functionality is considered **unstable**. It may be changed
                at any point without it being considered a breaking change.
        tree_format
            Format the output as a tree.

            .. deprecated:: 0.20.30
                Use `format="tree"` instead.

        Examples
        --------
        >>> lf = pl.LazyFrame(
        ...     {
        ...         "a": ["a", "b", "a", "b", "b", "c"],
        ...         "b": [1, 2, 3, 4, 5, 6],
        ...         "c": [6, 5, 4, 3, 2, 1],
        ...     }
        ... )
        >>> lf.group_by("a", maintain_order=True).agg(pl.all().sum()).sort(
        ...     "a"
        ... ).explain()  # doctest: +SKIP
        """
        if tree_format is not None:
            issue_deprecation_warning(
                "the `tree_format` parameter for `LazyFrame.explain` is deprecated"
                " Use the `format` parameter instead.",
                version="0.20.30",
            )
            if tree_format:
                format = "tree"

        engine = _select_engine(engine)

        if engine in ("streaming", "old-streaming"):
            issue_unstable_warning("streaming mode is considered unstable.")

        if optimized:
            optimizations = optimizations.__copy__()
            optimizations._pyoptflags.streaming = engine == "streaming"
            optimizations._pyoptflags.old_streaming = engine == "old-streaming"  # type: ignore[comparison-overlap]

            ldf = self._ldf.with_optimizations(optimizations._pyoptflags)
            if format == "tree":
                return ldf.describe_optimized_plan_tree()
            else:
                return ldf.describe_optimized_plan()

        if format == "tree":
            return self._ldf.describe_plan_tree()
        else:
            return self._ldf.describe_plan()

    @deprecate_streaming_parameter()
    @forward_old_opt_flags()
    def show_graph(
        self,
        *,
        optimized: bool = True,
        show: bool = True,
        output_path: str | Path | None = None,
        raw_output: bool = False,
        figsize: tuple[float, float] = (16.0, 12.0),
        type_coercion: bool = True,
        _type_check: bool = True,
        predicate_pushdown: bool = True,
        projection_pushdown: bool = True,
        simplify_expression: bool = True,
        slice_pushdown: bool = True,
        comm_subplan_elim: bool = True,
        comm_subexpr_elim: bool = True,
        cluster_with_columns: bool = True,
        collapse_joins: bool = True,
        engine: EngineType = "auto",
        plan_stage: PlanStage = "ir",
        _check_order: bool = True,
        optimizations: QueryOptFlags = DEFAULT_QUERY_OPT_FLAGS,
    ) -> str | None:
        """
        Show a plot of the query plan.

        Note that Graphviz must be installed to render the visualization (if not
        already present, you can download it here: `<https://graphviz.org/download>`_).

        Parameters
        ----------
        optimized
            Optimize the query plan.
        show
            Show the figure.
        output_path
            Write the figure to disk.
        raw_output
            Return dot syntax. This cannot be combined with `show` and/or `output_path`.
        figsize
            Passed to matplotlib if `show == True`.
        type_coercion
            Do type coercion optimization.

            .. deprecated:: 1.30.0
                Use the `optimizations` parameters.
        predicate_pushdown
            Do predicate pushdown optimization.

            .. deprecated:: 1.30.0
                Use the `optimizations` parameters.
        projection_pushdown
            Do projection pushdown optimization.

            .. deprecated:: 1.30.0
                Use the `optimizations` parameters.
        simplify_expression
            Run simplify expressions optimization.

            .. deprecated:: 1.30.0
                Use the `optimizations` parameters.
        slice_pushdown
            Slice pushdown optimization.

            .. deprecated:: 1.30.0
                Use the `optimizations` parameters.
        comm_subplan_elim
            Will try to cache branching subplans that occur on self-joins or unions.

            .. deprecated:: 1.30.0
                Use the `optimizations` parameters.
        comm_subexpr_elim
            Common subexpressions will be cached and reused.

            .. deprecated:: 1.30.0
                Use the `optimizations` parameters.
        cluster_with_columns
            Combine sequential independent calls to with_columns.

            .. deprecated:: 1.30.0
                Use the `optimizations` parameters.
        collapse_joins
            Collapse a join and filters into a faster join.

            .. deprecated:: 1.30.0
                Use the `optimizations` parameters.
        engine
            Select the engine used to process the query, optional.
            At the moment, if set to `"auto"` (default), the query
            is run using the polars in-memory engine. Polars will also
            attempt to use the engine set by the `POLARS_ENGINE_AFFINITY`
            environment variable. If it cannot run the query using the
            selected engine, the query is run using the polars in-memory
            engine. If set to `"gpu"`, the GPU engine is used. Fine-grained
            control over the GPU engine, for example which device to use
            on a system with multiple devices, is possible by providing a
            :class:`~.GPUEngine` object with configuration options.

            .. note::
               GPU mode is considered **unstable**. Not all queries will run
               successfully on the GPU, however, they should fall back transparently
               to the default engine if execution is not supported.

               Running with `POLARS_VERBOSE=1` will provide information if a query
               falls back (and why).

            .. note::
               The GPU engine does not support streaming, if streaming
               is enabled then GPU execution is switched off.
        plan_stage : {'ir', 'physical'}
            Select the stage to display. Currently only the streaming engine has a
            separate physical stage, for the other engines both IR and physical are the
            same.


        Examples
        --------
        >>> lf = pl.LazyFrame(
        ...     {
        ...         "a": ["a", "b", "a", "b", "b", "c"],
        ...         "b": [1, 2, 3, 4, 5, 6],
        ...         "c": [6, 5, 4, 3, 2, 1],
        ...     }
        ... )
        >>> lf.group_by("a", maintain_order=True).agg(pl.all().sum()).sort(
        ...     "a"
        ... ).show_graph()  # doctest: +SKIP
        """
        engine = _select_engine(engine)

        if engine in ("streaming", "old-streaming"):
            issue_unstable_warning("streaming mode is considered unstable.")

        optimizations = optimizations.__copy__()
        optimizations._pyoptflags.old_streaming = engine == "old-streaming"  # type: ignore[comparison-overlap]
        optimizations._pyoptflags.streaming = engine == "streaming"
        _ldf = self._ldf.with_optimizations(optimizations._pyoptflags)

        if plan_stage == "ir":
            dot = _ldf.to_dot(optimized)
        elif plan_stage == "physical":
            if engine == "streaming":
                dot = _ldf.to_dot_streaming_phys(optimized)
            else:
                dot = _ldf.to_dot(optimized)
        else:
            error_msg = f"invalid plan stage '{plan_stage}'"
            raise TypeError(error_msg)

        return display_dot_graph(
            dot=dot,
            show=show,
            output_path=output_path,
            raw_output=raw_output,
            figsize=figsize,
        )

    def inspect(self, fmt: str = "{}") -> LazyFrame:
        """
        Inspect a node in the computation graph.

        Print the value that this node in the computation graph evaluates to and pass on
        the value.

        Examples
        --------
        >>> lf = pl.LazyFrame({"foo": [1, 1, -2, 3]})
        >>> (
        ...     lf.with_columns(pl.col("foo").cum_sum().alias("bar"))
        ...     .inspect()  # print the node before the filter
        ...     .filter(pl.col("bar") == pl.col("foo"))
        ... )  # doctest: +ELLIPSIS
        <LazyFrame at ...>
        """

        def inspect(s: DataFrame) -> DataFrame:
            print(fmt.format(s))
            return s

        return self.map_batches(
            inspect, predicate_pushdown=True, projection_pushdown=True
        )

    def sort(
        self,
        by: IntoExpr | Iterable[IntoExpr],
        *more_by: IntoExpr,
        descending: bool | Sequence[bool] = False,
        nulls_last: bool | Sequence[bool] = False,
        maintain_order: bool = False,
        multithreaded: bool = True,
    ) -> LazyFrame:
        """
        Sort the LazyFrame by the given columns.

        Parameters
        ----------
        by
            Column(s) to sort by. Accepts expression input, including selectors. Strings
            are parsed as column names.
        *more_by
            Additional columns to sort by, specified as positional arguments.
        descending
            Sort in descending order. When sorting by multiple columns, can be specified
            per column by passing a sequence of booleans.
        nulls_last
            Place null values last; can specify a single boolean applying to all columns
            or a sequence of booleans for per-column control.
        maintain_order
            Whether the order should be maintained if elements are equal.
            Note that if `true` streaming is not possible and performance might be
            worse since this requires a stable search.
        multithreaded
            Sort using multiple threads.

        Examples
        --------
        Pass a single column name to sort by that column.

        >>> lf = pl.LazyFrame(
        ...     {
        ...         "a": [1, 2, None],
        ...         "b": [6.0, 5.0, 4.0],
        ...         "c": ["a", "c", "b"],
        ...     }
        ... )
        >>> lf.sort("a").collect()
        shape: (3, 3)
        ┌──────┬─────┬─────┐
        │ a    ┆ b   ┆ c   │
        │ ---  ┆ --- ┆ --- │
        │ i64  ┆ f64 ┆ str │
        ╞══════╪═════╪═════╡
        │ null ┆ 4.0 ┆ b   │
        │ 1    ┆ 6.0 ┆ a   │
        │ 2    ┆ 5.0 ┆ c   │
        └──────┴─────┴─────┘

        Sorting by expressions is also supported.

        >>> lf.sort(pl.col("a") + pl.col("b") * 2, nulls_last=True).collect()
        shape: (3, 3)
        ┌──────┬─────┬─────┐
        │ a    ┆ b   ┆ c   │
        │ ---  ┆ --- ┆ --- │
        │ i64  ┆ f64 ┆ str │
        ╞══════╪═════╪═════╡
        │ 2    ┆ 5.0 ┆ c   │
        │ 1    ┆ 6.0 ┆ a   │
        │ null ┆ 4.0 ┆ b   │
        └──────┴─────┴─────┘

        Sort by multiple columns by passing a list of columns.

        >>> lf.sort(["c", "a"], descending=True).collect()
        shape: (3, 3)
        ┌──────┬─────┬─────┐
        │ a    ┆ b   ┆ c   │
        │ ---  ┆ --- ┆ --- │
        │ i64  ┆ f64 ┆ str │
        ╞══════╪═════╪═════╡
        │ 2    ┆ 5.0 ┆ c   │
        │ null ┆ 4.0 ┆ b   │
        │ 1    ┆ 6.0 ┆ a   │
        └──────┴─────┴─────┘

        Or use positional arguments to sort by multiple columns in the same way.

        >>> lf.sort("c", "a", descending=[False, True]).collect()
        shape: (3, 3)
        ┌──────┬─────┬─────┐
        │ a    ┆ b   ┆ c   │
        │ ---  ┆ --- ┆ --- │
        │ i64  ┆ f64 ┆ str │
        ╞══════╪═════╪═════╡
        │ 1    ┆ 6.0 ┆ a   │
        │ null ┆ 4.0 ┆ b   │
        │ 2    ┆ 5.0 ┆ c   │
        └──────┴─────┴─────┘
        """
        # Fast path for sorting by a single existing column
        if (
            isinstance(by, str)
            and not more_by
            and isinstance(descending, bool)
            and isinstance(nulls_last, bool)
        ):
            return self._from_pyldf(
                self._ldf.sort(
                    by, descending, nulls_last, maintain_order, multithreaded
                )
            )

        by = parse_into_list_of_expressions(by, *more_by)
        descending = extend_bool(descending, len(by), "descending", "by")
        nulls_last = extend_bool(nulls_last, len(by), "nulls_last", "by")

        return self._from_pyldf(
            self._ldf.sort_by_exprs(
                by, descending, nulls_last, maintain_order, multithreaded
            )
        )

    def sql(self, query: str, *, table_name: str = "self") -> LazyFrame:
        """
        Execute a SQL query against the LazyFrame.

        .. versionadded:: 0.20.23

        .. warning::
            This functionality is considered **unstable**, although it is close to
            being considered stable. It may be changed at any point without it being
            considered a breaking change.

        Parameters
        ----------
        query
            SQL query to execute.
        table_name
            Optionally provide an explicit name for the table that represents the
            calling frame (defaults to "self").

        Notes
        -----
        * The calling frame is automatically registered as a table in the SQL context
          under the name "self". If you want access to the DataFrames and LazyFrames
          found in the current globals, use the top-level :meth:`pl.sql <polars.sql>`.
        * More control over registration and execution behaviour is available by
          using the :class:`SQLContext` object.

        See Also
        --------
        SQLContext

        Examples
        --------
        >>> lf1 = pl.LazyFrame({"a": [1, 2, 3], "b": [6, 7, 8], "c": ["z", "y", "x"]})
        >>> lf2 = pl.LazyFrame({"a": [3, 2, 1], "d": [125, -654, 888]})

        Query the LazyFrame using SQL:

        >>> lf1.sql("SELECT c, b FROM self WHERE a > 1").collect()
        shape: (2, 2)
        ┌─────┬─────┐
        │ c   ┆ b   │
        │ --- ┆ --- │
        │ str ┆ i64 │
        ╞═════╪═════╡
        │ y   ┆ 7   │
        │ x   ┆ 8   │
        └─────┴─────┘

        Apply SQL transforms (aliasing "self" to "frame") then filter
        natively (you can freely mix SQL and native operations):

        >>> lf1.sql(
        ...     query='''
        ...         SELECT
        ...             a,
        ...             (a % 2 == 0) AS a_is_even,
        ...             (b::float4 / 2) AS "b/2",
        ...             CONCAT_WS(':', c, c, c) AS c_c_c
        ...         FROM frame
        ...         ORDER BY a
        ...     ''',
        ...     table_name="frame",
        ... ).filter(~pl.col("c_c_c").str.starts_with("x")).collect()
        shape: (2, 4)
        ┌─────┬───────────┬─────┬───────┐
        │ a   ┆ a_is_even ┆ b/2 ┆ c_c_c │
        │ --- ┆ ---       ┆ --- ┆ ---   │
        │ i64 ┆ bool      ┆ f32 ┆ str   │
        ╞═════╪═══════════╪═════╪═══════╡
        │ 1   ┆ false     ┆ 3.0 ┆ z:z:z │
        │ 2   ┆ true      ┆ 3.5 ┆ y:y:y │
        └─────┴───────────┴─────┴───────┘
        """
        from polars.sql import SQLContext

        issue_unstable_warning(
            "`sql` is considered **unstable** (although it is close to being considered stable)."
        )
        with SQLContext(register_globals=False, eager=False) as ctx:
            name = table_name if table_name else "self"
            ctx.register(name=name, frame=self)
            return ctx.execute(query)

    @deprecate_renamed_parameter("descending", "reverse", version="1.0.0")
    def top_k(
        self,
        k: int,
        *,
        by: IntoExpr | Iterable[IntoExpr],
        reverse: bool | Sequence[bool] = False,
    ) -> LazyFrame:
        """
        Return the `k` largest rows.

        Non-null elements are always preferred over null elements, regardless of
        the value of `reverse`. The output is not guaranteed to be in any
        particular order, call :func:`sort` after this function if you wish the
        output to be sorted.

        .. versionchanged:: 1.0.0
            The `descending` parameter was renamed `reverse`.

        Parameters
        ----------
        k
            Number of rows to return.
        by
            Column(s) used to determine the top rows.
            Accepts expression input. Strings are parsed as column names.
        reverse
            Consider the `k` smallest elements of the `by` column(s) (instead of the `k`
            largest). This can be specified per column by passing a sequence of
            booleans.

        See Also
        --------
        bottom_k

        Examples
        --------
        >>> lf = pl.LazyFrame(
        ...     {
        ...         "a": ["a", "b", "a", "b", "b", "c"],
        ...         "b": [2, 1, 1, 3, 2, 1],
        ...     }
        ... )

        Get the rows which contain the 4 largest values in column b.

        >>> lf.top_k(4, by="b").collect()
        shape: (4, 2)
        ┌─────┬─────┐
        │ a   ┆ b   │
        │ --- ┆ --- │
        │ str ┆ i64 │
        ╞═════╪═════╡
        │ b   ┆ 3   │
        │ a   ┆ 2   │
        │ b   ┆ 2   │
        │ b   ┆ 1   │
        └─────┴─────┘

        Get the rows which contain the 4 largest values when sorting on column b and a.

        >>> lf.top_k(4, by=["b", "a"]).collect()
        shape: (4, 2)
        ┌─────┬─────┐
        │ a   ┆ b   │
        │ --- ┆ --- │
        │ str ┆ i64 │
        ╞═════╪═════╡
        │ b   ┆ 3   │
        │ b   ┆ 2   │
        │ a   ┆ 2   │
        │ c   ┆ 1   │
        └─────┴─────┘
        """
        by = parse_into_list_of_expressions(by)
        reverse = extend_bool(reverse, len(by), "reverse", "by")
        return self._from_pyldf(self._ldf.top_k(k, by=by, reverse=reverse))

    @deprecate_renamed_parameter("descending", "reverse", version="1.0.0")
    def bottom_k(
        self,
        k: int,
        *,
        by: IntoExpr | Iterable[IntoExpr],
        reverse: bool | Sequence[bool] = False,
    ) -> LazyFrame:
        """
        Return the `k` smallest rows.

        Non-null elements are always preferred over null elements, regardless of
        the value of `reverse`. The output is not guaranteed to be in any
        particular order, call :func:`sort` after this function if you wish the
        output to be sorted.

        .. versionchanged:: 1.0.0
            The `descending` parameter was renamed `reverse`.

        Parameters
        ----------
        k
            Number of rows to return.
        by
            Column(s) used to determine the bottom rows.
            Accepts expression input. Strings are parsed as column names.
        reverse
            Consider the `k` largest elements of the `by` column(s) (instead of the `k`
            smallest). This can be specified per column by passing a sequence of
            booleans.

        See Also
        --------
        top_k

        Examples
        --------
        >>> lf = pl.LazyFrame(
        ...     {
        ...         "a": ["a", "b", "a", "b", "b", "c"],
        ...         "b": [2, 1, 1, 3, 2, 1],
        ...     }
        ... )

        Get the rows which contain the 4 smallest values in column b.

        >>> lf.bottom_k(4, by="b").collect()
        shape: (4, 2)
        ┌─────┬─────┐
        │ a   ┆ b   │
        │ --- ┆ --- │
        │ str ┆ i64 │
        ╞═════╪═════╡
        │ b   ┆ 1   │
        │ a   ┆ 1   │
        │ c   ┆ 1   │
        │ a   ┆ 2   │
        └─────┴─────┘

        Get the rows which contain the 4 smallest values when sorting on column a and b.

        >>> lf.bottom_k(4, by=["a", "b"]).collect()
        shape: (4, 2)
        ┌─────┬─────┐
        │ a   ┆ b   │
        │ --- ┆ --- │
        │ str ┆ i64 │
        ╞═════╪═════╡
        │ a   ┆ 1   │
        │ a   ┆ 2   │
        │ b   ┆ 1   │
        │ b   ┆ 2   │
        └─────┴─────┘
        """
        by = parse_into_list_of_expressions(by)
        reverse = extend_bool(reverse, len(by), "reverse", "by")
        return self._from_pyldf(self._ldf.bottom_k(k, by=by, reverse=reverse))

    @forward_old_opt_flags()
    def profile(
        self,
        *,
        type_coercion: bool = True,
        predicate_pushdown: bool = True,
        projection_pushdown: bool = True,
        simplify_expression: bool = True,
        no_optimization: bool = False,
        slice_pushdown: bool = True,
        comm_subplan_elim: bool = True,
        comm_subexpr_elim: bool = True,
        cluster_with_columns: bool = True,
        collapse_joins: bool = True,
        show_plot: bool = False,
        truncate_nodes: int = 0,
        figsize: tuple[int, int] = (18, 8),
        engine: EngineType = "auto",
        optimizations: QueryOptFlags = DEFAULT_QUERY_OPT_FLAGS,
        **_kwargs: Any,
    ) -> tuple[DataFrame, DataFrame]:
        """
        Profile a LazyFrame.

        This will run the query and return a tuple
        containing the materialized DataFrame and a DataFrame that
        contains profiling information of each node that is executed.

        The units of the timings are microseconds.

        Parameters
        ----------
        type_coercion
            Do type coercion optimization.

            .. deprecated:: 1.30.0
                Use the `optimizations` parameters.
        predicate_pushdown
            Do predicate pushdown optimization.

            .. deprecated:: 1.30.0
                Use the `optimizations` parameters.
        projection_pushdown
            Do projection pushdown optimization.

            .. deprecated:: 1.30.0
                Use the `optimizations` parameters.
        simplify_expression
            Run simplify expressions optimization.

            .. deprecated:: 1.30.0
                Use the `optimizations` parameters.
        no_optimization
            Turn off (certain) optimizations.

            .. deprecated:: 1.30.0
                Use the `optimizations` parameters.
        slice_pushdown
            Slice pushdown optimization.

            .. deprecated:: 1.30.0
                Use the `optimizations` parameters.
        comm_subplan_elim
            Will try to cache branching subplans that occur on self-joins or unions.

            .. deprecated:: 1.30.0
                Use the `optimizations` parameters.
        comm_subexpr_elim
            Common subexpressions will be cached and reused.

            .. deprecated:: 1.30.0
                Use the `optimizations` parameters.
        cluster_with_columns
            Combine sequential independent calls to with_columns

            .. deprecated:: 1.30.0
                Use the `optimizations` parameters.
        collapse_joins
            Collapse a join and filters into a faster join

            .. deprecated:: 1.30.0
                Use the `optimizations` parameters.
        show_plot
            Show a gantt chart of the profiling result
        truncate_nodes
            Truncate the label lengths in the gantt chart to this number of
            characters.
        figsize
            matplotlib figsize of the profiling plot
        engine
            Select the engine used to process the query, optional.
            At the moment, if set to `"auto"` (default), the query
            is run using the polars in-memory engine. Polars will also
            attempt to use the engine set by the `POLARS_ENGINE_AFFINITY`
            environment variable. If it cannot run the query using the
            selected engine, the query is run using the polars in-memory
            engine. If set to `"gpu"`, the GPU engine is used. Fine-grained
            control over the GPU engine, for example which device to use
            on a system with multiple devices, is possible by providing a
            :class:`~.GPUEngine` object with configuration options.

            .. note::
               GPU mode is considered **unstable**. Not all queries will run
               successfully on the GPU, however, they should fall back transparently
               to the default engine if execution is not supported.

               Running with `POLARS_VERBOSE=1` will provide information if a query
               falls back (and why).

            .. note::
               The GPU engine does not support streaming, if streaming
               is enabled then GPU execution is switched off.
        optimizations
            The optimization passes done during query optimization.

            .. warning::
                This functionality is considered **unstable**. It may be changed
                at any point without it being considered a breaking change.


        Examples
        --------
        >>> lf = pl.LazyFrame(
        ...     {
        ...         "a": ["a", "b", "a", "b", "b", "c"],
        ...         "b": [1, 2, 3, 4, 5, 6],
        ...         "c": [6, 5, 4, 3, 2, 1],
        ...     }
        ... )
        >>> lf.group_by("a", maintain_order=True).agg(pl.all().sum()).sort(
        ...     "a"
        ... ).profile()  # doctest: +SKIP
        (shape: (3, 3)
         ┌─────┬─────┬─────┐
         │ a   ┆ b   ┆ c   │
         │ --- ┆ --- ┆ --- │
         │ str ┆ i64 ┆ i64 │
         ╞═════╪═════╪═════╡
         │ a   ┆ 4   ┆ 10  │
         │ b   ┆ 11  ┆ 10  │
         │ c   ┆ 6   ┆ 1   │
         └─────┴─────┴─────┘,
         shape: (3, 3)
         ┌─────────────────────────┬───────┬──────┐
         │ node                    ┆ start ┆ end  │
         │ ---                     ┆ ---   ┆ ---  │
         │ str                     ┆ u64   ┆ u64  │
         ╞═════════════════════════╪═══════╪══════╡
         │ optimization            ┆ 0     ┆ 5    │
         │ group_by_partitioned(a) ┆ 5     ┆ 470  │
         │ sort(a)                 ┆ 475   ┆ 1964 │
         └─────────────────────────┴───────┴──────┘)
        """
        for k in _kwargs:
            if k not in (  # except "private" kwargs
                "post_opt_callback",
            ):
                error_msg = f"profile() got an unexpected keyword argument '{k}'"
                raise TypeError(error_msg)
        engine = _select_engine(engine)

        optimizations = optimizations.__copy__()
        optimizations._pyoptflags.old_streaming = engine == "old-streaming"  # type: ignore[comparison-overlap]
        ldf = self._ldf.with_optimizations(optimizations._pyoptflags)

        callback = _gpu_engine_callback(
            engine,
            streaming=engine == "old-streaming",  # type: ignore[comparison-overlap]
            background=False,
            new_streaming=False,
            _eager=False,
        )
        if _kwargs.get("post_opt_callback") is not None:
            # Only for testing
            callback = _kwargs.get("post_opt_callback")
        df, timings = ldf.profile(callback)
        (df, timings) = wrap_df(df), wrap_df(timings)

        if show_plot:
            import_optional(
                "matplotlib",
                err_suffix="should be installed to show profiling plots",
            )
            import matplotlib.pyplot as plt

            _fig, ax = plt.subplots(1, figsize=figsize)

            max_val = timings["end"][-1]
            timings_ = timings.reverse()

            if max_val > 1e9:
                unit = "s"
                timings_ = timings_.with_columns(F.col(["start", "end"]) / 1_000_000)
            elif max_val > 1e6:
                unit = "ms"
                timings_ = timings_.with_columns(F.col(["start", "end"]) / 1000)
            else:
                unit = "us"
            if truncate_nodes > 0:
                timings_ = timings_.with_columns(
                    F.col("node").str.slice(0, truncate_nodes) + "..."
                )

            max_in_unit = timings_["end"][0]
            ax.barh(
                timings_["node"],
                width=timings_["end"] - timings_["start"],
                left=timings_["start"],
            )

            plt.title("Profiling result")
            ax.set_xlabel(f"node duration in [{unit}], total {max_in_unit}{unit}")
            ax.set_ylabel("nodes")
            plt.show()

        return df, timings

    @overload
    def collect(
        self,
        *,
        type_coercion: bool = True,
        predicate_pushdown: bool = True,
        projection_pushdown: bool = True,
        simplify_expression: bool = True,
        slice_pushdown: bool = True,
        comm_subplan_elim: bool = True,
        comm_subexpr_elim: bool = True,
        cluster_with_columns: bool = True,
        collapse_joins: bool = True,
        no_optimization: bool = False,
        engine: EngineType = "auto",
        background: Literal[True],
        optimizations: QueryOptFlags = DEFAULT_QUERY_OPT_FLAGS,
    ) -> InProcessQuery: ...

    @overload
    def collect(
        self,
        *,
        type_coercion: bool = True,
        predicate_pushdown: bool = True,
        projection_pushdown: bool = True,
        simplify_expression: bool = True,
        slice_pushdown: bool = True,
        comm_subplan_elim: bool = True,
        comm_subexpr_elim: bool = True,
        cluster_with_columns: bool = True,
        collapse_joins: bool = True,
        no_optimization: bool = False,
        engine: EngineType = "auto",
        background: Literal[False] = False,
        optimizations: QueryOptFlags = DEFAULT_QUERY_OPT_FLAGS,
    ) -> DataFrame: ...

    @deprecate_streaming_parameter()
    @forward_old_opt_flags()
    def collect(
        self,
        *,
        type_coercion: bool = True,
        predicate_pushdown: bool = True,
        projection_pushdown: bool = True,
        simplify_expression: bool = True,
        slice_pushdown: bool = True,
        comm_subplan_elim: bool = True,
        comm_subexpr_elim: bool = True,
        cluster_with_columns: bool = True,
        collapse_joins: bool = True,
        no_optimization: bool = False,
        engine: EngineType = "auto",
        background: bool = False,
        optimizations: QueryOptFlags = DEFAULT_QUERY_OPT_FLAGS,
        **_kwargs: Any,
    ) -> DataFrame | InProcessQuery:
        """
        Materialize this LazyFrame into a DataFrame.

        By default, all query optimizations are enabled. Individual optimizations may
        be disabled by setting the corresponding parameter to `False`.

        Parameters
        ----------
        type_coercion
            Do type coercion optimization.

            .. deprecated:: 1.30.0
                Use the `optimizations` parameters.
        predicate_pushdown
            Do predicate pushdown optimization.

            .. deprecated:: 1.30.0
                Use the `optimizations` parameters.
        projection_pushdown
            Do projection pushdown optimization.

            .. deprecated:: 1.30.0
                Use the `optimizations` parameters.
        simplify_expression
            Run simplify expressions optimization.

            .. deprecated:: 1.30.0
                Use the `optimizations` parameters.
        slice_pushdown
            Slice pushdown optimization.

            .. deprecated:: 1.30.0
                Use the `optimizations` parameters.
        comm_subplan_elim
            Will try to cache branching subplans that occur on self-joins or unions.

            .. deprecated:: 1.30.0
                Use the `optimizations` parameters.
        comm_subexpr_elim
            Common subexpressions will be cached and reused.

            .. deprecated:: 1.30.0
                Use the `optimizations` parameters.
        cluster_with_columns
            Combine sequential independent calls to with_columns

            .. deprecated:: 1.30.0
                Use the `optimizations` parameters.
        collapse_joins
            Collapse a join and filters into a faster join

            .. deprecated:: 1.30.0
                Use the `optimizations` parameters.
        no_optimization
            Turn off (certain) optimizations.

            .. deprecated:: 1.30.0
                Use the `optimizations` parameters.
        engine
            Select the engine used to process the query, optional.
            At the moment, if set to `"auto"` (default), the query
            is run using the polars in-memory engine. Polars will also
            attempt to use the engine set by the `POLARS_ENGINE_AFFINITY`
            environment variable. If it cannot run the query using the
            selected engine, the query is run using the polars in-memory
            engine. If set to `"gpu"`, the GPU engine is used. Fine-grained
            control over the GPU engine, for example which device to use
            on a system with multiple devices, is possible by providing a
            :class:`~.GPUEngine` object with configuration options.

            .. note::
               GPU mode is considered **unstable**. Not all queries will run
               successfully on the GPU, however, they should fall back transparently
               to the default engine if execution is not supported.

               Running with `POLARS_VERBOSE=1` will provide information if a query
               falls back (and why).

            .. note::
               The GPU engine does not support streaming, or running in the
               background. If either are enabled, then GPU execution is switched off.
        background
            Run the query in the background and get a handle to the query.
            This handle can be used to fetch the result or cancel the query.

            .. warning::
                Background mode is considered **unstable**. It may be changed
                at any point without it being considered a breaking change.
        optimizations
            The optimization passes done during query optimization.

            .. warning::
                This functionality is considered **unstable**. It may be changed
                at any point without it being considered a breaking change.

        Returns
        -------
        DataFrame

        See Also
        --------
        explain : Print the query plan that is evaluated with collect.
        profile : Collect the LazyFrame and time each node in the computation graph.
        polars.collect_all : Collect multiple LazyFrames at the same time.
        polars.Config.set_streaming_chunk_size : Set the size of streaming batches.

        Examples
        --------
        >>> lf = pl.LazyFrame(
        ...     {
        ...         "a": ["a", "b", "a", "b", "b", "c"],
        ...         "b": [1, 2, 3, 4, 5, 6],
        ...         "c": [6, 5, 4, 3, 2, 1],
        ...     }
        ... )
        >>> lf.group_by("a").agg(pl.all().sum()).collect()  # doctest: +SKIP
        shape: (3, 3)
        ┌─────┬─────┬─────┐
        │ a   ┆ b   ┆ c   │
        │ --- ┆ --- ┆ --- │
        │ str ┆ i64 ┆ i64 │
        ╞═════╪═════╪═════╡
        │ a   ┆ 4   ┆ 10  │
        │ b   ┆ 11  ┆ 10  │
        │ c   ┆ 6   ┆ 1   │
        └─────┴─────┴─────┘

        Collect in streaming mode

        >>> lf.group_by("a").agg(pl.all().sum()).collect(
        ...     engine="streaming"
        ... )  # doctest: +SKIP
        shape: (3, 3)
        ┌─────┬─────┬─────┐
        │ a   ┆ b   ┆ c   │
        │ --- ┆ --- ┆ --- │
        │ str ┆ i64 ┆ i64 │
        ╞═════╪═════╪═════╡
        │ a   ┆ 4   ┆ 10  │
        │ b   ┆ 11  ┆ 10  │
        │ c   ┆ 6   ┆ 1   │
        └─────┴─────┴─────┘

        Collect in GPU mode

        >>> lf.group_by("a").agg(pl.all().sum()).collect(engine="gpu")  # doctest: +SKIP
        shape: (3, 3)
        ┌─────┬─────┬─────┐
        │ a   ┆ b   ┆ c   │
        │ --- ┆ --- ┆ --- │
        │ str ┆ i64 ┆ i64 │
        ╞═════╪═════╪═════╡
        │ b   ┆ 11  ┆ 10  │
        │ a   ┆ 4   ┆ 10  │
        │ c   ┆ 6   ┆ 1   │
        └─────┴─────┴─────┘

        With control over the device used

        >>> lf.group_by("a").agg(pl.all().sum()).collect(
        ...     engine=pl.GPUEngine(device=1)
        ... )  # doctest: +SKIP
        shape: (3, 3)
        ┌─────┬─────┬─────┐
        │ a   ┆ b   ┆ c   │
        │ --- ┆ --- ┆ --- │
        │ str ┆ i64 ┆ i64 │
        ╞═════╪═════╪═════╡
        │ b   ┆ 11  ┆ 10  │
        │ a   ┆ 4   ┆ 10  │
        │ c   ┆ 6   ┆ 1   │
        └─────┴─────┴─────┘
        """
        for k in _kwargs:
            if k not in (  # except "private" kwargs
                "new_streaming",
                "post_opt_callback",
            ):
                error_msg = f"collect() got an unexpected keyword argument '{k}'"
                raise TypeError(error_msg)

        engine = _select_engine(engine)

        new_streaming = (
            _kwargs.get("new_streaming", False) or get_engine_affinity() == "streaming"
        )

        if new_streaming:
            engine = "streaming"

        if engine in ("old-streaming", "streaming"):
            issue_unstable_warning("streaming mode is considered unstable.")

        callback = _gpu_engine_callback(
            engine,
            streaming=engine == "old-streaming",  # type: ignore[comparison-overlap]
            background=background,
            new_streaming=new_streaming,
            _eager=optimizations._pyoptflags.eager,
        )

        if isinstance(engine, GPUEngine):
            engine = "gpu"

        ldf = self._ldf.with_optimizations(optimizations._pyoptflags)
        if background:
            issue_unstable_warning("background mode is considered unstable.")
            return InProcessQuery(ldf.collect_concurrently())

        # Only for testing purposes
        callback = _kwargs.get("post_opt_callback", callback)
        return wrap_df(ldf.collect(engine, callback))

    @overload
    def collect_async(
        self,
        *,
        gevent: Literal[True],
        engine: EngineType = "auto",
        optimizations: QueryOptFlags = DEFAULT_QUERY_OPT_FLAGS,
    ) -> _GeventDataFrameResult[DataFrame]: ...

    @overload
    def collect_async(
        self,
        *,
        gevent: Literal[False] = False,
        engine: EngineType = "auto",
        optimizations: QueryOptFlags = DEFAULT_QUERY_OPT_FLAGS,
    ) -> Awaitable[DataFrame]: ...

    @deprecate_streaming_parameter()
    def collect_async(
        self,
        *,
        gevent: bool = False,
        engine: EngineType = "auto",
        optimizations: QueryOptFlags = DEFAULT_QUERY_OPT_FLAGS,
    ) -> Awaitable[DataFrame] | _GeventDataFrameResult[DataFrame]:
        """
        Collect DataFrame asynchronously in thread pool.

        .. warning::
            This functionality is considered **unstable**. It may be changed
            at any point without it being considered a breaking change.

        Collects into a DataFrame (like :func:`collect`) but, instead of returning
        a DataFrame directly, it is scheduled to be collected inside a thread pool,
        while this method returns almost instantly.

        This can be useful if you use `gevent` or `asyncio` and want to release
        control to other greenlets/tasks while LazyFrames are being collected.

        Parameters
        ----------
        gevent
            Return wrapper to `gevent.event.AsyncResult` instead of Awaitable
        engine
            Select the engine used to process the query, optional.
            At the moment, if set to `"auto"` (default), the query
            is run using the polars in-memory engine. Polars will also
            attempt to use the engine set by the `POLARS_ENGINE_AFFINITY`
            environment variable. If it cannot run the query using the
            selected engine, the query is run using the polars in-memory
            engine.

            .. note::
               The GPU engine does not support async, or running in the
               background. If either are enabled, then GPU execution is switched off.
        optimizations
            The optimization passes done during query optimization.

            .. warning::
                This functionality is considered **unstable**. It may be changed
                at any point without it being considered a breaking change.

        Returns
        -------
        If `gevent=False` (default) then returns an awaitable.

        If `gevent=True` then returns wrapper that has a
        `.get(block=True, timeout=None)` method.

        See Also
        --------
        polars.collect_all : Collect multiple LazyFrames at the same time.
        polars.collect_all_async : Collect multiple LazyFrames at the same time lazily.

        Notes
        -----
        In case of error `set_exception` is used on
        `asyncio.Future`/`gevent.event.AsyncResult` and will be reraised by them.

        Examples
        --------
        >>> import asyncio
        >>> lf = pl.LazyFrame(
        ...     {
        ...         "a": ["a", "b", "a", "b", "b", "c"],
        ...         "b": [1, 2, 3, 4, 5, 6],
        ...         "c": [6, 5, 4, 3, 2, 1],
        ...     }
        ... )
        >>> async def main():
        ...     return await (
        ...         lf.group_by("a", maintain_order=True)
        ...         .agg(pl.all().sum())
        ...         .collect_async()
        ...     )
        >>> asyncio.run(main())
        shape: (3, 3)
        ┌─────┬─────┬─────┐
        │ a   ┆ b   ┆ c   │
        │ --- ┆ --- ┆ --- │
        │ str ┆ i64 ┆ i64 │
        ╞═════╪═════╪═════╡
        │ a   ┆ 4   ┆ 10  │
        │ b   ┆ 11  ┆ 10  │
        │ c   ┆ 6   ┆ 1   │
        └─────┴─────┴─────┘
        """
        engine = _select_engine(engine)

        if engine in ("streaming", "old-streaming"):
            issue_unstable_warning("streaming mode is considered unstable.")

        ldf = self._ldf.with_optimizations(optimizations._pyoptflags)

        result: _GeventDataFrameResult[DataFrame] | _AioDataFrameResult[DataFrame] = (
            _GeventDataFrameResult() if gevent else _AioDataFrameResult()
        )
        ldf.collect_with_callback(engine, result._callback)
        return result

    def collect_schema(self) -> Schema:
        """
        Resolve the schema of this LazyFrame.

        Examples
        --------
        Determine the schema.

        >>> lf = pl.LazyFrame(
        ...     {
        ...         "foo": [1, 2, 3],
        ...         "bar": [6.0, 7.0, 8.0],
        ...         "ham": ["a", "b", "c"],
        ...     }
        ... )
        >>> lf.collect_schema()
        Schema({'foo': Int64, 'bar': Float64, 'ham': String})

        Access various properties of the schema.

        >>> schema = lf.collect_schema()
        >>> schema["bar"]
        Float64
        >>> schema.names()
        ['foo', 'bar', 'ham']
        >>> schema.dtypes()
        [Int64, Float64, String]
        >>> schema.len()
        3
        """
        return Schema(self._ldf.collect_schema(), check_dtypes=False)

    @overload
    def sink_parquet(
        self,
        path: str | Path | IO[bytes] | PartitioningScheme,
        *,
        compression: str = "zstd",
        compression_level: int | None = None,
        statistics: bool | str | dict[str, bool] = True,
        row_group_size: int | None = None,
        data_page_size: int | None = None,
        maintain_order: bool = True,
        storage_options: dict[str, Any] | None = None,
        credential_provider: CredentialProviderFunction
        | Literal["auto"]
        | None = "auto",
        retries: int = 2,
        sync_on_close: SyncOnCloseMethod | None = None,
        mkdir: bool = False,
        lazy: Literal[False] = ...,
        field_overwrites: ParquetFieldOverwrites
        | Sequence[ParquetFieldOverwrites]
        | Mapping[str, ParquetFieldOverwrites]
        | None = None,
        engine: EngineType = "auto",
        metadata: ParquetMetadata | None = None,
        optimizations: QueryOptFlags = DEFAULT_QUERY_OPT_FLAGS,
    ) -> None: ...

    @overload
    def sink_parquet(
        self,
        path: str | Path | IO[bytes] | PartitioningScheme,
        *,
        compression: str = "zstd",
        compression_level: int | None = None,
        statistics: bool | str | dict[str, bool] = True,
        row_group_size: int | None = None,
        data_page_size: int | None = None,
        maintain_order: bool = True,
        storage_options: dict[str, Any] | None = None,
        credential_provider: CredentialProviderFunction
        | Literal["auto"]
        | None = "auto",
        retries: int = 2,
        sync_on_close: SyncOnCloseMethod | None = None,
        mkdir: bool = False,
        lazy: Literal[True],
        field_overwrites: ParquetFieldOverwrites
        | Sequence[ParquetFieldOverwrites]
        | Mapping[str, ParquetFieldOverwrites]
        | None = None,
        engine: EngineType = "auto",
        metadata: ParquetMetadata | None = None,
        optimizations: QueryOptFlags = DEFAULT_QUERY_OPT_FLAGS,
    ) -> LazyFrame: ...

    def sink_parquet(
        self,
        path: str | Path | IO[bytes] | PartitioningScheme,
        *,
        compression: str = "zstd",
        compression_level: int | None = None,
        statistics: bool | str | dict[str, bool] = True,
        row_group_size: int | None = None,
        data_page_size: int | None = None,
        maintain_order: bool = True,
        storage_options: dict[str, Any] | None = None,
        credential_provider: CredentialProviderFunction
        | Literal["auto"]
        | None = "auto",
        retries: int = 2,
        sync_on_close: SyncOnCloseMethod | None = None,
        metadata: ParquetMetadata | None = None,
        mkdir: bool = False,
        lazy: bool = False,
        field_overwrites: ParquetFieldOverwrites
        | Sequence[ParquetFieldOverwrites]
        | Mapping[str, ParquetFieldOverwrites]
        | None = None,
        engine: EngineType = "auto",
        optimizations: QueryOptFlags = DEFAULT_QUERY_OPT_FLAGS,
    ) -> LazyFrame | None:
        """
        Evaluate the query in streaming mode and write to a Parquet file.

        This allows streaming results that are larger than RAM to be written to disk.

        Parameters
        ----------
        path
            File path to which the file should be written.
        compression : {'lz4', 'uncompressed', 'snappy', 'gzip', 'lzo', 'brotli', 'zstd'}
            Choose "zstd" for good compression performance.
            Choose "lz4" for fast compression/decompression.
            Choose "snappy" for more backwards compatibility guarantees
            when you deal with older parquet readers.
        compression_level
            The level of compression to use. Higher compression means smaller files on
            disk.

            - "gzip" : min-level: 0, max-level: 9.
            - "brotli" : min-level: 0, max-level: 11.
            - "zstd" : min-level: 1, max-level: 22.
        statistics
            Write statistics to the parquet headers. This is the default behavior.

            Possible values:

            - `True`: enable default set of statistics (default). Some
              statistics may be disabled.
            - `False`: disable all statistics
            - "full": calculate and write all available statistics. Cannot be
              combined with `use_pyarrow`.
            - `{ "statistic-key": True / False, ... }`. Cannot be combined with
              `use_pyarrow`. Available keys:

              - "min": column minimum value (default: `True`)
              - "max": column maximum value (default: `True`)
              - "distinct_count": number of unique column values (default: `False`)
              - "null_count": number of null values in column (default: `True`)
        row_group_size
            Size of the row groups in number of rows.
            If None (default), the chunks of the `DataFrame` are
            used. Writing in smaller chunks may reduce memory pressure and improve
            writing speeds.
        data_page_size
            Size limit of individual data pages.
            If not set defaults to 1024 * 1024 bytes
        maintain_order
            Maintain the order in which data is processed.
            Setting this to `False` will be slightly faster.

            .. warning::
                This functionality is considered **unstable**. It may be changed at any
                point without it being considered a breaking change.
        storage_options
            Options that indicate how to connect to a cloud provider.

            The cloud providers currently supported are AWS, GCP, and Azure.
            See supported keys here:

            * `aws <https://docs.rs/object_store/latest/object_store/aws/enum.AmazonS3ConfigKey.html>`_
            * `gcp <https://docs.rs/object_store/latest/object_store/gcp/enum.GoogleConfigKey.html>`_
            * `azure <https://docs.rs/object_store/latest/object_store/azure/enum.AzureConfigKey.html>`_
            * Hugging Face (`hf://`): Accepts an API key under the `token` parameter: \
            `{'token': '...'}`, or by setting the `HF_TOKEN` environment variable.

            If `storage_options` is not provided, Polars will try to infer the
            information from environment variables.
        credential_provider
            Provide a function that can be called to provide cloud storage
            credentials. The function is expected to return a dictionary of
            credential keys along with an optional credential expiry time.

            .. warning::
                This functionality is considered **unstable**. It may be changed
                at any point without it being considered a breaking change.
        retries
            Number of retries if accessing a cloud instance fails.
        sync_on_close: { None, 'data', 'all' }
            Sync to disk when before closing a file.

            * `None` does not sync.
            * `data` syncs the file contents.
            * `all` syncs the file contents and metadata.

            .. warning::
                This functionality is considered **unstable**. It may be changed at any
                point without it being considered a breaking change.
        metadata
            A dictionary or callback to add key-values to the file-level Parquet
            metadata.

            .. warning::
                This functionality is considered **experimental**. It may be removed or
                changed at any point without it being considered a breaking change.
        mkdir: bool
            Recursively create all the directories in the path.

            .. warning::
                This functionality is considered **unstable**. It may be changed at any
                point without it being considered a breaking change.
        lazy: bool
            Wait to start execution until `collect` is called.

            .. warning::
                This functionality is considered **unstable**. It may be changed at any
                point without it being considered a breaking change.
        field_overwrites
            Property overwrites for individual Parquet fields.

            This allows more control over the writing process to the granularity of a
            Parquet field.

            .. warning::
                This functionality is considered **unstable**. It may be changed
                at any point without it being considered a breaking change.
        engine
            Select the engine used to process the query, optional.
            At the moment, if set to `"auto"` (default), the query is run
            using the polars streaming engine. Polars will also
            attempt to use the engine set by the `POLARS_ENGINE_AFFINITY`
            environment variable. If it cannot run the query using the
            selected engine, the query is run using the polars streaming
            engine.
        optimizations
            The optimization passes done during query optimization.

            This has no effect if `lazy` is set to `True`.

            .. warning::
                This functionality is considered **unstable**. It may be changed
                at any point without it being considered a breaking change.

        Returns
        -------
        DataFrame

        Examples
        --------
        >>> lf = pl.scan_csv("/path/to/my_larger_than_ram_file.csv")  # doctest: +SKIP
        >>> lf.sink_parquet("out.parquet")  # doctest: +SKIP
        """
        engine = _select_engine(engine)
        if metadata is not None:
            msg = (
                "the `metadata` parameter of `sink_parquet` is considered experimental."
            )
            issue_unstable_warning(msg)

        if isinstance(statistics, bool) and statistics:
            statistics = {
                "min": True,
                "max": True,
                "distinct_count": False,
                "null_count": True,
            }
        elif isinstance(statistics, bool) and not statistics:
            statistics = {}
        elif statistics == "full":
            statistics = {
                "min": True,
                "max": True,
                "distinct_count": True,
                "null_count": True,
            }

        from polars.io.cloud.credential_provider._builder import (
            _init_credential_provider_builder,
        )

        credential_provider_builder = _init_credential_provider_builder(
            credential_provider, path, storage_options, "sink_parquet"
        )
        del credential_provider

        if storage_options:
            storage_options = list(storage_options.items())  # type: ignore[assignment]
        else:
            # Handle empty dict input
            storage_options = None

        target = _to_sink_target(path)
        sink_options = {
            "sync_on_close": sync_on_close or "none",
            "maintain_order": maintain_order,
            "mkdir": mkdir,
        }

        if isinstance(metadata, dict):
            if metadata:
                metadata = list(metadata.items())  # type: ignore[assignment]
            else:
                # Handle empty dict input
                metadata = None
        elif callable(metadata):
            metadata = wrap_parquet_metadata_callback(metadata)  # type: ignore[assignment]

<<<<<<< HEAD
        ldf = self._ldf.sink_parquet(
=======
        # Convert the field overwrites into something that can be ingested by Rust.
        field_overwrites_dicts: list[dict[str, Any]] = []
        if field_overwrites is not None:
            import collections

            from polars.io.parquet.field_overwrites import (
                ParquetFieldOverwrites,
                _parquet_field_overwrites_dict_to_dict_list,
                _parquet_field_overwrites_to_dict,
            )

            if isinstance(field_overwrites, ParquetFieldOverwrites):
                field_overwrites_dicts = [
                    _parquet_field_overwrites_to_dict(field_overwrites)
                ]
            elif isinstance(field_overwrites, collections.abc.Mapping):
                field_overwrites_dicts = _parquet_field_overwrites_dict_to_dict_list(
                    dict(field_overwrites)
                )
            elif isinstance(field_overwrites, collections.abc.Sequence):
                field_overwrites_dicts = [
                    _parquet_field_overwrites_to_dict(c) for c in field_overwrites
                ]
            else:
                msg = f"field_overwrites got the wrong type {type(field_overwrites)}"
                raise TypeError(msg)

        lf = lf.sink_parquet(
>>>>>>> 3a36b2a1
            target=target,
            compression=compression,
            compression_level=compression_level,
            statistics=statistics,
            row_group_size=row_group_size,
            data_page_size=data_page_size,
            cloud_options=storage_options,
            credential_provider=credential_provider_builder,
            retries=retries,
            sink_options=sink_options,
            metadata=metadata,
            field_overwrites=field_overwrites_dicts,
        )

        if not lazy:
            ldf = ldf.with_optimizations(optimizations._pyoptflags)
            ldf = LazyFrame._from_pyldf(ldf)
            ldf.collect(engine=engine)
            return None
        return LazyFrame._from_pyldf(ldf)

    @overload
    def sink_ipc(
        self,
        path: str | Path | IO[bytes] | PartitioningScheme,
        *,
        compression: IpcCompression | None = "zstd",
        compat_level: CompatLevel | None = None,
        maintain_order: bool = True,
        storage_options: dict[str, Any] | None = None,
        credential_provider: CredentialProviderFunction
        | Literal["auto"]
        | None = "auto",
        retries: int = 2,
        sync_on_close: SyncOnCloseMethod | None = None,
        mkdir: bool = False,
        lazy: Literal[False] = ...,
        engine: EngineType = "auto",
        optimizations: QueryOptFlags = DEFAULT_QUERY_OPT_FLAGS,
    ) -> None: ...

    @overload
    def sink_ipc(
        self,
        path: str | Path | IO[bytes] | PartitioningScheme,
        *,
        compression: IpcCompression | None = "zstd",
        compat_level: CompatLevel | None = None,
        maintain_order: bool = True,
        storage_options: dict[str, Any] | None = None,
        credential_provider: CredentialProviderFunction
        | Literal["auto"]
        | None = "auto",
        retries: int = 2,
        sync_on_close: SyncOnCloseMethod | None = None,
        mkdir: bool = False,
        lazy: Literal[True],
        engine: EngineType = "auto",
        optimizations: QueryOptFlags = DEFAULT_QUERY_OPT_FLAGS,
    ) -> LazyFrame: ...

    def sink_ipc(
        self,
        path: str | Path | IO[bytes] | PartitioningScheme,
        *,
        compression: IpcCompression | None = "uncompressed",
        compat_level: CompatLevel | None = None,
        maintain_order: bool = True,
        storage_options: dict[str, Any] | None = None,
        credential_provider: CredentialProviderFunction
        | Literal["auto"]
        | None = "auto",
        retries: int = 2,
        sync_on_close: SyncOnCloseMethod | None = None,
        mkdir: bool = False,
        lazy: bool = False,
        engine: EngineType = "auto",
        optimizations: QueryOptFlags = DEFAULT_QUERY_OPT_FLAGS,
    ) -> LazyFrame | None:
        """
        Evaluate the query in streaming mode and write to an IPC file.

        This allows streaming results that are larger than RAM to be written to disk.

        Parameters
        ----------
        path
            File path to which the file should be written.
        compression : {'uncompressed', 'lz4', 'zstd'}
            Choose "zstd" for good compression performance.
            Choose "lz4" for fast compression/decompression.
        compat_level
            Use a specific compatibility level
            when exporting Polars' internal data structures.
        maintain_order
            Maintain the order in which data is processed.
            Setting this to `False` will be slightly faster.

            .. warning::
                This functionality is considered **unstable**. It may be changed at any
                point without it being considered a breaking change.
        storage_options
            Options that indicate how to connect to a cloud provider.

            The cloud providers currently supported are AWS, GCP, and Azure.
            See supported keys here:

            * `aws <https://docs.rs/object_store/latest/object_store/aws/enum.AmazonS3ConfigKey.html>`_
            * `gcp <https://docs.rs/object_store/latest/object_store/gcp/enum.GoogleConfigKey.html>`_
            * `azure <https://docs.rs/object_store/latest/object_store/azure/enum.AzureConfigKey.html>`_
            * Hugging Face (`hf://`): Accepts an API key under the `token` parameter: \
            `{'token': '...'}`, or by setting the `HF_TOKEN` environment variable.

            If `storage_options` is not provided, Polars will try to infer the
            information from environment variables.
        credential_provider
            Provide a function that can be called to provide cloud storage
            credentials. The function is expected to return a dictionary of
            credential keys along with an optional credential expiry time.

            .. warning::
                This functionality is considered **unstable**. It may be changed
                at any point without it being considered a breaking change.
        retries
            Number of retries if accessing a cloud instance fails.
        sync_on_close: { None, 'data', 'all' }
            Sync to disk when before closing a file.

            * `None` does not sync.
            * `data` syncs the file contents.
            * `all` syncs the file contents and metadata.

            .. warning::
                This functionality is considered **unstable**. It may be changed at any
                point without it being considered a breaking change.
        mkdir: bool
            Recursively create all the directories in the path.

            .. warning::
                This functionality is considered **unstable**. It may be changed at any
                point without it being considered a breaking change.
        lazy: bool
            Wait to start execution until `collect` is called.

            .. warning::
                This functionality is considered **unstable**. It may be changed at any
                point without it being considered a breaking change.
        engine
            Select the engine used to process the query, optional.
            At the moment, if set to `"auto"` (default), the query is run
            using the polars streaming engine. Polars will also
            attempt to use the engine set by the `POLARS_ENGINE_AFFINITY`
            environment variable. If it cannot run the query using the
            selected engine, the query is run using the polars streaming
            engine.

            .. note::
               The GPU engine is currently not supported.
        optimizations
            The optimization passes done during query optimization.

            This has no effect if `lazy` is set to `True`.

            .. warning::
                This functionality is considered **unstable**. It may be changed
                at any point without it being considered a breaking change.

        Returns
        -------
        DataFrame

        Examples
        --------
        >>> lf = pl.scan_csv("/path/to/my_larger_than_ram_file.csv")  # doctest: +SKIP
        >>> lf.sink_ipc("out.arrow")  # doctest: +SKIP
        """
        engine = _select_engine(engine)

        from polars.io.cloud.credential_provider._builder import (
            _init_credential_provider_builder,
        )

        credential_provider_builder = _init_credential_provider_builder(
            credential_provider, path, storage_options, "sink_ipc"
        )
        del credential_provider

        if storage_options:
            storage_options = list(storage_options.items())  # type: ignore[assignment]
        else:
            # Handle empty dict input
            storage_options = None

        target = _to_sink_target(path)
        sink_options = {
            "sync_on_close": sync_on_close or "none",
            "maintain_order": maintain_order,
            "mkdir": mkdir,
        }

        if compat_level is None:
            compat_level = True  # type: ignore[assignment]
        elif isinstance(compat_level, CompatLevel):
            compat_level = compat_level._version  # type: ignore[attr-defined]

        if compression is None:
            compression = "uncompressed"

        ldf = self._ldf.sink_ipc(
            target=target,
            compression=compression,
            compat_level=compat_level,
            cloud_options=storage_options,
            credential_provider=credential_provider_builder,
            retries=retries,
            sink_options=sink_options,
        )

        if not lazy:
            ldf = ldf.with_optimizations(optimizations._pyoptflags)
            ldf = LazyFrame._from_pyldf(ldf)
            ldf.collect(engine=engine)
            return None
        return LazyFrame._from_pyldf(ldf)

    @overload
    def sink_csv(
        self,
        path: str | Path | IO[bytes] | IO[str] | PartitioningScheme,
        *,
        include_bom: bool = False,
        include_header: bool = True,
        separator: str = ",",
        line_terminator: str = "\n",
        quote_char: str = '"',
        batch_size: int = 1024,
        datetime_format: str | None = None,
        date_format: str | None = None,
        time_format: str | None = None,
        float_scientific: bool | None = None,
        float_precision: int | None = None,
        null_value: str | None = None,
        quote_style: CsvQuoteStyle | None = None,
        maintain_order: bool = True,
        storage_options: dict[str, Any] | None = None,
        credential_provider: CredentialProviderFunction
        | Literal["auto"]
        | None = "auto",
        retries: int = 2,
        sync_on_close: SyncOnCloseMethod | None = None,
        mkdir: bool = False,
        lazy: Literal[False] = ...,
        engine: EngineType = "auto",
        optimizations: QueryOptFlags = DEFAULT_QUERY_OPT_FLAGS,
    ) -> None: ...

    @overload
    def sink_csv(
        self,
        path: str | Path | IO[bytes] | IO[str] | PartitioningScheme,
        *,
        include_bom: bool = False,
        include_header: bool = True,
        separator: str = ",",
        line_terminator: str = "\n",
        quote_char: str = '"',
        batch_size: int = 1024,
        datetime_format: str | None = None,
        date_format: str | None = None,
        time_format: str | None = None,
        float_scientific: bool | None = None,
        float_precision: int | None = None,
        null_value: str | None = None,
        quote_style: CsvQuoteStyle | None = None,
        maintain_order: bool = True,
        storage_options: dict[str, Any] | None = None,
        credential_provider: CredentialProviderFunction
        | Literal["auto"]
        | None = "auto",
        retries: int = 2,
        sync_on_close: SyncOnCloseMethod | None = None,
        mkdir: bool = False,
        lazy: Literal[True],
        engine: EngineType = "auto",
        optimizations: QueryOptFlags = DEFAULT_QUERY_OPT_FLAGS,
    ) -> LazyFrame: ...

    def sink_csv(
        self,
        path: str | Path | IO[bytes] | IO[str] | PartitioningScheme,
        *,
        include_bom: bool = False,
        include_header: bool = True,
        separator: str = ",",
        line_terminator: str = "\n",
        quote_char: str = '"',
        batch_size: int = 1024,
        datetime_format: str | None = None,
        date_format: str | None = None,
        time_format: str | None = None,
        float_scientific: bool | None = None,
        float_precision: int | None = None,
        null_value: str | None = None,
        quote_style: CsvQuoteStyle | None = None,
        maintain_order: bool = True,
        storage_options: dict[str, Any] | None = None,
        credential_provider: CredentialProviderFunction
        | Literal["auto"]
        | None = "auto",
        retries: int = 2,
        sync_on_close: SyncOnCloseMethod | None = None,
        mkdir: bool = False,
        lazy: bool = False,
        engine: EngineType = "auto",
        optimizations: QueryOptFlags = DEFAULT_QUERY_OPT_FLAGS,
    ) -> LazyFrame | None:
        """
        Evaluate the query in streaming mode and write to a CSV file.

        This allows streaming results that are larger than RAM to be written to disk.

        Parameters
        ----------
        path
            File path to which the file should be written.
        include_bom
            Whether to include UTF-8 BOM in the CSV output.
        include_header
            Whether to include header in the CSV output.
        separator
            Separate CSV fields with this symbol.
        line_terminator
            String used to end each row.
        quote_char
            Byte to use as quoting character.
        batch_size
            Number of rows that will be processed per thread.
        datetime_format
            A format string, with the specifiers defined by the
            `chrono <https://docs.rs/chrono/latest/chrono/format/strftime/index.html>`_
            Rust crate. If no format specified, the default fractional-second
            precision is inferred from the maximum timeunit found in the frame's
            Datetime cols (if any).
        date_format
            A format string, with the specifiers defined by the
            `chrono <https://docs.rs/chrono/latest/chrono/format/strftime/index.html>`_
            Rust crate.
        time_format
            A format string, with the specifiers defined by the
            `chrono <https://docs.rs/chrono/latest/chrono/format/strftime/index.html>`_
            Rust crate.
        float_scientific
            Whether to use scientific form always (true), never (false), or
            automatically (None) for `Float32` and `Float64` datatypes.
        float_precision
            Number of decimal places to write, applied to both `Float32` and
            `Float64` datatypes.
        null_value
            A string representing null values (defaulting to the empty string).
        quote_style : {'necessary', 'always', 'non_numeric', 'never'}
            Determines the quoting strategy used.

            - necessary (default): This puts quotes around fields only when necessary.
              They are necessary when fields contain a quote,
              delimiter or record terminator.
              Quotes are also necessary when writing an empty record
              (which is indistinguishable from a record with one empty field).
              This is the default.
            - always: This puts quotes around every field. Always.
            - never: This never puts quotes around fields, even if that results in
              invalid CSV data (e.g.: by not quoting strings containing the
              separator).
            - non_numeric: This puts quotes around all fields that are non-numeric.
              Namely, when writing a field that does not parse as a valid float
              or integer, then quotes will be used even if they aren`t strictly
              necessary.
        maintain_order
            Maintain the order in which data is processed.
            Setting this to `False` will be slightly faster.

            .. warning::
                This functionality is considered **unstable**. It may be changed at any
                point without it being considered a breaking change.
        storage_options
            Options that indicate how to connect to a cloud provider.

            The cloud providers currently supported are AWS, GCP, and Azure.
            See supported keys here:

            * `aws <https://docs.rs/object_store/latest/object_store/aws/enum.AmazonS3ConfigKey.html>`_
            * `gcp <https://docs.rs/object_store/latest/object_store/gcp/enum.GoogleConfigKey.html>`_
            * `azure <https://docs.rs/object_store/latest/object_store/azure/enum.AzureConfigKey.html>`_
            * Hugging Face (`hf://`): Accepts an API key under the `token` parameter: \
            `{'token': '...'}`, or by setting the `HF_TOKEN` environment variable.

            If `storage_options` is not provided, Polars will try to infer the
            information from environment variables.
        credential_provider
            Provide a function that can be called to provide cloud storage
            credentials. The function is expected to return a dictionary of
            credential keys along with an optional credential expiry time.

            .. warning::
                This functionality is considered **unstable**. It may be changed
                at any point without it being considered a breaking change.
        retries
            Number of retries if accessing a cloud instance fails.
        sync_on_close: { None, 'data', 'all' }
            Sync to disk when before closing a file.

            * `None` does not sync.
            * `data` syncs the file contents.
            * `all` syncs the file contents and metadata.

            .. warning::
                This functionality is considered **unstable**. It may be changed at any
                point without it being considered a breaking change.
        mkdir: bool
            Recursively create all the directories in the path.

            .. warning::
                This functionality is considered **unstable**. It may be changed at any
                point without it being considered a breaking change.
        lazy: bool
            Wait to start execution until `collect` is called.

            .. warning::
                This functionality is considered **unstable**. It may be changed at any
                point without it being considered a breaking change.
        engine
            Select the engine used to process the query, optional.
            At the moment, if set to `"auto"` (default), the query is run
            using the polars streaming engine. Polars will also
            attempt to use the engine set by the `POLARS_ENGINE_AFFINITY`
            environment variable. If it cannot run the query using the
            selected engine, the query is run using the polars streaming
            engine.
        optimizations
            The optimization passes done during query optimization.

            This has no effect if `lazy` is set to `True`.

            .. warning::
                This functionality is considered **unstable**. It may be changed
                at any point without it being considered a breaking change.

        Returns
        -------
        DataFrame

        Examples
        --------
        >>> lf = pl.scan_csv("/path/to/my_larger_than_ram_file.csv")  # doctest: +SKIP
        >>> lf.sink_csv("out.csv")  # doctest: +SKIP
        """
        from polars.io.csv._utils import _check_arg_is_1byte

        _check_arg_is_1byte("separator", separator, can_be_empty=False)
        _check_arg_is_1byte("quote_char", quote_char, can_be_empty=False)
        if not null_value:
            null_value = None
        engine = _select_engine(engine)

        from polars.io.cloud.credential_provider._builder import (
            _init_credential_provider_builder,
        )

        credential_provider_builder = _init_credential_provider_builder(
            credential_provider, path, storage_options, "sink_csv"
        )
        del credential_provider

        if storage_options:
            storage_options = list(storage_options.items())  # type: ignore[assignment]
        else:
            # Handle empty dict input
            storage_options = None

        target = _to_sink_target(path)
        sink_options = {
            "sync_on_close": sync_on_close or "none",
            "maintain_order": maintain_order,
            "mkdir": mkdir,
        }

        ldf = self._ldf.sink_csv(
            target=target,
            include_bom=include_bom,
            include_header=include_header,
            separator=ord(separator),
            line_terminator=line_terminator,
            quote_char=ord(quote_char),
            batch_size=batch_size,
            datetime_format=datetime_format,
            date_format=date_format,
            time_format=time_format,
            float_scientific=float_scientific,
            float_precision=float_precision,
            null_value=null_value,
            quote_style=quote_style,
            cloud_options=storage_options,
            credential_provider=credential_provider_builder,
            retries=retries,
            sink_options=sink_options,
        )

        if not lazy:
            ldf = ldf.with_optimizations(optimizations._pyoptflags)
            ldf = LazyFrame._from_pyldf(ldf)
            ldf.collect(engine=engine)
            return None
        return LazyFrame._from_pyldf(ldf)

    @overload
    def sink_ndjson(
        self,
        path: str | Path | IO[bytes] | IO[str] | PartitioningScheme,
        *,
        maintain_order: bool = True,
        storage_options: dict[str, Any] | None = None,
        credential_provider: CredentialProviderFunction
        | Literal["auto"]
        | None = "auto",
        retries: int = 2,
        sync_on_close: SyncOnCloseMethod | None = None,
        mkdir: bool = False,
        lazy: Literal[False] = ...,
        engine: EngineType = "auto",
        optimizations: QueryOptFlags = DEFAULT_QUERY_OPT_FLAGS,
    ) -> None: ...

    @overload
    def sink_ndjson(
        self,
        path: str | Path | IO[bytes] | IO[str] | PartitioningScheme,
        *,
        maintain_order: bool = True,
        storage_options: dict[str, Any] | None = None,
        credential_provider: CredentialProviderFunction
        | Literal["auto"]
        | None = "auto",
        retries: int = 2,
        sync_on_close: SyncOnCloseMethod | None = None,
        mkdir: bool = False,
        lazy: Literal[True],
        engine: EngineType = "auto",
        optimizations: QueryOptFlags = DEFAULT_QUERY_OPT_FLAGS,
    ) -> LazyFrame: ...

    def sink_ndjson(
        self,
        path: str | Path | IO[bytes] | IO[str] | PartitioningScheme,
        *,
        maintain_order: bool = True,
        storage_options: dict[str, Any] | None = None,
        credential_provider: CredentialProviderFunction
        | Literal["auto"]
        | None = "auto",
        retries: int = 2,
        sync_on_close: SyncOnCloseMethod | None = None,
        mkdir: bool = False,
        lazy: bool = False,
        engine: EngineType = "auto",
        optimizations: QueryOptFlags = DEFAULT_QUERY_OPT_FLAGS,
    ) -> LazyFrame | None:
        """
        Evaluate the query in streaming mode and write to an NDJSON file.

        This allows streaming results that are larger than RAM to be written to disk.

        Parameters
        ----------
        path
            File path to which the file should be written.
        maintain_order
            Maintain the order in which data is processed.
            Setting this to `False` will be slightly faster.

            .. warning::
                This functionality is considered **unstable**. It may be changed
                at any point without it being considered a breaking change.
        storage_options
            Options that indicate how to connect to a cloud provider.

            The cloud providers currently supported are AWS, GCP, and Azure.
            See supported keys here:

            * `aws <https://docs.rs/object_store/latest/object_store/aws/enum.AmazonS3ConfigKey.html>`_
            * `gcp <https://docs.rs/object_store/latest/object_store/gcp/enum.GoogleConfigKey.html>`_
            * `azure <https://docs.rs/object_store/latest/object_store/azure/enum.AzureConfigKey.html>`_
            * Hugging Face (`hf://`): Accepts an API key under the `token` parameter: \
            `{'token': '...'}`, or by setting the `HF_TOKEN` environment variable.

            If `storage_options` is not provided, Polars will try to infer the
            information from environment variables.
        credential_provider
            Provide a function that can be called to provide cloud storage
            credentials. The function is expected to return a dictionary of
            credential keys along with an optional credential expiry time.

            .. warning::
                This functionality is considered **unstable**. It may be changed
                at any point without it being considered a breaking change.
        retries
            Number of retries if accessing a cloud instance fails.
        sync_on_close: { None, 'data', 'all' }
            Sync to disk when before closing a file.

            * `None` does not sync.
            * `data` syncs the file contents.
            * `all` syncs the file contents and metadata.

            .. warning::
                This functionality is considered **unstable**. It may be changed
                at any point without it being considered a breaking change.
        mkdir: bool
            Recursively create all the directories in the path.

            .. warning::
                This functionality is considered **unstable**. It may be changed
                at any point without it being considered a breaking change.
        lazy: bool
            Wait to start execution until `collect` is called.

            .. warning::
                This functionality is considered **unstable**. It may be changed
                at any point without it being considered a breaking change.
        engine
            Select the engine used to process the query, optional.
            At the moment, if set to `"auto"` (default), the query is run
            using the polars streaming engine. Polars will also
            attempt to use the engine set by the `POLARS_ENGINE_AFFINITY`
            environment variable. If it cannot run the query using the
            selected engine, the query is run using the polars streaming
            engine.
        optimizations
            The optimization passes done during query optimization.

            This has no effect if `lazy` is set to `True`.

            .. warning::
                This functionality is considered **unstable**. It may be changed
                at any point without it being considered a breaking change.

        Returns
        -------
        DataFrame

        Examples
        --------
        >>> lf = pl.scan_csv("/path/to/my_larger_than_ram_file.csv")  # doctest: +SKIP
        >>> lf.sink_ndjson("out.ndjson")  # doctest: +SKIP
        """
        engine = _select_engine(engine)

        from polars.io.cloud.credential_provider._builder import (
            _init_credential_provider_builder,
        )

        credential_provider_builder = _init_credential_provider_builder(
            credential_provider, path, storage_options, "sink_ndjson"
        )
        del credential_provider

        if storage_options:
            storage_options = list(storage_options.items())  # type: ignore[assignment]
        else:
            # Handle empty dict input
            storage_options = None

        target = _to_sink_target(path)
        sink_options = {
            "sync_on_close": sync_on_close or "none",
            "maintain_order": maintain_order,
            "mkdir": mkdir,
        }

        ldf = self._ldf.sink_json(
            target=target,
            cloud_options=storage_options,
            credential_provider=credential_provider_builder,
            retries=retries,
            sink_options=sink_options,
        )

        if not lazy:
            ldf = ldf.with_optimizations(optimizations._pyoptflags)
            ldf = LazyFrame._from_pyldf(ldf)
            ldf.collect(engine=engine)
            return None
        return LazyFrame._from_pyldf(ldf)

    @deprecated(
        "`LazyFrame.fetch` is deprecated; use `LazyFrame.collect` "
        "instead, in conjunction with a call to `head`."
    )
    def fetch(
        self,
        n_rows: int = 500,
        *,
        type_coercion: bool = True,
        _type_check: bool = True,
        predicate_pushdown: bool = True,
        projection_pushdown: bool = True,
        simplify_expression: bool = True,
        no_optimization: bool = False,
        slice_pushdown: bool = True,
        comm_subplan_elim: bool = True,
        comm_subexpr_elim: bool = True,
        cluster_with_columns: bool = True,
        collapse_joins: bool = True,
    ) -> DataFrame:
        """
        Collect a small number of rows for debugging purposes.

        .. deprecated:: 1.0
            Use :meth:`collect` instead, in conjunction with a call to :meth:`head`.`

        Notes
        -----
        This is similar to a :func:`collect` operation, but it overwrites the number of
        rows read by *every* scan operation. Be aware that `fetch` does not guarantee
        the final number of rows in the DataFrame. Filters, join operations and fewer
        rows being available in the scanned data will all influence the final number
        of rows (joins are especially susceptible to this, and may return no data
        at all if `n_rows` is too small as the join keys may not be present).

        Warnings
        --------
        This is strictly a utility function that can help to debug queries using a
        smaller number of rows, and should *not* be used in production code.
        """
        return self._fetch(
            n_rows=n_rows,
            type_coercion=type_coercion,
            _type_check=_type_check,
            predicate_pushdown=predicate_pushdown,
            projection_pushdown=projection_pushdown,
            simplify_expression=simplify_expression,
            no_optimization=no_optimization,
            slice_pushdown=slice_pushdown,
            comm_subplan_elim=comm_subplan_elim,
            comm_subexpr_elim=comm_subexpr_elim,
            cluster_with_columns=cluster_with_columns,
            collapse_joins=collapse_joins,
        )

    def _fetch(
        self,
        n_rows: int = 500,
        *,
        type_coercion: bool = True,
        _type_check: bool = True,
        predicate_pushdown: bool = True,
        projection_pushdown: bool = True,
        simplify_expression: bool = True,
        no_optimization: bool = False,
        slice_pushdown: bool = True,
        comm_subplan_elim: bool = True,
        comm_subexpr_elim: bool = True,
        cluster_with_columns: bool = True,
        collapse_joins: bool = True,
        _check_order: bool = True,
    ) -> DataFrame:
        """
        Collect a small number of rows for debugging purposes.

        Do not confuse with `collect`; this function will frequently return
        incorrect data (see the warning for additional details).

        Parameters
        ----------
        n_rows
            Collect n_rows from the data sources.
        type_coercion
            Run type coercion optimization.
        predicate_pushdown
            Run predicate pushdown optimization.
        projection_pushdown
            Run projection pushdown optimization.
        simplify_expression
            Run simplify expressions optimization.
        no_optimization
            Turn off optimizations.
        slice_pushdown
            Slice pushdown optimization
        comm_subplan_elim
            Will try to cache branching subplans that occur on self-joins or unions.
        comm_subexpr_elim
            Common subexpressions will be cached and reused.
        cluster_with_columns
            Combine sequential independent calls to with_columns
        collapse_joins
            Collapse a join and filters into a faster join

        Notes
        -----
        This is similar to a :func:`collect` operation, but it overwrites the number of
        rows read by *every* scan operation. Be aware that `fetch` does not guarantee
        the final number of rows in the DataFrame. Filters, join operations and fewer
        rows being available in the scanned data will all influence the final number
        of rows (joins are especially susceptible to this, and may return no data
        at all if `n_rows` is too small as the join keys may not be present).

        Warnings
        --------
        This is strictly a utility function that can help to debug queries using a
        smaller number of rows, and should *not* be used in production code.

        Returns
        -------
        DataFrame

        Examples
        --------
        >>> lf = pl.LazyFrame(
        ...     {
        ...         "a": ["a", "b", "a", "b", "b", "c"],
        ...         "b": [1, 2, 3, 4, 5, 6],
        ...         "c": [6, 5, 4, 3, 2, 1],
        ...     }
        ... )
        >>> lf.group_by("a", maintain_order=True).agg(pl.all().sum())._fetch(2)
        shape: (2, 3)
        ┌─────┬─────┬─────┐
        │ a   ┆ b   ┆ c   │
        │ --- ┆ --- ┆ --- │
        │ str ┆ i64 ┆ i64 │
        ╞═════╪═════╪═════╡
        │ a   ┆ 1   ┆ 6   │
        │ b   ┆ 2   ┆ 5   │
        └─────┴─────┴─────┘
        """
        if no_optimization:
            predicate_pushdown = False
            projection_pushdown = False
            slice_pushdown = False
            comm_subplan_elim = False
            comm_subexpr_elim = False
            cluster_with_columns = False
            collapse_joins = False

        type_check = _type_check
        lf = self._ldf.optimization_toggle(
            type_coercion=type_coercion,
            type_check=type_check,
            predicate_pushdown=predicate_pushdown,
            projection_pushdown=projection_pushdown,
            simplify_expression=simplify_expression,
            slice_pushdown=slice_pushdown,
            comm_subplan_elim=comm_subplan_elim,
            comm_subexpr_elim=comm_subexpr_elim,
            cluster_with_columns=cluster_with_columns,
            collapse_joins=collapse_joins,
            streaming=False,
            _eager=False,
            _check_order=_check_order,
            new_streaming=False,
        )
        return wrap_df(lf.fetch(n_rows))

    def lazy(self) -> LazyFrame:
        """
        Return lazy representation, i.e. itself.

        Useful for writing code that expects either a :class:`DataFrame` or
        :class:`LazyFrame`. On LazyFrame this is a no-op, and returns the same object.

        Returns
        -------
        LazyFrame

        Examples
        --------
        >>> lf = pl.LazyFrame(
        ...     {
        ...         "a": [None, 2, 3, 4],
        ...         "b": [0.5, None, 2.5, 13],
        ...         "c": [True, True, False, None],
        ...     }
        ... )
        >>> lf.lazy()  # doctest: +ELLIPSIS
        <LazyFrame at ...>
        """
        return self

    def cache(self) -> LazyFrame:
        """
        Cache the result once the execution of the physical plan hits this node.

        It is not recommended using this as the optimizer likely can do a better job.
        """
        return self._from_pyldf(self._ldf.cache())

    def cast(
        self,
        dtypes: (
            Mapping[
                ColumnNameOrSelector | PolarsDataType, PolarsDataType | PythonDataType
            ]
            | PolarsDataType
        ),
        *,
        strict: bool = True,
    ) -> LazyFrame:
        """
        Cast LazyFrame column(s) to the specified dtype(s).

        Parameters
        ----------
        dtypes
            Mapping of column names (or selector) to dtypes, or a single dtype
            to which all columns will be cast.
        strict
            Throw an error if a cast could not be done (for instance, due to an
            overflow).

        Examples
        --------
        >>> from datetime import date
        >>> lf = pl.LazyFrame(
        ...     {
        ...         "foo": [1, 2, 3],
        ...         "bar": [6.0, 7.0, 8.0],
        ...         "ham": [date(2020, 1, 2), date(2021, 3, 4), date(2022, 5, 6)],
        ...     }
        ... )

        Cast specific frame columns to the specified dtypes:

        >>> lf.cast({"foo": pl.Float32, "bar": pl.UInt8}).collect()
        shape: (3, 3)
        ┌─────┬─────┬────────────┐
        │ foo ┆ bar ┆ ham        │
        │ --- ┆ --- ┆ ---        │
        │ f32 ┆ u8  ┆ date       │
        ╞═════╪═════╪════════════╡
        │ 1.0 ┆ 6   ┆ 2020-01-02 │
        │ 2.0 ┆ 7   ┆ 2021-03-04 │
        │ 3.0 ┆ 8   ┆ 2022-05-06 │
        └─────┴─────┴────────────┘

        Cast all frame columns matching one dtype (or dtype group) to another dtype:

        >>> lf.cast({pl.Date: pl.Datetime}).collect()
        shape: (3, 3)
        ┌─────┬─────┬─────────────────────┐
        │ foo ┆ bar ┆ ham                 │
        │ --- ┆ --- ┆ ---                 │
        │ i64 ┆ f64 ┆ datetime[μs]        │
        ╞═════╪═════╪═════════════════════╡
        │ 1   ┆ 6.0 ┆ 2020-01-02 00:00:00 │
        │ 2   ┆ 7.0 ┆ 2021-03-04 00:00:00 │
        │ 3   ┆ 8.0 ┆ 2022-05-06 00:00:00 │
        └─────┴─────┴─────────────────────┘

        Use selectors to define the columns being cast:

        >>> import polars.selectors as cs
        >>> lf.cast({cs.numeric(): pl.UInt32, cs.temporal(): pl.String}).collect()
        shape: (3, 3)
        ┌─────┬─────┬────────────┐
        │ foo ┆ bar ┆ ham        │
        │ --- ┆ --- ┆ ---        │
        │ u32 ┆ u32 ┆ str        │
        ╞═════╪═════╪════════════╡
        │ 1   ┆ 6   ┆ 2020-01-02 │
        │ 2   ┆ 7   ┆ 2021-03-04 │
        │ 3   ┆ 8   ┆ 2022-05-06 │
        └─────┴─────┴────────────┘

        Cast all frame columns to the specified dtype:

        >>> lf.cast(pl.String).collect().to_dict(as_series=False)
        {'foo': ['1', '2', '3'],
         'bar': ['6.0', '7.0', '8.0'],
         'ham': ['2020-01-02', '2021-03-04', '2022-05-06']}
        """
        if not isinstance(dtypes, Mapping):
            dtypes = parse_into_dtype(dtypes)
            return self._from_pyldf(self._ldf.cast_all(dtypes, strict))

        cast_map = {}
        for c, dtype in dtypes.items():
            if (is_polars_dtype(c) or isinstance(c, DataTypeGroup)) or (
                isinstance(c, Collection) and all(is_polars_dtype(x) for x in c)
            ):
                c = by_dtype(c)  # type: ignore[arg-type]

            dtype = parse_into_dtype(dtype)
            cast_map.update(
                {c: dtype}
                if isinstance(c, str)
                else dict.fromkeys(expand_selector(self, c), dtype)  # type: ignore[arg-type]
            )

        return self._from_pyldf(self._ldf.cast(cast_map, strict))

    def clear(self, n: int = 0) -> LazyFrame:
        """
        Create an empty copy of the current LazyFrame, with zero to 'n' rows.

        Returns a copy with an identical schema but no data.

        Parameters
        ----------
        n
            Number of (empty) rows to return in the cleared frame.

        See Also
        --------
        clone : Cheap deepcopy/clone.

        Examples
        --------
        >>> lf = pl.LazyFrame(
        ...     {
        ...         "a": [None, 2, 3, 4],
        ...         "b": [0.5, None, 2.5, 13],
        ...         "c": [True, True, False, None],
        ...     }
        ... )
        >>> lf.clear().collect()
        shape: (0, 3)
        ┌─────┬─────┬──────┐
        │ a   ┆ b   ┆ c    │
        │ --- ┆ --- ┆ ---  │
        │ i64 ┆ f64 ┆ bool │
        ╞═════╪═════╪══════╡
        └─────┴─────┴──────┘

        >>> lf.clear(2).collect()
        shape: (2, 3)
        ┌──────┬──────┬──────┐
        │ a    ┆ b    ┆ c    │
        │ ---  ┆ ---  ┆ ---  │
        │ i64  ┆ f64  ┆ bool │
        ╞══════╪══════╪══════╡
        │ null ┆ null ┆ null │
        │ null ┆ null ┆ null │
        └──────┴──────┴──────┘
        """
        return pl.DataFrame(schema=self.collect_schema()).clear(n).lazy()

    def clone(self) -> LazyFrame:
        """
        Create a copy of this LazyFrame.

        This is a cheap operation that does not copy data.

        See Also
        --------
        clear : Create an empty copy of the current LazyFrame, with identical
            schema but no data.

        Examples
        --------
        >>> lf = pl.LazyFrame(
        ...     {
        ...         "a": [None, 2, 3, 4],
        ...         "b": [0.5, None, 2.5, 13],
        ...         "c": [True, True, False, None],
        ...     }
        ... )
        >>> lf.clone()  # doctest: +ELLIPSIS
        <LazyFrame at ...>
        """
        return self._from_pyldf(self._ldf.clone())

    def _filter(
        self,
        *,
        predicates: tuple[
            IntoExprColumn
            | Iterable[IntoExprColumn]
            | bool
            | list[bool]
            | np.ndarray[Any, Any],
            ...,
        ],
        constraints: dict[str, Any],
        invert: bool = False,
    ) -> LazyFrame:
        """Common code for filter/remove ops."""
        all_predicates: list[pl.Expr] = []
        boolean_masks = []

        for p in predicates:
            # quick exit/skip conditions
            if (p is False and invert) or (p is True and not invert):
                continue  # ignore; doesn't filter/remove anything
            if (p is True and invert) or (p is False and not invert):
                return self.clear()  # discard all rows

            if _is_generator(p):
                p = tuple(p)

            # note: identify masks separately from predicates
            if is_bool_sequence(p, include_series=True):
                boolean_masks.append(pl.Series(p, dtype=Boolean))
            elif (
                (is_seq := is_sequence(p))
                and any(not isinstance(x, pl.Expr) for x in p)
            ) or (
                not is_seq
                and not isinstance(p, pl.Expr)
                and not (isinstance(p, str) and p in self.collect_schema())
            ):
                err = (
                    f"Series(…, dtype={p.dtype})"
                    if isinstance(p, pl.Series)
                    else repr(p)
                )
                msg = f"invalid predicate for `filter`: {err}"
                raise TypeError(msg)
            else:
                all_predicates.extend(
                    wrap_expr(x) for x in parse_into_list_of_expressions(p)
                )

        # unpack equality constraints from kwargs
        all_predicates.extend(
            F.col(name).eq(value) for name, value in constraints.items()
        )
        if not (all_predicates or boolean_masks):
            msg = "at least one predicate or constraint must be provided"
            raise TypeError(msg)

        # if multiple predicates, combine as 'horizontal' expression
        combined_predicate = (
            (
                F.all_horizontal(*all_predicates)
                if len(all_predicates) > 1
                else all_predicates[0]
            )
            if all_predicates
            else None
        )

        # apply reduced boolean mask first, if applicable, then predicates
        if boolean_masks:
            mask_expr = F.lit(reduce(and_, boolean_masks))
            combined_predicate = (
                mask_expr
                if combined_predicate is None
                else mask_expr & combined_predicate
            )

        if combined_predicate is None:
            return self._from_pyldf(self._ldf)

        filter_method = self._ldf.remove if invert else self._ldf.filter
        return self._from_pyldf(filter_method(combined_predicate._pyexpr))

    def filter(
        self,
        *predicates: (
            IntoExprColumn
            | Iterable[IntoExprColumn]
            | bool
            | list[bool]
            | np.ndarray[Any, Any]
        ),
        **constraints: Any,
    ) -> LazyFrame:
        """
        Filter rows in the LazyFrame based on a predicate expression.

        The original order of the remaining rows is preserved.

        Rows where the filter predicate does not evaluate to True are discarded
        (this includes rows where the predicate evaluates as `null`).

        Parameters
        ----------
        predicates
            Expression that evaluates to a boolean Series.
        constraints
            Column filters; use `name = value` to filter columns using the supplied
            value. Each constraint behaves the same as `pl.col(name).eq(value)`,
            and is implicitly joined with the other filter conditions using `&`.

        Notes
        -----
        If you are transitioning from Pandas, and performing filter operations based on
        the comparison of two or more columns, please note that in Polars any comparison
        involving `null` values will result in a `null` result, *not* boolean True or
        False. As a result, these rows will not be retained. Ensure that null values
        are handled appropriately to avoid unexpected behaviour (see examples below).

        See Also
        --------
        remove

        Examples
        --------
        >>> lf = pl.LazyFrame(
        ...     {
        ...         "foo": [1, 2, 3, None, 4, None, 0],
        ...         "bar": [6, 7, 8, None, None, 9, 0],
        ...         "ham": ["a", "b", "c", None, "d", "e", "f"],
        ...     }
        ... )

        Filter on one condition:

        >>> lf.filter(pl.col("foo") > 1).collect()
        shape: (3, 3)
        ┌─────┬──────┬─────┐
        │ foo ┆ bar  ┆ ham │
        │ --- ┆ ---  ┆ --- │
        │ i64 ┆ i64  ┆ str │
        ╞═════╪══════╪═════╡
        │ 2   ┆ 7    ┆ b   │
        │ 3   ┆ 8    ┆ c   │
        │ 4   ┆ null ┆ d   │
        └─────┴──────┴─────┘

        Filter on multiple conditions:

        >>> lf.filter((pl.col("foo") < 3) & (pl.col("ham") == "a")).collect()
        shape: (1, 3)
        ┌─────┬─────┬─────┐
        │ foo ┆ bar ┆ ham │
        │ --- ┆ --- ┆ --- │
        │ i64 ┆ i64 ┆ str │
        ╞═════╪═════╪═════╡
        │ 1   ┆ 6   ┆ a   │
        └─────┴─────┴─────┘

        Provide multiple filters using `*args` syntax:

        >>> lf.filter(
        ...     pl.col("foo") == 1,
        ...     pl.col("ham") == "a",
        ... ).collect()
        shape: (1, 3)
        ┌─────┬─────┬─────┐
        │ foo ┆ bar ┆ ham │
        │ --- ┆ --- ┆ --- │
        │ i64 ┆ i64 ┆ str │
        ╞═════╪═════╪═════╡
        │ 1   ┆ 6   ┆ a   │
        └─────┴─────┴─────┘

        Provide multiple filters using `**kwargs` syntax:

        >>> lf.filter(foo=1, ham="a").collect()
        shape: (1, 3)
        ┌─────┬─────┬─────┐
        │ foo ┆ bar ┆ ham │
        │ --- ┆ --- ┆ --- │
        │ i64 ┆ i64 ┆ str │
        ╞═════╪═════╪═════╡
        │ 1   ┆ 6   ┆ a   │
        └─────┴─────┴─────┘

        Filter on an OR condition:

        >>> lf.filter(
        ...     (pl.col("foo") == 1) | (pl.col("ham") == "c"),
        ... ).collect()
        shape: (2, 3)
        ┌─────┬─────┬─────┐
        │ foo ┆ bar ┆ ham │
        │ --- ┆ --- ┆ --- │
        │ i64 ┆ i64 ┆ str │
        ╞═════╪═════╪═════╡
        │ 1   ┆ 6   ┆ a   │
        │ 3   ┆ 8   ┆ c   │
        └─────┴─────┴─────┘

        Filter by comparing two columns against each other

        >>> lf.filter(
        ...     pl.col("foo") == pl.col("bar"),
        ... ).collect()
        shape: (1, 3)
        ┌─────┬─────┬─────┐
        │ foo ┆ bar ┆ ham │
        │ --- ┆ --- ┆ --- │
        │ i64 ┆ i64 ┆ str │
        ╞═════╪═════╪═════╡
        │ 0   ┆ 0   ┆ f   │
        └─────┴─────┴─────┘

        >>> lf.filter(
        ...     pl.col("foo") != pl.col("bar"),
        ... ).collect()
        shape: (3, 3)
        ┌─────┬─────┬─────┐
        │ foo ┆ bar ┆ ham │
        │ --- ┆ --- ┆ --- │
        │ i64 ┆ i64 ┆ str │
        ╞═════╪═════╪═════╡
        │ 1   ┆ 6   ┆ a   │
        │ 2   ┆ 7   ┆ b   │
        │ 3   ┆ 8   ┆ c   │
        └─────┴─────┴─────┘

        Notice how the row with `None` values is filtered out; using `ne_missing`
        ensures that null values compare equal, and we get similar behaviour to Pandas:

        >>> lf.filter(
        ...     pl.col("foo").ne_missing(pl.col("bar")),
        ... ).collect()
        shape: (5, 3)
        ┌──────┬──────┬─────┐
        │ foo  ┆ bar  ┆ ham │
        │ ---  ┆ ---  ┆ --- │
        │ i64  ┆ i64  ┆ str │
        ╞══════╪══════╪═════╡
        │ 1    ┆ 6    ┆ a   │
        │ 2    ┆ 7    ┆ b   │
        │ 3    ┆ 8    ┆ c   │
        │ 4    ┆ null ┆ d   │
        │ null ┆ 9    ┆ e   │
        └──────┴──────┴─────┘
        """
        if not constraints:
            # early-exit conditions (exclude/include all rows)
            if not predicates or (len(predicates) == 1 and predicates[0] is True):
                return self.clone()
            if len(predicates) == 1 and predicates[0] is False:
                return self.clear()

        return self._filter(
            predicates=predicates,
            constraints=constraints,
            invert=False,
        )

    def remove(
        self,
        *predicates: (
            IntoExprColumn
            | Iterable[IntoExprColumn]
            | bool
            | list[bool]
            | np.ndarray[Any, Any]
        ),
        **constraints: Any,
    ) -> LazyFrame:
        """
        Remove rows, dropping those that match the given predicate expression(s).

        The original order of the remaining rows is preserved.

        Rows where the filter predicate does not evaluate to True are retained
        (this includes rows where the predicate evaluates as `null`).

        Parameters
        ----------
        predicates
            Expression that evaluates to a boolean Series.
        constraints
            Column filters; use `name = value` to filter columns using the supplied
            value. Each constraint behaves the same as `pl.col(name).eq(value)`,
            and is implicitly joined with the other filter conditions using `&`.

        Notes
        -----
        If you are transitioning from Pandas, and performing filter operations based on
        the comparison of two or more columns, please note that in Polars any comparison
        involving `null` values will result in a `null` result, *not* boolean True or
        False. As a result, these rows will not be removed. Ensure that null values
        are handled appropriately to avoid unexpected behaviour (see examples below).

        See Also
        --------
        filter

        Examples
        --------
        >>> lf = pl.LazyFrame(
        ...     {
        ...         "foo": [2, 3, None, 4, 0],
        ...         "bar": [5, 6, None, None, 0],
        ...         "ham": ["a", "b", None, "c", "d"],
        ...     }
        ... )

        Remove rows matching a condition:

        >>> lf.remove(
        ...     pl.col("bar") >= 5,
        ... ).collect()
        shape: (3, 3)
        ┌──────┬──────┬──────┐
        │ foo  ┆ bar  ┆ ham  │
        │ ---  ┆ ---  ┆ ---  │
        │ i64  ┆ i64  ┆ str  │
        ╞══════╪══════╪══════╡
        │ null ┆ null ┆ null │
        │ 4    ┆ null ┆ c    │
        │ 0    ┆ 0    ┆ d    │
        └──────┴──────┴──────┘

        Discard rows based on multiple conditions, combined with and/or operators:

        >>> lf.remove(
        ...     (pl.col("foo") >= 0) & (pl.col("bar") >= 0),
        ... ).collect()
        shape: (2, 3)
        ┌──────┬──────┬──────┐
        │ foo  ┆ bar  ┆ ham  │
        │ ---  ┆ ---  ┆ ---  │
        │ i64  ┆ i64  ┆ str  │
        ╞══════╪══════╪══════╡
        │ null ┆ null ┆ null │
        │ 4    ┆ null ┆ c    │
        └──────┴──────┴──────┘

        >>> lf.remove(
        ...     (pl.col("foo") >= 0) | (pl.col("bar") >= 0),
        ... ).collect()
        shape: (1, 3)
        ┌──────┬──────┬──────┐
        │ foo  ┆ bar  ┆ ham  │
        │ ---  ┆ ---  ┆ ---  │
        │ i64  ┆ i64  ┆ str  │
        ╞══════╪══════╪══════╡
        │ null ┆ null ┆ null │
        └──────┴──────┴──────┘

        Provide multiple constraints using `*args` syntax:

        >>> lf.remove(
        ...     pl.col("ham").is_not_null(),
        ...     pl.col("bar") >= 0,
        ... ).collect()
        shape: (2, 3)
        ┌──────┬──────┬──────┐
        │ foo  ┆ bar  ┆ ham  │
        │ ---  ┆ ---  ┆ ---  │
        │ i64  ┆ i64  ┆ str  │
        ╞══════╪══════╪══════╡
        │ null ┆ null ┆ null │
        │ 4    ┆ null ┆ c    │
        └──────┴──────┴──────┘

        Provide constraints(s) using `**kwargs` syntax:

        >>> lf.remove(foo=0, bar=0).collect()
        shape: (4, 3)
        ┌──────┬──────┬──────┐
        │ foo  ┆ bar  ┆ ham  │
        │ ---  ┆ ---  ┆ ---  │
        │ i64  ┆ i64  ┆ str  │
        ╞══════╪══════╪══════╡
        │ 2    ┆ 5    ┆ a    │
        │ 3    ┆ 6    ┆ b    │
        │ null ┆ null ┆ null │
        │ 4    ┆ null ┆ c    │
        └──────┴──────┴──────┘

        Remove rows by comparing two columns against each other; in this case, we
        remove rows where the two columns are not equal (using `ne_missing` to
        ensure that null values compare equal):

        >>> lf.remove(
        ...     pl.col("foo").ne_missing(pl.col("bar")),
        ... ).collect()
        shape: (2, 3)
        ┌──────┬──────┬──────┐
        │ foo  ┆ bar  ┆ ham  │
        │ ---  ┆ ---  ┆ ---  │
        │ i64  ┆ i64  ┆ str  │
        ╞══════╪══════╪══════╡
        │ null ┆ null ┆ null │
        │ 0    ┆ 0    ┆ d    │
        └──────┴──────┴──────┘
        """
        if not constraints:
            # early-exit conditions (exclude/include all rows)
            if not predicates or (len(predicates) == 1 and predicates[0] is True):
                return self.clear()
            if len(predicates) == 1 and predicates[0] is False:
                return self.clone()

        return self._filter(
            predicates=predicates,
            constraints=constraints,
            invert=True,
        )

    def select(
        self, *exprs: IntoExpr | Iterable[IntoExpr], **named_exprs: IntoExpr
    ) -> LazyFrame:
        """
        Select columns from this LazyFrame.

        Parameters
        ----------
        *exprs
            Column(s) to select, specified as positional arguments.
            Accepts expression input. Strings are parsed as column names,
            other non-expression inputs are parsed as literals.
        **named_exprs
            Additional columns to select, specified as keyword arguments.
            The columns will be renamed to the keyword used.

        Examples
        --------
        Pass the name of a column to select that column.

        >>> lf = pl.LazyFrame(
        ...     {
        ...         "foo": [1, 2, 3],
        ...         "bar": [6, 7, 8],
        ...         "ham": ["a", "b", "c"],
        ...     }
        ... )
        >>> lf.select("foo").collect()
        shape: (3, 1)
        ┌─────┐
        │ foo │
        │ --- │
        │ i64 │
        ╞═════╡
        │ 1   │
        │ 2   │
        │ 3   │
        └─────┘

        Multiple columns can be selected by passing a list of column names.

        >>> lf.select(["foo", "bar"]).collect()
        shape: (3, 2)
        ┌─────┬─────┐
        │ foo ┆ bar │
        │ --- ┆ --- │
        │ i64 ┆ i64 │
        ╞═════╪═════╡
        │ 1   ┆ 6   │
        │ 2   ┆ 7   │
        │ 3   ┆ 8   │
        └─────┴─────┘

        Multiple columns can also be selected using positional arguments instead of a
        list. Expressions are also accepted.

        >>> lf.select(pl.col("foo"), pl.col("bar") + 1).collect()
        shape: (3, 2)
        ┌─────┬─────┐
        │ foo ┆ bar │
        │ --- ┆ --- │
        │ i64 ┆ i64 │
        ╞═════╪═════╡
        │ 1   ┆ 7   │
        │ 2   ┆ 8   │
        │ 3   ┆ 9   │
        └─────┴─────┘

        Use keyword arguments to easily name your expression inputs.

        >>> lf.select(
        ...     threshold=pl.when(pl.col("foo") > 2).then(10).otherwise(0)
        ... ).collect()
        shape: (3, 1)
        ┌───────────┐
        │ threshold │
        │ ---       │
        │ i32       │
        ╞═══════════╡
        │ 0         │
        │ 0         │
        │ 10        │
        └───────────┘

        Expressions with multiple outputs can be automatically instantiated as Structs
        by enabling the setting `Config.set_auto_structify(True)`:

        >>> with pl.Config(auto_structify=True):
        ...     lf.select(
        ...         is_odd=(pl.col(pl.Int64) % 2 == 1).name.suffix("_is_odd"),
        ...     ).collect()
        shape: (3, 1)
        ┌──────────────┐
        │ is_odd       │
        │ ---          │
        │ struct[2]    │
        ╞══════════════╡
        │ {true,false} │
        │ {false,true} │
        │ {true,false} │
        └──────────────┘
        """
        structify = bool(int(os.environ.get("POLARS_AUTO_STRUCTIFY", 0)))

        pyexprs = parse_into_list_of_expressions(
            *exprs, **named_exprs, __structify=structify
        )
        return self._from_pyldf(self._ldf.select(pyexprs))

    def select_seq(
        self, *exprs: IntoExpr | Iterable[IntoExpr], **named_exprs: IntoExpr
    ) -> LazyFrame:
        """
        Select columns from this LazyFrame.

        This will run all expression sequentially instead of in parallel.
        Use this when the work per expression is cheap.

        Parameters
        ----------
        *exprs
            Column(s) to select, specified as positional arguments.
            Accepts expression input. Strings are parsed as column names,
            other non-expression inputs are parsed as literals.
        **named_exprs
            Additional columns to select, specified as keyword arguments.
            The columns will be renamed to the keyword used.

        See Also
        --------
        select
        """
        structify = bool(int(os.environ.get("POLARS_AUTO_STRUCTIFY", 0)))

        pyexprs = parse_into_list_of_expressions(
            *exprs, **named_exprs, __structify=structify
        )
        return self._from_pyldf(self._ldf.select_seq(pyexprs))

    def group_by(
        self,
        *by: IntoExpr | Iterable[IntoExpr],
        maintain_order: bool = False,
        **named_by: IntoExpr,
    ) -> LazyGroupBy:
        """
        Start a group by operation.

        Parameters
        ----------
        *by
            Column(s) to group by. Accepts expression input. Strings are parsed as
            column names.
        maintain_order
            Ensure that the order of the groups is consistent with the input data.
            This is slower than a default group by.
            Setting this to `True` blocks the possibility
            to run on the streaming engine.
        **named_by
            Additional columns to group by, specified as keyword arguments.
            The columns will be renamed to the keyword used.

        Examples
        --------
        Group by one column and call `agg` to compute the grouped sum of another
        column.

        >>> lf = pl.LazyFrame(
        ...     {
        ...         "a": ["a", "b", "a", "b", "c"],
        ...         "b": [1, 2, 1, 3, 3],
        ...         "c": [5, 4, 3, 2, 1],
        ...     }
        ... )
        >>> lf.group_by("a").agg(pl.col("b").sum()).collect()  # doctest: +IGNORE_RESULT
        shape: (3, 2)
        ┌─────┬─────┐
        │ a   ┆ b   │
        │ --- ┆ --- │
        │ str ┆ i64 │
        ╞═════╪═════╡
        │ a   ┆ 2   │
        │ b   ┆ 5   │
        │ c   ┆ 3   │
        └─────┴─────┘

        Set `maintain_order=True` to ensure the order of the groups is consistent with
        the input.

        >>> lf.group_by("a", maintain_order=True).agg(pl.col("c")).collect()
        shape: (3, 2)
        ┌─────┬───────────┐
        │ a   ┆ c         │
        │ --- ┆ ---       │
        │ str ┆ list[i64] │
        ╞═════╪═══════════╡
        │ a   ┆ [5, 3]    │
        │ b   ┆ [4, 2]    │
        │ c   ┆ [1]       │
        └─────┴───────────┘

        Group by multiple columns by passing a list of column names.

        >>> lf.group_by(["a", "b"]).agg(pl.max("c")).collect()  # doctest: +SKIP
        shape: (4, 3)
        ┌─────┬─────┬─────┐
        │ a   ┆ b   ┆ c   │
        │ --- ┆ --- ┆ --- │
        │ str ┆ i64 ┆ i64 │
        ╞═════╪═════╪═════╡
        │ a   ┆ 1   ┆ 5   │
        │ b   ┆ 2   ┆ 4   │
        │ b   ┆ 3   ┆ 2   │
        │ c   ┆ 3   ┆ 1   │
        └─────┴─────┴─────┘

        Or use positional arguments to group by multiple columns in the same way.
        Expressions are also accepted.

        >>> lf.group_by("a", pl.col("b") // 2).agg(
        ...     pl.col("c").mean()
        ... ).collect()  # doctest: +SKIP
        shape: (3, 3)
        ┌─────┬─────┬─────┐
        │ a   ┆ b   ┆ c   │
        │ --- ┆ --- ┆ --- │
        │ str ┆ i64 ┆ f64 │
        ╞═════╪═════╪═════╡
        │ a   ┆ 0   ┆ 4.0 │
        │ b   ┆ 1   ┆ 3.0 │
        │ c   ┆ 1   ┆ 1.0 │
        └─────┴─────┴─────┘
        """
        for value in named_by.values():
            if not isinstance(value, (str, pl.Expr, pl.Series)):
                msg = (
                    f"Expected Polars expression or object convertible to one, got {type(value)}.\n\n"
                    "Hint: if you tried\n"
                    f"    group_by(by={value!r})\n"
                    "then you probably want to use this instead:\n"
                    f"    group_by({value!r})"
                )
                raise TypeError(msg)
        exprs = parse_into_list_of_expressions(*by, **named_by)
        lgb = self._ldf.group_by(exprs, maintain_order)
        return LazyGroupBy(lgb)

    @deprecate_renamed_parameter("by", "group_by", version="0.20.14")
    def rolling(
        self,
        index_column: IntoExpr,
        *,
        period: str | timedelta,
        offset: str | timedelta | None = None,
        closed: ClosedInterval = "right",
        group_by: IntoExpr | Iterable[IntoExpr] | None = None,
    ) -> LazyGroupBy:
        """
        Create rolling groups based on a temporal or integer column.

        Different from a `group_by_dynamic` the windows are now determined by the
        individual values and are not of constant intervals. For constant intervals
        use :func:`LazyFrame.group_by_dynamic`.

        If you have a time series `<t_0, t_1, ..., t_n>`, then by default the
        windows created will be

            * (t_0 - period, t_0]
            * (t_1 - period, t_1]
            * ...
            * (t_n - period, t_n]

        whereas if you pass a non-default `offset`, then the windows will be

            * (t_0 + offset, t_0 + offset + period]
            * (t_1 + offset, t_1 + offset + period]
            * ...
            * (t_n + offset, t_n + offset + period]

        The `period` and `offset` arguments are created either from a timedelta, or
        by using the following string language:

        - 1ns   (1 nanosecond)
        - 1us   (1 microsecond)
        - 1ms   (1 millisecond)
        - 1s    (1 second)
        - 1m    (1 minute)
        - 1h    (1 hour)
        - 1d    (1 calendar day)
        - 1w    (1 calendar week)
        - 1mo   (1 calendar month)
        - 1q    (1 calendar quarter)
        - 1y    (1 calendar year)
        - 1i    (1 index count)

        Or combine them:
        "3d12h4m25s" # 3 days, 12 hours, 4 minutes, and 25 seconds

        By "calendar day", we mean the corresponding time on the next day (which may
        not be 24 hours, due to daylight savings). Similarly for "calendar week",
        "calendar month", "calendar quarter", and "calendar year".

        .. versionchanged:: 0.20.14
            The `by` parameter was renamed `group_by`.

        Parameters
        ----------
        index_column
            Column used to group based on the time window.
            Often of type Date/Datetime.
            This column must be sorted in ascending order (or, if `group_by` is
            specified, then it must be sorted in ascending order within each group).

            In case of a rolling group by on indices, dtype needs to be one of
            {UInt32, UInt64, Int32, Int64}. Note that the first three get temporarily
            cast to Int64, so if performance matters use an Int64 column.
        period
            Length of the window - must be non-negative.
        offset
            Offset of the window. Default is `-period`.
        closed : {'right', 'left', 'both', 'none'}
            Define which sides of the temporal interval are closed (inclusive).
        group_by
            Also group by this column/these columns

        Returns
        -------
        LazyGroupBy
            Object you can call `.agg` on to aggregate by groups, the result
            of which will be sorted by `index_column` (but note that if `group_by`
            columns are passed, it will only be sorted within each group).

        See Also
        --------
        group_by_dynamic

        Examples
        --------
        >>> dates = [
        ...     "2020-01-01 13:45:48",
        ...     "2020-01-01 16:42:13",
        ...     "2020-01-01 16:45:09",
        ...     "2020-01-02 18:12:48",
        ...     "2020-01-03 19:45:32",
        ...     "2020-01-08 23:16:43",
        ... ]
        >>> df = pl.LazyFrame({"dt": dates, "a": [3, 7, 5, 9, 2, 1]}).with_columns(
        ...     pl.col("dt").str.strptime(pl.Datetime).set_sorted()
        ... )
        >>> out = (
        ...     df.rolling(index_column="dt", period="2d")
        ...     .agg(
        ...         pl.sum("a").alias("sum_a"),
        ...         pl.min("a").alias("min_a"),
        ...         pl.max("a").alias("max_a"),
        ...     )
        ...     .collect()
        ... )
        >>> out
        shape: (6, 4)
        ┌─────────────────────┬───────┬───────┬───────┐
        │ dt                  ┆ sum_a ┆ min_a ┆ max_a │
        │ ---                 ┆ ---   ┆ ---   ┆ ---   │
        │ datetime[μs]        ┆ i64   ┆ i64   ┆ i64   │
        ╞═════════════════════╪═══════╪═══════╪═══════╡
        │ 2020-01-01 13:45:48 ┆ 3     ┆ 3     ┆ 3     │
        │ 2020-01-01 16:42:13 ┆ 10    ┆ 3     ┆ 7     │
        │ 2020-01-01 16:45:09 ┆ 15    ┆ 3     ┆ 7     │
        │ 2020-01-02 18:12:48 ┆ 24    ┆ 3     ┆ 9     │
        │ 2020-01-03 19:45:32 ┆ 11    ┆ 2     ┆ 9     │
        │ 2020-01-08 23:16:43 ┆ 1     ┆ 1     ┆ 1     │
        └─────────────────────┴───────┴───────┴───────┘
        """
        index_column = parse_into_expression(index_column)
        if offset is None:
            offset = negate_duration_string(parse_as_duration_string(period))

        pyexprs_by = (
            parse_into_list_of_expressions(group_by) if group_by is not None else []
        )
        period = parse_as_duration_string(period)
        offset = parse_as_duration_string(offset)

        lgb = self._ldf.rolling(index_column, period, offset, closed, pyexprs_by)
        return LazyGroupBy(lgb)

    @deprecate_renamed_parameter("by", "group_by", version="0.20.14")
    def group_by_dynamic(
        self,
        index_column: IntoExpr,
        *,
        every: str | timedelta,
        period: str | timedelta | None = None,
        offset: str | timedelta | None = None,
        include_boundaries: bool = False,
        closed: ClosedInterval = "left",
        label: Label = "left",
        group_by: IntoExpr | Iterable[IntoExpr] | None = None,
        start_by: StartBy = "window",
    ) -> LazyGroupBy:
        """
        Group based on a time value (or index value of type Int32, Int64).

        Time windows are calculated and rows are assigned to windows. Different from a
        normal group by is that a row can be member of multiple groups.
        By default, the windows look like:

        - [start, start + period)
        - [start + every, start + every + period)
        - [start + 2*every, start + 2*every + period)
        - ...

        where `start` is determined by `start_by`, `offset`, `every`, and the earliest
        datapoint. See the `start_by` argument description for details.

        .. warning::
            The index column must be sorted in ascending order. If `group_by` is passed, then
            the index column must be sorted in ascending order within each group.

        .. versionchanged:: 0.20.14
            The `by` parameter was renamed `group_by`.

        Parameters
        ----------
        index_column
            Column used to group based on the time window.
            Often of type Date/Datetime.
            This column must be sorted in ascending order (or, if `group_by` is specified,
            then it must be sorted in ascending order within each group).

            In case of a dynamic group by on indices, dtype needs to be one of
            {Int32, Int64}. Note that Int32 gets temporarily cast to Int64, so if
            performance matters use an Int64 column.
        every
            interval of the window
        period
            length of the window, if None it will equal 'every'
        offset
            offset of the window, does not take effect if `start_by` is 'datapoint'.
            Defaults to zero.
        include_boundaries
            Add the lower and upper bound of the window to the "_lower_boundary" and
            "_upper_boundary" columns. This will impact performance because it's harder to
            parallelize
        closed : {'left', 'right', 'both', 'none'}
            Define which sides of the temporal interval are closed (inclusive).
        label : {'left', 'right', 'datapoint'}
            Define which label to use for the window:

            - 'left': lower boundary of the window
            - 'right': upper boundary of the window
            - 'datapoint': the first value of the index column in the given window.
              If you don't need the label to be at one of the boundaries, choose this
              option for maximum performance
        group_by
            Also group by this column/these columns
        start_by : {'window', 'datapoint', 'monday', 'tuesday', 'wednesday', 'thursday', 'friday', 'saturday', 'sunday'}
            The strategy to determine the start of the first window by.

            * 'window': Start by taking the earliest timestamp, truncating it with
              `every`, and then adding `offset`.
              Note that weekly windows start on Monday.
            * 'datapoint': Start from the first encountered data point.
            * a day of the week (only takes effect if `every` contains `'w'`):

              * 'monday': Start the window on the Monday before the first data point.
              * 'tuesday': Start the window on the Tuesday before the first data point.
              * ...
              * 'sunday': Start the window on the Sunday before the first data point.

              The resulting window is then shifted back until the earliest datapoint
              is in or in front of it.

        Returns
        -------
        LazyGroupBy
            Object you can call `.agg` on to aggregate by groups, the result
            of which will be sorted by `index_column` (but note that if `group_by` columns are
            passed, it will only be sorted within each group).

        See Also
        --------
        rolling

        Notes
        -----
        1) If you're coming from pandas, then

           .. code-block:: python

               # polars
               df.group_by_dynamic("ts", every="1d").agg(pl.col("value").sum())

           is equivalent to

           .. code-block:: python

               # pandas
               df.set_index("ts").resample("D")["value"].sum().reset_index()

           though note that, unlike pandas, polars doesn't add extra rows for empty
           windows. If you need `index_column` to be evenly spaced, then please combine
           with :func:`DataFrame.upsample`.

        2) The `every`, `period` and `offset` arguments are created with
           the following string language:

           - 1ns   (1 nanosecond)
           - 1us   (1 microsecond)
           - 1ms   (1 millisecond)
           - 1s    (1 second)
           - 1m    (1 minute)
           - 1h    (1 hour)
           - 1d    (1 calendar day)
           - 1w    (1 calendar week)
           - 1mo   (1 calendar month)
           - 1q    (1 calendar quarter)
           - 1y    (1 calendar year)
           - 1i    (1 index count)

           Or combine them:
           "3d12h4m25s" # 3 days, 12 hours, 4 minutes, and 25 seconds

           By "calendar day", we mean the corresponding time on the next day (which may
           not be 24 hours, due to daylight savings). Similarly for "calendar week",
           "calendar month", "calendar quarter", and "calendar year".

           In case of a group_by_dynamic on an integer column, the windows are defined by:

           - "1i"      # length 1
           - "10i"     # length 10

        Examples
        --------
        >>> from datetime import datetime
        >>> lf = pl.LazyFrame(
        ...     {
        ...         "time": pl.datetime_range(
        ...             start=datetime(2021, 12, 16),
        ...             end=datetime(2021, 12, 16, 3),
        ...             interval="30m",
        ...             eager=True,
        ...         ),
        ...         "n": range(7),
        ...     }
        ... )
        >>> lf.collect()
        shape: (7, 2)
        ┌─────────────────────┬─────┐
        │ time                ┆ n   │
        │ ---                 ┆ --- │
        │ datetime[μs]        ┆ i64 │
        ╞═════════════════════╪═════╡
        │ 2021-12-16 00:00:00 ┆ 0   │
        │ 2021-12-16 00:30:00 ┆ 1   │
        │ 2021-12-16 01:00:00 ┆ 2   │
        │ 2021-12-16 01:30:00 ┆ 3   │
        │ 2021-12-16 02:00:00 ┆ 4   │
        │ 2021-12-16 02:30:00 ┆ 5   │
        │ 2021-12-16 03:00:00 ┆ 6   │
        └─────────────────────┴─────┘

        Group by windows of 1 hour.

        >>> lf.group_by_dynamic("time", every="1h", closed="right").agg(
        ...     pl.col("n")
        ... ).collect()
        shape: (4, 2)
        ┌─────────────────────┬───────────┐
        │ time                ┆ n         │
        │ ---                 ┆ ---       │
        │ datetime[μs]        ┆ list[i64] │
        ╞═════════════════════╪═══════════╡
        │ 2021-12-15 23:00:00 ┆ [0]       │
        │ 2021-12-16 00:00:00 ┆ [1, 2]    │
        │ 2021-12-16 01:00:00 ┆ [3, 4]    │
        │ 2021-12-16 02:00:00 ┆ [5, 6]    │
        └─────────────────────┴───────────┘

        The window boundaries can also be added to the aggregation result

        >>> lf.group_by_dynamic(
        ...     "time", every="1h", include_boundaries=True, closed="right"
        ... ).agg(pl.col("n").mean()).collect()
        shape: (4, 4)
        ┌─────────────────────┬─────────────────────┬─────────────────────┬─────┐
        │ _lower_boundary     ┆ _upper_boundary     ┆ time                ┆ n   │
        │ ---                 ┆ ---                 ┆ ---                 ┆ --- │
        │ datetime[μs]        ┆ datetime[μs]        ┆ datetime[μs]        ┆ f64 │
        ╞═════════════════════╪═════════════════════╪═════════════════════╪═════╡
        │ 2021-12-15 23:00:00 ┆ 2021-12-16 00:00:00 ┆ 2021-12-15 23:00:00 ┆ 0.0 │
        │ 2021-12-16 00:00:00 ┆ 2021-12-16 01:00:00 ┆ 2021-12-16 00:00:00 ┆ 1.5 │
        │ 2021-12-16 01:00:00 ┆ 2021-12-16 02:00:00 ┆ 2021-12-16 01:00:00 ┆ 3.5 │
        │ 2021-12-16 02:00:00 ┆ 2021-12-16 03:00:00 ┆ 2021-12-16 02:00:00 ┆ 5.5 │
        └─────────────────────┴─────────────────────┴─────────────────────┴─────┘

        When closed="left", the window excludes the right end of interval:
        [lower_bound, upper_bound)

        >>> lf.group_by_dynamic("time", every="1h", closed="left").agg(
        ...     pl.col("n")
        ... ).collect()
        shape: (4, 2)
        ┌─────────────────────┬───────────┐
        │ time                ┆ n         │
        │ ---                 ┆ ---       │
        │ datetime[μs]        ┆ list[i64] │
        ╞═════════════════════╪═══════════╡
        │ 2021-12-16 00:00:00 ┆ [0, 1]    │
        │ 2021-12-16 01:00:00 ┆ [2, 3]    │
        │ 2021-12-16 02:00:00 ┆ [4, 5]    │
        │ 2021-12-16 03:00:00 ┆ [6]       │
        └─────────────────────┴───────────┘

        When closed="both" the time values at the window boundaries belong to 2 groups.

        >>> lf.group_by_dynamic("time", every="1h", closed="both").agg(
        ...     pl.col("n")
        ... ).collect()
        shape: (4, 2)
        ┌─────────────────────┬───────────┐
        │ time                ┆ n         │
        │ ---                 ┆ ---       │
        │ datetime[μs]        ┆ list[i64] │
        ╞═════════════════════╪═══════════╡
        │ 2021-12-16 00:00:00 ┆ [0, 1, 2] │
        │ 2021-12-16 01:00:00 ┆ [2, 3, 4] │
        │ 2021-12-16 02:00:00 ┆ [4, 5, 6] │
        │ 2021-12-16 03:00:00 ┆ [6]       │
        └─────────────────────┴───────────┘

        Dynamic group bys can also be combined with grouping on normal keys

        >>> lf = lf.with_columns(groups=pl.Series(["a", "a", "a", "b", "b", "a", "a"]))
        >>> lf.collect()
        shape: (7, 3)
        ┌─────────────────────┬─────┬────────┐
        │ time                ┆ n   ┆ groups │
        │ ---                 ┆ --- ┆ ---    │
        │ datetime[μs]        ┆ i64 ┆ str    │
        ╞═════════════════════╪═════╪════════╡
        │ 2021-12-16 00:00:00 ┆ 0   ┆ a      │
        │ 2021-12-16 00:30:00 ┆ 1   ┆ a      │
        │ 2021-12-16 01:00:00 ┆ 2   ┆ a      │
        │ 2021-12-16 01:30:00 ┆ 3   ┆ b      │
        │ 2021-12-16 02:00:00 ┆ 4   ┆ b      │
        │ 2021-12-16 02:30:00 ┆ 5   ┆ a      │
        │ 2021-12-16 03:00:00 ┆ 6   ┆ a      │
        └─────────────────────┴─────┴────────┘
        >>> lf.group_by_dynamic(
        ...     "time",
        ...     every="1h",
        ...     closed="both",
        ...     group_by="groups",
        ...     include_boundaries=True,
        ... ).agg(pl.col("n")).collect()
        shape: (6, 5)
        ┌────────┬─────────────────────┬─────────────────────┬─────────────────────┬───────────┐
        │ groups ┆ _lower_boundary     ┆ _upper_boundary     ┆ time                ┆ n         │
        │ ---    ┆ ---                 ┆ ---                 ┆ ---                 ┆ ---       │
        │ str    ┆ datetime[μs]        ┆ datetime[μs]        ┆ datetime[μs]        ┆ list[i64] │
        ╞════════╪═════════════════════╪═════════════════════╪═════════════════════╪═══════════╡
        │ a      ┆ 2021-12-16 00:00:00 ┆ 2021-12-16 01:00:00 ┆ 2021-12-16 00:00:00 ┆ [0, 1, 2] │
        │ a      ┆ 2021-12-16 01:00:00 ┆ 2021-12-16 02:00:00 ┆ 2021-12-16 01:00:00 ┆ [2]       │
        │ a      ┆ 2021-12-16 02:00:00 ┆ 2021-12-16 03:00:00 ┆ 2021-12-16 02:00:00 ┆ [5, 6]    │
        │ a      ┆ 2021-12-16 03:00:00 ┆ 2021-12-16 04:00:00 ┆ 2021-12-16 03:00:00 ┆ [6]       │
        │ b      ┆ 2021-12-16 01:00:00 ┆ 2021-12-16 02:00:00 ┆ 2021-12-16 01:00:00 ┆ [3, 4]    │
        │ b      ┆ 2021-12-16 02:00:00 ┆ 2021-12-16 03:00:00 ┆ 2021-12-16 02:00:00 ┆ [4]       │
        └────────┴─────────────────────┴─────────────────────┴─────────────────────┴───────────┘

        Dynamic group by on an index column

        >>> lf = pl.LazyFrame(
        ...     {
        ...         "idx": pl.int_range(0, 6, eager=True),
        ...         "A": ["A", "A", "B", "B", "B", "C"],
        ...     }
        ... )
        >>> lf.group_by_dynamic(
        ...     "idx",
        ...     every="2i",
        ...     period="3i",
        ...     include_boundaries=True,
        ...     closed="right",
        ... ).agg(pl.col("A").alias("A_agg_list")).collect()
        shape: (4, 4)
        ┌─────────────────┬─────────────────┬─────┬─────────────────┐
        │ _lower_boundary ┆ _upper_boundary ┆ idx ┆ A_agg_list      │
        │ ---             ┆ ---             ┆ --- ┆ ---             │
        │ i64             ┆ i64             ┆ i64 ┆ list[str]       │
        ╞═════════════════╪═════════════════╪═════╪═════════════════╡
        │ -2              ┆ 1               ┆ -2  ┆ ["A", "A"]      │
        │ 0               ┆ 3               ┆ 0   ┆ ["A", "B", "B"] │
        │ 2               ┆ 5               ┆ 2   ┆ ["B", "B", "C"] │
        │ 4               ┆ 7               ┆ 4   ┆ ["C"]           │
        └─────────────────┴─────────────────┴─────┴─────────────────┘
        """  # noqa: W505
        index_column = parse_into_expression(index_column)
        if offset is None:
            offset = "0ns"

        if period is None:
            period = every

        period = parse_as_duration_string(period)
        offset = parse_as_duration_string(offset)
        every = parse_as_duration_string(every)

        pyexprs_by = (
            parse_into_list_of_expressions(group_by) if group_by is not None else []
        )
        lgb = self._ldf.group_by_dynamic(
            index_column,
            every,
            period,
            offset,
            label,
            include_boundaries,
            closed,
            pyexprs_by,
            start_by,
        )
        return LazyGroupBy(lgb)

    def join_asof(
        self,
        other: LazyFrame,
        *,
        left_on: str | None | Expr = None,
        right_on: str | None | Expr = None,
        on: str | None | Expr = None,
        by_left: str | Sequence[str] | None = None,
        by_right: str | Sequence[str] | None = None,
        by: str | Sequence[str] | None = None,
        strategy: AsofJoinStrategy = "backward",
        suffix: str = "_right",
        tolerance: str | int | float | timedelta | None = None,
        allow_parallel: bool = True,
        force_parallel: bool = False,
        coalesce: bool = True,
        allow_exact_matches: bool = True,
        check_sortedness: bool = True,
    ) -> LazyFrame:
        """
        Perform an asof join.

        This is similar to a left-join except that we match on nearest key rather than
        equal keys.

        Both DataFrames must be sorted by the `on` key (within each `by` group, if
        specified).

        For each row in the left DataFrame:

          - A "backward" search selects the last row in the right DataFrame whose
            'on' key is less than or equal to the left's key.

          - A "forward" search selects the first row in the right DataFrame whose
            'on' key is greater than or equal to the left's key.

            A "nearest" search selects the last row in the right DataFrame whose value
            is nearest to the left's key. String keys are not currently supported for a
            nearest search.

        The default is "backward".

        Parameters
        ----------
        other
            Lazy DataFrame to join with.
        left_on
            Join column of the left DataFrame.
        right_on
            Join column of the right DataFrame.
        on
            Join column of both DataFrames. If set, `left_on` and `right_on` should be
            None.
        by
            Join on these columns before doing asof join.
        by_left
            Join on these columns before doing asof join.
        by_right
            Join on these columns before doing asof join.
        strategy : {'backward', 'forward', 'nearest'}
            Join strategy.
        suffix
            Suffix to append to columns with a duplicate name.
        tolerance
            Numeric tolerance. By setting this the join will only be done if the near
            keys are within this distance. If an asof join is done on columns of dtype
            "Date", "Datetime", "Duration" or "Time", use either a datetime.timedelta
            object or the following string language:

                - 1ns   (1 nanosecond)
                - 1us   (1 microsecond)
                - 1ms   (1 millisecond)
                - 1s    (1 second)
                - 1m    (1 minute)
                - 1h    (1 hour)
                - 1d    (1 calendar day)
                - 1w    (1 calendar week)
                - 1mo   (1 calendar month)
                - 1q    (1 calendar quarter)
                - 1y    (1 calendar year)

                Or combine them:
                "3d12h4m25s" # 3 days, 12 hours, 4 minutes, and 25 seconds

                By "calendar day", we mean the corresponding time on the next day
                (which may not be 24 hours, due to daylight savings). Similarly for
                "calendar week", "calendar month", "calendar quarter", and
                "calendar year".

        allow_parallel
            Allow the physical plan to optionally evaluate the computation of both
            DataFrames up to the join in parallel.
        force_parallel
            Force the physical plan to evaluate the computation of both DataFrames up to
            the join in parallel.
        coalesce
            Coalescing behavior (merging of `on` / `left_on` / `right_on` columns):

            - True: -> Always coalesce join columns.
            - False: -> Never coalesce join columns.

            Note that joining on any other expressions than `col`
            will turn off coalescing.
        allow_exact_matches
            Whether exact matches are valid join predicates.

            - If True, allow matching with the same ``on`` value
                (i.e. less-than-or-equal-to / greater-than-or-equal-to)
            - If False, don't match the same ``on`` value
                (i.e., strictly less-than / strictly greater-than).
        check_sortedness
            Check the sortedness of the asof keys. If the keys are not sorted Polars
            will error. Currently, sortedness cannot be checked if 'by' groups are
            provided.


        Examples
        --------
        >>> from datetime import date
        >>> gdp = pl.LazyFrame(
        ...     {
        ...         "date": pl.date_range(
        ...             date(2016, 1, 1),
        ...             date(2020, 1, 1),
        ...             "1y",
        ...             eager=True,
        ...         ),
        ...         "gdp": [4164, 4411, 4566, 4696, 4827],
        ...     }
        ... )
        >>> gdp.collect()
        shape: (5, 2)
        ┌────────────┬──────┐
        │ date       ┆ gdp  │
        │ ---        ┆ ---  │
        │ date       ┆ i64  │
        ╞════════════╪══════╡
        │ 2016-01-01 ┆ 4164 │
        │ 2017-01-01 ┆ 4411 │
        │ 2018-01-01 ┆ 4566 │
        │ 2019-01-01 ┆ 4696 │
        │ 2020-01-01 ┆ 4827 │
        └────────────┴──────┘

        >>> population = pl.LazyFrame(
        ...     {
        ...         "date": [date(2016, 3, 1), date(2018, 8, 1), date(2019, 1, 1)],
        ...         "population": [82.19, 82.66, 83.12],
        ...     }
        ... ).sort("date")
        >>> population.collect()
        shape: (3, 2)
        ┌────────────┬────────────┐
        │ date       ┆ population │
        │ ---        ┆ ---        │
        │ date       ┆ f64        │
        ╞════════════╪════════════╡
        │ 2016-03-01 ┆ 82.19      │
        │ 2018-08-01 ┆ 82.66      │
        │ 2019-01-01 ┆ 83.12      │
        └────────────┴────────────┘

        Note how the dates don't quite match. If we join them using `join_asof` and
        `strategy='backward'`, then each date from `population` which doesn't have an
        exact match is matched with the closest earlier date from `gdp`:

        >>> population.join_asof(gdp, on="date", strategy="backward").collect()
        shape: (3, 3)
        ┌────────────┬────────────┬──────┐
        │ date       ┆ population ┆ gdp  │
        │ ---        ┆ ---        ┆ ---  │
        │ date       ┆ f64        ┆ i64  │
        ╞════════════╪════════════╪══════╡
        │ 2016-03-01 ┆ 82.19      ┆ 4164 │
        │ 2018-08-01 ┆ 82.66      ┆ 4566 │
        │ 2019-01-01 ┆ 83.12      ┆ 4696 │
        └────────────┴────────────┴──────┘

        Note how:

        - date `2016-03-01` from `population` is matched with `2016-01-01` from `gdp`;
        - date `2018-08-01` from `population` is matched with `2018-01-01` from `gdp`.

        You can verify this by passing `coalesce=False`:

        >>> population.join_asof(
        ...     gdp, on="date", strategy="backward", coalesce=False
        ... ).collect()
        shape: (3, 4)
        ┌────────────┬────────────┬────────────┬──────┐
        │ date       ┆ population ┆ date_right ┆ gdp  │
        │ ---        ┆ ---        ┆ ---        ┆ ---  │
        │ date       ┆ f64        ┆ date       ┆ i64  │
        ╞════════════╪════════════╪════════════╪══════╡
        │ 2016-03-01 ┆ 82.19      ┆ 2016-01-01 ┆ 4164 │
        │ 2018-08-01 ┆ 82.66      ┆ 2018-01-01 ┆ 4566 │
        │ 2019-01-01 ┆ 83.12      ┆ 2019-01-01 ┆ 4696 │
        └────────────┴────────────┴────────────┴──────┘

        If we instead use `strategy='forward'`, then each date from `population` which
        doesn't have an exact match is matched with the closest later date from `gdp`:

        >>> population.join_asof(gdp, on="date", strategy="forward").collect()
        shape: (3, 3)
        ┌────────────┬────────────┬──────┐
        │ date       ┆ population ┆ gdp  │
        │ ---        ┆ ---        ┆ ---  │
        │ date       ┆ f64        ┆ i64  │
        ╞════════════╪════════════╪══════╡
        │ 2016-03-01 ┆ 82.19      ┆ 4411 │
        │ 2018-08-01 ┆ 82.66      ┆ 4696 │
        │ 2019-01-01 ┆ 83.12      ┆ 4696 │
        └────────────┴────────────┴──────┘

        Note how:

        - date `2016-03-01` from `population` is matched with `2017-01-01` from `gdp`;
        - date `2018-08-01` from `population` is matched with `2019-01-01` from `gdp`.

        Finally, `strategy='nearest'` gives us a mix of the two results above, as each
        date from `population` which doesn't have an exact match is matched with the
        closest date from `gdp`, regardless of whether it's earlier or later:

        >>> population.join_asof(gdp, on="date", strategy="nearest").collect()
        shape: (3, 3)
        ┌────────────┬────────────┬──────┐
        │ date       ┆ population ┆ gdp  │
        │ ---        ┆ ---        ┆ ---  │
        │ date       ┆ f64        ┆ i64  │
        ╞════════════╪════════════╪══════╡
        │ 2016-03-01 ┆ 82.19      ┆ 4164 │
        │ 2018-08-01 ┆ 82.66      ┆ 4696 │
        │ 2019-01-01 ┆ 83.12      ┆ 4696 │
        └────────────┴────────────┴──────┘

        Note how:

        - date `2016-03-01` from `population` is matched with `2016-01-01` from `gdp`;
        - date `2018-08-01` from `population` is matched with `2019-01-01` from `gdp`.

        They `by` argument allows joining on another column first, before the asof join.
        In this example we join by `country` first, then asof join by date, as above.

        >>> gdp_dates = pl.date_range(  # fmt: skip
        ...     date(2016, 1, 1), date(2020, 1, 1), "1y", eager=True
        ... )
        >>> gdp2 = pl.LazyFrame(
        ...     {
        ...         "country": ["Germany"] * 5 + ["Netherlands"] * 5,
        ...         "date": pl.concat([gdp_dates, gdp_dates]),
        ...         "gdp": [4164, 4411, 4566, 4696, 4827, 784, 833, 914, 910, 909],
        ...     }
        ... ).sort("country", "date")
        >>>
        >>> gdp2.collect()
        shape: (10, 3)
        ┌─────────────┬────────────┬──────┐
        │ country     ┆ date       ┆ gdp  │
        │ ---         ┆ ---        ┆ ---  │
        │ str         ┆ date       ┆ i64  │
        ╞═════════════╪════════════╪══════╡
        │ Germany     ┆ 2016-01-01 ┆ 4164 │
        │ Germany     ┆ 2017-01-01 ┆ 4411 │
        │ Germany     ┆ 2018-01-01 ┆ 4566 │
        │ Germany     ┆ 2019-01-01 ┆ 4696 │
        │ Germany     ┆ 2020-01-01 ┆ 4827 │
        │ Netherlands ┆ 2016-01-01 ┆ 784  │
        │ Netherlands ┆ 2017-01-01 ┆ 833  │
        │ Netherlands ┆ 2018-01-01 ┆ 914  │
        │ Netherlands ┆ 2019-01-01 ┆ 910  │
        │ Netherlands ┆ 2020-01-01 ┆ 909  │
        └─────────────┴────────────┴──────┘
        >>> pop2 = pl.LazyFrame(
        ...     {
        ...         "country": ["Germany"] * 3 + ["Netherlands"] * 3,
        ...         "date": [
        ...             date(2016, 3, 1),
        ...             date(2018, 8, 1),
        ...             date(2019, 1, 1),
        ...             date(2016, 3, 1),
        ...             date(2018, 8, 1),
        ...             date(2019, 1, 1),
        ...         ],
        ...         "population": [82.19, 82.66, 83.12, 17.11, 17.32, 17.40],
        ...     }
        ... ).sort("country", "date")
        >>>
        >>> pop2.collect()
        shape: (6, 3)
        ┌─────────────┬────────────┬────────────┐
        │ country     ┆ date       ┆ population │
        │ ---         ┆ ---        ┆ ---        │
        │ str         ┆ date       ┆ f64        │
        ╞═════════════╪════════════╪════════════╡
        │ Germany     ┆ 2016-03-01 ┆ 82.19      │
        │ Germany     ┆ 2018-08-01 ┆ 82.66      │
        │ Germany     ┆ 2019-01-01 ┆ 83.12      │
        │ Netherlands ┆ 2016-03-01 ┆ 17.11      │
        │ Netherlands ┆ 2018-08-01 ┆ 17.32      │
        │ Netherlands ┆ 2019-01-01 ┆ 17.4       │
        └─────────────┴────────────┴────────────┘
        >>> pop2.join_asof(gdp2, by="country", on="date", strategy="nearest").collect()
        shape: (6, 4)
        ┌─────────────┬────────────┬────────────┬──────┐
        │ country     ┆ date       ┆ population ┆ gdp  │
        │ ---         ┆ ---        ┆ ---        ┆ ---  │
        │ str         ┆ date       ┆ f64        ┆ i64  │
        ╞═════════════╪════════════╪════════════╪══════╡
        │ Germany     ┆ 2016-03-01 ┆ 82.19      ┆ 4164 │
        │ Germany     ┆ 2018-08-01 ┆ 82.66      ┆ 4696 │
        │ Germany     ┆ 2019-01-01 ┆ 83.12      ┆ 4696 │
        │ Netherlands ┆ 2016-03-01 ┆ 17.11      ┆ 784  │
        │ Netherlands ┆ 2018-08-01 ┆ 17.32      ┆ 910  │
        │ Netherlands ┆ 2019-01-01 ┆ 17.4       ┆ 910  │
        └─────────────┴────────────┴────────────┴──────┘
        """
        if not isinstance(other, LazyFrame):
            msg = f"expected `other` join table to be a LazyFrame, not {qualified_type_name(other)!r}"
            raise TypeError(msg)

        if isinstance(on, (str, pl.Expr)):
            left_on = on
            right_on = on

        if left_on is None or right_on is None:
            msg = "you should pass the column to join on as an argument"
            raise ValueError(msg)

        if by is not None:
            by_left_ = [by] if isinstance(by, str) else by
            by_right_ = by_left_
        elif (by_left is not None) or (by_right is not None):
            by_left_ = [by_left] if isinstance(by_left, str) else by_left  # type: ignore[assignment]
            by_right_ = [by_right] if isinstance(by_right, str) else by_right  # type: ignore[assignment]

        else:
            # no by
            by_left_ = None
            by_right_ = None

        tolerance_str: str | None = None
        tolerance_num: float | int | None = None
        if isinstance(tolerance, str):
            tolerance_str = tolerance
        elif isinstance(tolerance, timedelta):
            tolerance_str = parse_as_duration_string(tolerance)
        else:
            tolerance_num = tolerance

        if not isinstance(left_on, pl.Expr):
            left_on = F.col(left_on)
        if not isinstance(right_on, pl.Expr):
            right_on = F.col(right_on)

        return self._from_pyldf(
            self._ldf.join_asof(
                other._ldf,
                left_on._pyexpr,
                right_on._pyexpr,
                by_left_,
                by_right_,
                allow_parallel,
                force_parallel,
                suffix,
                strategy,
                tolerance_num,
                tolerance_str,
                coalesce=coalesce,
                allow_eq=allow_exact_matches,
                check_sortedness=check_sortedness,
            )
        )

    @deprecate_renamed_parameter("join_nulls", "nulls_equal", version="1.24")
    def join(
        self,
        other: LazyFrame,
        on: str | Expr | Sequence[str | Expr] | None = None,
        how: JoinStrategy = "inner",
        *,
        left_on: str | Expr | Sequence[str | Expr] | None = None,
        right_on: str | Expr | Sequence[str | Expr] | None = None,
        suffix: str = "_right",
        validate: JoinValidation = "m:m",
        nulls_equal: bool = False,
        coalesce: bool | None = None,
        maintain_order: MaintainOrderJoin | None = None,
        allow_parallel: bool = True,
        force_parallel: bool = False,
    ) -> LazyFrame:
        """
        Add a join operation to the Logical Plan.

        .. versionchanged:: 1.24
            The `join_nulls` parameter was renamed `nulls_equal`.

        Parameters
        ----------
        other
            Lazy DataFrame to join with.
        on
            Name(s) of the join columns in both DataFrames. If set, `left_on` and
            `right_on` should be None. This should not be specified if `how='cross'`.
        how : {'inner','left', 'right', 'full', 'semi', 'anti', 'cross'}
            Join strategy.

            .. list-table ::
               :header-rows: 0

               * - **inner**
                 - *(Default)* Returns rows that have matching values in both tables.
               * - **left**
                 - Returns all rows from the left table, and the matched rows from
                   the right table.
               * - **full**
                 - Returns all rows when there is a match in either left or right.
               * - **cross**
                 - Returns the Cartesian product of rows from both tables
               * - **semi**
                 - Returns rows from the left table that have a match in the right
                   table.
               * - **anti**
                 - Returns rows from the left table that have no match in the right
                   table.

        left_on
            Join column of the left DataFrame.
        right_on
            Join column of the right DataFrame.
        suffix
            Suffix to append to columns with a duplicate name.
        validate: {'m:m', 'm:1', '1:m', '1:1'}
            Checks if join is of specified type.

            .. list-table ::
               :header-rows: 0

               * - **m:m**
                 - *(Default)* Many-to-many. Does not result in checks.
               * - **1:1**
                 - One-to-one. Checks if join keys are unique in both left and
                   right datasets.
               * - **1:m**
                 - One-to-many. Checks if join keys are unique in left dataset.
               * - **m:1**
                 - Many-to-one. Check if join keys are unique in right dataset.

            .. note::
                This is currently not supported by the streaming engine.
        nulls_equal
            Join on null values. By default null values will never produce matches.
        coalesce
            Coalescing behavior (merging of join columns).

            .. list-table ::
               :header-rows: 0

               * - **None**
                 - *(Default)* Coalesce unless `how='full'` is specified.
               * - **True**
                 - Always coalesce join columns.
               * - **False**
                 - Never coalesce join columns.

            .. note::
                Joining on any other expressions than `col`
                will turn off coalescing.
        maintain_order : {'none', 'left', 'right', 'left_right', 'right_left'}
            Which DataFrame row order to preserve, if any.
            Do not rely on any observed ordering without explicitly setting this
            parameter, as your code may break in a future release.
            Not specifying any ordering can improve performance.
            Supported for inner, left, right and full joins

            .. list-table ::
               :header-rows: 0

               * - **none**
                 - *(Default)* No specific ordering is desired. The ordering might
                   differ across Polars versions or even between different runs.
               * - **left**
                 - Preserves the order of the left DataFrame.
               * - **right**
                 - Preserves the order of the right DataFrame.
               * - **left_right**
                 - First preserves the order of the left DataFrame, then the right.
               * - **right_left**
                 - First preserves the order of the right DataFrame, then the left.

        allow_parallel
            Allow the physical plan to optionally evaluate the computation of both
            DataFrames up to the join in parallel.
        force_parallel
            Force the physical plan to evaluate the computation of both DataFrames up to
            the join in parallel.

        See Also
        --------
        join_asof

        Examples
        --------
        >>> lf = pl.LazyFrame(
        ...     {
        ...         "foo": [1, 2, 3],
        ...         "bar": [6.0, 7.0, 8.0],
        ...         "ham": ["a", "b", "c"],
        ...     }
        ... )
        >>> other_lf = pl.LazyFrame(
        ...     {
        ...         "apple": ["x", "y", "z"],
        ...         "ham": ["a", "b", "d"],
        ...     }
        ... )
        >>> lf.join(other_lf, on="ham").collect()
        shape: (2, 4)
        ┌─────┬─────┬─────┬───────┐
        │ foo ┆ bar ┆ ham ┆ apple │
        │ --- ┆ --- ┆ --- ┆ ---   │
        │ i64 ┆ f64 ┆ str ┆ str   │
        ╞═════╪═════╪═════╪═══════╡
        │ 1   ┆ 6.0 ┆ a   ┆ x     │
        │ 2   ┆ 7.0 ┆ b   ┆ y     │
        └─────┴─────┴─────┴───────┘
        >>> lf.join(other_lf, on="ham", how="full").collect()
        shape: (4, 5)
        ┌──────┬──────┬──────┬───────┬───────────┐
        │ foo  ┆ bar  ┆ ham  ┆ apple ┆ ham_right │
        │ ---  ┆ ---  ┆ ---  ┆ ---   ┆ ---       │
        │ i64  ┆ f64  ┆ str  ┆ str   ┆ str       │
        ╞══════╪══════╪══════╪═══════╪═══════════╡
        │ 1    ┆ 6.0  ┆ a    ┆ x     ┆ a         │
        │ 2    ┆ 7.0  ┆ b    ┆ y     ┆ b         │
        │ null ┆ null ┆ null ┆ z     ┆ d         │
        │ 3    ┆ 8.0  ┆ c    ┆ null  ┆ null      │
        └──────┴──────┴──────┴───────┴───────────┘
        >>> lf.join(other_lf, on="ham", how="left", coalesce=True).collect()
        shape: (3, 4)
        ┌─────┬─────┬─────┬───────┐
        │ foo ┆ bar ┆ ham ┆ apple │
        │ --- ┆ --- ┆ --- ┆ ---   │
        │ i64 ┆ f64 ┆ str ┆ str   │
        ╞═════╪═════╪═════╪═══════╡
        │ 1   ┆ 6.0 ┆ a   ┆ x     │
        │ 2   ┆ 7.0 ┆ b   ┆ y     │
        │ 3   ┆ 8.0 ┆ c   ┆ null  │
        └─────┴─────┴─────┴───────┘
        >>> lf.join(other_lf, on="ham", how="semi").collect()
        shape: (2, 3)
        ┌─────┬─────┬─────┐
        │ foo ┆ bar ┆ ham │
        │ --- ┆ --- ┆ --- │
        │ i64 ┆ f64 ┆ str │
        ╞═════╪═════╪═════╡
        │ 1   ┆ 6.0 ┆ a   │
        │ 2   ┆ 7.0 ┆ b   │
        └─────┴─────┴─────┘
        >>> lf.join(other_lf, on="ham", how="anti").collect()
        shape: (1, 3)
        ┌─────┬─────┬─────┐
        │ foo ┆ bar ┆ ham │
        │ --- ┆ --- ┆ --- │
        │ i64 ┆ f64 ┆ str │
        ╞═════╪═════╪═════╡
        │ 3   ┆ 8.0 ┆ c   │
        └─────┴─────┴─────┘

        >>> lf.join(other_lf, how="cross").collect()
        shape: (9, 5)
        ┌─────┬─────┬─────┬───────┬───────────┐
        │ foo ┆ bar ┆ ham ┆ apple ┆ ham_right │
        │ --- ┆ --- ┆ --- ┆ ---   ┆ ---       │
        │ i64 ┆ f64 ┆ str ┆ str   ┆ str       │
        ╞═════╪═════╪═════╪═══════╪═══════════╡
        │ 1   ┆ 6.0 ┆ a   ┆ x     ┆ a         │
        │ 1   ┆ 6.0 ┆ a   ┆ y     ┆ b         │
        │ 1   ┆ 6.0 ┆ a   ┆ z     ┆ d         │
        │ 2   ┆ 7.0 ┆ b   ┆ x     ┆ a         │
        │ 2   ┆ 7.0 ┆ b   ┆ y     ┆ b         │
        │ 2   ┆ 7.0 ┆ b   ┆ z     ┆ d         │
        │ 3   ┆ 8.0 ┆ c   ┆ x     ┆ a         │
        │ 3   ┆ 8.0 ┆ c   ┆ y     ┆ b         │
        │ 3   ┆ 8.0 ┆ c   ┆ z     ┆ d         │
        └─────┴─────┴─────┴───────┴───────────┘
        """
        if not isinstance(other, LazyFrame):
            msg = f"expected `other` join table to be a LazyFrame, not {qualified_type_name(other)!r}"
            raise TypeError(msg)

        if maintain_order is None:
            maintain_order = "none"

        uses_on = on is not None
        uses_left_on = left_on is not None
        uses_right_on = right_on is not None
        uses_lr_on = uses_left_on or uses_right_on
        if uses_on and uses_lr_on:
            msg = "cannot use 'on' in conjunction with 'left_on' or 'right_on'"
            raise ValueError(msg)
        elif uses_left_on != uses_right_on:
            msg = "'left_on' requires corresponding 'right_on'"
            raise ValueError(msg)

        if how == "outer":
            how = "full"
            issue_deprecation_warning(
                "use of `how='outer'` should be replaced with `how='full'`.",
                version="0.20.29",
            )
        elif how == "outer_coalesce":  # type: ignore[comparison-overlap]
            coalesce = True
            how = "full"
            issue_deprecation_warning(
                "use of `how='outer_coalesce'` should be replaced with `how='full', coalesce=True`.",
                version="0.20.29",
            )
        elif how == "cross":
            if uses_on or uses_lr_on:
                msg = "cross join should not pass join keys"
                raise ValueError(msg)
            return self._from_pyldf(
                self._ldf.join(
                    other._ldf,
                    [],
                    [],
                    allow_parallel,
                    force_parallel,
                    nulls_equal,
                    how,
                    suffix,
                    validate,
                    maintain_order,
                )
            )

        if uses_on:
            pyexprs = parse_into_list_of_expressions(on)
            pyexprs_left = pyexprs
            pyexprs_right = pyexprs
        elif uses_lr_on:
            pyexprs_left = parse_into_list_of_expressions(left_on)
            pyexprs_right = parse_into_list_of_expressions(right_on)
        else:
            msg = "must specify `on` OR `left_on` and `right_on`"
            raise ValueError(msg)

        return self._from_pyldf(
            self._ldf.join(
                other._ldf,
                pyexprs_left,
                pyexprs_right,
                allow_parallel,
                force_parallel,
                nulls_equal,
                how,
                suffix,
                validate,
                maintain_order,
                coalesce,
            )
        )

    @unstable()
    def join_where(
        self,
        other: LazyFrame,
        *predicates: Expr | Iterable[Expr],
        suffix: str = "_right",
    ) -> LazyFrame:
        """
        Perform a join based on one or multiple (in)equality predicates.

        This performs an inner join, so only rows where all predicates are true
        are included in the result, and a row from either DataFrame may be included
        multiple times in the result.

        .. note::
            The row order of the input DataFrames is not preserved.

        .. warning::
            This functionality is experimental. It may be
            changed at any point without it being considered a breaking change.

        Parameters
        ----------
        other
            DataFrame to join with.
        *predicates
            (In)Equality condition to join the two tables on.
            When a column name occurs in both tables, the proper suffix must
            be applied in the predicate.
        suffix
            Suffix to append to columns with a duplicate name.

        Examples
        --------
        >>> east = pl.LazyFrame(
        ...     {
        ...         "id": [100, 101, 102],
        ...         "dur": [120, 140, 160],
        ...         "rev": [12, 14, 16],
        ...         "cores": [2, 8, 4],
        ...     }
        ... )
        >>> west = pl.LazyFrame(
        ...     {
        ...         "t_id": [404, 498, 676, 742],
        ...         "time": [90, 130, 150, 170],
        ...         "cost": [9, 13, 15, 16],
        ...         "cores": [4, 2, 1, 4],
        ...     }
        ... )
        >>> east.join_where(
        ...     west,
        ...     pl.col("dur") < pl.col("time"),
        ...     pl.col("rev") < pl.col("cost"),
        ... ).collect()
        shape: (5, 8)
        ┌─────┬─────┬─────┬───────┬──────┬──────┬──────┬─────────────┐
        │ id  ┆ dur ┆ rev ┆ cores ┆ t_id ┆ time ┆ cost ┆ cores_right │
        │ --- ┆ --- ┆ --- ┆ ---   ┆ ---  ┆ ---  ┆ ---  ┆ ---         │
        │ i64 ┆ i64 ┆ i64 ┆ i64   ┆ i64  ┆ i64  ┆ i64  ┆ i64         │
        ╞═════╪═════╪═════╪═══════╪══════╪══════╪══════╪═════════════╡
        │ 100 ┆ 120 ┆ 12  ┆ 2     ┆ 498  ┆ 130  ┆ 13   ┆ 2           │
        │ 100 ┆ 120 ┆ 12  ┆ 2     ┆ 676  ┆ 150  ┆ 15   ┆ 1           │
        │ 100 ┆ 120 ┆ 12  ┆ 2     ┆ 742  ┆ 170  ┆ 16   ┆ 4           │
        │ 101 ┆ 140 ┆ 14  ┆ 8     ┆ 676  ┆ 150  ┆ 15   ┆ 1           │
        │ 101 ┆ 140 ┆ 14  ┆ 8     ┆ 742  ┆ 170  ┆ 16   ┆ 4           │
        └─────┴─────┴─────┴───────┴──────┴──────┴──────┴─────────────┘
        """
        if not isinstance(other, LazyFrame):
            msg = f"expected `other` join table to be a LazyFrame, not {qualified_type_name(other)!r}"
            raise TypeError(msg)

        pyexprs = parse_into_list_of_expressions(*predicates)

        return self._from_pyldf(
            self._ldf.join_where(
                other._ldf,
                pyexprs,
                suffix,
            )
        )

    def with_columns(
        self,
        *exprs: IntoExpr | Iterable[IntoExpr],
        **named_exprs: IntoExpr,
    ) -> LazyFrame:
        """
        Add columns to this LazyFrame.

        Added columns will replace existing columns with the same name.

        Parameters
        ----------
        *exprs
            Column(s) to add, specified as positional arguments.
            Accepts expression input. Strings are parsed as column names, other
            non-expression inputs are parsed as literals.
        **named_exprs
            Additional columns to add, specified as keyword arguments.
            The columns will be renamed to the keyword used.

        Returns
        -------
        LazyFrame
            A new LazyFrame with the columns added.

        Notes
        -----
        Creating a new LazyFrame using this method does not create a new copy of
        existing data.

        Examples
        --------
        Pass an expression to add it as a new column.

        >>> lf = pl.LazyFrame(
        ...     {
        ...         "a": [1, 2, 3, 4],
        ...         "b": [0.5, 4, 10, 13],
        ...         "c": [True, True, False, True],
        ...     }
        ... )
        >>> lf.with_columns((pl.col("a") ** 2).alias("a^2")).collect()
        shape: (4, 4)
        ┌─────┬──────┬───────┬─────┐
        │ a   ┆ b    ┆ c     ┆ a^2 │
        │ --- ┆ ---  ┆ ---   ┆ --- │
        │ i64 ┆ f64  ┆ bool  ┆ i64 │
        ╞═════╪══════╪═══════╪═════╡
        │ 1   ┆ 0.5  ┆ true  ┆ 1   │
        │ 2   ┆ 4.0  ┆ true  ┆ 4   │
        │ 3   ┆ 10.0 ┆ false ┆ 9   │
        │ 4   ┆ 13.0 ┆ true  ┆ 16  │
        └─────┴──────┴───────┴─────┘

        Added columns will replace existing columns with the same name.

        >>> lf.with_columns(pl.col("a").cast(pl.Float64)).collect()
        shape: (4, 3)
        ┌─────┬──────┬───────┐
        │ a   ┆ b    ┆ c     │
        │ --- ┆ ---  ┆ ---   │
        │ f64 ┆ f64  ┆ bool  │
        ╞═════╪══════╪═══════╡
        │ 1.0 ┆ 0.5  ┆ true  │
        │ 2.0 ┆ 4.0  ┆ true  │
        │ 3.0 ┆ 10.0 ┆ false │
        │ 4.0 ┆ 13.0 ┆ true  │
        └─────┴──────┴───────┘

        Multiple columns can be added using positional arguments.

        >>> lf.with_columns(
        ...     (pl.col("a") ** 2).alias("a^2"),
        ...     (pl.col("b") / 2).alias("b/2"),
        ...     (pl.col("c").not_()).alias("not c"),
        ... ).collect()
        shape: (4, 6)
        ┌─────┬──────┬───────┬─────┬──────┬───────┐
        │ a   ┆ b    ┆ c     ┆ a^2 ┆ b/2  ┆ not c │
        │ --- ┆ ---  ┆ ---   ┆ --- ┆ ---  ┆ ---   │
        │ i64 ┆ f64  ┆ bool  ┆ i64 ┆ f64  ┆ bool  │
        ╞═════╪══════╪═══════╪═════╪══════╪═══════╡
        │ 1   ┆ 0.5  ┆ true  ┆ 1   ┆ 0.25 ┆ false │
        │ 2   ┆ 4.0  ┆ true  ┆ 4   ┆ 2.0  ┆ false │
        │ 3   ┆ 10.0 ┆ false ┆ 9   ┆ 5.0  ┆ true  │
        │ 4   ┆ 13.0 ┆ true  ┆ 16  ┆ 6.5  ┆ false │
        └─────┴──────┴───────┴─────┴──────┴───────┘

        Multiple columns can also be added by passing a list of expressions.

        >>> lf.with_columns(
        ...     [
        ...         (pl.col("a") ** 2).alias("a^2"),
        ...         (pl.col("b") / 2).alias("b/2"),
        ...         (pl.col("c").not_()).alias("not c"),
        ...     ]
        ... ).collect()
        shape: (4, 6)
        ┌─────┬──────┬───────┬─────┬──────┬───────┐
        │ a   ┆ b    ┆ c     ┆ a^2 ┆ b/2  ┆ not c │
        │ --- ┆ ---  ┆ ---   ┆ --- ┆ ---  ┆ ---   │
        │ i64 ┆ f64  ┆ bool  ┆ i64 ┆ f64  ┆ bool  │
        ╞═════╪══════╪═══════╪═════╪══════╪═══════╡
        │ 1   ┆ 0.5  ┆ true  ┆ 1   ┆ 0.25 ┆ false │
        │ 2   ┆ 4.0  ┆ true  ┆ 4   ┆ 2.0  ┆ false │
        │ 3   ┆ 10.0 ┆ false ┆ 9   ┆ 5.0  ┆ true  │
        │ 4   ┆ 13.0 ┆ true  ┆ 16  ┆ 6.5  ┆ false │
        └─────┴──────┴───────┴─────┴──────┴───────┘

        Use keyword arguments to easily name your expression inputs.

        >>> lf.with_columns(
        ...     ab=pl.col("a") * pl.col("b"),
        ...     not_c=pl.col("c").not_(),
        ... ).collect()
        shape: (4, 5)
        ┌─────┬──────┬───────┬──────┬───────┐
        │ a   ┆ b    ┆ c     ┆ ab   ┆ not_c │
        │ --- ┆ ---  ┆ ---   ┆ ---  ┆ ---   │
        │ i64 ┆ f64  ┆ bool  ┆ f64  ┆ bool  │
        ╞═════╪══════╪═══════╪══════╪═══════╡
        │ 1   ┆ 0.5  ┆ true  ┆ 0.5  ┆ false │
        │ 2   ┆ 4.0  ┆ true  ┆ 8.0  ┆ false │
        │ 3   ┆ 10.0 ┆ false ┆ 30.0 ┆ true  │
        │ 4   ┆ 13.0 ┆ true  ┆ 52.0 ┆ false │
        └─────┴──────┴───────┴──────┴───────┘

        Expressions with multiple outputs can automatically be instantiated as Structs
        by enabling the experimental setting `Config.set_auto_structify(True)`:

        >>> with pl.Config(auto_structify=True):
        ...     lf.drop("c").with_columns(
        ...         diffs=pl.col(["a", "b"]).diff().name.suffix("_diff"),
        ...     ).collect()
        shape: (4, 3)
        ┌─────┬──────┬─────────────┐
        │ a   ┆ b    ┆ diffs       │
        │ --- ┆ ---  ┆ ---         │
        │ i64 ┆ f64  ┆ struct[2]   │
        ╞═════╪══════╪═════════════╡
        │ 1   ┆ 0.5  ┆ {null,null} │
        │ 2   ┆ 4.0  ┆ {1,3.5}     │
        │ 3   ┆ 10.0 ┆ {1,6.0}     │
        │ 4   ┆ 13.0 ┆ {1,3.0}     │
        └─────┴──────┴─────────────┘
        """
        structify = bool(int(os.environ.get("POLARS_AUTO_STRUCTIFY", 0)))

        pyexprs = parse_into_list_of_expressions(
            *exprs, **named_exprs, __structify=structify
        )
        return self._from_pyldf(self._ldf.with_columns(pyexprs))

    def with_columns_seq(
        self,
        *exprs: IntoExpr | Iterable[IntoExpr],
        **named_exprs: IntoExpr,
    ) -> LazyFrame:
        """
        Add columns to this LazyFrame.

        Added columns will replace existing columns with the same name.

        This will run all expression sequentially instead of in parallel.
        Use this when the work per expression is cheap.

        Parameters
        ----------
        *exprs
            Column(s) to add, specified as positional arguments.
            Accepts expression input. Strings are parsed as column names, other
            non-expression inputs are parsed as literals.
        **named_exprs
            Additional columns to add, specified as keyword arguments.
            The columns will be renamed to the keyword used.

        Returns
        -------
        LazyFrame
            A new LazyFrame with the columns added.

        See Also
        --------
        with_columns
        """
        structify = bool(int(os.environ.get("POLARS_AUTO_STRUCTIFY", 0)))

        pyexprs = parse_into_list_of_expressions(
            *exprs, **named_exprs, __structify=structify
        )
        return self._from_pyldf(self._ldf.with_columns_seq(pyexprs))

    @deprecated(
        "`LazyFrame.with_context` is deprecated; "
        "use `pl.concat(..., how='horizontal')` instead."
    )
    def with_context(self, other: Self | list[Self]) -> LazyFrame:
        """
        Add an external context to the computation graph.

        .. deprecated:: 1.0.0
            Use :func:`concat` instead, with `how='horizontal'`

        This allows expressions to also access columns from DataFrames
        that are not part of this one.

        Parameters
        ----------
        other
            Lazy DataFrame to join with.

        Examples
        --------
        >>> lf = pl.LazyFrame({"a": [1, 2, 3], "b": ["a", "c", None]})
        >>> lf_other = pl.LazyFrame({"c": ["foo", "ham"]})
        >>> lf.with_context(lf_other).select(  # doctest: +SKIP
        ...     pl.col("b") + pl.col("c").first()
        ... ).collect()
        shape: (3, 1)
        ┌──────┐
        │ b    │
        │ ---  │
        │ str  │
        ╞══════╡
        │ afoo │
        │ cfoo │
        │ null │
        └──────┘

        Fill nulls with the median from another DataFrame:

        >>> train_lf = pl.LazyFrame(
        ...     {"feature_0": [-1.0, 0, 1], "feature_1": [-1.0, 0, 1]}
        ... )
        >>> test_lf = pl.LazyFrame(
        ...     {"feature_0": [-1.0, None, 1], "feature_1": [-1.0, 0, 1]}
        ... )
        >>> test_lf.with_context(  # doctest: +SKIP
        ...     train_lf.select(pl.all().name.suffix("_train"))
        ... ).select(
        ...     pl.col("feature_0").fill_null(pl.col("feature_0_train").median())
        ... ).collect()
        shape: (3, 1)
        ┌───────────┐
        │ feature_0 │
        │ ---       │
        │ f64       │
        ╞═══════════╡
        │ -1.0      │
        │ 0.0       │
        │ 1.0       │
        └───────────┘
        """
        if not isinstance(other, list):
            other = [other]

        return self._from_pyldf(self._ldf.with_context([lf._ldf for lf in other]))

    def drop(
        self,
        *columns: ColumnNameOrSelector | Iterable[ColumnNameOrSelector],
        strict: bool = True,
    ) -> LazyFrame:
        """
        Remove columns from the DataFrame.

        Parameters
        ----------
        *columns
            Names of the columns that should be removed from the dataframe.
            Accepts column selector input.
        strict
            Validate that all column names exist in the current schema,
            and throw an exception if any do not.

        Examples
        --------
        Drop a single column by passing the name of that column.

        >>> lf = pl.LazyFrame(
        ...     {
        ...         "foo": [1, 2, 3],
        ...         "bar": [6.0, 7.0, 8.0],
        ...         "ham": ["a", "b", "c"],
        ...     }
        ... )
        >>> lf.drop("ham").collect()
        shape: (3, 2)
        ┌─────┬─────┐
        │ foo ┆ bar │
        │ --- ┆ --- │
        │ i64 ┆ f64 │
        ╞═════╪═════╡
        │ 1   ┆ 6.0 │
        │ 2   ┆ 7.0 │
        │ 3   ┆ 8.0 │
        └─────┴─────┘

        Drop multiple columns by passing a selector.

        >>> import polars.selectors as cs
        >>> lf.drop(cs.numeric()).collect()
        shape: (3, 1)
        ┌─────┐
        │ ham │
        │ --- │
        │ str │
        ╞═════╡
        │ a   │
        │ b   │
        │ c   │
        └─────┘

        Use positional arguments to drop multiple columns.

        >>> lf.drop("foo", "ham").collect()
        shape: (3, 1)
        ┌─────┐
        │ bar │
        │ --- │
        │ f64 │
        ╞═════╡
        │ 6.0 │
        │ 7.0 │
        │ 8.0 │
        └─────┘
        """
        drop_cols = parse_into_list_of_expressions(*columns)
        return self._from_pyldf(self._ldf.drop(drop_cols, strict=strict))

    def rename(
        self, mapping: Mapping[str, str] | Callable[[str], str], *, strict: bool = True
    ) -> LazyFrame:
        """
        Rename column names.

        Parameters
        ----------
        mapping
            Key value pairs that map from old name to new name, or a function
            that takes the old name as input and returns the new name.
        strict
            Validate that all column names exist in the current schema,
            and throw an exception if any do not. (Note that this parameter
            is a no-op when passing a function to `mapping`).

        Notes
        -----
        If existing names are swapped (e.g. 'A' points to 'B' and 'B' points to 'A'),
        polars will block projection and predicate pushdowns at this node.

        Examples
        --------
        >>> lf = pl.LazyFrame(
        ...     {
        ...         "foo": [1, 2, 3],
        ...         "bar": [6, 7, 8],
        ...         "ham": ["a", "b", "c"],
        ...     }
        ... )
        >>> lf.rename({"foo": "apple"}).collect()
        shape: (3, 3)
        ┌───────┬─────┬─────┐
        │ apple ┆ bar ┆ ham │
        │ ---   ┆ --- ┆ --- │
        │ i64   ┆ i64 ┆ str │
        ╞═══════╪═════╪═════╡
        │ 1     ┆ 6   ┆ a   │
        │ 2     ┆ 7   ┆ b   │
        │ 3     ┆ 8   ┆ c   │
        └───────┴─────┴─────┘
        >>> lf.rename(lambda column_name: "c" + column_name[1:]).collect()
        shape: (3, 3)
        ┌─────┬─────┬─────┐
        │ coo ┆ car ┆ cam │
        │ --- ┆ --- ┆ --- │
        │ i64 ┆ i64 ┆ str │
        ╞═════╪═════╪═════╡
        │ 1   ┆ 6   ┆ a   │
        │ 2   ┆ 7   ┆ b   │
        │ 3   ┆ 8   ┆ c   │
        └─────┴─────┴─────┘
        """
        if callable(mapping):
            return self.select(F.all().name.map(mapping))
        else:
            existing = list(mapping.keys())
            new = list(mapping.values())
            return self._from_pyldf(self._ldf.rename(existing, new, strict))

    def reverse(self) -> LazyFrame:
        """
        Reverse the DataFrame.

        Examples
        --------
        >>> lf = pl.LazyFrame(
        ...     {
        ...         "key": ["a", "b", "c"],
        ...         "val": [1, 2, 3],
        ...     }
        ... )
        >>> lf.reverse().collect()
        shape: (3, 2)
        ┌─────┬─────┐
        │ key ┆ val │
        │ --- ┆ --- │
        │ str ┆ i64 │
        ╞═════╪═════╡
        │ c   ┆ 3   │
        │ b   ┆ 2   │
        │ a   ┆ 1   │
        └─────┴─────┘
        """
        return self._from_pyldf(self._ldf.reverse())

    def shift(
        self, n: int | IntoExprColumn = 1, *, fill_value: IntoExpr | None = None
    ) -> LazyFrame:
        """
        Shift values by the given number of indices.

        Parameters
        ----------
        n
            Number of indices to shift forward. If a negative value is passed, values
            are shifted in the opposite direction instead.
        fill_value
            Fill the resulting null values with this value. Accepts scalar expression
            input. Non-expression inputs are parsed as literals.

        Notes
        -----
        This method is similar to the `LAG` operation in SQL when the value for `n`
        is positive. With a negative value for `n`, it is similar to `LEAD`.

        Examples
        --------
        By default, values are shifted forward by one index.

        >>> lf = pl.LazyFrame(
        ...     {
        ...         "a": [1, 2, 3, 4],
        ...         "b": [5, 6, 7, 8],
        ...     }
        ... )
        >>> lf.shift().collect()
        shape: (4, 2)
        ┌──────┬──────┐
        │ a    ┆ b    │
        │ ---  ┆ ---  │
        │ i64  ┆ i64  │
        ╞══════╪══════╡
        │ null ┆ null │
        │ 1    ┆ 5    │
        │ 2    ┆ 6    │
        │ 3    ┆ 7    │
        └──────┴──────┘

        Pass a negative value to shift in the opposite direction instead.

        >>> lf.shift(-2).collect()
        shape: (4, 2)
        ┌──────┬──────┐
        │ a    ┆ b    │
        │ ---  ┆ ---  │
        │ i64  ┆ i64  │
        ╞══════╪══════╡
        │ 3    ┆ 7    │
        │ 4    ┆ 8    │
        │ null ┆ null │
        │ null ┆ null │
        └──────┴──────┘

        Specify `fill_value` to fill the resulting null values.

        >>> lf.shift(-2, fill_value=100).collect()
        shape: (4, 2)
        ┌─────┬─────┐
        │ a   ┆ b   │
        │ --- ┆ --- │
        │ i64 ┆ i64 │
        ╞═════╪═════╡
        │ 3   ┆ 7   │
        │ 4   ┆ 8   │
        │ 100 ┆ 100 │
        │ 100 ┆ 100 │
        └─────┴─────┘
        """
        if fill_value is not None:
            fill_value = parse_into_expression(fill_value, str_as_lit=True)
        n = parse_into_expression(n)
        return self._from_pyldf(self._ldf.shift(n, fill_value))

    def slice(self, offset: int, length: int | None = None) -> LazyFrame:
        """
        Get a slice of this DataFrame.

        Parameters
        ----------
        offset
            Start index. Negative indexing is supported.
        length
            Length of the slice. If set to `None`, all rows starting at the offset
            will be selected.

        Examples
        --------
        >>> lf = pl.LazyFrame(
        ...     {
        ...         "a": ["x", "y", "z"],
        ...         "b": [1, 3, 5],
        ...         "c": [2, 4, 6],
        ...     }
        ... )
        >>> lf.slice(1, 2).collect()
        shape: (2, 3)
        ┌─────┬─────┬─────┐
        │ a   ┆ b   ┆ c   │
        │ --- ┆ --- ┆ --- │
        │ str ┆ i64 ┆ i64 │
        ╞═════╪═════╪═════╡
        │ y   ┆ 3   ┆ 4   │
        │ z   ┆ 5   ┆ 6   │
        └─────┴─────┴─────┘
        """
        if length and length < 0:
            msg = f"negative slice lengths ({length!r}) are invalid for LazyFrame"
            raise ValueError(msg)
        return self._from_pyldf(self._ldf.slice(offset, length))

    def limit(self, n: int = 5) -> LazyFrame:
        """
        Get the first `n` rows.

        Alias for :func:`LazyFrame.head`.

        Parameters
        ----------
        n
            Number of rows to return.

        Examples
        --------
        >>> lf = pl.LazyFrame(
        ...     {
        ...         "a": [1, 2, 3, 4, 5, 6],
        ...         "b": [7, 8, 9, 10, 11, 12],
        ...     }
        ... )
        >>> lf.limit().collect()
        shape: (5, 2)
        ┌─────┬─────┐
        │ a   ┆ b   │
        │ --- ┆ --- │
        │ i64 ┆ i64 │
        ╞═════╪═════╡
        │ 1   ┆ 7   │
        │ 2   ┆ 8   │
        │ 3   ┆ 9   │
        │ 4   ┆ 10  │
        │ 5   ┆ 11  │
        └─────┴─────┘
        >>> lf.limit(2).collect()
        shape: (2, 2)
        ┌─────┬─────┐
        │ a   ┆ b   │
        │ --- ┆ --- │
        │ i64 ┆ i64 │
        ╞═════╪═════╡
        │ 1   ┆ 7   │
        │ 2   ┆ 8   │
        └─────┴─────┘
        """
        return self.head(n)

    def head(self, n: int = 5) -> LazyFrame:
        """
        Get the first `n` rows.

        Parameters
        ----------
        n
            Number of rows to return.

        Examples
        --------
        >>> lf = pl.LazyFrame(
        ...     {
        ...         "a": [1, 2, 3, 4, 5, 6],
        ...         "b": [7, 8, 9, 10, 11, 12],
        ...     }
        ... )
        >>> lf.head().collect()
        shape: (5, 2)
        ┌─────┬─────┐
        │ a   ┆ b   │
        │ --- ┆ --- │
        │ i64 ┆ i64 │
        ╞═════╪═════╡
        │ 1   ┆ 7   │
        │ 2   ┆ 8   │
        │ 3   ┆ 9   │
        │ 4   ┆ 10  │
        │ 5   ┆ 11  │
        └─────┴─────┘
        >>> lf.head(2).collect()
        shape: (2, 2)
        ┌─────┬─────┐
        │ a   ┆ b   │
        │ --- ┆ --- │
        │ i64 ┆ i64 │
        ╞═════╪═════╡
        │ 1   ┆ 7   │
        │ 2   ┆ 8   │
        └─────┴─────┘
        """
        return self.slice(0, n)

    def tail(self, n: int = 5) -> LazyFrame:
        """
        Get the last `n` rows.

        Parameters
        ----------
        n
            Number of rows to return.

        Examples
        --------
        >>> lf = pl.LazyFrame(
        ...     {
        ...         "a": [1, 2, 3, 4, 5, 6],
        ...         "b": [7, 8, 9, 10, 11, 12],
        ...     }
        ... )
        >>> lf.tail().collect()
        shape: (5, 2)
        ┌─────┬─────┐
        │ a   ┆ b   │
        │ --- ┆ --- │
        │ i64 ┆ i64 │
        ╞═════╪═════╡
        │ 2   ┆ 8   │
        │ 3   ┆ 9   │
        │ 4   ┆ 10  │
        │ 5   ┆ 11  │
        │ 6   ┆ 12  │
        └─────┴─────┘
        >>> lf.tail(2).collect()
        shape: (2, 2)
        ┌─────┬─────┐
        │ a   ┆ b   │
        │ --- ┆ --- │
        │ i64 ┆ i64 │
        ╞═════╪═════╡
        │ 5   ┆ 11  │
        │ 6   ┆ 12  │
        └─────┴─────┘
        """
        return self._from_pyldf(self._ldf.tail(n))

    def last(self) -> LazyFrame:
        """
        Get the last row of the DataFrame.

        Examples
        --------
        >>> lf = pl.LazyFrame(
        ...     {
        ...         "a": [1, 5, 3],
        ...         "b": [2, 4, 6],
        ...     }
        ... )
        >>> lf.last().collect()
        shape: (1, 2)
        ┌─────┬─────┐
        │ a   ┆ b   │
        │ --- ┆ --- │
        │ i64 ┆ i64 │
        ╞═════╪═════╡
        │ 3   ┆ 6   │
        └─────┴─────┘
        """
        return self.tail(1)

    def first(self) -> LazyFrame:
        """
        Get the first row of the DataFrame.

        Examples
        --------
        >>> lf = pl.LazyFrame(
        ...     {
        ...         "a": [1, 3, 5],
        ...         "b": [2, 4, 6],
        ...     }
        ... )
        >>> lf.first().collect()
        shape: (1, 2)
        ┌─────┬─────┐
        │ a   ┆ b   │
        │ --- ┆ --- │
        │ i64 ┆ i64 │
        ╞═════╪═════╡
        │ 1   ┆ 2   │
        └─────┴─────┘
        """
        return self.slice(0, 1)

    @deprecated(
        "`LazyFrame.approx_n_unique` is deprecated; "
        "use `select(pl.all().approx_n_unique())` instead."
    )
    def approx_n_unique(self) -> LazyFrame:
        """
        Approximate count of unique values.

        .. deprecated:: 0.20.11
            Use `select(pl.all().approx_n_unique())` instead.

        This is done using the HyperLogLog++ algorithm for cardinality estimation.

        Examples
        --------
        >>> lf = pl.LazyFrame(
        ...     {
        ...         "a": [1, 2, 3, 4],
        ...         "b": [1, 2, 1, 1],
        ...     }
        ... )
        >>> lf.approx_n_unique().collect()  # doctest: +SKIP
        shape: (1, 2)
        ┌─────┬─────┐
        │ a   ┆ b   │
        │ --- ┆ --- │
        │ u32 ┆ u32 │
        ╞═════╪═════╡
        │ 4   ┆ 2   │
        └─────┴─────┘
        """
        return self.select(F.all().approx_n_unique())

    def with_row_index(self, name: str = "index", offset: int = 0) -> LazyFrame:
        """
        Add a row index as the first column in the LazyFrame.

        Parameters
        ----------
        name
            Name of the index column.
        offset
            Start the index at this offset. Cannot be negative.

        Warnings
        --------
        Using this function can have a negative effect on query performance.
        This may, for instance, block predicate pushdown optimization.

        Notes
        -----
        The resulting column does not have any special properties. It is a regular
        column of type `UInt32` (or `UInt64` in `polars-u64-idx`).

        Examples
        --------
        >>> lf = pl.LazyFrame(
        ...     {
        ...         "a": [1, 3, 5],
        ...         "b": [2, 4, 6],
        ...     }
        ... )
        >>> lf.with_row_index().collect()
        shape: (3, 3)
        ┌───────┬─────┬─────┐
        │ index ┆ a   ┆ b   │
        │ ---   ┆ --- ┆ --- │
        │ u32   ┆ i64 ┆ i64 │
        ╞═══════╪═════╪═════╡
        │ 0     ┆ 1   ┆ 2   │
        │ 1     ┆ 3   ┆ 4   │
        │ 2     ┆ 5   ┆ 6   │
        └───────┴─────┴─────┘
        >>> lf.with_row_index("id", offset=1000).collect()
        shape: (3, 3)
        ┌──────┬─────┬─────┐
        │ id   ┆ a   ┆ b   │
        │ ---  ┆ --- ┆ --- │
        │ u32  ┆ i64 ┆ i64 │
        ╞══════╪═════╪═════╡
        │ 1000 ┆ 1   ┆ 2   │
        │ 1001 ┆ 3   ┆ 4   │
        │ 1002 ┆ 5   ┆ 6   │
        └──────┴─────┴─────┘

        An index column can also be created using the expressions :func:`int_range`
        and :func:`len`.

        >>> lf.select(
        ...     pl.int_range(pl.len(), dtype=pl.UInt32).alias("index"),
        ...     pl.all(),
        ... ).collect()
        shape: (3, 3)
        ┌───────┬─────┬─────┐
        │ index ┆ a   ┆ b   │
        │ ---   ┆ --- ┆ --- │
        │ u32   ┆ i64 ┆ i64 │
        ╞═══════╪═════╪═════╡
        │ 0     ┆ 1   ┆ 2   │
        │ 1     ┆ 3   ┆ 4   │
        │ 2     ┆ 5   ┆ 6   │
        └───────┴─────┴─────┘
        """
        try:
            return self._from_pyldf(self._ldf.with_row_index(name, offset))
        except OverflowError:
            issue = "negative" if offset < 0 else "greater than the maximum index value"
            msg = f"`offset` input for `with_row_index` cannot be {issue}, got {offset}"
            raise ValueError(msg) from None

    @deprecated(
        "`LazyFrame.with_row_count` is deprecated; use `LazyFrame.with_row_index` instead."
        " Note that the default column name has changed from 'row_nr' to 'index'."
    )
    def with_row_count(self, name: str = "row_nr", offset: int = 0) -> LazyFrame:
        """
        Add a column at index 0 that counts the rows.

        .. deprecated:: 0.20.4
            Use the :meth:`with_row_index` method instead.
            Note that the default column name has changed from 'row_nr' to 'index'.

        Parameters
        ----------
        name
            Name of the column to add.
        offset
            Start the row count at this offset.

        Warnings
        --------
        This can have a negative effect on query performance.
        This may, for instance, block predicate pushdown optimization.

        Examples
        --------
        >>> lf = pl.LazyFrame(
        ...     {
        ...         "a": [1, 3, 5],
        ...         "b": [2, 4, 6],
        ...     }
        ... )
        >>> lf.with_row_count().collect()  # doctest: +SKIP
        shape: (3, 3)
        ┌────────┬─────┬─────┐
        │ row_nr ┆ a   ┆ b   │
        │ ---    ┆ --- ┆ --- │
        │ u32    ┆ i64 ┆ i64 │
        ╞════════╪═════╪═════╡
        │ 0      ┆ 1   ┆ 2   │
        │ 1      ┆ 3   ┆ 4   │
        │ 2      ┆ 5   ┆ 6   │
        └────────┴─────┴─────┘
        """
        return self.with_row_index(name, offset)

    def gather_every(self, n: int, offset: int = 0) -> LazyFrame:
        """
        Take every nth row in the LazyFrame and return as a new LazyFrame.

        Parameters
        ----------
        n
            Gather every *n*-th row.
        offset
            Starting index.

        Examples
        --------
        >>> lf = pl.LazyFrame(
        ...     {
        ...         "a": [1, 2, 3, 4],
        ...         "b": [5, 6, 7, 8],
        ...     }
        ... )
        >>> lf.gather_every(2).collect()
        shape: (2, 2)
        ┌─────┬─────┐
        │ a   ┆ b   │
        │ --- ┆ --- │
        │ i64 ┆ i64 │
        ╞═════╪═════╡
        │ 1   ┆ 5   │
        │ 3   ┆ 7   │
        └─────┴─────┘
        >>> lf.gather_every(2, offset=1).collect()
        shape: (2, 2)
        ┌─────┬─────┐
        │ a   ┆ b   │
        │ --- ┆ --- │
        │ i64 ┆ i64 │
        ╞═════╪═════╡
        │ 2   ┆ 6   │
        │ 4   ┆ 8   │
        └─────┴─────┘
        """
        return self.select(F.col("*").gather_every(n, offset))

    def fill_null(
        self,
        value: Any | Expr | None = None,
        strategy: FillNullStrategy | None = None,
        limit: int | None = None,
        *,
        matches_supertype: bool = True,
    ) -> LazyFrame:
        """
        Fill null values using the specified value or strategy.

        Parameters
        ----------
        value
            Value used to fill null values.
        strategy : {None, 'forward', 'backward', 'min', 'max', 'mean', 'zero', 'one'}
            Strategy used to fill null values.
        limit
            Number of consecutive null values to fill when using the 'forward' or
            'backward' strategy.
        matches_supertype
            Fill all matching supertypes of the fill `value` literal.

        See Also
        --------
        fill_nan

        Examples
        --------
        >>> lf = pl.LazyFrame(
        ...     {
        ...         "a": [1, 2, None, 4],
        ...         "b": [0.5, 4, None, 13],
        ...     }
        ... )
        >>> lf.fill_null(99).collect()
        shape: (4, 2)
        ┌─────┬──────┐
        │ a   ┆ b    │
        │ --- ┆ ---  │
        │ i64 ┆ f64  │
        ╞═════╪══════╡
        │ 1   ┆ 0.5  │
        │ 2   ┆ 4.0  │
        │ 99  ┆ 99.0 │
        │ 4   ┆ 13.0 │
        └─────┴──────┘
        >>> lf.fill_null(strategy="forward").collect()
        shape: (4, 2)
        ┌─────┬──────┐
        │ a   ┆ b    │
        │ --- ┆ ---  │
        │ i64 ┆ f64  │
        ╞═════╪══════╡
        │ 1   ┆ 0.5  │
        │ 2   ┆ 4.0  │
        │ 2   ┆ 4.0  │
        │ 4   ┆ 13.0 │
        └─────┴──────┘

        >>> lf.fill_null(strategy="max").collect()
        shape: (4, 2)
        ┌─────┬──────┐
        │ a   ┆ b    │
        │ --- ┆ ---  │
        │ i64 ┆ f64  │
        ╞═════╪══════╡
        │ 1   ┆ 0.5  │
        │ 2   ┆ 4.0  │
        │ 4   ┆ 13.0 │
        │ 4   ┆ 13.0 │
        └─────┴──────┘

        >>> lf.fill_null(strategy="zero").collect()
        shape: (4, 2)
        ┌─────┬──────┐
        │ a   ┆ b    │
        │ --- ┆ ---  │
        │ i64 ┆ f64  │
        ╞═════╪══════╡
        │ 1   ┆ 0.5  │
        │ 2   ┆ 4.0  │
        │ 0   ┆ 0.0  │
        │ 4   ┆ 13.0 │
        └─────┴──────┘
        """
        from polars import Decimal

        dtypes: Sequence[PolarsDataType] | None

        if value is not None:
            if isinstance(value, pl.Expr):
                dtypes = None
            elif isinstance(value, bool):
                dtypes = [Boolean]
            elif matches_supertype and isinstance(value, (int, float)):
                dtypes = [
                    Int8,
                    Int16,
                    Int32,
                    Int64,
                    Int128,
                    UInt8,
                    UInt16,
                    UInt32,
                    UInt64,
                    Float32,
                    Float64,
                    Decimal,
                ]
            elif isinstance(value, int):
                dtypes = [Int64]
            elif isinstance(value, float):
                dtypes = [Float64]
            elif isinstance(value, datetime):
                dtypes = [Datetime] + [Datetime(u) for u in DTYPE_TEMPORAL_UNITS]
            elif isinstance(value, timedelta):
                dtypes = [Duration] + [Duration(u) for u in DTYPE_TEMPORAL_UNITS]
            elif isinstance(value, date):
                dtypes = [Date]
            elif isinstance(value, time):
                dtypes = [Time]
            elif isinstance(value, str):
                dtypes = [String, Categorical]
            else:
                # fallback; anything not explicitly handled above
                dtypes = None

            if dtypes:
                return self.with_columns(
                    F.col(dtypes).fill_null(value, strategy, limit)
                )

        return self.select(F.all().fill_null(value, strategy, limit))

    def fill_nan(self, value: int | float | Expr | None) -> LazyFrame:
        """
        Fill floating point NaN values.

        Parameters
        ----------
        value
            Value to fill the NaN values with.

        Warnings
        --------
        Note that floating point NaNs (Not a Number) are not missing values.
        To replace missing values, use :func:`fill_null`.

        See Also
        --------
        fill_null

        Examples
        --------
        >>> lf = pl.LazyFrame(
        ...     {
        ...         "a": [1.5, 2, float("nan"), 4],
        ...         "b": [0.5, 4, float("nan"), 13],
        ...     }
        ... )
        >>> lf.fill_nan(99).collect()
        shape: (4, 2)
        ┌──────┬──────┐
        │ a    ┆ b    │
        │ ---  ┆ ---  │
        │ f64  ┆ f64  │
        ╞══════╪══════╡
        │ 1.5  ┆ 0.5  │
        │ 2.0  ┆ 4.0  │
        │ 99.0 ┆ 99.0 │
        │ 4.0  ┆ 13.0 │
        └──────┴──────┘
        """
        if not isinstance(value, pl.Expr):
            value = F.lit(value)
        return self._from_pyldf(self._ldf.fill_nan(value._pyexpr))

    def std(self, ddof: int = 1) -> LazyFrame:
        """
        Aggregate the columns in the LazyFrame to their standard deviation value.

        Parameters
        ----------
        ddof
            “Delta Degrees of Freedom”: the divisor used in the calculation is N - ddof,
            where N represents the number of elements.
            By default ddof is 1.

        Examples
        --------
        >>> lf = pl.LazyFrame(
        ...     {
        ...         "a": [1, 2, 3, 4],
        ...         "b": [1, 2, 1, 1],
        ...     }
        ... )
        >>> lf.std().collect()
        shape: (1, 2)
        ┌──────────┬─────┐
        │ a        ┆ b   │
        │ ---      ┆ --- │
        │ f64      ┆ f64 │
        ╞══════════╪═════╡
        │ 1.290994 ┆ 0.5 │
        └──────────┴─────┘
        >>> lf.std(ddof=0).collect()
        shape: (1, 2)
        ┌──────────┬──────────┐
        │ a        ┆ b        │
        │ ---      ┆ ---      │
        │ f64      ┆ f64      │
        ╞══════════╪══════════╡
        │ 1.118034 ┆ 0.433013 │
        └──────────┴──────────┘
        """
        return self._from_pyldf(self._ldf.std(ddof))

    def var(self, ddof: int = 1) -> LazyFrame:
        """
        Aggregate the columns in the LazyFrame to their variance value.

        Parameters
        ----------
        ddof
            “Delta Degrees of Freedom”: the divisor used in the calculation is N - ddof,
            where N represents the number of elements.
            By default ddof is 1.

        Examples
        --------
        >>> lf = pl.LazyFrame(
        ...     {
        ...         "a": [1, 2, 3, 4],
        ...         "b": [1, 2, 1, 1],
        ...     }
        ... )
        >>> lf.var().collect()
        shape: (1, 2)
        ┌──────────┬──────┐
        │ a        ┆ b    │
        │ ---      ┆ ---  │
        │ f64      ┆ f64  │
        ╞══════════╪══════╡
        │ 1.666667 ┆ 0.25 │
        └──────────┴──────┘
        >>> lf.var(ddof=0).collect()
        shape: (1, 2)
        ┌──────┬────────┐
        │ a    ┆ b      │
        │ ---  ┆ ---    │
        │ f64  ┆ f64    │
        ╞══════╪════════╡
        │ 1.25 ┆ 0.1875 │
        └──────┴────────┘
        """
        return self._from_pyldf(self._ldf.var(ddof))

    def max(self) -> LazyFrame:
        """
        Aggregate the columns in the LazyFrame to their maximum value.

        Examples
        --------
        >>> lf = pl.LazyFrame(
        ...     {
        ...         "a": [1, 2, 3, 4],
        ...         "b": [1, 2, 1, 1],
        ...     }
        ... )
        >>> lf.max().collect()
        shape: (1, 2)
        ┌─────┬─────┐
        │ a   ┆ b   │
        │ --- ┆ --- │
        │ i64 ┆ i64 │
        ╞═════╪═════╡
        │ 4   ┆ 2   │
        └─────┴─────┘
        """
        return self._from_pyldf(self._ldf.max())

    def min(self) -> LazyFrame:
        """
        Aggregate the columns in the LazyFrame to their minimum value.

        Examples
        --------
        >>> lf = pl.LazyFrame(
        ...     {
        ...         "a": [1, 2, 3, 4],
        ...         "b": [1, 2, 1, 1],
        ...     }
        ... )
        >>> lf.min().collect()
        shape: (1, 2)
        ┌─────┬─────┐
        │ a   ┆ b   │
        │ --- ┆ --- │
        │ i64 ┆ i64 │
        ╞═════╪═════╡
        │ 1   ┆ 1   │
        └─────┴─────┘
        """
        return self._from_pyldf(self._ldf.min())

    def sum(self) -> LazyFrame:
        """
        Aggregate the columns in the LazyFrame to their sum value.

        Examples
        --------
        >>> lf = pl.LazyFrame(
        ...     {
        ...         "a": [1, 2, 3, 4],
        ...         "b": [1, 2, 1, 1],
        ...     }
        ... )
        >>> lf.sum().collect()
        shape: (1, 2)
        ┌─────┬─────┐
        │ a   ┆ b   │
        │ --- ┆ --- │
        │ i64 ┆ i64 │
        ╞═════╪═════╡
        │ 10  ┆ 5   │
        └─────┴─────┘
        """
        return self._from_pyldf(self._ldf.sum())

    def mean(self) -> LazyFrame:
        """
        Aggregate the columns in the LazyFrame to their mean value.

        Examples
        --------
        >>> lf = pl.LazyFrame(
        ...     {
        ...         "a": [1, 2, 3, 4],
        ...         "b": [1, 2, 1, 1],
        ...     }
        ... )
        >>> lf.mean().collect()
        shape: (1, 2)
        ┌─────┬──────┐
        │ a   ┆ b    │
        │ --- ┆ ---  │
        │ f64 ┆ f64  │
        ╞═════╪══════╡
        │ 2.5 ┆ 1.25 │
        └─────┴──────┘
        """
        return self._from_pyldf(self._ldf.mean())

    def median(self) -> LazyFrame:
        """
        Aggregate the columns in the LazyFrame to their median value.

        Examples
        --------
        >>> lf = pl.LazyFrame(
        ...     {
        ...         "a": [1, 2, 3, 4],
        ...         "b": [1, 2, 1, 1],
        ...     }
        ... )
        >>> lf.median().collect()
        shape: (1, 2)
        ┌─────┬─────┐
        │ a   ┆ b   │
        │ --- ┆ --- │
        │ f64 ┆ f64 │
        ╞═════╪═════╡
        │ 2.5 ┆ 1.0 │
        └─────┴─────┘
        """
        return self._from_pyldf(self._ldf.median())

    def null_count(self) -> LazyFrame:
        """
        Aggregate the columns in the LazyFrame as the sum of their null value count.

        Examples
        --------
        >>> lf = pl.LazyFrame(
        ...     {
        ...         "foo": [1, None, 3],
        ...         "bar": [6, 7, None],
        ...         "ham": ["a", "b", "c"],
        ...     }
        ... )
        >>> lf.null_count().collect()
        shape: (1, 3)
        ┌─────┬─────┬─────┐
        │ foo ┆ bar ┆ ham │
        │ --- ┆ --- ┆ --- │
        │ u32 ┆ u32 ┆ u32 │
        ╞═════╪═════╪═════╡
        │ 1   ┆ 1   ┆ 0   │
        └─────┴─────┴─────┘
        """
        return self._from_pyldf(self._ldf.null_count())

    def quantile(
        self,
        quantile: float | Expr,
        interpolation: QuantileMethod = "nearest",
    ) -> LazyFrame:
        """
        Aggregate the columns in the LazyFrame to their quantile value.

        Parameters
        ----------
        quantile
            Quantile between 0.0 and 1.0.
        interpolation : {'nearest', 'higher', 'lower', 'midpoint', 'linear', 'equiprobable'}
            Interpolation method.

        Examples
        --------
        >>> lf = pl.LazyFrame(
        ...     {
        ...         "a": [1, 2, 3, 4],
        ...         "b": [1, 2, 1, 1],
        ...     }
        ... )
        >>> lf.quantile(0.7).collect()
        shape: (1, 2)
        ┌─────┬─────┐
        │ a   ┆ b   │
        │ --- ┆ --- │
        │ f64 ┆ f64 │
        ╞═════╪═════╡
        │ 3.0 ┆ 1.0 │
        └─────┴─────┘
        """  # noqa: W505
        quantile = parse_into_expression(quantile)
        return self._from_pyldf(self._ldf.quantile(quantile, interpolation))

    def explode(
        self,
        columns: str | Expr | Sequence[str | Expr],
        *more_columns: str | Expr,
    ) -> LazyFrame:
        """
        Explode the DataFrame to long format by exploding the given columns.

        Parameters
        ----------
        columns
            Column names, expressions, or a selector defining them. The underlying
            columns being exploded must be of the `List` or `Array` data type.
        *more_columns
            Additional names of columns to explode, specified as positional arguments.

        Examples
        --------
        >>> lf = pl.LazyFrame(
        ...     {
        ...         "letters": ["a", "a", "b", "c"],
        ...         "numbers": [[1], [2, 3], [4, 5], [6, 7, 8]],
        ...     }
        ... )
        >>> lf.explode("numbers").collect()
        shape: (8, 2)
        ┌─────────┬─────────┐
        │ letters ┆ numbers │
        │ ---     ┆ ---     │
        │ str     ┆ i64     │
        ╞═════════╪═════════╡
        │ a       ┆ 1       │
        │ a       ┆ 2       │
        │ a       ┆ 3       │
        │ b       ┆ 4       │
        │ b       ┆ 5       │
        │ c       ┆ 6       │
        │ c       ┆ 7       │
        │ c       ┆ 8       │
        └─────────┴─────────┘
        """
        columns = parse_into_list_of_expressions(columns, *more_columns)
        return self._from_pyldf(self._ldf.explode(columns))

    def unique(
        self,
        subset: ColumnNameOrSelector | Collection[ColumnNameOrSelector] | None = None,
        *,
        keep: UniqueKeepStrategy = "any",
        maintain_order: bool = False,
    ) -> LazyFrame:
        """
        Drop duplicate rows from this DataFrame.

        Parameters
        ----------
        subset
            Column name(s) or selector(s), to consider when identifying
            duplicate rows. If set to `None` (default), use all columns.
        keep : {'first', 'last', 'any', 'none'}
            Which of the duplicate rows to keep.

            * 'any': Does not give any guarantee of which row is kept.
                     This allows more optimizations.
            * 'none': Don't keep duplicate rows.
            * 'first': Keep first unique row.
            * 'last': Keep last unique row.
        maintain_order
            Keep the same order as the original DataFrame. This is more expensive to
            compute.
            Settings this to `True` blocks the possibility
            to run on the streaming engine.

        Returns
        -------
        LazyFrame
            LazyFrame with unique rows.

        Warnings
        --------
        This method will fail if there is a column of type `List` in the DataFrame or
        subset.

        Notes
        -----
        If you're coming from pandas, this is similar to
        `pandas.DataFrame.drop_duplicates`.

        Examples
        --------
        >>> lf = pl.LazyFrame(
        ...     {
        ...         "foo": [1, 2, 3, 1],
        ...         "bar": ["a", "a", "a", "a"],
        ...         "ham": ["b", "b", "b", "b"],
        ...     }
        ... )
        >>> lf.unique(maintain_order=True).collect()
        shape: (3, 3)
        ┌─────┬─────┬─────┐
        │ foo ┆ bar ┆ ham │
        │ --- ┆ --- ┆ --- │
        │ i64 ┆ str ┆ str │
        ╞═════╪═════╪═════╡
        │ 1   ┆ a   ┆ b   │
        │ 2   ┆ a   ┆ b   │
        │ 3   ┆ a   ┆ b   │
        └─────┴─────┴─────┘
        >>> lf.unique(subset=["bar", "ham"], maintain_order=True).collect()
        shape: (1, 3)
        ┌─────┬─────┬─────┐
        │ foo ┆ bar ┆ ham │
        │ --- ┆ --- ┆ --- │
        │ i64 ┆ str ┆ str │
        ╞═════╪═════╪═════╡
        │ 1   ┆ a   ┆ b   │
        └─────┴─────┴─────┘
        >>> lf.unique(keep="last", maintain_order=True).collect()
        shape: (3, 3)
        ┌─────┬─────┬─────┐
        │ foo ┆ bar ┆ ham │
        │ --- ┆ --- ┆ --- │
        │ i64 ┆ str ┆ str │
        ╞═════╪═════╪═════╡
        │ 2   ┆ a   ┆ b   │
        │ 3   ┆ a   ┆ b   │
        │ 1   ┆ a   ┆ b   │
        └─────┴─────┴─────┘
        """
        if subset is not None:
            subset = parse_into_list_of_expressions(subset)
        return self._from_pyldf(self._ldf.unique(maintain_order, subset, keep))

    def drop_nans(
        self,
        subset: ColumnNameOrSelector | Collection[ColumnNameOrSelector] | None = None,
    ) -> LazyFrame:
        """
        Drop all rows that contain one or more NaN values.

        The original order of the remaining rows is preserved.

        Parameters
        ----------
        subset
            Column name(s) for which NaN values are considered; if set to `None`
            (default), use all columns (note that only floating-point columns
            can contain NaNs).

        Examples
        --------
        >>> lf = pl.LazyFrame(
        ...     {
        ...         "foo": [-20.5, float("nan"), 80.0],
        ...         "bar": [float("nan"), 110.0, 25.5],
        ...         "ham": ["xxx", "yyy", None],
        ...     }
        ... )

        The default behavior of this method is to drop rows where any single
        value in the row is NaN:

        >>> lf.drop_nans().collect()
        shape: (1, 3)
        ┌──────┬──────┬──────┐
        │ foo  ┆ bar  ┆ ham  │
        │ ---  ┆ ---  ┆ ---  │
        │ f64  ┆ f64  ┆ str  │
        ╞══════╪══════╪══════╡
        │ 80.0 ┆ 25.5 ┆ null │
        └──────┴──────┴──────┘

        This behaviour can be constrained to consider only a subset of columns, as
        defined by name, or with a selector. For example, dropping rows only if
        there is a NaN in the "bar" column:

        >>> lf.drop_nans(subset=["bar"]).collect()
        shape: (2, 3)
        ┌──────┬───────┬──────┐
        │ foo  ┆ bar   ┆ ham  │
        │ ---  ┆ ---   ┆ ---  │
        │ f64  ┆ f64   ┆ str  │
        ╞══════╪═══════╪══════╡
        │ NaN  ┆ 110.0 ┆ yyy  │
        │ 80.0 ┆ 25.5  ┆ null │
        └──────┴───────┴──────┘

        Dropping a row only if *all* values are NaN requires a different formulation:

        >>> lf = pl.LazyFrame(
        ...     {
        ...         "a": [float("nan"), float("nan"), float("nan"), float("nan")],
        ...         "b": [10.0, 2.5, float("nan"), 5.25],
        ...         "c": [65.75, float("nan"), float("nan"), 10.5],
        ...     }
        ... )
        >>> lf.filter(~pl.all_horizontal(pl.all().is_nan())).collect()
        shape: (3, 3)
        ┌─────┬──────┬───────┐
        │ a   ┆ b    ┆ c     │
        │ --- ┆ ---  ┆ ---   │
        │ f64 ┆ f64  ┆ f64   │
        ╞═════╪══════╪═══════╡
        │ NaN ┆ 10.0 ┆ 65.75 │
        │ NaN ┆ 2.5  ┆ NaN   │
        │ NaN ┆ 5.25 ┆ 10.5  │
        └─────┴──────┴───────┘
        """
        if subset is not None:
            subset = parse_into_list_of_expressions(subset)
        return self._from_pyldf(self._ldf.drop_nans(subset))

    def drop_nulls(
        self,
        subset: ColumnNameOrSelector | Collection[ColumnNameOrSelector] | None = None,
    ) -> LazyFrame:
        """
        Drop all rows that contain one or more null values.

        The original order of the remaining rows is preserved.

        Parameters
        ----------
        subset
            Column name(s) for which null values are considered.
            If set to `None` (default), use all columns.

        Examples
        --------
        >>> lf = pl.LazyFrame(
        ...     {
        ...         "foo": [1, 2, 3],
        ...         "bar": [6, None, 8],
        ...         "ham": ["a", "b", None],
        ...     }
        ... )

        The default behavior of this method is to drop rows where any single
        value in the row is null:

        >>> lf.drop_nulls().collect()
        shape: (1, 3)
        ┌─────┬─────┬─────┐
        │ foo ┆ bar ┆ ham │
        │ --- ┆ --- ┆ --- │
        │ i64 ┆ i64 ┆ str │
        ╞═════╪═════╪═════╡
        │ 1   ┆ 6   ┆ a   │
        └─────┴─────┴─────┘

        This behaviour can be constrained to consider only a subset of columns, as
        defined by name or with a selector. For example, dropping rows if there is
        a null in any of the integer columns:

        >>> import polars.selectors as cs
        >>> lf.drop_nulls(subset=cs.integer()).collect()
        shape: (2, 3)
        ┌─────┬─────┬──────┐
        │ foo ┆ bar ┆ ham  │
        │ --- ┆ --- ┆ ---  │
        │ i64 ┆ i64 ┆ str  │
        ╞═════╪═════╪══════╡
        │ 1   ┆ 6   ┆ a    │
        │ 3   ┆ 8   ┆ null │
        └─────┴─────┴──────┘

        Dropping a row only if *all* values are null requires a different formulation:

        >>> lf = pl.LazyFrame(
        ...     {
        ...         "a": [None, None, None, None],
        ...         "b": [1, 2, None, 1],
        ...         "c": [1, None, None, 1],
        ...     }
        ... )
        >>> lf.filter(~pl.all_horizontal(pl.all().is_null())).collect()
        shape: (3, 3)
        ┌──────┬─────┬──────┐
        │ a    ┆ b   ┆ c    │
        │ ---  ┆ --- ┆ ---  │
        │ null ┆ i64 ┆ i64  │
        ╞══════╪═════╪══════╡
        │ null ┆ 1   ┆ 1    │
        │ null ┆ 2   ┆ null │
        │ null ┆ 1   ┆ 1    │
        └──────┴─────┴──────┘
        """
        if subset is not None:
            subset = parse_into_list_of_expressions(subset)
        return self._from_pyldf(self._ldf.drop_nulls(subset))

    def unpivot(
        self,
        on: ColumnNameOrSelector | Sequence[ColumnNameOrSelector] | None = None,
        *,
        index: ColumnNameOrSelector | Sequence[ColumnNameOrSelector] | None = None,
        variable_name: str | None = None,
        value_name: str | None = None,
        streamable: bool = True,
    ) -> LazyFrame:
        """
        Unpivot a DataFrame from wide to long format.

        Optionally leaves identifiers set.

        This function is useful to massage a DataFrame into a format where one or more
        columns are identifier variables (index) while all other columns, considered
        measured variables (on), are "unpivoted" to the row axis leaving just
        two non-identifier columns, 'variable' and 'value'.

        Parameters
        ----------
        on
            Column(s) or selector(s) to use as values variables; if `on`
            is empty all columns that are not in `index` will be used.
        index
            Column(s) or selector(s) to use as identifier variables.
        variable_name
            Name to give to the `variable` column. Defaults to "variable"
        value_name
            Name to give to the `value` column. Defaults to "value"
        streamable
            deprecated

        Notes
        -----
        If you're coming from pandas, this is similar to `pandas.DataFrame.melt`,
        but with `index` replacing `id_vars` and `on` replacing `value_vars`.
        In other frameworks, you might know this operation as `pivot_longer`.

        Examples
        --------
        >>> lf = pl.LazyFrame(
        ...     {
        ...         "a": ["x", "y", "z"],
        ...         "b": [1, 3, 5],
        ...         "c": [2, 4, 6],
        ...     }
        ... )
        >>> import polars.selectors as cs
        >>> lf.unpivot(cs.numeric(), index="a").collect()
        shape: (6, 3)
        ┌─────┬──────────┬───────┐
        │ a   ┆ variable ┆ value │
        │ --- ┆ ---      ┆ ---   │
        │ str ┆ str      ┆ i64   │
        ╞═════╪══════════╪═══════╡
        │ x   ┆ b        ┆ 1     │
        │ y   ┆ b        ┆ 3     │
        │ z   ┆ b        ┆ 5     │
        │ x   ┆ c        ┆ 2     │
        │ y   ┆ c        ┆ 4     │
        │ z   ┆ c        ┆ 6     │
        └─────┴──────────┴───────┘
        """
        if not streamable:
            issue_deprecation_warning(
                "the `streamable` parameter for `LazyFrame.unpivot` is deprecated"
                "This parameter has no effect",
                version="1.5.0",
            )

        on = [] if on is None else parse_into_list_of_expressions(on)
        index = [] if index is None else parse_into_list_of_expressions(index)

        return self._from_pyldf(self._ldf.unpivot(on, index, value_name, variable_name))

    def map_batches(
        self,
        function: Callable[[DataFrame], DataFrame],
        *,
        predicate_pushdown: bool = True,
        projection_pushdown: bool = True,
        slice_pushdown: bool = True,
        no_optimizations: bool = False,
        schema: None | SchemaDict = None,
        validate_output_schema: bool = True,
        streamable: bool = False,
    ) -> LazyFrame:
        """
        Apply a custom function.

        It is important that the function returns a Polars DataFrame.

        Parameters
        ----------
        function
            Lambda/ function to apply.
        predicate_pushdown
            Allow predicate pushdown optimization to pass this node.
        projection_pushdown
            Allow projection pushdown optimization to pass this node.
        slice_pushdown
            Allow slice pushdown optimization to pass this node.
        no_optimizations
            Turn off all optimizations past this point.
        schema
            Output schema of the function, if set to `None` we assume that the schema
            will remain unchanged by the applied function.
        validate_output_schema
            It is paramount that polars' schema is correct. This flag will ensure that
            the output schema of this function will be checked with the expected schema.
            Setting this to `False` will not do this check, but may lead to hard to
            debug bugs.
        streamable
            Whether the function that is given is eligible to be running with the
            streaming engine. That means that the function must produce the same result
            when it is executed in batches or when it is be executed on the full
            dataset.

        Warnings
        --------
        The `schema` of a `LazyFrame` must always be correct. It is up to the caller
        of this function to ensure that this invariant is upheld.

        It is important that the optimization flags are correct. If the custom function
        for instance does an aggregation of a column, `predicate_pushdown` should not
        be allowed, as this prunes rows and will influence your aggregation results.

        Examples
        --------
        >>> lf = (  # doctest: +SKIP
        ...     pl.LazyFrame(
        ...         {
        ...             "a": pl.int_range(-100_000, 0, eager=True),
        ...             "b": pl.int_range(0, 100_000, eager=True),
        ...         }
        ...     )
        ...     .map_batches(lambda x: 2 * x, streamable=True)
        ...     .collect(engine="streaming")
        ... )
        shape: (100_000, 2)
        ┌─────────┬────────┐
        │ a       ┆ b      │
        │ ---     ┆ ---    │
        │ i64     ┆ i64    │
        ╞═════════╪════════╡
        │ -200000 ┆ 0      │
        │ -199998 ┆ 2      │
        │ -199996 ┆ 4      │
        │ -199994 ┆ 6      │
        │ …       ┆ …      │
        │ -8      ┆ 199992 │
        │ -6      ┆ 199994 │
        │ -4      ┆ 199996 │
        │ -2      ┆ 199998 │
        └─────────┴────────┘
        """
        if no_optimizations:
            predicate_pushdown = False
            projection_pushdown = False
            slice_pushdown = False

        return self._from_pyldf(
            self._ldf.map_batches(
                function,
                predicate_pushdown,
                projection_pushdown,
                slice_pushdown,
                streamable=streamable,
                schema=schema,
                validate_output=validate_output_schema,
            )
        )

    def interpolate(self) -> LazyFrame:
        """
        Interpolate intermediate values. The interpolation method is linear.

        Nulls at the beginning and end of the series remain null.

        Examples
        --------
        >>> lf = pl.LazyFrame(
        ...     {
        ...         "foo": [1, None, 9, 10],
        ...         "bar": [6, 7, 9, None],
        ...         "baz": [1, None, None, 9],
        ...     }
        ... )
        >>> lf.interpolate().collect()
        shape: (4, 3)
        ┌──────┬──────┬──────────┐
        │ foo  ┆ bar  ┆ baz      │
        │ ---  ┆ ---  ┆ ---      │
        │ f64  ┆ f64  ┆ f64      │
        ╞══════╪══════╪══════════╡
        │ 1.0  ┆ 6.0  ┆ 1.0      │
        │ 5.0  ┆ 7.0  ┆ 3.666667 │
        │ 9.0  ┆ 9.0  ┆ 6.333333 │
        │ 10.0 ┆ null ┆ 9.0      │
        └──────┴──────┴──────────┘
        """
        return self.select(F.col("*").interpolate())

    def unnest(
        self,
        columns: ColumnNameOrSelector | Collection[ColumnNameOrSelector],
        *more_columns: ColumnNameOrSelector,
    ) -> LazyFrame:
        """
        Decompose struct columns into separate columns for each of their fields.

        The new columns will be inserted into the DataFrame at the location of the
        struct column.

        Parameters
        ----------
        columns
            Name of the struct column(s) that should be unnested.
        *more_columns
            Additional columns to unnest, specified as positional arguments.

        Examples
        --------
        >>> df = pl.LazyFrame(
        ...     {
        ...         "before": ["foo", "bar"],
        ...         "t_a": [1, 2],
        ...         "t_b": ["a", "b"],
        ...         "t_c": [True, None],
        ...         "t_d": [[1, 2], [3]],
        ...         "after": ["baz", "womp"],
        ...     }
        ... ).select("before", pl.struct(pl.col("^t_.$")).alias("t_struct"), "after")
        >>> df.collect()
        shape: (2, 3)
        ┌────────┬─────────────────────┬───────┐
        │ before ┆ t_struct            ┆ after │
        │ ---    ┆ ---                 ┆ ---   │
        │ str    ┆ struct[4]           ┆ str   │
        ╞════════╪═════════════════════╪═══════╡
        │ foo    ┆ {1,"a",true,[1, 2]} ┆ baz   │
        │ bar    ┆ {2,"b",null,[3]}    ┆ womp  │
        └────────┴─────────────────────┴───────┘
        >>> df.unnest("t_struct").collect()
        shape: (2, 6)
        ┌────────┬─────┬─────┬──────┬───────────┬───────┐
        │ before ┆ t_a ┆ t_b ┆ t_c  ┆ t_d       ┆ after │
        │ ---    ┆ --- ┆ --- ┆ ---  ┆ ---       ┆ ---   │
        │ str    ┆ i64 ┆ str ┆ bool ┆ list[i64] ┆ str   │
        ╞════════╪═════╪═════╪══════╪═══════════╪═══════╡
        │ foo    ┆ 1   ┆ a   ┆ true ┆ [1, 2]    ┆ baz   │
        │ bar    ┆ 2   ┆ b   ┆ null ┆ [3]       ┆ womp  │
        └────────┴─────┴─────┴──────┴───────────┴───────┘
        """
        columns = parse_into_list_of_expressions(columns, *more_columns)
        return self._from_pyldf(self._ldf.unnest(columns))

    def merge_sorted(self, other: LazyFrame, key: str) -> LazyFrame:
        """
        Take two sorted DataFrames and merge them by the sorted key.

        The output of this operation will also be sorted.
        It is the callers responsibility that the frames
        are sorted in ascending order by that key otherwise
        the output will not make sense.

        The schemas of both LazyFrames must be equal.

        Parameters
        ----------
        other
            Other DataFrame that must be merged
        key
            Key that is sorted.

        Examples
        --------
        >>> df0 = pl.LazyFrame(
        ...     {"name": ["steve", "elise", "bob"], "age": [42, 44, 18]}
        ... ).sort("age")
        >>> df0.collect()
        shape: (3, 2)
        ┌───────┬─────┐
        │ name  ┆ age │
        │ ---   ┆ --- │
        │ str   ┆ i64 │
        ╞═══════╪═════╡
        │ bob   ┆ 18  │
        │ steve ┆ 42  │
        │ elise ┆ 44  │
        └───────┴─────┘
        >>> df1 = pl.LazyFrame(
        ...     {"name": ["anna", "megan", "steve", "thomas"], "age": [21, 33, 42, 20]}
        ... ).sort("age")
        >>> df1.collect()
        shape: (4, 2)
        ┌────────┬─────┐
        │ name   ┆ age │
        │ ---    ┆ --- │
        │ str    ┆ i64 │
        ╞════════╪═════╡
        │ thomas ┆ 20  │
        │ anna   ┆ 21  │
        │ megan  ┆ 33  │
        │ steve  ┆ 42  │
        └────────┴─────┘
        >>> df0.merge_sorted(df1, key="age").collect()
        shape: (7, 2)
        ┌────────┬─────┐
        │ name   ┆ age │
        │ ---    ┆ --- │
        │ str    ┆ i64 │
        ╞════════╪═════╡
        │ bob    ┆ 18  │
        │ thomas ┆ 20  │
        │ anna   ┆ 21  │
        │ megan  ┆ 33  │
        │ steve  ┆ 42  │
        │ steve  ┆ 42  │
        │ elise  ┆ 44  │
        └────────┴─────┘

        Notes
        -----
        No guarantee is given over the output row order when the key is equal
        between the both dataframes.

        The key must be sorted in ascending order.
        """
        return self._from_pyldf(self._ldf.merge_sorted(other._ldf, key))

    def set_sorted(
        self,
        column: str,
        *,
        descending: bool = False,
    ) -> LazyFrame:
        """
        Flag a column as sorted.

        This can speed up future operations.

        Parameters
        ----------
        column
            Column that is sorted
        descending
            Whether the column is sorted in descending order.

        Warnings
        --------
        This can lead to incorrect results if the data is NOT sorted!!
        Use with care!

        """
        # NOTE: Only accepts 1 column on purpose! User think they are sorted by
        # the combined multicolumn values.
        if not isinstance(column, str):
            msg = "expected a 'str' for argument 'column' in 'set_sorted'"
            raise TypeError(msg)
        return self.with_columns(F.col(column).set_sorted(descending=descending))

    @unstable()
    def update(
        self,
        other: LazyFrame,
        on: str | Sequence[str] | None = None,
        how: Literal["left", "inner", "full"] = "left",
        *,
        left_on: str | Sequence[str] | None = None,
        right_on: str | Sequence[str] | None = None,
        include_nulls: bool = False,
        maintain_order: MaintainOrderJoin | None = "left",
    ) -> LazyFrame:
        """
        Update the values in this `LazyFrame` with the values in `other`.

        .. warning::
            This functionality is considered **unstable**. It may be changed
            at any point without it being considered a breaking change.

        Parameters
        ----------
        other
            LazyFrame that will be used to update the values
        on
            Column names that will be joined on. If set to `None` (default),
            the implicit row index of each frame is used as a join key.
        how : {'left', 'inner', 'full'}
            * 'left' will keep all rows from the left table; rows may be duplicated
              if multiple rows in the right frame match the left row's key.
            * 'inner' keeps only those rows where the key exists in both frames.
            * 'full' will update existing rows where the key matches while also
              adding any new rows contained in the given frame.
        left_on
           Join column(s) of the left DataFrame.
        right_on
           Join column(s) of the right DataFrame.
        include_nulls
            Overwrite values in the left frame with null values from the right frame.
            If set to `False` (default), null values in the right frame are ignored.
        maintain_order : {'none', 'left', 'right', 'left_right', 'right_left'}
            Which order of rows from the inputs to preserve. See :func:`~LazyFrame.join`
            for details. Unlike `join` this function preserves the left order by
            default.

        Notes
        -----
        This is syntactic sugar for a left/inner join that preserves the order
        of the left `DataFrame` by default, with an optional coalesce when
        `include_nulls = False`.

        Examples
        --------
        >>> lf = pl.LazyFrame(
        ...     {
        ...         "A": [1, 2, 3, 4],
        ...         "B": [400, 500, 600, 700],
        ...     }
        ... )
        >>> lf.collect()
        shape: (4, 2)
        ┌─────┬─────┐
        │ A   ┆ B   │
        │ --- ┆ --- │
        │ i64 ┆ i64 │
        ╞═════╪═════╡
        │ 1   ┆ 400 │
        │ 2   ┆ 500 │
        │ 3   ┆ 600 │
        │ 4   ┆ 700 │
        └─────┴─────┘
        >>> new_lf = pl.LazyFrame(
        ...     {
        ...         "B": [-66, None, -99],
        ...         "C": [5, 3, 1],
        ...     }
        ... )

        Update `df` values with the non-null values in `new_df`, by row index:

        >>> lf.update(new_lf).collect()
        shape: (4, 2)
        ┌─────┬─────┐
        │ A   ┆ B   │
        │ --- ┆ --- │
        │ i64 ┆ i64 │
        ╞═════╪═════╡
        │ 1   ┆ -66 │
        │ 2   ┆ 500 │
        │ 3   ┆ -99 │
        │ 4   ┆ 700 │
        └─────┴─────┘

        Update `df` values with the non-null values in `new_df`, by row index,
        but only keeping those rows that are common to both frames:

        >>> lf.update(new_lf, how="inner").collect()
        shape: (3, 2)
        ┌─────┬─────┐
        │ A   ┆ B   │
        │ --- ┆ --- │
        │ i64 ┆ i64 │
        ╞═════╪═════╡
        │ 1   ┆ -66 │
        │ 2   ┆ 500 │
        │ 3   ┆ -99 │
        └─────┴─────┘

        Update `df` values with the non-null values in `new_df`, using a full
        outer join strategy that defines explicit join columns in each frame:

        >>> lf.update(new_lf, left_on=["A"], right_on=["C"], how="full").collect()
        shape: (5, 2)
        ┌─────┬─────┐
        │ A   ┆ B   │
        │ --- ┆ --- │
        │ i64 ┆ i64 │
        ╞═════╪═════╡
        │ 1   ┆ -99 │
        │ 2   ┆ 500 │
        │ 3   ┆ 600 │
        │ 4   ┆ 700 │
        │ 5   ┆ -66 │
        └─────┴─────┘

        Update `df` values including null values in `new_df`, using a full
        outer join strategy that defines explicit join columns in each frame:

        >>> lf.update(
        ...     new_lf, left_on="A", right_on="C", how="full", include_nulls=True
        ... ).collect()
        shape: (5, 2)
        ┌─────┬──────┐
        │ A   ┆ B    │
        │ --- ┆ ---  │
        │ i64 ┆ i64  │
        ╞═════╪══════╡
        │ 1   ┆ -99  │
        │ 2   ┆ 500  │
        │ 3   ┆ null │
        │ 4   ┆ 700  │
        │ 5   ┆ -66  │
        └─────┴──────┘
        """
        if how in ("outer", "outer_coalesce"):
            how = "full"
            issue_deprecation_warning(
                "use of `how='outer'` should be replaced with `how='full'`.",
                version="0.20.29",
            )

        if how not in ("left", "inner", "full"):
            msg = f"`how` must be one of {{'left', 'inner', 'full'}}; found {how!r}"
            raise ValueError(msg)

        row_index_used = False
        if on is None:
            if left_on is None and right_on is None:
                # no keys provided--use row index
                row_index_used = True
                row_index_name = "__POLARS_ROW_INDEX"
                self = self.with_row_index(row_index_name)
                other = other.with_row_index(row_index_name)
                left_on = right_on = [row_index_name]
            else:
                # one of left or right is missing, raise error
                if left_on is None:
                    msg = "missing join columns for left frame"
                    raise ValueError(msg)
                if right_on is None:
                    msg = "missing join columns for right frame"
                    raise ValueError(msg)
        else:
            # move on into left/right_on to simplify logic
            left_on = right_on = on

        if isinstance(left_on, str):
            left_on = [left_on]
        if isinstance(right_on, str):
            right_on = [right_on]

        left_schema = self.collect_schema()
        for name in left_on:
            if name not in left_schema:
                msg = f"left join column {name!r} not found"
                raise ValueError(msg)
        right_schema = other.collect_schema()
        for name in right_on:
            if name not in right_schema:
                msg = f"right join column {name!r} not found"
                raise ValueError(msg)

        # no need to join if *only* join columns are in other (inner/left update only)
        if how != "full" and len(right_schema) == len(right_on):
            if row_index_used:
                return self.drop(row_index_name)
            return self

        # only use non-idx right columns present in left frame
        right_other = set(right_schema).intersection(left_schema) - set(right_on)

        # When include_nulls is True, we need to distinguish records after the join that
        # were originally null in the right frame, as opposed to records that were null
        # because the key was missing from the right frame.
        # Add a validity column to track whether row was matched or not.
        if include_nulls:
            validity = ("__POLARS_VALIDITY",)
            other = other.with_columns(F.lit(True).alias(validity[0]))
        else:
            validity = ()  # type: ignore[assignment]

        tmp_name = "__POLARS_RIGHT"
        drop_columns = [*(f"{name}{tmp_name}" for name in right_other), *validity]
        result = (
            self.join(
                other.select(*right_on, *right_other, *validity),
                left_on=left_on,
                right_on=right_on,
                how=how,
                suffix=tmp_name,
                coalesce=True,
                maintain_order=maintain_order,
            )
            .with_columns(
                (
                    # use left value only when right value failed to join
                    F.when(F.col(validity).is_null())
                    .then(F.col(name))
                    .otherwise(F.col(f"{name}{tmp_name}"))
                    if include_nulls
                    else F.coalesce([f"{name}{tmp_name}", F.col(name)])
                ).alias(name)
                for name in right_other
            )
            .drop(drop_columns)
        )
        if row_index_used:
            result = result.drop(row_index_name)

        return self._from_pyldf(result._ldf)

    def count(self) -> LazyFrame:
        """
        Return the number of non-null elements for each column.

        Examples
        --------
        >>> lf = pl.LazyFrame(
        ...     {"a": [1, 2, 3, 4], "b": [1, 2, 1, None], "c": [None, None, None, None]}
        ... )
        >>> lf.count().collect()
        shape: (1, 3)
        ┌─────┬─────┬─────┐
        │ a   ┆ b   ┆ c   │
        │ --- ┆ --- ┆ --- │
        │ u32 ┆ u32 ┆ u32 │
        ╞═════╪═════╪═════╡
        │ 4   ┆ 3   ┆ 0   │
        └─────┴─────┴─────┘
        """
        return self._from_pyldf(self._ldf.count())

    @deprecated(
        "`LazyFrame.melt` is deprecated; use `LazyFrame.unpivot` instead, with "
        "`index` instead of `id_vars` and `on` instead of `value_vars`"
    )
    def melt(
        self,
        id_vars: ColumnNameOrSelector | Sequence[ColumnNameOrSelector] | None = None,
        value_vars: ColumnNameOrSelector | Sequence[ColumnNameOrSelector] | None = None,
        variable_name: str | None = None,
        value_name: str | None = None,
        *,
        streamable: bool = True,
    ) -> LazyFrame:
        """
        Unpivot a DataFrame from wide to long format.

        Optionally leaves identifiers set.

        This function is useful to massage a DataFrame into a format where one or more
        columns are identifier variables (id_vars) while all other columns, considered
        measured variables (value_vars), are "unpivoted" to the row axis leaving just
        two non-identifier columns, 'variable' and 'value'.

        .. deprecated:: 1.0.0
            Use the :meth:`.unpivot` method instead.

        Parameters
        ----------
        id_vars
            Column(s) or selector(s) to use as identifier variables.
        value_vars
            Column(s) or selector(s) to use as values variables; if `value_vars`
            is empty all columns that are not in `id_vars` will be used.
        variable_name
            Name to give to the `variable` column. Defaults to "variable"
        value_name
            Name to give to the `value` column. Defaults to "value"
        streamable
            Allow this node to run in the streaming engine.
            If this runs in streaming, the output of the unpivot operation
            will not have a stable ordering.
        """
        return self.unpivot(
            index=id_vars,
            on=value_vars,
            variable_name=variable_name,
            value_name=value_name,
            streamable=streamable,
        )

    @unstable()
    def remote(
        self,
        context: pc.ComputeContext | None = None,
        plan_type: pc._typing.PlanTypePreference = "dot",
    ) -> pc.LazyFrameExt:
        """
        Run a query remotely on Polars Cloud.

        This allows you to run Polars remotely on
        one or more workers via several strategies
        for distributed compute.

        Read more in the `Announcement post <https://pola.rs/posts/polars-cloud-what-we-are-building/>`_

        Parameters
        ----------
        context
            Compute context in which queries are executed.
            If none given, it will take the default context.
        plan_type
            Whether to give a dot diagram of a plain text
            version of logical plan.

        Examples
        --------
        Run a query on a cloud instance.

        >>> lf = pl.LazyFrame([1, 2, 3]).sum()
        >>> in_progress = lf.remote().collect()  # doctest: +SKIP
        >>> # do some other work
        >>> in_progress.await_result()  # doctest: +SKIP
        shape: (1, 1)
        ┌──────────┐
        │ column_0 │
        │ ---      │
        │ i64      │
        ╞══════════╡
        │ 6        │
        └──────────┘

        Run a query distributed.

        >>> lf = (
        ...     pl.scan_parquet("s3://my_bucket/").group_by("key").agg(pl.sum("values"))
        ... )
        >>> in_progress = lf.remote().distributed().collect()  # doctest: +SKIP
        >>> in_progress.await_result()  # doctest: +SKIP
        shape: (1, 1)
        ┌──────────┐
        │ column_0 │
        │ ---      │
        │ i64      │
        ╞══════════╡
        │ 6        │
        └──────────┘

        """
        return pc.LazyFrameExt(lf=self, context=context, plan_type=plan_type)

    def _to_metadata(
        self,
        columns: None | str | list[str] = None,
        stats: None | str | list[str] = None,
    ) -> DataFrame:
        """
        Get all runtime metadata for each column.

        This is unstable and is meant for debugging purposes.
        """
        lf = self

        if columns is not None:
            if isinstance(columns, str):
                columns = [columns]

            lf = lf.select(columns)

        return lf.collect()._to_metadata(stats=stats)<|MERGE_RESOLUTION|>--- conflicted
+++ resolved
@@ -2726,9 +2726,6 @@
         elif callable(metadata):
             metadata = wrap_parquet_metadata_callback(metadata)  # type: ignore[assignment]
 
-<<<<<<< HEAD
-        ldf = self._ldf.sink_parquet(
-=======
         # Convert the field overwrites into something that can be ingested by Rust.
         field_overwrites_dicts: list[dict[str, Any]] = []
         if field_overwrites is not None:
@@ -2756,8 +2753,7 @@
                 msg = f"field_overwrites got the wrong type {type(field_overwrites)}"
                 raise TypeError(msg)
 
-        lf = lf.sink_parquet(
->>>>>>> 3a36b2a1
+        ldf = self._ldf.sink_parquet(
             target=target,
             compression=compression,
             compression_level=compression_level,
