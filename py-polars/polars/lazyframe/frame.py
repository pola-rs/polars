from __future__ import annotations

import contextlib
import os
import warnings
from collections.abc import Collection, Mapping
from datetime import date, datetime, time, timedelta
from functools import lru_cache, partial, reduce
from io import BytesIO, StringIO
from operator import and_
from pathlib import Path
from typing import (
    TYPE_CHECKING,
    Any,
    Callable,
    ClassVar,
    NoReturn,
    TypeVar,
    overload,
)

import polars._reexport as pl
from polars import functions as F
from polars._utils.async_ import _AioDataFrameResult, _GeventDataFrameResult
from polars._utils.convert import negate_duration_string, parse_as_duration_string
from polars._utils.deprecation import (
    deprecate_function,
    deprecate_renamed_parameter,
    issue_deprecation_warning,
)
from polars._utils.parse import (
    parse_into_expression,
    parse_into_list_of_expressions,
)
from polars._utils.serde import serialize_polars_object
from polars._utils.slice import LazyPolarsSlice
from polars._utils.unstable import issue_unstable_warning, unstable
from polars._utils.various import (
    _is_generator,
    display_dot_graph,
    extend_bool,
    find_stacklevel,
    is_bool_sequence,
    is_sequence,
    issue_warning,
    normalize_filepath,
    parse_percentiles,
)
from polars._utils.wrap import wrap_df, wrap_expr
from polars.datatypes import (
    DTYPE_TEMPORAL_UNITS,
    N_INFER_DEFAULT,
    Boolean,
    Categorical,
    Date,
    Datetime,
    Duration,
    Enum,
    Float32,
    Float64,
    Int8,
    Int16,
    Int32,
    Int64,
    Int128,
    Null,
    Object,
    String,
    Time,
    UInt8,
    UInt16,
    UInt32,
    UInt64,
    Unknown,
    is_polars_dtype,
    parse_into_dtype,
)
from polars.datatypes.group import DataTypeGroup
from polars.dependencies import (
    _PYARROW_AVAILABLE,
    import_optional,
    subprocess,
)
from polars.dependencies import polars_cloud as pc
from polars.dependencies import pyarrow as pa
from polars.exceptions import PerformanceWarning
from polars.interchange.protocol import CompatLevel
from polars.lazyframe.engine_config import GPUEngine
from polars.lazyframe.group_by import LazyGroupBy
from polars.lazyframe.in_process import InProcessQuery
from polars.schema import Schema
from polars.selectors import by_dtype, expand_selector

with contextlib.suppress(ImportError):  # Module not available when building docs
    from polars.polars import PyLazyFrame, get_engine_affinity


if TYPE_CHECKING:
    import sys
    from collections.abc import Awaitable, Iterable, Sequence
    from io import IOBase
    from typing import Literal

    with contextlib.suppress(ImportError):  # Module not available when building docs
        from polars.polars import PyPartitioning

    from polars import DataFrame, DataType, Expr
    from polars._typing import (
        AsofJoinStrategy,
        ClosedInterval,
        ColumnNameOrSelector,
        CsvQuoteStyle,
        EngineType,
        ExplainFormat,
        FillNullStrategy,
        FrameInitTypes,
        IntoExpr,
        IntoExprColumn,
        IpcCompression,
        JoinStrategy,
        JoinValidation,
        Label,
        MaintainOrderJoin,
        Orientation,
        PolarsDataType,
        PythonDataType,
        RollingInterpolationMethod,
        SchemaDefinition,
        SchemaDict,
        SerializationFormat,
        StartBy,
        SyncOnCloseMethod,
        UniqueKeepStrategy,
    )
    from polars.dependencies import numpy as np
    from polars.io.cloud import CredentialProviderFunction

    if sys.version_info >= (3, 10):
        from typing import Concatenate, ParamSpec
    else:
        from typing_extensions import Concatenate, ParamSpec

    if sys.version_info >= (3, 11):
        from typing import Self
    else:
        from typing_extensions import Self

    T = TypeVar("T")
    P = ParamSpec("P")


def _gpu_engine_callback(
    engine: EngineType,
    *,
    streaming: bool,
    background: bool,
    new_streaming: bool,
    _eager: bool,
) -> Callable[[Any, int | None], None] | None:
    is_gpu = (is_config_obj := isinstance(engine, GPUEngine)) or engine == "gpu"
    if not (
        is_config_obj
        or engine in ("auto", "cpu", "in-memory", "streaming", "old-streaming", "gpu")
    ):
        msg = f"Invalid engine argument {engine=}"
        raise ValueError(msg)
    if (streaming or background or new_streaming) and is_gpu:
        issue_warning(
            "GPU engine does not support streaming or background collection, "
            "disabling GPU engine.",
            category=UserWarning,
        )
        is_gpu = False
    if _eager:
        # Don't run on GPU in _eager mode (but don't warn)
        is_gpu = False

    if not is_gpu:
        return None
    cudf_polars = import_optional(
        "cudf_polars",
        err_prefix="GPU engine requested, but required package",
        install_message=(
            "Please install using the command "
            "`pip install cudf-polars-cu12` "
            "(or `pip install --extra-index-url=https://pypi.nvidia.com cudf-polars-cu11` "
            "if your system has a CUDA 11 driver)."
        ),
    )
    if not is_config_obj:
        engine = GPUEngine()
    return partial(cudf_polars.execute_with_cudf, config=engine)


class LazyFrame:
    """
    Representation of a Lazy computation graph/query against a DataFrame.

    This allows for whole-query optimisation in addition to parallelism, and
    is the preferred (and highest-performance) mode of operation for polars.

    Parameters
    ----------
    data : dict, Sequence, ndarray, Series, or pandas.DataFrame
        Two-dimensional data in various forms; dict input must contain Sequences,
        Generators, or a `range`. Sequence may contain Series or other Sequences.
    schema : Sequence of str, (str,DataType) pairs, or a {str:DataType,} dict
        The LazyFrame schema may be declared in several ways:

        * As a dict of {name:type} pairs; if type is None, it will be auto-inferred.
        * As a list of column names; in this case types are automatically inferred.
        * As a list of (name,type) pairs; this is equivalent to the dictionary form.

        If you supply a list of column names that does not match the names in the
        underlying data, the names given here will overwrite them. The number
        of names given in the schema should match the underlying data dimensions.
    schema_overrides : dict, default None
        Support type specification or override of one or more columns; note that
        any dtypes inferred from the schema param will be overridden.

        The number of entries in the schema should match the underlying data
        dimensions, unless a sequence of dictionaries is being passed, in which case
        a *partial* schema can be declared to prevent specific fields from being loaded.
    strict : bool, default True
        Throw an error if any `data` value does not exactly match the given or inferred
        data type for that column. If set to `False`, values that do not match the data
        type are cast to that data type or, if casting is not possible, set to null
        instead.
    orient : {'col', 'row'}, default None
        Whether to interpret two-dimensional data as columns or as rows. If None,
        the orientation is inferred by matching the columns and data dimensions. If
        this does not yield conclusive results, column orientation is used.
    infer_schema_length : int or None
        The maximum number of rows to scan for schema inference. If set to `None`, the
        full data may be scanned *(this can be slow)*. This parameter only applies if
        the input data is a sequence or generator of rows; other input is read as-is.
    nan_to_null : bool, default False
        If the data comes from one or more numpy arrays, can optionally convert input
        data np.nan values to null instead. This is a no-op for all other input data.

    Notes
    -----
    Initialising `LazyFrame(...)` directly is equivalent to `DataFrame(...).lazy()`.

    Examples
    --------
    Constructing a LazyFrame directly from a dictionary:

    >>> data = {"a": [1, 2], "b": [3, 4]}
    >>> lf = pl.LazyFrame(data)
    >>> lf.collect()
    shape: (2, 2)
    ┌─────┬─────┐
    │ a   ┆ b   │
    │ --- ┆ --- │
    │ i64 ┆ i64 │
    ╞═════╪═════╡
    │ 1   ┆ 3   │
    │ 2   ┆ 4   │
    └─────┴─────┘

    Notice that the dtypes are automatically inferred as Polars Int64:

    >>> lf.collect_schema().dtypes()
    [Int64, Int64]

    To specify a more detailed/specific frame schema you can supply the `schema`
    parameter with a dictionary of (name,dtype) pairs...

    >>> data = {"col1": [0, 2], "col2": [3, 7]}
    >>> lf2 = pl.LazyFrame(data, schema={"col1": pl.Float32, "col2": pl.Int64})
    >>> lf2.collect()
    shape: (2, 2)
    ┌──────┬──────┐
    │ col1 ┆ col2 │
    │ ---  ┆ ---  │
    │ f32  ┆ i64  │
    ╞══════╪══════╡
    │ 0.0  ┆ 3    │
    │ 2.0  ┆ 7    │
    └──────┴──────┘

    ...a sequence of (name,dtype) pairs...

    >>> data = {"col1": [1, 2], "col2": [3, 4]}
    >>> lf3 = pl.LazyFrame(data, schema=[("col1", pl.Float32), ("col2", pl.Int64)])
    >>> lf3.collect()
    shape: (2, 2)
    ┌──────┬──────┐
    │ col1 ┆ col2 │
    │ ---  ┆ ---  │
    │ f32  ┆ i64  │
    ╞══════╪══════╡
    │ 1.0  ┆ 3    │
    │ 2.0  ┆ 4    │
    └──────┴──────┘

    ...or a list of typed Series.

    >>> data = [
    ...     pl.Series("col1", [1, 2], dtype=pl.Float32),
    ...     pl.Series("col2", [3, 4], dtype=pl.Int64),
    ... ]
    >>> lf4 = pl.LazyFrame(data)
    >>> lf4.collect()
    shape: (2, 2)
    ┌──────┬──────┐
    │ col1 ┆ col2 │
    │ ---  ┆ ---  │
    │ f32  ┆ i64  │
    ╞══════╪══════╡
    │ 1.0  ┆ 3    │
    │ 2.0  ┆ 4    │
    └──────┴──────┘

    Constructing a LazyFrame from a numpy ndarray, specifying column names:

    >>> import numpy as np
    >>> data = np.array([(1, 2), (3, 4)], dtype=np.int64)
    >>> lf5 = pl.LazyFrame(data, schema=["a", "b"], orient="col")
    >>> lf5.collect()
    shape: (2, 2)
    ┌─────┬─────┐
    │ a   ┆ b   │
    │ --- ┆ --- │
    │ i64 ┆ i64 │
    ╞═════╪═════╡
    │ 1   ┆ 3   │
    │ 2   ┆ 4   │
    └─────┴─────┘

    Constructing a LazyFrame from a list of lists, row orientation specified:

    >>> data = [[1, 2, 3], [4, 5, 6]]
    >>> lf6 = pl.LazyFrame(data, schema=["a", "b", "c"], orient="row")
    >>> lf6.collect()
    shape: (2, 3)
    ┌─────┬─────┬─────┐
    │ a   ┆ b   ┆ c   │
    │ --- ┆ --- ┆ --- │
    │ i64 ┆ i64 ┆ i64 │
    ╞═════╪═════╪═════╡
    │ 1   ┆ 2   ┆ 3   │
    │ 4   ┆ 5   ┆ 6   │
    └─────┴─────┴─────┘
    """

    _ldf: PyLazyFrame
    _accessors: ClassVar[set[str]] = set()

    def __init__(
        self,
        data: FrameInitTypes | None = None,
        schema: SchemaDefinition | None = None,
        *,
        schema_overrides: SchemaDict | None = None,
        strict: bool = True,
        orient: Orientation | None = None,
        infer_schema_length: int | None = N_INFER_DEFAULT,
        nan_to_null: bool = False,
    ) -> None:
        from polars.dataframe import DataFrame

        self._ldf = (
            DataFrame(
                data=data,
                schema=schema,
                schema_overrides=schema_overrides,
                strict=strict,
                orient=orient,
                infer_schema_length=infer_schema_length,
                nan_to_null=nan_to_null,
            )
            .lazy()
            ._ldf
        )

    @classmethod
    def _from_pyldf(cls, ldf: PyLazyFrame) -> LazyFrame:
        self = cls.__new__(cls)
        self._ldf = ldf
        return self

    def __getstate__(self) -> bytes:
        return self.serialize()

    def __setstate__(self, state: bytes) -> None:
        self._ldf = self.deserialize(BytesIO(state))._ldf

    @classmethod
    def _scan_python_function(
        cls,
        schema: pa.schema | SchemaDict | Callable[[], SchemaDict],
        scan_fn: Any,
        *,
        pyarrow: bool = False,
    ) -> LazyFrame:
        self = cls.__new__(cls)
        if isinstance(schema, Mapping):
            self._ldf = PyLazyFrame.scan_from_python_function_pl_schema(
                list(schema.items()), scan_fn, pyarrow
            )
        elif _PYARROW_AVAILABLE and isinstance(schema, pa.Schema):
            self._ldf = PyLazyFrame.scan_from_python_function_arrow_schema(
                list(schema), scan_fn, pyarrow
            )
        else:
            self._ldf = PyLazyFrame.scan_from_python_function_schema_function(
                schema, scan_fn
            )
        return self

    @classmethod
    def deserialize(
        cls, source: str | Path | IOBase, *, format: SerializationFormat = "binary"
    ) -> LazyFrame:
        """
        Read a logical plan from a file to construct a LazyFrame.

        Parameters
        ----------
        source
            Path to a file or a file-like object (by file-like object, we refer to
            objects that have a `read()` method, such as a file handler (e.g.
            via builtin `open` function) or `BytesIO`).
        format
            The format with which the LazyFrame was serialized. Options:

            - `"binary"`: Deserialize from binary format (bytes). This is the default.
            - `"json"`: Deserialize from JSON format (string).

        Warnings
        --------
        This function uses :mod:`pickle` if the logical plan contains Python UDFs,
        and as such inherits the security implications. Deserializing can execute
        arbitrary code, so it should only be attempted on trusted data.

        See Also
        --------
        LazyFrame.serialize

        Notes
        -----
        Serialization is not stable across Polars versions: a LazyFrame serialized
        in one Polars version may not be deserializable in another Polars version.

        Examples
        --------
        >>> import io
        >>> lf = pl.LazyFrame({"a": [1, 2, 3]}).sum()
        >>> bytes = lf.serialize()
        >>> pl.LazyFrame.deserialize(io.BytesIO(bytes)).collect()
        shape: (1, 1)
        ┌─────┐
        │ a   │
        │ --- │
        │ i64 │
        ╞═════╡
        │ 6   │
        └─────┘
        """
        if isinstance(source, StringIO):
            source = BytesIO(source.getvalue().encode())
        elif isinstance(source, (str, Path)):
            source = normalize_filepath(source)

        if format == "binary":
            deserializer = PyLazyFrame.deserialize_binary
        elif format == "json":
            deserializer = PyLazyFrame.deserialize_json
        else:
            msg = f"`format` must be one of {{'binary', 'json'}}, got {format!r}"
            raise ValueError(msg)

        return cls._from_pyldf(deserializer(source))

    @property
    def columns(self) -> list[str]:
        """
        Get the column names.

        Returns
        -------
        list of str
            A list containing the name of each column in order.

        Warnings
        --------
        Determining the column names of a LazyFrame requires resolving its schema,
        which is a potentially expensive operation.
        Using :meth:`collect_schema` is the idiomatic way of resolving the schema.
        This property exists only for symmetry with the DataFrame class.

        See Also
        --------
        collect_schema
        Schema.names

        Examples
        --------
        >>> lf = pl.LazyFrame(
        ...     {
        ...         "foo": [1, 2, 3],
        ...         "bar": [6, 7, 8],
        ...         "ham": ["a", "b", "c"],
        ...     }
        ... ).select("foo", "bar")
        >>> lf.columns  # doctest: +SKIP
        ['foo', 'bar']
        """
        issue_warning(
            "Determining the column names of a LazyFrame requires resolving its schema,"
            " which is a potentially expensive operation. Use `LazyFrame.collect_schema().names()`"
            " to get the column names without this warning.",
            category=PerformanceWarning,
        )
        return self.collect_schema().names()

    @property
    def dtypes(self) -> list[DataType]:
        """
        Get the column data types.

        Returns
        -------
        list of DataType
            A list containing the data type of each column in order.

        Warnings
        --------
        Determining the data types of a LazyFrame requires resolving its schema,
        which is a potentially expensive operation.
        Using :meth:`collect_schema` is the idiomatic way to resolve the schema.
        This property exists only for symmetry with the DataFrame class.

        See Also
        --------
        collect_schema
        Schema.dtypes

        Examples
        --------
        >>> lf = pl.LazyFrame(
        ...     {
        ...         "foo": [1, 2, 3],
        ...         "bar": [6.0, 7.0, 8.0],
        ...         "ham": ["a", "b", "c"],
        ...     }
        ... )
        >>> lf.dtypes  # doctest: +SKIP
        [Int64, Float64, String]
        """
        issue_warning(
            "Determining the data types of a LazyFrame requires resolving its schema,"
            " which is a potentially expensive operation. Use `LazyFrame.collect_schema().dtypes()`"
            " to get the data types without this warning.",
            category=PerformanceWarning,
        )
        return self.collect_schema().dtypes()

    @property
    def schema(self) -> Schema:
        """
        Get an ordered mapping of column names to their data type.

        Warnings
        --------
        Resolving the schema of a LazyFrame is a potentially expensive operation.
        Using :meth:`collect_schema` is the idiomatic way to resolve the schema.
        This property exists only for symmetry with the DataFrame class.

        See Also
        --------
        collect_schema
        Schema

        Examples
        --------
        >>> lf = pl.LazyFrame(
        ...     {
        ...         "foo": [1, 2, 3],
        ...         "bar": [6.0, 7.0, 8.0],
        ...         "ham": ["a", "b", "c"],
        ...     }
        ... )
        >>> lf.schema  # doctest: +SKIP
        Schema({'foo': Int64, 'bar': Float64, 'ham': String})
        """
        issue_warning(
            "Resolving the schema of a LazyFrame is a potentially expensive operation."
            " Use `LazyFrame.collect_schema()` to get the schema without this warning.",
            category=PerformanceWarning,
        )
        return self.collect_schema()

    @property
    def width(self) -> int:
        """
        Get the number of columns.

        Returns
        -------
        int

        Warnings
        --------
        Determining the width of a LazyFrame requires resolving its schema,
        which is a potentially expensive operation.
        Using :meth:`collect_schema` is the idiomatic way to resolve the schema.
        This property exists only for symmetry with the DataFrame class.

        See Also
        --------
        collect_schema
        Schema.len

        Examples
        --------
        >>> lf = pl.LazyFrame(
        ...     {
        ...         "foo": [1, 2, 3],
        ...         "bar": [4, 5, 6],
        ...     }
        ... )
        >>> lf.width  # doctest: +SKIP
        2
        """
        issue_warning(
            "Determining the width of a LazyFrame requires resolving its schema,"
            " which is a potentially expensive operation. Use `LazyFrame.collect_schema().len()`"
            " to get the width without this warning.",
            category=PerformanceWarning,
        )
        return self.collect_schema().len()

    def __bool__(self) -> NoReturn:
        msg = (
            "the truth value of a LazyFrame is ambiguous"
            "\n\nLazyFrames cannot be used in boolean context with and/or/not operators."
        )
        raise TypeError(msg)

    def _comparison_error(self, operator: str) -> NoReturn:
        msg = f'"{operator!r}" comparison not supported for LazyFrame objects'
        raise TypeError(msg)

    def __eq__(self, other: object) -> NoReturn:
        self._comparison_error("==")

    def __ne__(self, other: object) -> NoReturn:
        self._comparison_error("!=")

    def __gt__(self, other: Any) -> NoReturn:
        self._comparison_error(">")

    def __lt__(self, other: Any) -> NoReturn:
        self._comparison_error("<")

    def __ge__(self, other: Any) -> NoReturn:
        self._comparison_error(">=")

    def __le__(self, other: Any) -> NoReturn:
        self._comparison_error("<=")

    def __contains__(self, key: str) -> bool:
        return key in self.collect_schema()

    def __copy__(self) -> LazyFrame:
        return self.clone()

    def __deepcopy__(self, memo: None = None) -> LazyFrame:
        return self.clone()

    def __getitem__(self, item: int | range | slice) -> LazyFrame:
        if not isinstance(item, slice):
            msg = (
                "'LazyFrame' object is not subscriptable (aside from slicing)"
                "\n\nUse `select()` or `filter()` instead."
            )
            raise TypeError(msg)
        return LazyPolarsSlice(self).apply(item)

    def __str__(self) -> str:
        return f"""\
naive plan: (run LazyFrame.explain(optimized=True) to see the optimized plan)

{self.explain(optimized=False)}\
"""

    def __repr__(self) -> str:
        # don't expose internal/private classpath
        return f"<{self.__class__.__name__} at 0x{id(self):X}>"

    def _repr_html_(self) -> str:
        try:
            dot = self._ldf.to_dot(optimized=False)
            svg = subprocess.check_output(
                ["dot", "-Nshape=box", "-Tsvg"], input=f"{dot}".encode()
            )
            return (
                "<h4>NAIVE QUERY PLAN</h4><p>run <b>LazyFrame.show_graph()</b> to see"
                f" the optimized version</p>{svg.decode()}"
            )
        except Exception:
            insert = self.explain(optimized=False).replace("\n", "<p></p>")

            return f"""\
<i>naive plan: (run <b>LazyFrame.explain(optimized=True)</b> to see the optimized plan)</i>
    <p></p>
    <div>{insert}</div>\
"""

    @overload
    def serialize(
        self, file: None = ..., *, format: Literal["binary"] = ...
    ) -> bytes: ...

    @overload
    def serialize(self, file: None = ..., *, format: Literal["json"]) -> str: ...

    @overload
    def serialize(
        self, file: IOBase | str | Path, *, format: SerializationFormat = ...
    ) -> None: ...

    def serialize(
        self,
        file: IOBase | str | Path | None = None,
        *,
        format: SerializationFormat = "binary",
    ) -> bytes | str | None:
        r"""
        Serialize the logical plan of this LazyFrame to a file or string in JSON format.

        Parameters
        ----------
        file
            File path to which the result should be written. If set to `None`
            (default), the output is returned as a string instead.
        format
            The format in which to serialize. Options:

            - `"binary"`: Serialize to binary format (bytes). This is the default.
            - `"json"`: Serialize to JSON format (string) (deprecated).

        See Also
        --------
        LazyFrame.deserialize

        Notes
        -----
        Serialization is not stable across Polars versions: a LazyFrame serialized
        in one Polars version may not be deserializable in another Polars version.

        Examples
        --------
        Serialize the logical plan into a binary representation.

        >>> lf = pl.LazyFrame({"a": [1, 2, 3]}).sum()
        >>> bytes = lf.serialize()

        The bytes can later be deserialized back into a LazyFrame.

        >>> import io
        >>> pl.LazyFrame.deserialize(io.BytesIO(bytes)).collect()
        shape: (1, 1)
        ┌─────┐
        │ a   │
        │ --- │
        │ i64 │
        ╞═════╡
        │ 6   │
        └─────┘
        """
        if format == "binary":
            serializer = self._ldf.serialize_binary
        elif format == "json":
            msg = "'json' serialization format of LazyFrame is deprecated"
            warnings.warn(
                msg,
                stacklevel=find_stacklevel(),
            )
            serializer = self._ldf.serialize_json
        else:
            msg = f"`format` must be one of {{'binary', 'json'}}, got {format!r}"
            raise ValueError(msg)

        return serialize_polars_object(serializer, file, format)

    def pipe(
        self,
        function: Callable[Concatenate[LazyFrame, P], T],
        *args: P.args,
        **kwargs: P.kwargs,
    ) -> T:
        """
        Offers a structured way to apply a sequence of user-defined functions (UDFs).

        Parameters
        ----------
        function
            Callable; will receive the frame as the first parameter,
            followed by any given args/kwargs.
        *args
            Arguments to pass to the UDF.
        **kwargs
            Keyword arguments to pass to the UDF.

        Examples
        --------
        >>> def cast_str_to_int(lf: pl.LazyFrame, col_name: str) -> pl.LazyFrame:
        ...     return lf.with_columns(pl.col(col_name).cast(pl.Int64))
        >>> lf = pl.LazyFrame(
        ...     {
        ...         "a": [1, 2, 3, 4],
        ...         "b": ["10", "20", "30", "40"],
        ...     }
        ... )
        >>> lf.pipe(cast_str_to_int, col_name="b").collect()
        shape: (4, 2)
        ┌─────┬─────┐
        │ a   ┆ b   │
        │ --- ┆ --- │
        │ i64 ┆ i64 │
        ╞═════╪═════╡
        │ 1   ┆ 10  │
        │ 2   ┆ 20  │
        │ 3   ┆ 30  │
        │ 4   ┆ 40  │
        └─────┴─────┘

        >>> lf = pl.LazyFrame(
        ...     {
        ...         "b": [1, 2],
        ...         "a": [3, 4],
        ...     }
        ... )
        >>> lf.collect()
        shape: (2, 2)
        ┌─────┬─────┐
        │ b   ┆ a   │
        │ --- ┆ --- │
        │ i64 ┆ i64 │
        ╞═════╪═════╡
        │ 1   ┆ 3   │
        │ 2   ┆ 4   │
        └─────┴─────┘
        >>> lf.pipe(lambda lf: lf.select(sorted(lf.collect_schema()))).collect()
        shape: (2, 2)
        ┌─────┬─────┐
        │ a   ┆ b   │
        │ --- ┆ --- │
        │ i64 ┆ i64 │
        ╞═════╪═════╡
        │ 3   ┆ 1   │
        │ 4   ┆ 2   │
        └─────┴─────┘
        """
        return function(self, *args, **kwargs)

    def describe(
        self,
        percentiles: Sequence[float] | float | None = (0.25, 0.50, 0.75),
        *,
        interpolation: RollingInterpolationMethod = "nearest",
    ) -> DataFrame:
        """
        Creates a summary of statistics for a LazyFrame, returning a DataFrame.

        Parameters
        ----------
        percentiles
            One or more percentiles to include in the summary statistics.
            All values must be in the range `[0, 1]`.

        interpolation : {'nearest', 'higher', 'lower', 'midpoint', 'linear'}
            Interpolation method used when calculating percentiles.

        Returns
        -------
        DataFrame

        Notes
        -----
        The median is included by default as the 50% percentile.

        Warnings
        --------
        * This method does *not* maintain the laziness of the frame, and will `collect`
          the final result. This could potentially be an expensive operation.
        * We do not guarantee the output of `describe` to be stable. It will show
          statistics that we deem informative, and may be updated in the future.
          Using `describe` programmatically (versus interactive exploration) is
          not recommended for this reason.

        Examples
        --------
        >>> from datetime import date, time
        >>> lf = pl.LazyFrame(
        ...     {
        ...         "float": [1.0, 2.8, 3.0],
        ...         "int": [40, 50, None],
        ...         "bool": [True, False, True],
        ...         "str": ["zz", "xx", "yy"],
        ...         "date": [date(2020, 1, 1), date(2021, 7, 5), date(2022, 12, 31)],
        ...         "time": [time(10, 20, 30), time(14, 45, 50), time(23, 15, 10)],
        ...     }
        ... )

        Show default frame statistics:

        >>> lf.describe()
        shape: (9, 7)
        ┌────────────┬──────────┬──────────┬──────────┬──────┬─────────────────────┬──────────┐
        │ statistic  ┆ float    ┆ int      ┆ bool     ┆ str  ┆ date                ┆ time     │
        │ ---        ┆ ---      ┆ ---      ┆ ---      ┆ ---  ┆ ---                 ┆ ---      │
        │ str        ┆ f64      ┆ f64      ┆ f64      ┆ str  ┆ str                 ┆ str      │
        ╞════════════╪══════════╪══════════╪══════════╪══════╪═════════════════════╪══════════╡
        │ count      ┆ 3.0      ┆ 2.0      ┆ 3.0      ┆ 3    ┆ 3                   ┆ 3        │
        │ null_count ┆ 0.0      ┆ 1.0      ┆ 0.0      ┆ 0    ┆ 0                   ┆ 0        │
        │ mean       ┆ 2.266667 ┆ 45.0     ┆ 0.666667 ┆ null ┆ 2021-07-02 16:00:00 ┆ 16:07:10 │
        │ std        ┆ 1.101514 ┆ 7.071068 ┆ null     ┆ null ┆ null                ┆ null     │
        │ min        ┆ 1.0      ┆ 40.0     ┆ 0.0      ┆ xx   ┆ 2020-01-01          ┆ 10:20:30 │
        │ 25%        ┆ 2.8      ┆ 40.0     ┆ null     ┆ null ┆ 2021-07-05          ┆ 14:45:50 │
        │ 50%        ┆ 2.8      ┆ 50.0     ┆ null     ┆ null ┆ 2021-07-05          ┆ 14:45:50 │
        │ 75%        ┆ 3.0      ┆ 50.0     ┆ null     ┆ null ┆ 2022-12-31          ┆ 23:15:10 │
        │ max        ┆ 3.0      ┆ 50.0     ┆ 1.0      ┆ zz   ┆ 2022-12-31          ┆ 23:15:10 │
        └────────────┴──────────┴──────────┴──────────┴──────┴─────────────────────┴──────────┘

        Customize which percentiles are displayed, applying linear interpolation:

        >>> with pl.Config(tbl_rows=12):
        ...     lf.describe(
        ...         percentiles=[0.1, 0.3, 0.5, 0.7, 0.9],
        ...         interpolation="linear",
        ...     )
        shape: (11, 7)
        ┌────────────┬──────────┬──────────┬──────────┬──────┬─────────────────────┬──────────┐
        │ statistic  ┆ float    ┆ int      ┆ bool     ┆ str  ┆ date                ┆ time     │
        │ ---        ┆ ---      ┆ ---      ┆ ---      ┆ ---  ┆ ---                 ┆ ---      │
        │ str        ┆ f64      ┆ f64      ┆ f64      ┆ str  ┆ str                 ┆ str      │
        ╞════════════╪══════════╪══════════╪══════════╪══════╪═════════════════════╪══════════╡
        │ count      ┆ 3.0      ┆ 2.0      ┆ 3.0      ┆ 3    ┆ 3                   ┆ 3        │
        │ null_count ┆ 0.0      ┆ 1.0      ┆ 0.0      ┆ 0    ┆ 0                   ┆ 0        │
        │ mean       ┆ 2.266667 ┆ 45.0     ┆ 0.666667 ┆ null ┆ 2021-07-02 16:00:00 ┆ 16:07:10 │
        │ std        ┆ 1.101514 ┆ 7.071068 ┆ null     ┆ null ┆ null                ┆ null     │
        │ min        ┆ 1.0      ┆ 40.0     ┆ 0.0      ┆ xx   ┆ 2020-01-01          ┆ 10:20:30 │
        │ 10%        ┆ 1.36     ┆ 41.0     ┆ null     ┆ null ┆ 2020-04-20          ┆ 11:13:34 │
        │ 30%        ┆ 2.08     ┆ 43.0     ┆ null     ┆ null ┆ 2020-11-26          ┆ 12:59:42 │
        │ 50%        ┆ 2.8      ┆ 45.0     ┆ null     ┆ null ┆ 2021-07-05          ┆ 14:45:50 │
        │ 70%        ┆ 2.88     ┆ 47.0     ┆ null     ┆ null ┆ 2022-02-07          ┆ 18:09:34 │
        │ 90%        ┆ 2.96     ┆ 49.0     ┆ null     ┆ null ┆ 2022-09-13          ┆ 21:33:18 │
        │ max        ┆ 3.0      ┆ 50.0     ┆ 1.0      ┆ zz   ┆ 2022-12-31          ┆ 23:15:10 │
        └────────────┴──────────┴──────────┴──────────┴──────┴─────────────────────┴──────────┘
        """  # noqa: W505
        from polars.convert import from_dict

        schema = self.collect_schema()

        if not schema:
            msg = "cannot describe a LazyFrame that has no columns"
            raise TypeError(msg)

        # create list of metrics
        metrics = ["count", "null_count", "mean", "std", "min"]
        if quantiles := parse_percentiles(percentiles):
            metrics.extend(f"{q * 100:g}%" for q in quantiles)
        metrics.append("max")

        @lru_cache
        def skip_minmax(dt: PolarsDataType) -> bool:
            return dt.is_nested() or dt in (Categorical, Enum, Null, Object, Unknown)

        # determine which columns will produce std/mean/percentile/etc
        # statistics in a single pass over the frame schema
        has_numeric_result, sort_cols = set(), set()
        metric_exprs: list[Expr] = []
        null = F.lit(None)

        for c, dtype in schema.items():
            is_numeric = dtype.is_numeric()
            is_temporal = not is_numeric and dtype.is_temporal()

            # counts
            count_exprs = [
                F.col(c).count().name.prefix("count:"),
                F.col(c).null_count().name.prefix("null_count:"),
            ]
            # mean
            mean_expr = (
                F.col(c).mean()
                if is_temporal or is_numeric or dtype == Boolean
                else null
            )

            # standard deviation, min, max
            expr_std = F.col(c).std() if is_numeric else null
            min_expr = F.col(c).min() if not skip_minmax(dtype) else null
            max_expr = F.col(c).max() if not skip_minmax(dtype) else null

            # percentiles
            pct_exprs = []
            for p in quantiles:
                if is_numeric or is_temporal:
                    pct_expr = (
                        F.col(c).to_physical().quantile(p, interpolation).cast(dtype)
                        if is_temporal
                        else F.col(c).quantile(p, interpolation)
                    )
                    sort_cols.add(c)
                else:
                    pct_expr = null
                pct_exprs.append(pct_expr.alias(f"{p}:{c}"))

            if is_numeric or dtype.is_nested() or dtype in (Null, Boolean):
                has_numeric_result.add(c)

            # add column expressions (in end-state 'metrics' list order)
            metric_exprs.extend(
                [
                    *count_exprs,
                    mean_expr.alias(f"mean:{c}"),
                    expr_std.alias(f"std:{c}"),
                    min_expr.alias(f"min:{c}"),
                    *pct_exprs,
                    max_expr.alias(f"max:{c}"),
                ]
            )

        # calculate requested metrics in parallel, then collect the result
        df_metrics = (
            (
                # if more than one quantile, sort the relevant columns to make them O(1)
                # TODO: drop sort once we have efficient retrieval of multiple quantiles
                self.with_columns(F.col(c).sort() for c in sort_cols)
                if sort_cols
                else self
            )
            .select(*metric_exprs)
            .collect()
        )

        # reshape wide result
        n_metrics = len(metrics)
        column_metrics = [
            df_metrics.row(0)[(n * n_metrics) : (n + 1) * n_metrics]
            for n in range(schema.len())
        ]
        summary = dict(zip(schema, column_metrics))

        # cast by column type (numeric/bool -> float), (other -> string)
        for c in schema:
            summary[c] = [  # type: ignore[assignment]
                (
                    None
                    if (v is None or isinstance(v, dict))
                    else (float(v) if (c in has_numeric_result) else str(v))
                )
                for v in summary[c]
            ]

        # return results as a DataFrame
        df_summary = from_dict(summary)
        df_summary.insert_column(0, pl.Series("statistic", metrics))
        return df_summary

    @deprecate_renamed_parameter("streaming", "engine", version="1.25.0")
    def explain(
        self,
        *,
        format: ExplainFormat = "plain",
        optimized: bool = True,
        type_coercion: bool = True,
        _type_check: bool = True,
        predicate_pushdown: bool = True,
        projection_pushdown: bool = True,
        simplify_expression: bool = True,
        slice_pushdown: bool = True,
        comm_subplan_elim: bool = True,
        comm_subexpr_elim: bool = True,
        cluster_with_columns: bool = True,
        collapse_joins: bool = True,
        streaming: bool = False,
        engine: EngineType = "auto",
        tree_format: bool | None = None,
        _check_order: bool = True,
    ) -> str:
        """
        Create a string representation of the query plan.

        Different optimizations can be turned on or off.

        Parameters
        ----------
        format : {'plain', 'tree'}
            The format to use for displaying the logical plan.
        optimized
            Return an optimized query plan. Defaults to `True`.
            If this is set to `True` the subsequent
            optimization flags control which optimizations
            run.
        type_coercion
            Do type coercion optimization.
        predicate_pushdown
            Do predicate pushdown optimization.
        projection_pushdown
            Do projection pushdown optimization.
        simplify_expression
            Run simplify expressions optimization.
        slice_pushdown
            Slice pushdown optimization.
        comm_subplan_elim
            Will try to cache branching subplans that occur on self-joins or unions.
        comm_subexpr_elim
            Common subexpressions will be cached and reused.
        cluster_with_columns
            Combine sequential independent calls to with_columns
        collapse_joins
            Collapse a join and filters into a faster join
        engine
            Select the engine used to process the query, optional.
            At the moment, if set to `"auto"` (default), the query is run using
            the polars in-memory engine. If set to `"gpu"`, the GPU engine is
            used. Fine-grained control over the GPU engine, for
            example which device to use on a system with multiple
            devices, is possible by providing a :class:`~.GPUEngine` object
            with configuration options.

            .. note::
               GPU mode is considered **unstable**. Not all queries will run
               successfully on the GPU, however, they should fall back transparently
               to the default engine if execution is not supported.

               Running with `POLARS_VERBOSE=1` will provide information if a query
               falls back (and why).

            .. note::
               The GPU engine does not support streaming, if streaming
               is enabled then GPU execution is switched off.

        tree_format
            Format the output as a tree.

            .. deprecated:: 0.20.30
                Use `format="tree"` instead.

        Examples
        --------
        >>> lf = pl.LazyFrame(
        ...     {
        ...         "a": ["a", "b", "a", "b", "b", "c"],
        ...         "b": [1, 2, 3, 4, 5, 6],
        ...         "c": [6, 5, 4, 3, 2, 1],
        ...     }
        ... )
        >>> lf.group_by("a", maintain_order=True).agg(pl.all().sum()).sort(
        ...     "a"
        ... ).explain()  # doctest: +SKIP
        """
        if tree_format is not None:
            issue_deprecation_warning(
                "The `tree_format` parameter for `LazyFrame.explain` is deprecated"
                " Use the `format` parameter instead.",
                version="0.20.30",
            )
            if tree_format:
                format = "tree"

        if streaming:
            engine = "old-streaming"
        if engine in ("streaming", "old-streaming"):
            issue_unstable_warning("Streaming mode is considered unstable.")

        if optimized:
            type_check = _type_check
            ldf = self._ldf.optimization_toggle(
                type_coercion=type_coercion,
                type_check=type_check,
                predicate_pushdown=predicate_pushdown,
                projection_pushdown=projection_pushdown,
                simplify_expression=simplify_expression,
                slice_pushdown=slice_pushdown,
                comm_subplan_elim=comm_subplan_elim,
                comm_subexpr_elim=comm_subexpr_elim,
                cluster_with_columns=cluster_with_columns,
                collapse_joins=collapse_joins,
                streaming=engine == "old-streaming",
                _eager=False,
                _check_order=_check_order,
                new_streaming=engine == "streaming",
            )
            if format == "tree":
                return ldf.describe_optimized_plan_tree()
            else:
                return ldf.describe_optimized_plan()

        if format == "tree":
            return self._ldf.describe_plan_tree()
        else:
            return self._ldf.describe_plan()

    @deprecate_renamed_parameter("streaming", "engine", version="1.25.0")
    def show_graph(
        self,
        *,
        optimized: bool = True,
        show: bool = True,
        output_path: str | Path | None = None,
        raw_output: bool = False,
        figsize: tuple[float, float] = (16.0, 12.0),
        type_coercion: bool = True,
        _type_check: bool = True,
        predicate_pushdown: bool = True,
        projection_pushdown: bool = True,
        simplify_expression: bool = True,
        slice_pushdown: bool = True,
        comm_subplan_elim: bool = True,
        comm_subexpr_elim: bool = True,
        cluster_with_columns: bool = True,
        collapse_joins: bool = True,
        streaming: bool = False,
        engine: EngineType = "auto",
        _check_order: bool = True,
    ) -> str | None:
        """
        Show a plot of the query plan.

        Note that Graphviz must be installed to render the visualization (if not
        already present, you can download it here: `<https://graphviz.org/download>`_).

        Parameters
        ----------
        optimized
            Optimize the query plan.
        show
            Show the figure.
        output_path
            Write the figure to disk.
        raw_output
            Return dot syntax. This cannot be combined with `show` and/or `output_path`.
        figsize
            Passed to matplotlib if `show == True`.
        type_coercion
            Do type coercion optimization.
        predicate_pushdown
            Do predicate pushdown optimization.
        projection_pushdown
            Do projection pushdown optimization.
        simplify_expression
            Run simplify expressions optimization.
        slice_pushdown
            Slice pushdown optimization.
        comm_subplan_elim
            Will try to cache branching subplans that occur on self-joins or unions.
        comm_subexpr_elim
            Common subexpressions will be cached and reused.
        cluster_with_columns
            Combine sequential independent calls to with_columns.
        collapse_joins
            Collapse a join and filters into a faster join.
        engine
            Select the engine used to process the query, optional.
            At the moment, if set to `"auto"` (default), the query is run using
            the polars in-memory engine. If set to `"gpu"`, the GPU engine is
            used. Fine-grained control over the GPU engine, for
            example which device to use on a system with multiple
            devices, is possible by providing a :class:`~.GPUEngine` object
            with configuration options.

            .. note::
               GPU mode is considered **unstable**. Not all queries will run
               successfully on the GPU, however, they should fall back transparently
               to the default engine if execution is not supported.

               Running with `POLARS_VERBOSE=1` will provide information if a query
               falls back (and why).

            .. note::
               The GPU engine does not support streaming, if streaming
               is enabled then GPU execution is switched off.

        Examples
        --------
        >>> lf = pl.LazyFrame(
        ...     {
        ...         "a": ["a", "b", "a", "b", "b", "c"],
        ...         "b": [1, 2, 3, 4, 5, 6],
        ...         "c": [6, 5, 4, 3, 2, 1],
        ...     }
        ... )
        >>> lf.group_by("a", maintain_order=True).agg(pl.all().sum()).sort(
        ...     "a"
        ... ).show_graph()  # doctest: +SKIP
        """
        if streaming:
            engine = "old-streaming"
        if engine in ("streaming", "old-streaming"):
            issue_unstable_warning("Streaming mode is considered unstable.")

        type_check = _type_check
        _ldf = self._ldf.optimization_toggle(
            type_coercion=type_coercion,
            type_check=type_check,
            predicate_pushdown=predicate_pushdown,
            projection_pushdown=projection_pushdown,
            simplify_expression=simplify_expression,
            slice_pushdown=slice_pushdown,
            comm_subplan_elim=comm_subplan_elim,
            comm_subexpr_elim=comm_subexpr_elim,
            cluster_with_columns=cluster_with_columns,
            collapse_joins=collapse_joins,
            streaming=engine == "old-streaming",
            _eager=False,
            _check_order=_check_order,
            new_streaming=engine == "streaming",
        )

        dot = _ldf.to_dot(optimized)
        return display_dot_graph(
            dot=dot,
            show=show,
            output_path=output_path,
            raw_output=raw_output,
            figsize=figsize,
        )

    def inspect(self, fmt: str = "{}") -> LazyFrame:
        """
        Inspect a node in the computation graph.

        Print the value that this node in the computation graph evaluates to and pass on
        the value.

        Examples
        --------
        >>> lf = pl.LazyFrame({"foo": [1, 1, -2, 3]})
        >>> (
        ...     lf.with_columns(pl.col("foo").cum_sum().alias("bar"))
        ...     .inspect()  # print the node before the filter
        ...     .filter(pl.col("bar") == pl.col("foo"))
        ... )  # doctest: +ELLIPSIS
        <LazyFrame at ...>
        """

        def inspect(s: DataFrame) -> DataFrame:
            print(fmt.format(s))
            return s

        return self.map_batches(
            inspect, predicate_pushdown=True, projection_pushdown=True
        )

    def sort(
        self,
        by: IntoExpr | Iterable[IntoExpr],
        *more_by: IntoExpr,
        descending: bool | Sequence[bool] = False,
        nulls_last: bool | Sequence[bool] = False,
        maintain_order: bool = False,
        multithreaded: bool = True,
    ) -> LazyFrame:
        """
        Sort the LazyFrame by the given columns.

        Parameters
        ----------
        by
            Column(s) to sort by. Accepts expression input, including selectors. Strings
            are parsed as column names.
        *more_by
            Additional columns to sort by, specified as positional arguments.
        descending
            Sort in descending order. When sorting by multiple columns, can be specified
            per column by passing a sequence of booleans.
        nulls_last
            Place null values last; can specify a single boolean applying to all columns
            or a sequence of booleans for per-column control.
        maintain_order
            Whether the order should be maintained if elements are equal.
            Note that if `true` streaming is not possible and performance might be
            worse since this requires a stable search.
        multithreaded
            Sort using multiple threads.

        Examples
        --------
        Pass a single column name to sort by that column.

        >>> lf = pl.LazyFrame(
        ...     {
        ...         "a": [1, 2, None],
        ...         "b": [6.0, 5.0, 4.0],
        ...         "c": ["a", "c", "b"],
        ...     }
        ... )
        >>> lf.sort("a").collect()
        shape: (3, 3)
        ┌──────┬─────┬─────┐
        │ a    ┆ b   ┆ c   │
        │ ---  ┆ --- ┆ --- │
        │ i64  ┆ f64 ┆ str │
        ╞══════╪═════╪═════╡
        │ null ┆ 4.0 ┆ b   │
        │ 1    ┆ 6.0 ┆ a   │
        │ 2    ┆ 5.0 ┆ c   │
        └──────┴─────┴─────┘

        Sorting by expressions is also supported.

        >>> lf.sort(pl.col("a") + pl.col("b") * 2, nulls_last=True).collect()
        shape: (3, 3)
        ┌──────┬─────┬─────┐
        │ a    ┆ b   ┆ c   │
        │ ---  ┆ --- ┆ --- │
        │ i64  ┆ f64 ┆ str │
        ╞══════╪═════╪═════╡
        │ 2    ┆ 5.0 ┆ c   │
        │ 1    ┆ 6.0 ┆ a   │
        │ null ┆ 4.0 ┆ b   │
        └──────┴─────┴─────┘

        Sort by multiple columns by passing a list of columns.

        >>> lf.sort(["c", "a"], descending=True).collect()
        shape: (3, 3)
        ┌──────┬─────┬─────┐
        │ a    ┆ b   ┆ c   │
        │ ---  ┆ --- ┆ --- │
        │ i64  ┆ f64 ┆ str │
        ╞══════╪═════╪═════╡
        │ 2    ┆ 5.0 ┆ c   │
        │ null ┆ 4.0 ┆ b   │
        │ 1    ┆ 6.0 ┆ a   │
        └──────┴─────┴─────┘

        Or use positional arguments to sort by multiple columns in the same way.

        >>> lf.sort("c", "a", descending=[False, True]).collect()
        shape: (3, 3)
        ┌──────┬─────┬─────┐
        │ a    ┆ b   ┆ c   │
        │ ---  ┆ --- ┆ --- │
        │ i64  ┆ f64 ┆ str │
        ╞══════╪═════╪═════╡
        │ 1    ┆ 6.0 ┆ a   │
        │ null ┆ 4.0 ┆ b   │
        │ 2    ┆ 5.0 ┆ c   │
        └──────┴─────┴─────┘
        """
        # Fast path for sorting by a single existing column
        if (
            isinstance(by, str)
            and not more_by
            and isinstance(descending, bool)
            and isinstance(nulls_last, bool)
        ):
            return self._from_pyldf(
                self._ldf.sort(
                    by, descending, nulls_last, maintain_order, multithreaded
                )
            )

        by = parse_into_list_of_expressions(by, *more_by)
        descending = extend_bool(descending, len(by), "descending", "by")
        nulls_last = extend_bool(nulls_last, len(by), "nulls_last", "by")

        return self._from_pyldf(
            self._ldf.sort_by_exprs(
                by, descending, nulls_last, maintain_order, multithreaded
            )
        )

    def sql(self, query: str, *, table_name: str = "self") -> LazyFrame:
        """
        Execute a SQL query against the LazyFrame.

        .. versionadded:: 0.20.23

        .. warning::
            This functionality is considered **unstable**, although it is close to
            being considered stable. It may be changed at any point without it being
            considered a breaking change.

        Parameters
        ----------
        query
            SQL query to execute.
        table_name
            Optionally provide an explicit name for the table that represents the
            calling frame (defaults to "self").

        Notes
        -----
        * The calling frame is automatically registered as a table in the SQL context
          under the name "self". If you want access to the DataFrames and LazyFrames
          found in the current globals, use the top-level :meth:`pl.sql <polars.sql>`.
        * More control over registration and execution behaviour is available by
          using the :class:`SQLContext` object.

        See Also
        --------
        SQLContext

        Examples
        --------
        >>> lf1 = pl.LazyFrame({"a": [1, 2, 3], "b": [6, 7, 8], "c": ["z", "y", "x"]})
        >>> lf2 = pl.LazyFrame({"a": [3, 2, 1], "d": [125, -654, 888]})

        Query the LazyFrame using SQL:

        >>> lf1.sql("SELECT c, b FROM self WHERE a > 1").collect()
        shape: (2, 2)
        ┌─────┬─────┐
        │ c   ┆ b   │
        │ --- ┆ --- │
        │ str ┆ i64 │
        ╞═════╪═════╡
        │ y   ┆ 7   │
        │ x   ┆ 8   │
        └─────┴─────┘

        Apply SQL transforms (aliasing "self" to "frame") then filter
        natively (you can freely mix SQL and native operations):

        >>> lf1.sql(
        ...     query='''
        ...         SELECT
        ...             a,
        ...             (a % 2 == 0) AS a_is_even,
        ...             (b::float4 / 2) AS "b/2",
        ...             CONCAT_WS(':', c, c, c) AS c_c_c
        ...         FROM frame
        ...         ORDER BY a
        ...     ''',
        ...     table_name="frame",
        ... ).filter(~pl.col("c_c_c").str.starts_with("x")).collect()
        shape: (2, 4)
        ┌─────┬───────────┬─────┬───────┐
        │ a   ┆ a_is_even ┆ b/2 ┆ c_c_c │
        │ --- ┆ ---       ┆ --- ┆ ---   │
        │ i64 ┆ bool      ┆ f32 ┆ str   │
        ╞═════╪═══════════╪═════╪═══════╡
        │ 1   ┆ false     ┆ 3.0 ┆ z:z:z │
        │ 2   ┆ true      ┆ 3.5 ┆ y:y:y │
        └─────┴───────────┴─────┴───────┘
        """
        from polars.sql import SQLContext

        issue_unstable_warning(
            "`sql` is considered **unstable** (although it is close to being considered stable)."
        )
        with SQLContext(register_globals=False, eager=False) as ctx:
            name = table_name if table_name else "self"
            ctx.register(name=name, frame=self)
            return ctx.execute(query)

    @deprecate_renamed_parameter("descending", "reverse", version="1.0.0")
    def top_k(
        self,
        k: int,
        *,
        by: IntoExpr | Iterable[IntoExpr],
        reverse: bool | Sequence[bool] = False,
    ) -> LazyFrame:
        """
        Return the `k` largest rows.

        Non-null elements are always preferred over null elements, regardless of
        the value of `reverse`. The output is not guaranteed to be in any
        particular order, call :func:`sort` after this function if you wish the
        output to be sorted.

        Parameters
        ----------
        k
            Number of rows to return.
        by
            Column(s) used to determine the top rows.
            Accepts expression input. Strings are parsed as column names.
        reverse
            Consider the `k` smallest elements of the `by` column(s) (instead of the `k`
            largest). This can be specified per column by passing a sequence of
            booleans.

        See Also
        --------
        bottom_k

        Examples
        --------
        >>> lf = pl.LazyFrame(
        ...     {
        ...         "a": ["a", "b", "a", "b", "b", "c"],
        ...         "b": [2, 1, 1, 3, 2, 1],
        ...     }
        ... )

        Get the rows which contain the 4 largest values in column b.

        >>> lf.top_k(4, by="b").collect()
        shape: (4, 2)
        ┌─────┬─────┐
        │ a   ┆ b   │
        │ --- ┆ --- │
        │ str ┆ i64 │
        ╞═════╪═════╡
        │ b   ┆ 3   │
        │ a   ┆ 2   │
        │ b   ┆ 2   │
        │ b   ┆ 1   │
        └─────┴─────┘

        Get the rows which contain the 4 largest values when sorting on column b and a.

        >>> lf.top_k(4, by=["b", "a"]).collect()
        shape: (4, 2)
        ┌─────┬─────┐
        │ a   ┆ b   │
        │ --- ┆ --- │
        │ str ┆ i64 │
        ╞═════╪═════╡
        │ b   ┆ 3   │
        │ b   ┆ 2   │
        │ a   ┆ 2   │
        │ c   ┆ 1   │
        └─────┴─────┘
        """
        by = parse_into_list_of_expressions(by)
        reverse = extend_bool(reverse, len(by), "reverse", "by")
        return self._from_pyldf(self._ldf.top_k(k, by=by, reverse=reverse))

    @deprecate_renamed_parameter("descending", "reverse", version="1.0.0")
    def bottom_k(
        self,
        k: int,
        *,
        by: IntoExpr | Iterable[IntoExpr],
        reverse: bool | Sequence[bool] = False,
    ) -> LazyFrame:
        """
        Return the `k` smallest rows.

        Non-null elements are always preferred over null elements, regardless of
        the value of `reverse`. The output is not guaranteed to be in any
        particular order, call :func:`sort` after this function if you wish the
        output to be sorted.

        Parameters
        ----------
        k
            Number of rows to return.
        by
            Column(s) used to determine the bottom rows.
            Accepts expression input. Strings are parsed as column names.
        reverse
            Consider the `k` largest elements of the `by` column(s) (instead of the `k`
            smallest). This can be specified per column by passing a sequence of
            booleans.

        See Also
        --------
        top_k

        Examples
        --------
        >>> lf = pl.LazyFrame(
        ...     {
        ...         "a": ["a", "b", "a", "b", "b", "c"],
        ...         "b": [2, 1, 1, 3, 2, 1],
        ...     }
        ... )

        Get the rows which contain the 4 smallest values in column b.

        >>> lf.bottom_k(4, by="b").collect()
        shape: (4, 2)
        ┌─────┬─────┐
        │ a   ┆ b   │
        │ --- ┆ --- │
        │ str ┆ i64 │
        ╞═════╪═════╡
        │ b   ┆ 1   │
        │ a   ┆ 1   │
        │ c   ┆ 1   │
        │ a   ┆ 2   │
        └─────┴─────┘

        Get the rows which contain the 4 smallest values when sorting on column a and b.

        >>> lf.bottom_k(4, by=["a", "b"]).collect()
        shape: (4, 2)
        ┌─────┬─────┐
        │ a   ┆ b   │
        │ --- ┆ --- │
        │ str ┆ i64 │
        ╞═════╪═════╡
        │ a   ┆ 1   │
        │ a   ┆ 2   │
        │ b   ┆ 1   │
        │ b   ┆ 2   │
        └─────┴─────┘
        """
        by = parse_into_list_of_expressions(by)
        reverse = extend_bool(reverse, len(by), "reverse", "by")
        return self._from_pyldf(self._ldf.bottom_k(k, by=by, reverse=reverse))

    def profile(
        self,
        *,
        type_coercion: bool = True,
        _type_check: bool = True,
        predicate_pushdown: bool = True,
        projection_pushdown: bool = True,
        simplify_expression: bool = True,
        no_optimization: bool = False,
        slice_pushdown: bool = True,
        comm_subplan_elim: bool = True,
        comm_subexpr_elim: bool = True,
        cluster_with_columns: bool = True,
        collapse_joins: bool = True,
        show_plot: bool = False,
        truncate_nodes: int = 0,
        figsize: tuple[int, int] = (18, 8),
        streaming: bool = False,
<<<<<<< HEAD
        engine: EngineType = None,
=======
        engine: EngineType = "auto",
>>>>>>> e0ab88a0
        _check_order: bool = True,
        **_kwargs: Any,
    ) -> tuple[DataFrame, DataFrame]:
        """
        Profile a LazyFrame.

        This will run the query and return a tuple
        containing the materialized DataFrame and a DataFrame that
        contains profiling information of each node that is executed.

        The units of the timings are microseconds.

        Parameters
        ----------
        type_coercion
            Do type coercion optimization.
        predicate_pushdown
            Do predicate pushdown optimization.
        projection_pushdown
            Do projection pushdown optimization.
        simplify_expression
            Run simplify expressions optimization.
        no_optimization
            Turn off (certain) optimizations.
        slice_pushdown
            Slice pushdown optimization.
        comm_subplan_elim
            Will try to cache branching subplans that occur on self-joins or unions.
        comm_subexpr_elim
            Common subexpressions will be cached and reused.
        cluster_with_columns
            Combine sequential independent calls to with_columns
        collapse_joins
            Collapse a join and filters into a faster join
        show_plot
            Show a gantt chart of the profiling result
        truncate_nodes
            Truncate the label lengths in the gantt chart to this number of
            characters.
        figsize
            matplotlib figsize of the profiling plot
        streaming
            Run parts of the query in a streaming fashion (this is in an alpha state)
        engine
            Select the engine used to process the query, optional.
<<<<<<< HEAD
            If set to `None` (default), polars will attempt to run the query
            using the engine set from the `POLARS_ENGINE_AFFINITY` environment
            variable. If set to `"cpu"`, the query is run using the
            polars CPU engine. If set to `"gpu"`, the GPU engine is
=======
            At the moment, if set to `"auto"` (default), the query is run using
            the polars in-memory engine. If set to `"gpu"`, the GPU engine is
>>>>>>> e0ab88a0
            used. Fine-grained control over the GPU engine, for
            example which device to use on a system with multiple
            devices, is possible by providing a :class:`~.GPUEngine` object
            with configuration options.

            .. note::
               GPU mode is considered **unstable**. Not all queries will run
               successfully on the GPU, however, they should fall back transparently
               to the default engine if execution is not supported.

               Running with `POLARS_VERBOSE=1` will provide information if a query
               falls back (and why).

            .. note::
               The GPU engine does not support streaming, if streaming
               is enabled then GPU execution is switched off.


        Examples
        --------
        >>> lf = pl.LazyFrame(
        ...     {
        ...         "a": ["a", "b", "a", "b", "b", "c"],
        ...         "b": [1, 2, 3, 4, 5, 6],
        ...         "c": [6, 5, 4, 3, 2, 1],
        ...     }
        ... )
        >>> lf.group_by("a", maintain_order=True).agg(pl.all().sum()).sort(
        ...     "a"
        ... ).profile()  # doctest: +SKIP
        (shape: (3, 3)
         ┌─────┬─────┬─────┐
         │ a   ┆ b   ┆ c   │
         │ --- ┆ --- ┆ --- │
         │ str ┆ i64 ┆ i64 │
         ╞═════╪═════╪═════╡
         │ a   ┆ 4   ┆ 10  │
         │ b   ┆ 11  ┆ 10  │
         │ c   ┆ 6   ┆ 1   │
         └─────┴─────┴─────┘,
         shape: (3, 3)
         ┌─────────────────────────┬───────┬──────┐
         │ node                    ┆ start ┆ end  │
         │ ---                     ┆ ---   ┆ ---  │
         │ str                     ┆ u64   ┆ u64  │
         ╞═════════════════════════╪═══════╪══════╡
         │ optimization            ┆ 0     ┆ 5    │
         │ group_by_partitioned(a) ┆ 5     ┆ 470  │
         │ sort(a)                 ┆ 475   ┆ 1964 │
         └─────────────────────────┴───────┴──────┘)
        """
        for k in _kwargs:
            if k not in (  # except "private" kwargs
                "post_opt_callback",
            ):
                error_msg = f"profile() got an unexpected keyword argument '{k}'"
                raise TypeError(error_msg)
        if engine is None:
            engine = get_engine_affinity()
        if no_optimization:
            predicate_pushdown = False
            projection_pushdown = False
            comm_subplan_elim = False
            comm_subexpr_elim = False
            cluster_with_columns = False
            collapse_joins = False

        type_check = _type_check
        ldf = self._ldf.optimization_toggle(
            type_coercion=type_coercion,
            type_check=type_check,
            predicate_pushdown=predicate_pushdown,
            projection_pushdown=projection_pushdown,
            simplify_expression=simplify_expression,
            slice_pushdown=slice_pushdown,
            comm_subplan_elim=comm_subplan_elim,
            comm_subexpr_elim=comm_subexpr_elim,
            cluster_with_columns=cluster_with_columns,
            collapse_joins=collapse_joins,
            streaming=streaming,
            _eager=False,
            _check_order=_check_order,
            new_streaming=False,
        )
        callback = _gpu_engine_callback(
            engine,
            streaming=streaming,
            background=False,
            new_streaming=False,
            _eager=False,
        )
        if _kwargs.get("post_opt_callback") is not None:
            # Only for testing
            callback = _kwargs.get("post_opt_callback")
        df, timings = ldf.profile(callback)
        (df, timings) = wrap_df(df), wrap_df(timings)

        if show_plot:
            import_optional(
                "matplotlib",
                err_suffix="should be installed to show profiling plots",
            )
            import matplotlib.pyplot as plt

            _fig, ax = plt.subplots(1, figsize=figsize)

            max_val = timings["end"][-1]
            timings_ = timings.reverse()

            if max_val > 1e9:
                unit = "s"
                timings_ = timings_.with_columns(F.col(["start", "end"]) / 1_000_000)
            elif max_val > 1e6:
                unit = "ms"
                timings_ = timings_.with_columns(F.col(["start", "end"]) / 1000)
            else:
                unit = "us"
            if truncate_nodes > 0:
                timings_ = timings_.with_columns(
                    F.col("node").str.slice(0, truncate_nodes) + "..."
                )

            max_in_unit = timings_["end"][0]
            ax.barh(
                timings_["node"],
                width=timings_["end"] - timings_["start"],
                left=timings_["start"],
            )

            plt.title("Profiling result")
            ax.set_xlabel(f"node duration in [{unit}], total {max_in_unit}{unit}")
            ax.set_ylabel("nodes")
            plt.show()

        return df, timings

    @overload
    def collect(
        self,
        *,
        type_coercion: bool = True,
        _type_check: bool = True,
        predicate_pushdown: bool = True,
        projection_pushdown: bool = True,
        simplify_expression: bool = True,
        slice_pushdown: bool = True,
        comm_subplan_elim: bool = True,
        comm_subexpr_elim: bool = True,
        cluster_with_columns: bool = True,
        collapse_joins: bool = True,
        no_optimization: bool = False,
        streaming: bool = False,
<<<<<<< HEAD
        engine: None | EngineType = None,
=======
        engine: EngineType = "auto",
>>>>>>> e0ab88a0
        background: Literal[True],
        _eager: bool = False,
        _check_order: bool = True,
    ) -> InProcessQuery: ...

    @overload
    def collect(
        self,
        *,
        type_coercion: bool = True,
        _type_check: bool = True,
        predicate_pushdown: bool = True,
        projection_pushdown: bool = True,
        simplify_expression: bool = True,
        slice_pushdown: bool = True,
        comm_subplan_elim: bool = True,
        comm_subexpr_elim: bool = True,
        cluster_with_columns: bool = True,
        collapse_joins: bool = True,
        no_optimization: bool = False,
        streaming: bool = False,
<<<<<<< HEAD
        engine: None | EngineType = None,
=======
        engine: EngineType = "auto",
>>>>>>> e0ab88a0
        background: Literal[False] = False,
        _check_order: bool = True,
        _eager: bool = False,
    ) -> DataFrame: ...

    @deprecate_renamed_parameter("streaming", "engine", version="1.25.0")
    def collect(
        self,
        *,
        type_coercion: bool = True,
        _type_check: bool = True,
        predicate_pushdown: bool = True,
        projection_pushdown: bool = True,
        simplify_expression: bool = True,
        slice_pushdown: bool = True,
        comm_subplan_elim: bool = True,
        comm_subexpr_elim: bool = True,
        cluster_with_columns: bool = True,
        collapse_joins: bool = True,
        no_optimization: bool = False,
        streaming: bool = False,
<<<<<<< HEAD
        engine: None | EngineType = None,
=======
        engine: EngineType = "auto",
>>>>>>> e0ab88a0
        background: bool = False,
        _check_order: bool = True,
        _eager: bool = False,
        **_kwargs: Any,
    ) -> DataFrame | InProcessQuery:
        """
        Materialize this LazyFrame into a DataFrame.

        By default, all query optimizations are enabled. Individual optimizations may
        be disabled by setting the corresponding parameter to `False`.

        Parameters
        ----------
        type_coercion
            Do type coercion optimization.
        predicate_pushdown
            Do predicate pushdown optimization.
        projection_pushdown
            Do projection pushdown optimization.
        simplify_expression
            Run simplify expressions optimization.
        slice_pushdown
            Slice pushdown optimization.
        comm_subplan_elim
            Will try to cache branching subplans that occur on self-joins or unions.
        comm_subexpr_elim
            Common subexpressions will be cached and reused.
        cluster_with_columns
            Combine sequential independent calls to with_columns
        collapse_joins
            Collapse a join and filters into a faster join
        no_optimization
            Turn off (certain) optimizations.
        streaming
            Process the query in batches to handle larger-than-memory data.
            If set to `False` (default), the entire query is processed in a single
            batch.

            .. warning::
                Streaming mode is considered **unstable**. It may be changed
                at any point without it being considered a breaking change.

            .. note::
                Use :func:`explain` to see if Polars can process the query in streaming
                mode.
        engine
            Select the engine used to process the query, optional.
<<<<<<< HEAD
            If set to `None` (default), polars will attempt to run the query
            using the engine set from the `POLARS_ENGINE_AFFINITY` environment
            variable. If set to `"cpu"`, the query is run using the
            polars CPU engine. If set to `"gpu"`, the GPU engine is
=======
            At the moment, If set to `"auto"` (default), the query is run using
            the polars in-memory engine. If set to `"gpu"`, the GPU engine is
>>>>>>> e0ab88a0
            used. Fine-grained control over the GPU engine, for
            example which device to use on a system with multiple
            devices, is possible by providing a :class:`~.GPUEngine` object
            with configuration options.

            .. note::
               GPU mode is considered **unstable**. Not all queries will run
               successfully on the GPU, however, they should fall back transparently
               to the default engine if execution is not supported.

               Running with `POLARS_VERBOSE=1` will provide information if a query
               falls back (and why).

            .. note::
               The GPU engine does not support streaming, or running in the
               background. If either are enabled, then GPU execution is switched off.

        background
            Run the query in the background and get a handle to the query.
            This handle can be used to fetch the result or cancel the query.

            .. warning::
                Background mode is considered **unstable**. It may be changed
                at any point without it being considered a breaking change.

        Returns
        -------
        DataFrame

        See Also
        --------
        explain : Print the query plan that is evaluated with collect.
        profile : Collect the LazyFrame and time each node in the computation graph.
        polars.collect_all : Collect multiple LazyFrames at the same time.
        polars.Config.set_streaming_chunk_size : Set the size of streaming batches.

        Examples
        --------
        >>> lf = pl.LazyFrame(
        ...     {
        ...         "a": ["a", "b", "a", "b", "b", "c"],
        ...         "b": [1, 2, 3, 4, 5, 6],
        ...         "c": [6, 5, 4, 3, 2, 1],
        ...     }
        ... )
        >>> lf.group_by("a").agg(pl.all().sum()).collect()  # doctest: +SKIP
        shape: (3, 3)
        ┌─────┬─────┬─────┐
        │ a   ┆ b   ┆ c   │
        │ --- ┆ --- ┆ --- │
        │ str ┆ i64 ┆ i64 │
        ╞═════╪═════╪═════╡
        │ a   ┆ 4   ┆ 10  │
        │ b   ┆ 11  ┆ 10  │
        │ c   ┆ 6   ┆ 1   │
        └─────┴─────┴─────┘

        Collect in streaming mode

        >>> lf.group_by("a").agg(pl.all().sum()).collect(
        ...     engine="streaming"
        ... )  # doctest: +SKIP
        shape: (3, 3)
        ┌─────┬─────┬─────┐
        │ a   ┆ b   ┆ c   │
        │ --- ┆ --- ┆ --- │
        │ str ┆ i64 ┆ i64 │
        ╞═════╪═════╪═════╡
        │ a   ┆ 4   ┆ 10  │
        │ b   ┆ 11  ┆ 10  │
        │ c   ┆ 6   ┆ 1   │
        └─────┴─────┴─────┘

        Collect in GPU mode

        >>> lf.group_by("a").agg(pl.all().sum()).collect(engine="gpu")  # doctest: +SKIP
        shape: (3, 3)
        ┌─────┬─────┬─────┐
        │ a   ┆ b   ┆ c   │
        │ --- ┆ --- ┆ --- │
        │ str ┆ i64 ┆ i64 │
        ╞═════╪═════╪═════╡
        │ b   ┆ 11  ┆ 10  │
        │ a   ┆ 4   ┆ 10  │
        │ c   ┆ 6   ┆ 1   │
        └─────┴─────┴─────┘

        With control over the device used

        >>> lf.group_by("a").agg(pl.all().sum()).collect(
        ...     engine=pl.GPUEngine(device=1)
        ... )  # doctest: +SKIP
        shape: (3, 3)
        ┌─────┬─────┬─────┐
        │ a   ┆ b   ┆ c   │
        │ --- ┆ --- ┆ --- │
        │ str ┆ i64 ┆ i64 │
        ╞═════╪═════╪═════╡
        │ b   ┆ 11  ┆ 10  │
        │ a   ┆ 4   ┆ 10  │
        │ c   ┆ 6   ┆ 1   │
        └─────┴─────┴─────┘
        """
        for k in _kwargs:
            if k not in (  # except "private" kwargs
                "new_streaming",
                "post_opt_callback",
            ):
                error_msg = f"collect() got an unexpected keyword argument '{k}'"
                raise TypeError(error_msg)

        if engine is None:
            engine = get_engine_affinity()

        new_streaming = (
            _kwargs.get("new_streaming", False) or get_engine_affinity() == "streaming"
        )

        if new_streaming:
            engine = "streaming"
        if streaming:
            engine = "old-streaming"

        if no_optimization or _eager:
            predicate_pushdown = False
            projection_pushdown = False
            slice_pushdown = False
            comm_subplan_elim = False
            comm_subexpr_elim = False
            cluster_with_columns = False
            collapse_joins = False
            _check_order = False

        if engine in ("old-streaming", "streaming"):
            issue_unstable_warning("Streaming mode is considered unstable.")

        callback = _gpu_engine_callback(
            engine,
            streaming=streaming,
            background=background,
            new_streaming=new_streaming,
            _eager=_eager,
        )
        type_check = _type_check
        ldf = self._ldf.optimization_toggle(
            type_coercion=type_coercion,
            type_check=type_check,
            predicate_pushdown=predicate_pushdown,
            projection_pushdown=projection_pushdown,
            simplify_expression=simplify_expression,
            slice_pushdown=slice_pushdown,
            comm_subplan_elim=comm_subplan_elim,
            comm_subexpr_elim=comm_subexpr_elim,
            cluster_with_columns=cluster_with_columns,
            collapse_joins=collapse_joins,
            streaming=False,
            _eager=_eager,
            _check_order=_check_order,
            new_streaming=False,
        )

        if isinstance(engine, GPUEngine):
            engine = "gpu"

        if background:
            issue_unstable_warning("Background mode is considered unstable.")
            return InProcessQuery(ldf.collect_concurrently())

        # Only for testing purposes
        callback = _kwargs.get("post_opt_callback", callback)
        return wrap_df(ldf.collect(engine, callback))

    @overload
    def collect_async(
        self,
        *,
        gevent: Literal[True],
        type_coercion: bool = True,
        _type_check: bool = True,
        predicate_pushdown: bool = True,
        projection_pushdown: bool = True,
        simplify_expression: bool = True,
        no_optimization: bool = True,
        slice_pushdown: bool = True,
        comm_subplan_elim: bool = True,
        comm_subexpr_elim: bool = True,
        cluster_with_columns: bool = True,
        collapse_joins: bool = True,
        streaming: bool = True,
        engine: EngineType = "auto",
    ) -> _GeventDataFrameResult[DataFrame]: ...

    @overload
    def collect_async(
        self,
        *,
        gevent: Literal[False] = False,
        type_coercion: bool = True,
        _type_check: bool = True,
        predicate_pushdown: bool = True,
        projection_pushdown: bool = True,
        simplify_expression: bool = True,
        no_optimization: bool = True,
        slice_pushdown: bool = True,
        comm_subplan_elim: bool = True,
        comm_subexpr_elim: bool = True,
        cluster_with_columns: bool = True,
        collapse_joins: bool = True,
        streaming: bool = True,
        engine: EngineType = "auto",
    ) -> Awaitable[DataFrame]: ...

    @deprecate_renamed_parameter("streaming", "engine", version="1.25.0")
    def collect_async(
        self,
        *,
        gevent: bool = False,
        type_coercion: bool = True,
        _type_check: bool = True,
        predicate_pushdown: bool = True,
        projection_pushdown: bool = True,
        simplify_expression: bool = True,
        no_optimization: bool = False,
        slice_pushdown: bool = True,
        comm_subplan_elim: bool = True,
        comm_subexpr_elim: bool = True,
        cluster_with_columns: bool = True,
        collapse_joins: bool = True,
        streaming: bool = False,
        engine: EngineType = "auto",
        _check_order: bool = True,
    ) -> Awaitable[DataFrame] | _GeventDataFrameResult[DataFrame]:
        """
        Collect DataFrame asynchronously in thread pool.

        .. warning::
            This functionality is considered **unstable**. It may be changed
            at any point without it being considered a breaking change.

        Collects into a DataFrame (like :func:`collect`) but, instead of returning
        a DataFrame directly, it is scheduled to be collected inside a thread pool,
        while this method returns almost instantly.

        This can be useful if you use `gevent` or `asyncio` and want to release
        control to other greenlets/tasks while LazyFrames are being collected.

        Parameters
        ----------
        gevent
            Return wrapper to `gevent.event.AsyncResult` instead of Awaitable
        type_coercion
            Do type coercion optimization.
        predicate_pushdown
            Do predicate pushdown optimization.
        projection_pushdown
            Do projection pushdown optimization.
        simplify_expression
            Run simplify expressions optimization.
        no_optimization
            Turn off (certain) optimizations.
        slice_pushdown
            Slice pushdown optimization.
        comm_subplan_elim
            Will try to cache branching subplans that occur on self-joins or unions.
        comm_subexpr_elim
            Common subexpressions will be cached and reused.
        cluster_with_columns
            Combine sequential independent calls to with_columns
        collapse_joins
            Collapse a join and filters into a faster join
        engine
            Select the engine used to process the query, optional.
            At the moment, If set to `"auto"` (default), the query is run using
            the polars in-memory engine.

            .. note::
               The GPU engine does not support async, or running in the
               background. If either are enabled, then GPU execution is switched off.

        Returns
        -------
        If `gevent=False` (default) then returns an awaitable.

        If `gevent=True` then returns wrapper that has a
        `.get(block=True, timeout=None)` method.

        See Also
        --------
        polars.collect_all : Collect multiple LazyFrames at the same time.
        polars.collect_all_async : Collect multiple LazyFrames at the same time lazily.

        Notes
        -----
        In case of error `set_exception` is used on
        `asyncio.Future`/`gevent.event.AsyncResult` and will be reraised by them.

        Examples
        --------
        >>> import asyncio
        >>> lf = pl.LazyFrame(
        ...     {
        ...         "a": ["a", "b", "a", "b", "b", "c"],
        ...         "b": [1, 2, 3, 4, 5, 6],
        ...         "c": [6, 5, 4, 3, 2, 1],
        ...     }
        ... )
        >>> async def main():
        ...     return await (
        ...         lf.group_by("a", maintain_order=True)
        ...         .agg(pl.all().sum())
        ...         .collect_async()
        ...     )
        >>> asyncio.run(main())
        shape: (3, 3)
        ┌─────┬─────┬─────┐
        │ a   ┆ b   ┆ c   │
        │ --- ┆ --- ┆ --- │
        │ str ┆ i64 ┆ i64 │
        ╞═════╪═════╪═════╡
        │ a   ┆ 4   ┆ 10  │
        │ b   ┆ 11  ┆ 10  │
        │ c   ┆ 6   ┆ 1   │
        └─────┴─────┴─────┘
        """
        if no_optimization:
            predicate_pushdown = False
            projection_pushdown = False
            slice_pushdown = False
            comm_subplan_elim = False
            comm_subexpr_elim = False
            cluster_with_columns = False
            collapse_joins = False

        if streaming:
            engine = "old-streaming"
        if engine in ("streaming", "old-streaming"):
            issue_unstable_warning("Streaming mode is considered unstable.")

        type_check = _type_check
        ldf = self._ldf.optimization_toggle(
            type_coercion=type_coercion,
            type_check=type_check,
            predicate_pushdown=predicate_pushdown,
            projection_pushdown=projection_pushdown,
            simplify_expression=simplify_expression,
            slice_pushdown=slice_pushdown,
            comm_subplan_elim=comm_subplan_elim,
            comm_subexpr_elim=comm_subexpr_elim,
            cluster_with_columns=cluster_with_columns,
            collapse_joins=collapse_joins,
            streaming=False,
            _eager=False,
            _check_order=_check_order,
            new_streaming=False,
        )

        result: _GeventDataFrameResult[DataFrame] | _AioDataFrameResult[DataFrame] = (
            _GeventDataFrameResult() if gevent else _AioDataFrameResult()
        )
        ldf.collect_with_callback(engine, result._callback)
        return result

    def collect_schema(self) -> Schema:
        """
        Resolve the schema of this LazyFrame.

        Examples
        --------
        Determine the schema.

        >>> lf = pl.LazyFrame(
        ...     {
        ...         "foo": [1, 2, 3],
        ...         "bar": [6.0, 7.0, 8.0],
        ...         "ham": ["a", "b", "c"],
        ...     }
        ... )
        >>> lf.collect_schema()
        Schema({'foo': Int64, 'bar': Float64, 'ham': String})

        Access various properties of the schema.

        >>> schema = lf.collect_schema()
        >>> schema["bar"]
        Float64
        >>> schema.names()
        ['foo', 'bar', 'ham']
        >>> schema.dtypes()
        [Int64, Float64, String]
        >>> schema.len()
        3
        """
        return Schema(self._ldf.collect_schema(), check_dtypes=False)

    @unstable()
    def sink_parquet(
        self,
        path: str | Path,
        *,
        compression: str = "zstd",
        compression_level: int | None = None,
        statistics: bool | str | dict[str, bool] = True,
        row_group_size: int | None = None,
        data_page_size: int | None = None,
        maintain_order: bool = True,
        type_coercion: bool = True,
        _type_check: bool = True,
        predicate_pushdown: bool = True,
        projection_pushdown: bool = True,
        simplify_expression: bool = True,
        slice_pushdown: bool = True,
        collapse_joins: bool = True,
        no_optimization: bool = False,
        storage_options: dict[str, Any] | None = None,
        credential_provider: CredentialProviderFunction
        | Literal["auto"]
        | None = "auto",
        retries: int = 2,
        sync_on_close: SyncOnCloseMethod | None = None,
        engine: EngineType = "auto",
    ) -> None:
        """
        Evaluate the query in streaming mode and write to a Parquet file.

        .. warning::
            Streaming mode is considered **unstable**. It may be changed
            at any point without it being considered a breaking change.

        This allows streaming results that are larger than RAM to be written to disk.

        Parameters
        ----------
        path
            File path to which the file should be written.
        compression : {'lz4', 'uncompressed', 'snappy', 'gzip', 'lzo', 'brotli', 'zstd'}
            Choose "zstd" for good compression performance.
            Choose "lz4" for fast compression/decompression.
            Choose "snappy" for more backwards compatibility guarantees
            when you deal with older parquet readers.
        compression_level
            The level of compression to use. Higher compression means smaller files on
            disk.

            - "gzip" : min-level: 0, max-level: 10.
            - "brotli" : min-level: 0, max-level: 11.
            - "zstd" : min-level: 1, max-level: 22.
        statistics
            Write statistics to the parquet headers. This is the default behavior.

            Possible values:

            - `True`: enable default set of statistics (default). Some
              statistics may be disabled.
            - `False`: disable all statistics
            - "full": calculate and write all available statistics. Cannot be
              combined with `use_pyarrow`.
            - `{ "statistic-key": True / False, ... }`. Cannot be combined with
              `use_pyarrow`. Available keys:

              - "min": column minimum value (default: `True`)
              - "max": column maximum value (default: `True`)
              - "distinct_count": number of unique column values (default: `False`)
              - "null_count": number of null values in column (default: `True`)
        row_group_size
            Size of the row groups in number of rows.
            If None (default), the chunks of the `DataFrame` are
            used. Writing in smaller chunks may reduce memory pressure and improve
            writing speeds.
        data_page_size
            Size limit of individual data pages.
            If not set defaults to 1024 * 1024 bytes
        maintain_order
            Maintain the order in which data is processed.
            Setting this to `False` will be slightly faster.
        type_coercion
            Do type coercion optimization.
        predicate_pushdown
            Do predicate pushdown optimization.
        projection_pushdown
            Do projection pushdown optimization.
        simplify_expression
            Run simplify expressions optimization.
        slice_pushdown
            Slice pushdown optimization.
        collapse_joins
            Collapse a join and filters into a faster join
        no_optimization
            Turn off (certain) optimizations.
        storage_options
            Options that indicate how to connect to a cloud provider.

            The cloud providers currently supported are AWS, GCP, and Azure.
            See supported keys here:

            * `aws <https://docs.rs/object_store/latest/object_store/aws/enum.AmazonS3ConfigKey.html>`_
            * `gcp <https://docs.rs/object_store/latest/object_store/gcp/enum.GoogleConfigKey.html>`_
            * `azure <https://docs.rs/object_store/latest/object_store/azure/enum.AzureConfigKey.html>`_
            * Hugging Face (`hf://`): Accepts an API key under the `token` parameter: \
            `{'token': '...'}`, or by setting the `HF_TOKEN` environment variable.

            If `storage_options` is not provided, Polars will try to infer the
            information from environment variables.
        credential_provider
            Provide a function that can be called to provide cloud storage
            credentials. The function is expected to return a dictionary of
            credential keys along with an optional credential expiry time.

            .. warning::
                This functionality is considered **unstable**. It may be changed
                at any point without it being considered a breaking change.
        retries
            Number of retries if accessing a cloud instance fails.
        sync_on_close: { None, 'data', 'all' }
            Sync to disk when before closing a file.

            * `None` does not sync.
            * `data` syncs the file contents.
            * `all` syncs the file contents and metadata.
        engine
            Select the engine used to process the query, optional.
            At the moment, if set to `"auto"` (default), the query is run using
            the polars old streaming engine.

            .. note::
               The GPU engine is currently not supported.

        Returns
        -------
        DataFrame

        Examples
        --------
        >>> lf = pl.scan_csv("/path/to/my_larger_than_ram_file.csv")  # doctest: +SKIP
        >>> lf.sink_parquet("out.parquet")  # doctest: +SKIP
        """
        lf = self._set_sink_optimizations(
            engine,
            type_coercion=type_coercion,
            _type_check=_type_check,
            predicate_pushdown=predicate_pushdown,
            projection_pushdown=projection_pushdown,
            simplify_expression=simplify_expression,
            slice_pushdown=slice_pushdown,
            collapse_joins=collapse_joins,
            no_optimization=no_optimization,
        )

        if isinstance(statistics, bool) and statistics:
            statistics = {
                "min": True,
                "max": True,
                "distinct_count": False,
                "null_count": True,
            }
        elif isinstance(statistics, bool) and not statistics:
            statistics = {}
        elif statistics == "full":
            statistics = {
                "min": True,
                "max": True,
                "distinct_count": True,
                "null_count": True,
            }

        from polars.io.cloud.credential_provider._builder import (
            _init_credential_provider_builder,
        )

        credential_provider_builder = _init_credential_provider_builder(
            credential_provider, path, storage_options, "sink_parquet"
        )
        del credential_provider

        if storage_options:
            storage_options = list(storage_options.items())  # type: ignore[assignment]
        else:
            # Handle empty dict input
            storage_options = None

        target: str | Path | PyPartitioning
        if not isinstance(path, (str, Path)):
            target = path._p
        else:
            target = normalize_filepath(path)

        sink_options = {
            "sync_on_close": sync_on_close or "none",
            "maintain_order": maintain_order,
        }

        return lf.sink_parquet(
            target=target,
            compression=compression,
            compression_level=compression_level,
            statistics=statistics,
            row_group_size=row_group_size,
            data_page_size=data_page_size,
            cloud_options=storage_options,
            credential_provider=credential_provider_builder,
            retries=retries,
            sink_options=sink_options,
            engine=engine,
        )

    @unstable()
    def sink_ipc(
        self,
        path: str | Path,
        *,
        compression: IpcCompression | None = "zstd",
        compat_level: CompatLevel | None = None,
        maintain_order: bool = True,
        type_coercion: bool = True,
        _type_check: bool = True,
        predicate_pushdown: bool = True,
        projection_pushdown: bool = True,
        simplify_expression: bool = True,
        slice_pushdown: bool = True,
        collapse_joins: bool = True,
        no_optimization: bool = False,
        storage_options: dict[str, Any] | None = None,
        credential_provider: CredentialProviderFunction
        | Literal["auto"]
        | None = "auto",
        retries: int = 2,
        sync_on_close: SyncOnCloseMethod | None = None,
        engine: EngineType = "auto",
    ) -> None:
        """
        Evaluate the query in streaming mode and write to an IPC file.

        .. warning::
            Streaming mode is considered **unstable**. It may be changed
            at any point without it being considered a breaking change.

        This allows streaming results that are larger than RAM to be written to disk.

        Parameters
        ----------
        path
            File path to which the file should be written.
        compression : {'uncompressed', 'lz4', 'zstd'}
            Choose "zstd" for good compression performance.
            Choose "lz4" for fast compression/decompression.
        compat_level
            Use a specific compatibility level
            when exporting Polars' internal data structures.
        maintain_order
            Maintain the order in which data is processed.
            Setting this to `False` will be slightly faster.
        type_coercion
            Do type coercion optimization.
        predicate_pushdown
            Do predicate pushdown optimization.
        projection_pushdown
            Do projection pushdown optimization.
        simplify_expression
            Run simplify expressions optimization.
        slice_pushdown
            Slice pushdown optimization.
        collapse_joins
            Collapse a join and filters into a faster join
        no_optimization
            Turn off (certain) optimizations.
        storage_options
            Options that indicate how to connect to a cloud provider.

            The cloud providers currently supported are AWS, GCP, and Azure.
            See supported keys here:

            * `aws <https://docs.rs/object_store/latest/object_store/aws/enum.AmazonS3ConfigKey.html>`_
            * `gcp <https://docs.rs/object_store/latest/object_store/gcp/enum.GoogleConfigKey.html>`_
            * `azure <https://docs.rs/object_store/latest/object_store/azure/enum.AzureConfigKey.html>`_
            * Hugging Face (`hf://`): Accepts an API key under the `token` parameter: \
            `{'token': '...'}`, or by setting the `HF_TOKEN` environment variable.

            If `storage_options` is not provided, Polars will try to infer the
            information from environment variables.
        credential_provider
            Provide a function that can be called to provide cloud storage
            credentials. The function is expected to return a dictionary of
            credential keys along with an optional credential expiry time.

            .. warning::
                This functionality is considered **unstable**. It may be changed
                at any point without it being considered a breaking change.
        retries
            Number of retries if accessing a cloud instance fails.
        sync_on_close: { None, 'data', 'all' }
            Sync to disk when before closing a file.

            * `None` does not sync.
            * `data` syncs the file contents.
            * `all` syncs the file contents and metadata.
        engine
            Select the engine used to process the query, optional.
            At the moment, if set to `"auto"` (default), the query is run using
            the polars old streaming engine.

            .. note::
               The GPU engine is currently not supported.

        Returns
        -------
        DataFrame

        Examples
        --------
        >>> lf = pl.scan_csv("/path/to/my_larger_than_ram_file.csv")  # doctest: +SKIP
        >>> lf.sink_ipc("out.arrow")  # doctest: +SKIP
        """
        lf = self._set_sink_optimizations(
            engine,
            type_coercion=type_coercion,
            _type_check=_type_check,
            predicate_pushdown=predicate_pushdown,
            projection_pushdown=projection_pushdown,
            simplify_expression=simplify_expression,
            slice_pushdown=slice_pushdown,
            collapse_joins=collapse_joins,
            no_optimization=no_optimization,
        )

        from polars.io.cloud.credential_provider._builder import (
            _init_credential_provider_builder,
        )

        credential_provider_builder = _init_credential_provider_builder(
            credential_provider, path, storage_options, "sink_ipc"
        )
        del credential_provider

        if storage_options:
            storage_options = list(storage_options.items())  # type: ignore[assignment]
        else:
            # Handle empty dict input
            storage_options = None

        target: str | Path | PyPartitioning
        if not isinstance(path, (str, Path)):
            target = path._p
        else:
            target = path

        sink_options = {
            "sync_on_close": sync_on_close or "none",
            "maintain_order": maintain_order,
        }

        if compat_level is None:
            compat_level = True  # type: ignore[assignment]
        elif isinstance(compat_level, CompatLevel):
            compat_level = compat_level._version  # type: ignore[attr-defined]

        if compression is None:
            compression = "uncompressed"

        return lf.sink_ipc(
            target=target,
            compression=compression,
            compat_level=compat_level,
            cloud_options=storage_options,
            credential_provider=credential_provider_builder,
            retries=retries,
            sink_options=sink_options,
            engine=engine,
        )

    @unstable()
    def sink_csv(
        self,
        path: str | Path,
        *,
        include_bom: bool = False,
        include_header: bool = True,
        separator: str = ",",
        line_terminator: str = "\n",
        quote_char: str = '"',
        batch_size: int = 1024,
        datetime_format: str | None = None,
        date_format: str | None = None,
        time_format: str | None = None,
        float_scientific: bool | None = None,
        float_precision: int | None = None,
        null_value: str | None = None,
        quote_style: CsvQuoteStyle | None = None,
        maintain_order: bool = True,
        type_coercion: bool = True,
        _type_check: bool = True,
        predicate_pushdown: bool = True,
        projection_pushdown: bool = True,
        simplify_expression: bool = True,
        slice_pushdown: bool = True,
        collapse_joins: bool = True,
        no_optimization: bool = False,
        storage_options: dict[str, Any] | None = None,
        credential_provider: CredentialProviderFunction
        | Literal["auto"]
        | None = "auto",
        retries: int = 2,
        sync_on_close: SyncOnCloseMethod | None = None,
        engine: EngineType = "auto",
    ) -> None:
        """
        Evaluate the query in streaming mode and write to a CSV file.

        .. warning::
            Streaming mode is considered **unstable**. It may be changed
            at any point without it being considered a breaking change.

        This allows streaming results that are larger than RAM to be written to disk.

        Parameters
        ----------
        path
            File path to which the file should be written.
        include_bom
            Whether to include UTF-8 BOM in the CSV output.
        include_header
            Whether to include header in the CSV output.
        separator
            Separate CSV fields with this symbol.
        line_terminator
            String used to end each row.
        quote_char
            Byte to use as quoting character.
        batch_size
            Number of rows that will be processed per thread.
        datetime_format
            A format string, with the specifiers defined by the
            `chrono <https://docs.rs/chrono/latest/chrono/format/strftime/index.html>`_
            Rust crate. If no format specified, the default fractional-second
            precision is inferred from the maximum timeunit found in the frame's
            Datetime cols (if any).
        date_format
            A format string, with the specifiers defined by the
            `chrono <https://docs.rs/chrono/latest/chrono/format/strftime/index.html>`_
            Rust crate.
        time_format
            A format string, with the specifiers defined by the
            `chrono <https://docs.rs/chrono/latest/chrono/format/strftime/index.html>`_
            Rust crate.
        float_scientific
            Whether to use scientific form always (true), never (false), or
            automatically (None) for `Float32` and `Float64` datatypes.
        float_precision
            Number of decimal places to write, applied to both `Float32` and
            `Float64` datatypes.
        null_value
            A string representing null values (defaulting to the empty string).
        quote_style : {'necessary', 'always', 'non_numeric', 'never'}
            Determines the quoting strategy used.

            - necessary (default): This puts quotes around fields only when necessary.
              They are necessary when fields contain a quote,
              delimiter or record terminator.
              Quotes are also necessary when writing an empty record
              (which is indistinguishable from a record with one empty field).
              This is the default.
            - always: This puts quotes around every field. Always.
            - never: This never puts quotes around fields, even if that results in
              invalid CSV data (e.g.: by not quoting strings containing the
              separator).
            - non_numeric: This puts quotes around all fields that are non-numeric.
              Namely, when writing a field that does not parse as a valid float
              or integer, then quotes will be used even if they aren`t strictly
              necessary.
        maintain_order
            Maintain the order in which data is processed.
            Setting this to `False` will be slightly faster.
        type_coercion
            Do type coercion optimization.
        predicate_pushdown
            Do predicate pushdown optimization.
        projection_pushdown
            Do projection pushdown optimization.
        simplify_expression
            Run simplify expressions optimization.
        slice_pushdown
            Slice pushdown optimization.
        collapse_joins
            Collapse a join and filters into a faster join
        no_optimization
            Turn off (certain) optimizations.
        storage_options
            Options that indicate how to connect to a cloud provider.

            The cloud providers currently supported are AWS, GCP, and Azure.
            See supported keys here:

            * `aws <https://docs.rs/object_store/latest/object_store/aws/enum.AmazonS3ConfigKey.html>`_
            * `gcp <https://docs.rs/object_store/latest/object_store/gcp/enum.GoogleConfigKey.html>`_
            * `azure <https://docs.rs/object_store/latest/object_store/azure/enum.AzureConfigKey.html>`_
            * Hugging Face (`hf://`): Accepts an API key under the `token` parameter: \
            `{'token': '...'}`, or by setting the `HF_TOKEN` environment variable.

            If `storage_options` is not provided, Polars will try to infer the
            information from environment variables.
        credential_provider
            Provide a function that can be called to provide cloud storage
            credentials. The function is expected to return a dictionary of
            credential keys along with an optional credential expiry time.

            .. warning::
                This functionality is considered **unstable**. It may be changed
                at any point without it being considered a breaking change.
        retries
            Number of retries if accessing a cloud instance fails.
        sync_on_close: { None, 'data', 'all' }
            Sync to disk when before closing a file.

            * `None` does not sync.
            * `data` syncs the file contents.
            * `all` syncs the file contents and metadata.
        engine
            Select the engine used to process the query, optional.
            At the moment, if set to `"auto"` (default), the query is run using
            the polars old streaming engine.

            .. note::
               The GPU engine is currently not supported.

        Returns
        -------
        DataFrame

        Examples
        --------
        >>> lf = pl.scan_csv("/path/to/my_larger_than_ram_file.csv")  # doctest: +SKIP
        >>> lf.sink_csv("out.csv")  # doctest: +SKIP
        """
        from polars.io.csv._utils import _check_arg_is_1byte

        _check_arg_is_1byte("separator", separator, can_be_empty=False)
        _check_arg_is_1byte("quote_char", quote_char, can_be_empty=False)
        if not null_value:
            null_value = None

        lf = self._set_sink_optimizations(
            engine,
            type_coercion=type_coercion,
            _type_check=_type_check,
            predicate_pushdown=predicate_pushdown,
            projection_pushdown=projection_pushdown,
            simplify_expression=simplify_expression,
            slice_pushdown=slice_pushdown,
            collapse_joins=collapse_joins,
            no_optimization=no_optimization,
        )

        from polars.io.cloud.credential_provider._builder import (
            _init_credential_provider_builder,
        )

        credential_provider_builder = _init_credential_provider_builder(
            credential_provider, path, storage_options, "sink_csv"
        )
        del credential_provider

        if storage_options:
            storage_options = list(storage_options.items())  # type: ignore[assignment]
        else:
            # Handle empty dict input
            storage_options = None

        target: str | Path | PyPartitioning
        if not isinstance(path, (str, Path)):
            target = path._p
        else:
            target = normalize_filepath(path)

        sink_options = {
            "sync_on_close": sync_on_close or "none",
            "maintain_order": maintain_order,
        }

        return lf.sink_csv(
            target=target,
            include_bom=include_bom,
            include_header=include_header,
            separator=ord(separator),
            line_terminator=line_terminator,
            quote_char=ord(quote_char),
            batch_size=batch_size,
            datetime_format=datetime_format,
            date_format=date_format,
            time_format=time_format,
            float_scientific=float_scientific,
            float_precision=float_precision,
            null_value=null_value,
            quote_style=quote_style,
            cloud_options=storage_options,
            credential_provider=credential_provider_builder,
            retries=retries,
            sink_options=sink_options,
            engine=engine,
        )

    @unstable()
    def sink_ndjson(
        self,
        path: str | Path,
        *,
        maintain_order: bool = True,
        type_coercion: bool = True,
        _type_check: bool = True,
        predicate_pushdown: bool = True,
        projection_pushdown: bool = True,
        simplify_expression: bool = True,
        slice_pushdown: bool = True,
        collapse_joins: bool = True,
        no_optimization: bool = False,
        storage_options: dict[str, Any] | None = None,
        credential_provider: CredentialProviderFunction
        | Literal["auto"]
        | None = "auto",
        retries: int = 2,
        sync_on_close: SyncOnCloseMethod | None = None,
        engine: EngineType = "auto",
    ) -> None:
        """
        Evaluate the query in streaming mode and write to an NDJSON file.

        .. warning::
            Streaming mode is considered **unstable**. It may be changed
            at any point without it being considered a breaking change.

        This allows streaming results that are larger than RAM to be written to disk.

        Parameters
        ----------
        path
            File path to which the file should be written.
        maintain_order
            Maintain the order in which data is processed.
            Setting this to `False` will be slightly faster.
        type_coercion
            Do type coercion optimization.
        predicate_pushdown
            Do predicate pushdown optimization.
        projection_pushdown
            Do projection pushdown optimization.
        simplify_expression
            Run simplify expressions optimization.
        slice_pushdown
            Slice pushdown optimization.
        collapse_joins
            Collapse a join and filters into a faster join
        no_optimization
            Turn off (certain) optimizations.
        storage_options
            Options that indicate how to connect to a cloud provider.

            The cloud providers currently supported are AWS, GCP, and Azure.
            See supported keys here:

            * `aws <https://docs.rs/object_store/latest/object_store/aws/enum.AmazonS3ConfigKey.html>`_
            * `gcp <https://docs.rs/object_store/latest/object_store/gcp/enum.GoogleConfigKey.html>`_
            * `azure <https://docs.rs/object_store/latest/object_store/azure/enum.AzureConfigKey.html>`_
            * Hugging Face (`hf://`): Accepts an API key under the `token` parameter: \
            `{'token': '...'}`, or by setting the `HF_TOKEN` environment variable.

            If `storage_options` is not provided, Polars will try to infer the
            information from environment variables.
        credential_provider
            Provide a function that can be called to provide cloud storage
            credentials. The function is expected to return a dictionary of
            credential keys along with an optional credential expiry time.

            .. warning::
                This functionality is considered **unstable**. It may be changed
                at any point without it being considered a breaking change.
        retries
            Number of retries if accessing a cloud instance fails.
        sync_on_close: { None, 'data', 'all' }
            Sync to disk when before closing a file.

            * `None` does not sync.
            * `data` syncs the file contents.
            * `all` syncs the file contents and metadata.
        engine
            Select the engine used to process the query, optional.
            At the moment, if set to `"auto"` (default), the query is run using
            the polars old streaming engine.

            .. note::
               The GPU engine is currently not supported.

        Returns
        -------
        DataFrame

        Examples
        --------
        >>> lf = pl.scan_csv("/path/to/my_larger_than_ram_file.csv")  # doctest: +SKIP
        >>> lf.sink_ndjson("out.ndjson")  # doctest: +SKIP
        """
        lf = self._set_sink_optimizations(
            engine,
            type_coercion=type_coercion,
            _type_check=_type_check,
            predicate_pushdown=predicate_pushdown,
            projection_pushdown=projection_pushdown,
            simplify_expression=simplify_expression,
            slice_pushdown=slice_pushdown,
            collapse_joins=collapse_joins,
            no_optimization=no_optimization,
        )

        from polars.io.cloud.credential_provider._builder import (
            _init_credential_provider_builder,
        )

        credential_provider_builder = _init_credential_provider_builder(
            credential_provider, path, storage_options, "sink_ndjson"
        )
        del credential_provider

        if storage_options:
            storage_options = list(storage_options.items())  # type: ignore[assignment]
        else:
            # Handle empty dict input
            storage_options = None

        target: str | Path | PyPartitioning
        if not isinstance(path, (str, Path)):
            target = path._p
        else:
            target = path

        sink_options = {
            "sync_on_close": sync_on_close or "none",
            "maintain_order": maintain_order,
        }

        return lf.sink_json(
            target=target,
            cloud_options=storage_options,
            credential_provider=credential_provider_builder,
            retries=retries,
            sink_options=sink_options,
            engine=engine,
        )

    def _set_sink_optimizations(
        self,
        engine: EngineType = "auto",
        *,
        type_coercion: bool = True,
        _type_check: bool = True,
        predicate_pushdown: bool = True,
        projection_pushdown: bool = True,
        simplify_expression: bool = True,
        slice_pushdown: bool = True,
        collapse_joins: bool = True,
        cluster_with_columns: bool = True,
        no_optimization: bool = False,
        comm_subplan_elim: bool = False,
        comm_subexpr_elim: bool = False,
        _check_order: bool = True,
    ) -> PyLazyFrame:
        if no_optimization:
            predicate_pushdown = False
            projection_pushdown = False
            slice_pushdown = False
            _check_order = False

        return self._ldf.optimization_toggle(
            type_coercion=type_coercion,
            type_check=_type_check,
            predicate_pushdown=predicate_pushdown,
            projection_pushdown=projection_pushdown,
            simplify_expression=simplify_expression,
            slice_pushdown=slice_pushdown,
            comm_subplan_elim=comm_subplan_elim,
            comm_subexpr_elim=comm_subexpr_elim,
            cluster_with_columns=cluster_with_columns,
            collapse_joins=collapse_joins,
            streaming=engine == "old-streaming",
            _eager=False,
            _check_order=_check_order,
            new_streaming=engine in ("auto", "streaming"),
        )

    @deprecate_function(
        "`LazyFrame.fetch` is deprecated; use `LazyFrame.collect` "
        "instead, in conjunction with a call to `head`.",
        version="1.0",
    )
    def fetch(
        self,
        n_rows: int = 500,
        *,
        type_coercion: bool = True,
        _type_check: bool = True,
        predicate_pushdown: bool = True,
        projection_pushdown: bool = True,
        simplify_expression: bool = True,
        no_optimization: bool = False,
        slice_pushdown: bool = True,
        comm_subplan_elim: bool = True,
        comm_subexpr_elim: bool = True,
        cluster_with_columns: bool = True,
        collapse_joins: bool = True,
        streaming: bool = False,
    ) -> DataFrame:
        """
        Collect a small number of rows for debugging purposes.

        .. deprecated:: 1.0
            Use :meth:`collect` instead, in conjunction with a call to :meth:`head`.`

        Notes
        -----
        This is similar to a :func:`collect` operation, but it overwrites the number of
        rows read by *every* scan operation. Be aware that `fetch` does not guarantee
        the final number of rows in the DataFrame. Filters, join operations and fewer
        rows being available in the scanned data will all influence the final number
        of rows (joins are especially susceptible to this, and may return no data
        at all if `n_rows` is too small as the join keys may not be present).

        Warnings
        --------
        This is strictly a utility function that can help to debug queries using a
        smaller number of rows, and should *not* be used in production code.
        """
        return self._fetch(
            n_rows=n_rows,
            type_coercion=type_coercion,
            _type_check=_type_check,
            predicate_pushdown=predicate_pushdown,
            projection_pushdown=projection_pushdown,
            simplify_expression=simplify_expression,
            no_optimization=no_optimization,
            slice_pushdown=slice_pushdown,
            comm_subplan_elim=comm_subplan_elim,
            comm_subexpr_elim=comm_subexpr_elim,
            cluster_with_columns=cluster_with_columns,
            collapse_joins=collapse_joins,
            streaming=streaming,
        )

    def _fetch(
        self,
        n_rows: int = 500,
        *,
        type_coercion: bool = True,
        _type_check: bool = True,
        predicate_pushdown: bool = True,
        projection_pushdown: bool = True,
        simplify_expression: bool = True,
        no_optimization: bool = False,
        slice_pushdown: bool = True,
        comm_subplan_elim: bool = True,
        comm_subexpr_elim: bool = True,
        cluster_with_columns: bool = True,
        collapse_joins: bool = True,
        streaming: bool = False,
        _check_order: bool = True,
    ) -> DataFrame:
        """
        Collect a small number of rows for debugging purposes.

        Do not confuse with `collect`; this function will frequently return
        incorrect data (see the warning for additional details).

        Parameters
        ----------
        n_rows
            Collect n_rows from the data sources.
        type_coercion
            Run type coercion optimization.
        predicate_pushdown
            Run predicate pushdown optimization.
        projection_pushdown
            Run projection pushdown optimization.
        simplify_expression
            Run simplify expressions optimization.
        no_optimization
            Turn off optimizations.
        slice_pushdown
            Slice pushdown optimization
        comm_subplan_elim
            Will try to cache branching subplans that occur on self-joins or unions.
        comm_subexpr_elim
            Common subexpressions will be cached and reused.
        cluster_with_columns
            Combine sequential independent calls to with_columns
        collapse_joins
            Collapse a join and filters into a faster join
        streaming
            Run parts of the query in a streaming fashion (this is in an alpha state)

            .. warning::
                Streaming mode is considered **unstable**. It may be changed
                at any point without it being considered a breaking change.

        Notes
        -----
        This is similar to a :func:`collect` operation, but it overwrites the number of
        rows read by *every* scan operation. Be aware that `fetch` does not guarantee
        the final number of rows in the DataFrame. Filters, join operations and fewer
        rows being available in the scanned data will all influence the final number
        of rows (joins are especially susceptible to this, and may return no data
        at all if `n_rows` is too small as the join keys may not be present).

        Warnings
        --------
        This is strictly a utility function that can help to debug queries using a
        smaller number of rows, and should *not* be used in production code.

        Returns
        -------
        DataFrame

        Examples
        --------
        >>> lf = pl.LazyFrame(
        ...     {
        ...         "a": ["a", "b", "a", "b", "b", "c"],
        ...         "b": [1, 2, 3, 4, 5, 6],
        ...         "c": [6, 5, 4, 3, 2, 1],
        ...     }
        ... )
        >>> lf.group_by("a", maintain_order=True).agg(pl.all().sum())._fetch(2)
        shape: (2, 3)
        ┌─────┬─────┬─────┐
        │ a   ┆ b   ┆ c   │
        │ --- ┆ --- ┆ --- │
        │ str ┆ i64 ┆ i64 │
        ╞═════╪═════╪═════╡
        │ a   ┆ 1   ┆ 6   │
        │ b   ┆ 2   ┆ 5   │
        └─────┴─────┴─────┘
        """
        if no_optimization:
            predicate_pushdown = False
            projection_pushdown = False
            slice_pushdown = False
            comm_subplan_elim = False
            comm_subexpr_elim = False
            cluster_with_columns = False
            collapse_joins = False

        if streaming:
            issue_unstable_warning("Streaming mode is considered unstable.")

        type_check = _type_check
        lf = self._ldf.optimization_toggle(
            type_coercion=type_coercion,
            type_check=type_check,
            predicate_pushdown=predicate_pushdown,
            projection_pushdown=projection_pushdown,
            simplify_expression=simplify_expression,
            slice_pushdown=slice_pushdown,
            comm_subplan_elim=comm_subplan_elim,
            comm_subexpr_elim=comm_subexpr_elim,
            cluster_with_columns=cluster_with_columns,
            collapse_joins=collapse_joins,
            streaming=streaming,
            _eager=False,
            _check_order=_check_order,
            new_streaming=False,
        )
        return wrap_df(lf.fetch(n_rows))

    def lazy(self) -> LazyFrame:
        """
        Return lazy representation, i.e. itself.

        Useful for writing code that expects either a :class:`DataFrame` or
        :class:`LazyFrame`. On LazyFrame this is a no-op, and returns the same object.

        Returns
        -------
        LazyFrame

        Examples
        --------
        >>> lf = pl.LazyFrame(
        ...     {
        ...         "a": [None, 2, 3, 4],
        ...         "b": [0.5, None, 2.5, 13],
        ...         "c": [True, True, False, None],
        ...     }
        ... )
        >>> lf.lazy()  # doctest: +ELLIPSIS
        <LazyFrame at ...>
        """
        return self

    def cache(self) -> LazyFrame:
        """
        Cache the result once the execution of the physical plan hits this node.

        It is not recommended using this as the optimizer likely can do a better job.
        """
        return self._from_pyldf(self._ldf.cache())

    def cast(
        self,
        dtypes: (
            Mapping[
                ColumnNameOrSelector | PolarsDataType, PolarsDataType | PythonDataType
            ]
            | PolarsDataType
        ),
        *,
        strict: bool = True,
    ) -> LazyFrame:
        """
        Cast LazyFrame column(s) to the specified dtype(s).

        Parameters
        ----------
        dtypes
            Mapping of column names (or selector) to dtypes, or a single dtype
            to which all columns will be cast.
        strict
            Throw an error if a cast could not be done (for instance, due to an
            overflow).

        Examples
        --------
        >>> from datetime import date
        >>> lf = pl.LazyFrame(
        ...     {
        ...         "foo": [1, 2, 3],
        ...         "bar": [6.0, 7.0, 8.0],
        ...         "ham": [date(2020, 1, 2), date(2021, 3, 4), date(2022, 5, 6)],
        ...     }
        ... )

        Cast specific frame columns to the specified dtypes:

        >>> lf.cast({"foo": pl.Float32, "bar": pl.UInt8}).collect()
        shape: (3, 3)
        ┌─────┬─────┬────────────┐
        │ foo ┆ bar ┆ ham        │
        │ --- ┆ --- ┆ ---        │
        │ f32 ┆ u8  ┆ date       │
        ╞═════╪═════╪════════════╡
        │ 1.0 ┆ 6   ┆ 2020-01-02 │
        │ 2.0 ┆ 7   ┆ 2021-03-04 │
        │ 3.0 ┆ 8   ┆ 2022-05-06 │
        └─────┴─────┴────────────┘

        Cast all frame columns matching one dtype (or dtype group) to another dtype:

        >>> lf.cast({pl.Date: pl.Datetime}).collect()
        shape: (3, 3)
        ┌─────┬─────┬─────────────────────┐
        │ foo ┆ bar ┆ ham                 │
        │ --- ┆ --- ┆ ---                 │
        │ i64 ┆ f64 ┆ datetime[μs]        │
        ╞═════╪═════╪═════════════════════╡
        │ 1   ┆ 6.0 ┆ 2020-01-02 00:00:00 │
        │ 2   ┆ 7.0 ┆ 2021-03-04 00:00:00 │
        │ 3   ┆ 8.0 ┆ 2022-05-06 00:00:00 │
        └─────┴─────┴─────────────────────┘

        Use selectors to define the columns being cast:

        >>> import polars.selectors as cs
        >>> lf.cast({cs.numeric(): pl.UInt32, cs.temporal(): pl.String}).collect()
        shape: (3, 3)
        ┌─────┬─────┬────────────┐
        │ foo ┆ bar ┆ ham        │
        │ --- ┆ --- ┆ ---        │
        │ u32 ┆ u32 ┆ str        │
        ╞═════╪═════╪════════════╡
        │ 1   ┆ 6   ┆ 2020-01-02 │
        │ 2   ┆ 7   ┆ 2021-03-04 │
        │ 3   ┆ 8   ┆ 2022-05-06 │
        └─────┴─────┴────────────┘

        Cast all frame columns to the specified dtype:

        >>> lf.cast(pl.String).collect().to_dict(as_series=False)
        {'foo': ['1', '2', '3'],
         'bar': ['6.0', '7.0', '8.0'],
         'ham': ['2020-01-02', '2021-03-04', '2022-05-06']}
        """
        if not isinstance(dtypes, Mapping):
            dtypes = parse_into_dtype(dtypes)
            return self._from_pyldf(self._ldf.cast_all(dtypes, strict))

        cast_map = {}
        for c, dtype in dtypes.items():
            if (is_polars_dtype(c) or isinstance(c, DataTypeGroup)) or (
                isinstance(c, Collection) and all(is_polars_dtype(x) for x in c)
            ):
                c = by_dtype(c)  # type: ignore[arg-type]

            dtype = parse_into_dtype(dtype)
            cast_map.update(
                {c: dtype}
                if isinstance(c, str)
                else dict.fromkeys(expand_selector(self, c), dtype)  # type: ignore[arg-type]
            )

        return self._from_pyldf(self._ldf.cast(cast_map, strict))

    def clear(self, n: int = 0) -> LazyFrame:
        """
        Create an empty copy of the current LazyFrame, with zero to 'n' rows.

        Returns a copy with an identical schema but no data.

        Parameters
        ----------
        n
            Number of (empty) rows to return in the cleared frame.

        See Also
        --------
        clone : Cheap deepcopy/clone.

        Examples
        --------
        >>> lf = pl.LazyFrame(
        ...     {
        ...         "a": [None, 2, 3, 4],
        ...         "b": [0.5, None, 2.5, 13],
        ...         "c": [True, True, False, None],
        ...     }
        ... )
        >>> lf.clear().collect()
        shape: (0, 3)
        ┌─────┬─────┬──────┐
        │ a   ┆ b   ┆ c    │
        │ --- ┆ --- ┆ ---  │
        │ i64 ┆ f64 ┆ bool │
        ╞═════╪═════╪══════╡
        └─────┴─────┴──────┘

        >>> lf.clear(2).collect()
        shape: (2, 3)
        ┌──────┬──────┬──────┐
        │ a    ┆ b    ┆ c    │
        │ ---  ┆ ---  ┆ ---  │
        │ i64  ┆ f64  ┆ bool │
        ╞══════╪══════╪══════╡
        │ null ┆ null ┆ null │
        │ null ┆ null ┆ null │
        └──────┴──────┴──────┘
        """
        return pl.DataFrame(schema=self.collect_schema()).clear(n).lazy()

    def clone(self) -> LazyFrame:
        """
        Create a copy of this LazyFrame.

        This is a cheap operation that does not copy data.

        See Also
        --------
        clear : Create an empty copy of the current LazyFrame, with identical
            schema but no data.

        Examples
        --------
        >>> lf = pl.LazyFrame(
        ...     {
        ...         "a": [None, 2, 3, 4],
        ...         "b": [0.5, None, 2.5, 13],
        ...         "c": [True, True, False, None],
        ...     }
        ... )
        >>> lf.clone()  # doctest: +ELLIPSIS
        <LazyFrame at ...>
        """
        return self._from_pyldf(self._ldf.clone())

    def _filter(
        self,
        *,
        predicates: tuple[
            IntoExprColumn
            | Iterable[IntoExprColumn]
            | bool
            | list[bool]
            | np.ndarray[Any, Any],
            ...,
        ],
        constraints: dict[str, Any],
        invert: bool = False,
    ) -> LazyFrame:
        """Common code for filter/remove ops."""
        all_predicates: list[pl.Expr] = []
        boolean_masks = []

        for p in predicates:
            # quick exit/skip conditions
            if (p is False and invert) or (p is True and not invert):
                continue  # ignore; doesn't filter/remove anything
            if (p is True and invert) or (p is False and not invert):
                return self.clear()  # discard all rows

            if _is_generator(p):
                p = tuple(p)

            # note: identify masks separately from predicates
            if is_bool_sequence(p, include_series=True):
                boolean_masks.append(pl.Series(p, dtype=Boolean))
            elif (
                (is_seq := is_sequence(p))
                and any(not isinstance(x, pl.Expr) for x in p)
            ) or (
                not is_seq
                and not isinstance(p, pl.Expr)
                and not (isinstance(p, str) and p in self.collect_schema())
            ):
                err = (
                    f"Series(…, dtype={p.dtype})"
                    if isinstance(p, pl.Series)
                    else repr(p)
                )
                msg = f"invalid predicate for `filter`: {err}"
                raise TypeError(msg)
            else:
                all_predicates.extend(
                    wrap_expr(x) for x in parse_into_list_of_expressions(p)
                )

        # unpack equality constraints from kwargs
        all_predicates.extend(
            F.col(name).eq(value) for name, value in constraints.items()
        )
        if not (all_predicates or boolean_masks):
            msg = "at least one predicate or constraint must be provided"
            raise TypeError(msg)

        # if multiple predicates, combine as 'horizontal' expression
        combined_predicate = (
            (
                F.all_horizontal(*all_predicates)
                if len(all_predicates) > 1
                else all_predicates[0]
            )
            if all_predicates
            else None
        )

        # apply reduced boolean mask first, if applicable, then predicates
        if boolean_masks:
            mask_expr = F.lit(reduce(and_, boolean_masks))
            combined_predicate = (
                mask_expr
                if combined_predicate is None
                else mask_expr & combined_predicate
            )

        if combined_predicate is None:
            return self._from_pyldf(self._ldf)

        filter_method = self._ldf.remove if invert else self._ldf.filter
        return self._from_pyldf(filter_method(combined_predicate._pyexpr))

    def filter(
        self,
        *predicates: (
            IntoExprColumn
            | Iterable[IntoExprColumn]
            | bool
            | list[bool]
            | np.ndarray[Any, Any]
        ),
        **constraints: Any,
    ) -> LazyFrame:
        """
        Filter rows in the LazyFrame based on a predicate expression.

        The original order of the remaining rows is preserved.

        Rows where the filter predicate does not evaluate to True are discarded
        (this includes rows where the predicate evaluates as `null`).

        Parameters
        ----------
        predicates
            Expression that evaluates to a boolean Series.
        constraints
            Column filters; use `name = value` to filter columns using the supplied
            value. Each constraint behaves the same as `pl.col(name).eq(value)`,
            and is implicitly joined with the other filter conditions using `&`.

        Notes
        -----
        If you are transitioning from Pandas, and performing filter operations based on
        the comparison of two or more columns, please note that in Polars any comparison
        involving `null` values will result in a `null` result, *not* boolean True or
        False. As a result, these rows will not be retained. Ensure that null values
        are handled appropriately to avoid unexpected behaviour (see examples below).

        See Also
        --------
        remove

        Examples
        --------
        >>> lf = pl.LazyFrame(
        ...     {
        ...         "foo": [1, 2, 3, None, 4, None, 0],
        ...         "bar": [6, 7, 8, None, None, 9, 0],
        ...         "ham": ["a", "b", "c", None, "d", "e", "f"],
        ...     }
        ... )

        Filter on one condition:

        >>> lf.filter(pl.col("foo") > 1).collect()
        shape: (3, 3)
        ┌─────┬──────┬─────┐
        │ foo ┆ bar  ┆ ham │
        │ --- ┆ ---  ┆ --- │
        │ i64 ┆ i64  ┆ str │
        ╞═════╪══════╪═════╡
        │ 2   ┆ 7    ┆ b   │
        │ 3   ┆ 8    ┆ c   │
        │ 4   ┆ null ┆ d   │
        └─────┴──────┴─────┘

        Filter on multiple conditions:

        >>> lf.filter((pl.col("foo") < 3) & (pl.col("ham") == "a")).collect()
        shape: (1, 3)
        ┌─────┬─────┬─────┐
        │ foo ┆ bar ┆ ham │
        │ --- ┆ --- ┆ --- │
        │ i64 ┆ i64 ┆ str │
        ╞═════╪═════╪═════╡
        │ 1   ┆ 6   ┆ a   │
        └─────┴─────┴─────┘

        Provide multiple filters using `*args` syntax:

        >>> lf.filter(
        ...     pl.col("foo") == 1,
        ...     pl.col("ham") == "a",
        ... ).collect()
        shape: (1, 3)
        ┌─────┬─────┬─────┐
        │ foo ┆ bar ┆ ham │
        │ --- ┆ --- ┆ --- │
        │ i64 ┆ i64 ┆ str │
        ╞═════╪═════╪═════╡
        │ 1   ┆ 6   ┆ a   │
        └─────┴─────┴─────┘

        Provide multiple filters using `**kwargs` syntax:

        >>> lf.filter(foo=1, ham="a").collect()
        shape: (1, 3)
        ┌─────┬─────┬─────┐
        │ foo ┆ bar ┆ ham │
        │ --- ┆ --- ┆ --- │
        │ i64 ┆ i64 ┆ str │
        ╞═════╪═════╪═════╡
        │ 1   ┆ 6   ┆ a   │
        └─────┴─────┴─────┘

        Filter on an OR condition:

        >>> lf.filter(
        ...     (pl.col("foo") == 1) | (pl.col("ham") == "c"),
        ... ).collect()
        shape: (2, 3)
        ┌─────┬─────┬─────┐
        │ foo ┆ bar ┆ ham │
        │ --- ┆ --- ┆ --- │
        │ i64 ┆ i64 ┆ str │
        ╞═════╪═════╪═════╡
        │ 1   ┆ 6   ┆ a   │
        │ 3   ┆ 8   ┆ c   │
        └─────┴─────┴─────┘

        Filter by comparing two columns against each other

        >>> lf.filter(
        ...     pl.col("foo") == pl.col("bar"),
        ... ).collect()
        shape: (1, 3)
        ┌─────┬─────┬─────┐
        │ foo ┆ bar ┆ ham │
        │ --- ┆ --- ┆ --- │
        │ i64 ┆ i64 ┆ str │
        ╞═════╪═════╪═════╡
        │ 0   ┆ 0   ┆ f   │
        └─────┴─────┴─────┘

        >>> lf.filter(
        ...     pl.col("foo") != pl.col("bar"),
        ... ).collect()
        shape: (3, 3)
        ┌─────┬─────┬─────┐
        │ foo ┆ bar ┆ ham │
        │ --- ┆ --- ┆ --- │
        │ i64 ┆ i64 ┆ str │
        ╞═════╪═════╪═════╡
        │ 1   ┆ 6   ┆ a   │
        │ 2   ┆ 7   ┆ b   │
        │ 3   ┆ 8   ┆ c   │
        └─────┴─────┴─────┘

        Notice how the row with `None` values is filtered out; using `ne_missing`
        ensures that null values compare equal, and we get similar behaviour to Pandas:

        >>> lf.filter(
        ...     pl.col("foo").ne_missing(pl.col("bar")),
        ... ).collect()
        shape: (5, 3)
        ┌──────┬──────┬─────┐
        │ foo  ┆ bar  ┆ ham │
        │ ---  ┆ ---  ┆ --- │
        │ i64  ┆ i64  ┆ str │
        ╞══════╪══════╪═════╡
        │ 1    ┆ 6    ┆ a   │
        │ 2    ┆ 7    ┆ b   │
        │ 3    ┆ 8    ┆ c   │
        │ 4    ┆ null ┆ d   │
        │ null ┆ 9    ┆ e   │
        └──────┴──────┴─────┘
        """
        if not constraints:
            # early-exit conditions (exclude/include all rows)
            if not predicates or (len(predicates) == 1 and predicates[0] is True):
                return self.clone()
            if len(predicates) == 1 and predicates[0] is False:
                return self.clear()

        return self._filter(
            predicates=predicates,
            constraints=constraints,
            invert=False,
        )

    def remove(
        self,
        *predicates: (
            IntoExprColumn
            | Iterable[IntoExprColumn]
            | bool
            | list[bool]
            | np.ndarray[Any, Any]
        ),
        **constraints: Any,
    ) -> LazyFrame:
        """
        Remove rows, dropping those that match the given predicate expression(s).

        The original order of the remaining rows is preserved.

        Rows where the filter predicate does not evaluate to True are retained
        (this includes rows where the predicate evaluates as `null`).

        Parameters
        ----------
        predicates
            Expression that evaluates to a boolean Series.
        constraints
            Column filters; use `name = value` to filter columns using the supplied
            value. Each constraint behaves the same as `pl.col(name).eq(value)`,
            and is implicitly joined with the other filter conditions using `&`.

        Notes
        -----
        If you are transitioning from Pandas, and performing filter operations based on
        the comparison of two or more columns, please note that in Polars any comparison
        involving `null` values will result in a `null` result, *not* boolean True or
        False. As a result, these rows will not be removed. Ensure that null values
        are handled appropriately to avoid unexpected behaviour (see examples below).

        See Also
        --------
        filter

        Examples
        --------
        >>> lf = pl.LazyFrame(
        ...     {
        ...         "foo": [2, 3, None, 4, 0],
        ...         "bar": [5, 6, None, None, 0],
        ...         "ham": ["a", "b", None, "c", "d"],
        ...     }
        ... )

        Remove rows matching a condition:

        >>> lf.remove(
        ...     pl.col("bar") >= 5,
        ... ).collect()
        shape: (3, 3)
        ┌──────┬──────┬──────┐
        │ foo  ┆ bar  ┆ ham  │
        │ ---  ┆ ---  ┆ ---  │
        │ i64  ┆ i64  ┆ str  │
        ╞══════╪══════╪══════╡
        │ null ┆ null ┆ null │
        │ 4    ┆ null ┆ c    │
        │ 0    ┆ 0    ┆ d    │
        └──────┴──────┴──────┘

        Discard rows based on multiple conditions, combined with and/or operators:

        >>> lf.remove(
        ...     (pl.col("foo") >= 0) & (pl.col("bar") >= 0),
        ... ).collect()
        shape: (2, 3)
        ┌──────┬──────┬──────┐
        │ foo  ┆ bar  ┆ ham  │
        │ ---  ┆ ---  ┆ ---  │
        │ i64  ┆ i64  ┆ str  │
        ╞══════╪══════╪══════╡
        │ null ┆ null ┆ null │
        │ 4    ┆ null ┆ c    │
        └──────┴──────┴──────┘

        >>> lf.remove(
        ...     (pl.col("foo") >= 0) | (pl.col("bar") >= 0),
        ... ).collect()
        shape: (1, 3)
        ┌──────┬──────┬──────┐
        │ foo  ┆ bar  ┆ ham  │
        │ ---  ┆ ---  ┆ ---  │
        │ i64  ┆ i64  ┆ str  │
        ╞══════╪══════╪══════╡
        │ null ┆ null ┆ null │
        └──────┴──────┴──────┘

        Provide multiple constraints using `*args` syntax:

        >>> lf.remove(
        ...     pl.col("ham").is_not_null(),
        ...     pl.col("bar") >= 0,
        ... ).collect()
        shape: (2, 3)
        ┌──────┬──────┬──────┐
        │ foo  ┆ bar  ┆ ham  │
        │ ---  ┆ ---  ┆ ---  │
        │ i64  ┆ i64  ┆ str  │
        ╞══════╪══════╪══════╡
        │ null ┆ null ┆ null │
        │ 4    ┆ null ┆ c    │
        └──────┴──────┴──────┘

        Provide constraints(s) using `**kwargs` syntax:

        >>> lf.remove(foo=0, bar=0).collect()
        shape: (4, 3)
        ┌──────┬──────┬──────┐
        │ foo  ┆ bar  ┆ ham  │
        │ ---  ┆ ---  ┆ ---  │
        │ i64  ┆ i64  ┆ str  │
        ╞══════╪══════╪══════╡
        │ 2    ┆ 5    ┆ a    │
        │ 3    ┆ 6    ┆ b    │
        │ null ┆ null ┆ null │
        │ 4    ┆ null ┆ c    │
        └──────┴──────┴──────┘

        Remove rows by comparing two columns against each other; in this case, we
        remove rows where the two columns are not equal (using `ne_missing` to
        ensure that null values compare equal):

        >>> lf.remove(
        ...     pl.col("foo").ne_missing(pl.col("bar")),
        ... ).collect()
        shape: (2, 3)
        ┌──────┬──────┬──────┐
        │ foo  ┆ bar  ┆ ham  │
        │ ---  ┆ ---  ┆ ---  │
        │ i64  ┆ i64  ┆ str  │
        ╞══════╪══════╪══════╡
        │ null ┆ null ┆ null │
        │ 0    ┆ 0    ┆ d    │
        └──────┴──────┴──────┘
        """
        if not constraints:
            # early-exit conditions (exclude/include all rows)
            if not predicates or (len(predicates) == 1 and predicates[0] is True):
                return self.clear()
            if len(predicates) == 1 and predicates[0] is False:
                return self.clone()

        return self._filter(
            predicates=predicates,
            constraints=constraints,
            invert=True,
        )

    def select(
        self, *exprs: IntoExpr | Iterable[IntoExpr], **named_exprs: IntoExpr
    ) -> LazyFrame:
        """
        Select columns from this LazyFrame.

        Parameters
        ----------
        *exprs
            Column(s) to select, specified as positional arguments.
            Accepts expression input. Strings are parsed as column names,
            other non-expression inputs are parsed as literals.
        **named_exprs
            Additional columns to select, specified as keyword arguments.
            The columns will be renamed to the keyword used.

        Examples
        --------
        Pass the name of a column to select that column.

        >>> lf = pl.LazyFrame(
        ...     {
        ...         "foo": [1, 2, 3],
        ...         "bar": [6, 7, 8],
        ...         "ham": ["a", "b", "c"],
        ...     }
        ... )
        >>> lf.select("foo").collect()
        shape: (3, 1)
        ┌─────┐
        │ foo │
        │ --- │
        │ i64 │
        ╞═════╡
        │ 1   │
        │ 2   │
        │ 3   │
        └─────┘

        Multiple columns can be selected by passing a list of column names.

        >>> lf.select(["foo", "bar"]).collect()
        shape: (3, 2)
        ┌─────┬─────┐
        │ foo ┆ bar │
        │ --- ┆ --- │
        │ i64 ┆ i64 │
        ╞═════╪═════╡
        │ 1   ┆ 6   │
        │ 2   ┆ 7   │
        │ 3   ┆ 8   │
        └─────┴─────┘

        Multiple columns can also be selected using positional arguments instead of a
        list. Expressions are also accepted.

        >>> lf.select(pl.col("foo"), pl.col("bar") + 1).collect()
        shape: (3, 2)
        ┌─────┬─────┐
        │ foo ┆ bar │
        │ --- ┆ --- │
        │ i64 ┆ i64 │
        ╞═════╪═════╡
        │ 1   ┆ 7   │
        │ 2   ┆ 8   │
        │ 3   ┆ 9   │
        └─────┴─────┘

        Use keyword arguments to easily name your expression inputs.

        >>> lf.select(
        ...     threshold=pl.when(pl.col("foo") > 2).then(10).otherwise(0)
        ... ).collect()
        shape: (3, 1)
        ┌───────────┐
        │ threshold │
        │ ---       │
        │ i32       │
        ╞═══════════╡
        │ 0         │
        │ 0         │
        │ 10        │
        └───────────┘

        Expressions with multiple outputs can be automatically instantiated as Structs
        by enabling the setting `Config.set_auto_structify(True)`:

        >>> with pl.Config(auto_structify=True):
        ...     lf.select(
        ...         is_odd=(pl.col(pl.Int64) % 2 == 1).name.suffix("_is_odd"),
        ...     ).collect()
        shape: (3, 1)
        ┌──────────────┐
        │ is_odd       │
        │ ---          │
        │ struct[2]    │
        ╞══════════════╡
        │ {true,false} │
        │ {false,true} │
        │ {true,false} │
        └──────────────┘
        """
        structify = bool(int(os.environ.get("POLARS_AUTO_STRUCTIFY", 0)))

        pyexprs = parse_into_list_of_expressions(
            *exprs, **named_exprs, __structify=structify
        )
        return self._from_pyldf(self._ldf.select(pyexprs))

    def select_seq(
        self, *exprs: IntoExpr | Iterable[IntoExpr], **named_exprs: IntoExpr
    ) -> LazyFrame:
        """
        Select columns from this LazyFrame.

        This will run all expression sequentially instead of in parallel.
        Use this when the work per expression is cheap.

        Parameters
        ----------
        *exprs
            Column(s) to select, specified as positional arguments.
            Accepts expression input. Strings are parsed as column names,
            other non-expression inputs are parsed as literals.
        **named_exprs
            Additional columns to select, specified as keyword arguments.
            The columns will be renamed to the keyword used.

        See Also
        --------
        select
        """
        structify = bool(int(os.environ.get("POLARS_AUTO_STRUCTIFY", 0)))

        pyexprs = parse_into_list_of_expressions(
            *exprs, **named_exprs, __structify=structify
        )
        return self._from_pyldf(self._ldf.select_seq(pyexprs))

    def group_by(
        self,
        *by: IntoExpr | Iterable[IntoExpr],
        maintain_order: bool = False,
        **named_by: IntoExpr,
    ) -> LazyGroupBy:
        """
        Start a group by operation.

        Parameters
        ----------
        *by
            Column(s) to group by. Accepts expression input. Strings are parsed as
            column names.
        maintain_order
            Ensure that the order of the groups is consistent with the input data.
            This is slower than a default group by.
            Setting this to `True` blocks the possibility
            to run on the streaming engine.
        **named_by
            Additional columns to group by, specified as keyword arguments.
            The columns will be renamed to the keyword used.

        Examples
        --------
        Group by one column and call `agg` to compute the grouped sum of another
        column.

        >>> lf = pl.LazyFrame(
        ...     {
        ...         "a": ["a", "b", "a", "b", "c"],
        ...         "b": [1, 2, 1, 3, 3],
        ...         "c": [5, 4, 3, 2, 1],
        ...     }
        ... )
        >>> lf.group_by("a").agg(pl.col("b").sum()).collect()  # doctest: +IGNORE_RESULT
        shape: (3, 2)
        ┌─────┬─────┐
        │ a   ┆ b   │
        │ --- ┆ --- │
        │ str ┆ i64 │
        ╞═════╪═════╡
        │ a   ┆ 2   │
        │ b   ┆ 5   │
        │ c   ┆ 3   │
        └─────┴─────┘

        Set `maintain_order=True` to ensure the order of the groups is consistent with
        the input.

        >>> lf.group_by("a", maintain_order=True).agg(pl.col("c")).collect()
        shape: (3, 2)
        ┌─────┬───────────┐
        │ a   ┆ c         │
        │ --- ┆ ---       │
        │ str ┆ list[i64] │
        ╞═════╪═══════════╡
        │ a   ┆ [5, 3]    │
        │ b   ┆ [4, 2]    │
        │ c   ┆ [1]       │
        └─────┴───────────┘

        Group by multiple columns by passing a list of column names.

        >>> lf.group_by(["a", "b"]).agg(pl.max("c")).collect()  # doctest: +SKIP
        shape: (4, 3)
        ┌─────┬─────┬─────┐
        │ a   ┆ b   ┆ c   │
        │ --- ┆ --- ┆ --- │
        │ str ┆ i64 ┆ i64 │
        ╞═════╪═════╪═════╡
        │ a   ┆ 1   ┆ 5   │
        │ b   ┆ 2   ┆ 4   │
        │ b   ┆ 3   ┆ 2   │
        │ c   ┆ 3   ┆ 1   │
        └─────┴─────┴─────┘

        Or use positional arguments to group by multiple columns in the same way.
        Expressions are also accepted.

        >>> lf.group_by("a", pl.col("b") // 2).agg(
        ...     pl.col("c").mean()
        ... ).collect()  # doctest: +SKIP
        shape: (3, 3)
        ┌─────┬─────┬─────┐
        │ a   ┆ b   ┆ c   │
        │ --- ┆ --- ┆ --- │
        │ str ┆ i64 ┆ f64 │
        ╞═════╪═════╪═════╡
        │ a   ┆ 0   ┆ 4.0 │
        │ b   ┆ 1   ┆ 3.0 │
        │ c   ┆ 1   ┆ 1.0 │
        └─────┴─────┴─────┘
        """
        for value in named_by.values():
            if not isinstance(value, (str, pl.Expr, pl.Series)):
                msg = (
                    f"Expected Polars expression or object convertible to one, got {type(value)}.\n\n"
                    "Hint: if you tried\n"
                    f"    group_by(by={value!r})\n"
                    "then you probably want to use this instead:\n"
                    f"    group_by({value!r})"
                )
                raise TypeError(msg)
        exprs = parse_into_list_of_expressions(*by, **named_by)
        lgb = self._ldf.group_by(exprs, maintain_order)
        return LazyGroupBy(lgb)

    @deprecate_renamed_parameter("by", "group_by", version="0.20.14")
    def rolling(
        self,
        index_column: IntoExpr,
        *,
        period: str | timedelta,
        offset: str | timedelta | None = None,
        closed: ClosedInterval = "right",
        group_by: IntoExpr | Iterable[IntoExpr] | None = None,
    ) -> LazyGroupBy:
        """
        Create rolling groups based on a temporal or integer column.

        Different from a `group_by_dynamic` the windows are now determined by the
        individual values and are not of constant intervals. For constant intervals
        use :func:`LazyFrame.group_by_dynamic`.

        If you have a time series `<t_0, t_1, ..., t_n>`, then by default the
        windows created will be

            * (t_0 - period, t_0]
            * (t_1 - period, t_1]
            * ...
            * (t_n - period, t_n]

        whereas if you pass a non-default `offset`, then the windows will be

            * (t_0 + offset, t_0 + offset + period]
            * (t_1 + offset, t_1 + offset + period]
            * ...
            * (t_n + offset, t_n + offset + period]

        The `period` and `offset` arguments are created either from a timedelta, or
        by using the following string language:

        - 1ns   (1 nanosecond)
        - 1us   (1 microsecond)
        - 1ms   (1 millisecond)
        - 1s    (1 second)
        - 1m    (1 minute)
        - 1h    (1 hour)
        - 1d    (1 calendar day)
        - 1w    (1 calendar week)
        - 1mo   (1 calendar month)
        - 1q    (1 calendar quarter)
        - 1y    (1 calendar year)
        - 1i    (1 index count)

        Or combine them:
        "3d12h4m25s" # 3 days, 12 hours, 4 minutes, and 25 seconds

        By "calendar day", we mean the corresponding time on the next day (which may
        not be 24 hours, due to daylight savings). Similarly for "calendar week",
        "calendar month", "calendar quarter", and "calendar year".

        Parameters
        ----------
        index_column
            Column used to group based on the time window.
            Often of type Date/Datetime.
            This column must be sorted in ascending order (or, if `group_by` is
            specified, then it must be sorted in ascending order within each group).

            In case of a rolling group by on indices, dtype needs to be one of
            {UInt32, UInt64, Int32, Int64}. Note that the first three get temporarily
            cast to Int64, so if performance matters use an Int64 column.
        period
            Length of the window - must be non-negative.
        offset
            Offset of the window. Default is `-period`.
        closed : {'right', 'left', 'both', 'none'}
            Define which sides of the temporal interval are closed (inclusive).
        group_by
            Also group by this column/these columns

        Returns
        -------
        LazyGroupBy
            Object you can call `.agg` on to aggregate by groups, the result
            of which will be sorted by `index_column` (but note that if `group_by`
            columns are passed, it will only be sorted within each group).

        See Also
        --------
        group_by_dynamic

        Examples
        --------
        >>> dates = [
        ...     "2020-01-01 13:45:48",
        ...     "2020-01-01 16:42:13",
        ...     "2020-01-01 16:45:09",
        ...     "2020-01-02 18:12:48",
        ...     "2020-01-03 19:45:32",
        ...     "2020-01-08 23:16:43",
        ... ]
        >>> df = pl.LazyFrame({"dt": dates, "a": [3, 7, 5, 9, 2, 1]}).with_columns(
        ...     pl.col("dt").str.strptime(pl.Datetime).set_sorted()
        ... )
        >>> out = (
        ...     df.rolling(index_column="dt", period="2d")
        ...     .agg(
        ...         pl.sum("a").alias("sum_a"),
        ...         pl.min("a").alias("min_a"),
        ...         pl.max("a").alias("max_a"),
        ...     )
        ...     .collect()
        ... )
        >>> out
        shape: (6, 4)
        ┌─────────────────────┬───────┬───────┬───────┐
        │ dt                  ┆ sum_a ┆ min_a ┆ max_a │
        │ ---                 ┆ ---   ┆ ---   ┆ ---   │
        │ datetime[μs]        ┆ i64   ┆ i64   ┆ i64   │
        ╞═════════════════════╪═══════╪═══════╪═══════╡
        │ 2020-01-01 13:45:48 ┆ 3     ┆ 3     ┆ 3     │
        │ 2020-01-01 16:42:13 ┆ 10    ┆ 3     ┆ 7     │
        │ 2020-01-01 16:45:09 ┆ 15    ┆ 3     ┆ 7     │
        │ 2020-01-02 18:12:48 ┆ 24    ┆ 3     ┆ 9     │
        │ 2020-01-03 19:45:32 ┆ 11    ┆ 2     ┆ 9     │
        │ 2020-01-08 23:16:43 ┆ 1     ┆ 1     ┆ 1     │
        └─────────────────────┴───────┴───────┴───────┘
        """
        index_column = parse_into_expression(index_column)
        if offset is None:
            offset = negate_duration_string(parse_as_duration_string(period))

        pyexprs_by = (
            parse_into_list_of_expressions(group_by) if group_by is not None else []
        )
        period = parse_as_duration_string(period)
        offset = parse_as_duration_string(offset)

        lgb = self._ldf.rolling(index_column, period, offset, closed, pyexprs_by)
        return LazyGroupBy(lgb)

    @deprecate_renamed_parameter("by", "group_by", version="0.20.14")
    def group_by_dynamic(
        self,
        index_column: IntoExpr,
        *,
        every: str | timedelta,
        period: str | timedelta | None = None,
        offset: str | timedelta | None = None,
        include_boundaries: bool = False,
        closed: ClosedInterval = "left",
        label: Label = "left",
        group_by: IntoExpr | Iterable[IntoExpr] | None = None,
        start_by: StartBy = "window",
    ) -> LazyGroupBy:
        """
        Group based on a time value (or index value of type Int32, Int64).

        Time windows are calculated and rows are assigned to windows. Different from a
        normal group by is that a row can be member of multiple groups.
        By default, the windows look like:

        - [start, start + period)
        - [start + every, start + every + period)
        - [start + 2*every, start + 2*every + period)
        - ...

        where `start` is determined by `start_by`, `offset`, `every`, and the earliest
        datapoint. See the `start_by` argument description for details.

        .. warning::
            The index column must be sorted in ascending order. If `group_by` is passed, then
            the index column must be sorted in ascending order within each group.

        Parameters
        ----------
        index_column
            Column used to group based on the time window.
            Often of type Date/Datetime.
            This column must be sorted in ascending order (or, if `group_by` is specified,
            then it must be sorted in ascending order within each group).

            In case of a dynamic group by on indices, dtype needs to be one of
            {Int32, Int64}. Note that Int32 gets temporarily cast to Int64, so if
            performance matters use an Int64 column.
        every
            interval of the window
        period
            length of the window, if None it will equal 'every'
        offset
            offset of the window, does not take effect if `start_by` is 'datapoint'.
            Defaults to zero.
        include_boundaries
            Add the lower and upper bound of the window to the "_lower_boundary" and
            "_upper_boundary" columns. This will impact performance because it's harder to
            parallelize
        closed : {'left', 'right', 'both', 'none'}
            Define which sides of the temporal interval are closed (inclusive).
        label : {'left', 'right', 'datapoint'}
            Define which label to use for the window:

            - 'left': lower boundary of the window
            - 'right': upper boundary of the window
            - 'datapoint': the first value of the index column in the given window.
              If you don't need the label to be at one of the boundaries, choose this
              option for maximum performance
        group_by
            Also group by this column/these columns
        start_by : {'window', 'datapoint', 'monday', 'tuesday', 'wednesday', 'thursday', 'friday', 'saturday', 'sunday'}
            The strategy to determine the start of the first window by.

            * 'window': Start by taking the earliest timestamp, truncating it with
              `every`, and then adding `offset`.
              Note that weekly windows start on Monday.
            * 'datapoint': Start from the first encountered data point.
            * a day of the week (only takes effect if `every` contains `'w'`):

              * 'monday': Start the window on the Monday before the first data point.
              * 'tuesday': Start the window on the Tuesday before the first data point.
              * ...
              * 'sunday': Start the window on the Sunday before the first data point.

              The resulting window is then shifted back until the earliest datapoint
              is in or in front of it.

        Returns
        -------
        LazyGroupBy
            Object you can call `.agg` on to aggregate by groups, the result
            of which will be sorted by `index_column` (but note that if `group_by` columns are
            passed, it will only be sorted within each group).

        See Also
        --------
        rolling

        Notes
        -----
        1) If you're coming from pandas, then

           .. code-block:: python

               # polars
               df.group_by_dynamic("ts", every="1d").agg(pl.col("value").sum())

           is equivalent to

           .. code-block:: python

               # pandas
               df.set_index("ts").resample("D")["value"].sum().reset_index()

           though note that, unlike pandas, polars doesn't add extra rows for empty
           windows. If you need `index_column` to be evenly spaced, then please combine
           with :func:`DataFrame.upsample`.

        2) The `every`, `period` and `offset` arguments are created with
           the following string language:

           - 1ns   (1 nanosecond)
           - 1us   (1 microsecond)
           - 1ms   (1 millisecond)
           - 1s    (1 second)
           - 1m    (1 minute)
           - 1h    (1 hour)
           - 1d    (1 calendar day)
           - 1w    (1 calendar week)
           - 1mo   (1 calendar month)
           - 1q    (1 calendar quarter)
           - 1y    (1 calendar year)
           - 1i    (1 index count)

           Or combine them:
           "3d12h4m25s" # 3 days, 12 hours, 4 minutes, and 25 seconds

           By "calendar day", we mean the corresponding time on the next day (which may
           not be 24 hours, due to daylight savings). Similarly for "calendar week",
           "calendar month", "calendar quarter", and "calendar year".

           In case of a group_by_dynamic on an integer column, the windows are defined by:

           - "1i"      # length 1
           - "10i"     # length 10

        Examples
        --------
        >>> from datetime import datetime
        >>> lf = pl.LazyFrame(
        ...     {
        ...         "time": pl.datetime_range(
        ...             start=datetime(2021, 12, 16),
        ...             end=datetime(2021, 12, 16, 3),
        ...             interval="30m",
        ...             eager=True,
        ...         ),
        ...         "n": range(7),
        ...     }
        ... )
        >>> lf.collect()
        shape: (7, 2)
        ┌─────────────────────┬─────┐
        │ time                ┆ n   │
        │ ---                 ┆ --- │
        │ datetime[μs]        ┆ i64 │
        ╞═════════════════════╪═════╡
        │ 2021-12-16 00:00:00 ┆ 0   │
        │ 2021-12-16 00:30:00 ┆ 1   │
        │ 2021-12-16 01:00:00 ┆ 2   │
        │ 2021-12-16 01:30:00 ┆ 3   │
        │ 2021-12-16 02:00:00 ┆ 4   │
        │ 2021-12-16 02:30:00 ┆ 5   │
        │ 2021-12-16 03:00:00 ┆ 6   │
        └─────────────────────┴─────┘

        Group by windows of 1 hour.

        >>> lf.group_by_dynamic("time", every="1h", closed="right").agg(
        ...     pl.col("n")
        ... ).collect()
        shape: (4, 2)
        ┌─────────────────────┬───────────┐
        │ time                ┆ n         │
        │ ---                 ┆ ---       │
        │ datetime[μs]        ┆ list[i64] │
        ╞═════════════════════╪═══════════╡
        │ 2021-12-15 23:00:00 ┆ [0]       │
        │ 2021-12-16 00:00:00 ┆ [1, 2]    │
        │ 2021-12-16 01:00:00 ┆ [3, 4]    │
        │ 2021-12-16 02:00:00 ┆ [5, 6]    │
        └─────────────────────┴───────────┘

        The window boundaries can also be added to the aggregation result

        >>> lf.group_by_dynamic(
        ...     "time", every="1h", include_boundaries=True, closed="right"
        ... ).agg(pl.col("n").mean()).collect()
        shape: (4, 4)
        ┌─────────────────────┬─────────────────────┬─────────────────────┬─────┐
        │ _lower_boundary     ┆ _upper_boundary     ┆ time                ┆ n   │
        │ ---                 ┆ ---                 ┆ ---                 ┆ --- │
        │ datetime[μs]        ┆ datetime[μs]        ┆ datetime[μs]        ┆ f64 │
        ╞═════════════════════╪═════════════════════╪═════════════════════╪═════╡
        │ 2021-12-15 23:00:00 ┆ 2021-12-16 00:00:00 ┆ 2021-12-15 23:00:00 ┆ 0.0 │
        │ 2021-12-16 00:00:00 ┆ 2021-12-16 01:00:00 ┆ 2021-12-16 00:00:00 ┆ 1.5 │
        │ 2021-12-16 01:00:00 ┆ 2021-12-16 02:00:00 ┆ 2021-12-16 01:00:00 ┆ 3.5 │
        │ 2021-12-16 02:00:00 ┆ 2021-12-16 03:00:00 ┆ 2021-12-16 02:00:00 ┆ 5.5 │
        └─────────────────────┴─────────────────────┴─────────────────────┴─────┘

        When closed="left", the window excludes the right end of interval:
        [lower_bound, upper_bound)

        >>> lf.group_by_dynamic("time", every="1h", closed="left").agg(
        ...     pl.col("n")
        ... ).collect()
        shape: (4, 2)
        ┌─────────────────────┬───────────┐
        │ time                ┆ n         │
        │ ---                 ┆ ---       │
        │ datetime[μs]        ┆ list[i64] │
        ╞═════════════════════╪═══════════╡
        │ 2021-12-16 00:00:00 ┆ [0, 1]    │
        │ 2021-12-16 01:00:00 ┆ [2, 3]    │
        │ 2021-12-16 02:00:00 ┆ [4, 5]    │
        │ 2021-12-16 03:00:00 ┆ [6]       │
        └─────────────────────┴───────────┘

        When closed="both" the time values at the window boundaries belong to 2 groups.

        >>> lf.group_by_dynamic("time", every="1h", closed="both").agg(
        ...     pl.col("n")
        ... ).collect()
        shape: (4, 2)
        ┌─────────────────────┬───────────┐
        │ time                ┆ n         │
        │ ---                 ┆ ---       │
        │ datetime[μs]        ┆ list[i64] │
        ╞═════════════════════╪═══════════╡
        │ 2021-12-16 00:00:00 ┆ [0, 1, 2] │
        │ 2021-12-16 01:00:00 ┆ [2, 3, 4] │
        │ 2021-12-16 02:00:00 ┆ [4, 5, 6] │
        │ 2021-12-16 03:00:00 ┆ [6]       │
        └─────────────────────┴───────────┘

        Dynamic group bys can also be combined with grouping on normal keys

        >>> lf = lf.with_columns(groups=pl.Series(["a", "a", "a", "b", "b", "a", "a"]))
        >>> lf.collect()
        shape: (7, 3)
        ┌─────────────────────┬─────┬────────┐
        │ time                ┆ n   ┆ groups │
        │ ---                 ┆ --- ┆ ---    │
        │ datetime[μs]        ┆ i64 ┆ str    │
        ╞═════════════════════╪═════╪════════╡
        │ 2021-12-16 00:00:00 ┆ 0   ┆ a      │
        │ 2021-12-16 00:30:00 ┆ 1   ┆ a      │
        │ 2021-12-16 01:00:00 ┆ 2   ┆ a      │
        │ 2021-12-16 01:30:00 ┆ 3   ┆ b      │
        │ 2021-12-16 02:00:00 ┆ 4   ┆ b      │
        │ 2021-12-16 02:30:00 ┆ 5   ┆ a      │
        │ 2021-12-16 03:00:00 ┆ 6   ┆ a      │
        └─────────────────────┴─────┴────────┘
        >>> lf.group_by_dynamic(
        ...     "time",
        ...     every="1h",
        ...     closed="both",
        ...     group_by="groups",
        ...     include_boundaries=True,
        ... ).agg(pl.col("n")).collect()
        shape: (6, 5)
        ┌────────┬─────────────────────┬─────────────────────┬─────────────────────┬───────────┐
        │ groups ┆ _lower_boundary     ┆ _upper_boundary     ┆ time                ┆ n         │
        │ ---    ┆ ---                 ┆ ---                 ┆ ---                 ┆ ---       │
        │ str    ┆ datetime[μs]        ┆ datetime[μs]        ┆ datetime[μs]        ┆ list[i64] │
        ╞════════╪═════════════════════╪═════════════════════╪═════════════════════╪═══════════╡
        │ a      ┆ 2021-12-16 00:00:00 ┆ 2021-12-16 01:00:00 ┆ 2021-12-16 00:00:00 ┆ [0, 1, 2] │
        │ a      ┆ 2021-12-16 01:00:00 ┆ 2021-12-16 02:00:00 ┆ 2021-12-16 01:00:00 ┆ [2]       │
        │ a      ┆ 2021-12-16 02:00:00 ┆ 2021-12-16 03:00:00 ┆ 2021-12-16 02:00:00 ┆ [5, 6]    │
        │ a      ┆ 2021-12-16 03:00:00 ┆ 2021-12-16 04:00:00 ┆ 2021-12-16 03:00:00 ┆ [6]       │
        │ b      ┆ 2021-12-16 01:00:00 ┆ 2021-12-16 02:00:00 ┆ 2021-12-16 01:00:00 ┆ [3, 4]    │
        │ b      ┆ 2021-12-16 02:00:00 ┆ 2021-12-16 03:00:00 ┆ 2021-12-16 02:00:00 ┆ [4]       │
        └────────┴─────────────────────┴─────────────────────┴─────────────────────┴───────────┘

        Dynamic group by on an index column

        >>> lf = pl.LazyFrame(
        ...     {
        ...         "idx": pl.int_range(0, 6, eager=True),
        ...         "A": ["A", "A", "B", "B", "B", "C"],
        ...     }
        ... )
        >>> lf.group_by_dynamic(
        ...     "idx",
        ...     every="2i",
        ...     period="3i",
        ...     include_boundaries=True,
        ...     closed="right",
        ... ).agg(pl.col("A").alias("A_agg_list")).collect()
        shape: (4, 4)
        ┌─────────────────┬─────────────────┬─────┬─────────────────┐
        │ _lower_boundary ┆ _upper_boundary ┆ idx ┆ A_agg_list      │
        │ ---             ┆ ---             ┆ --- ┆ ---             │
        │ i64             ┆ i64             ┆ i64 ┆ list[str]       │
        ╞═════════════════╪═════════════════╪═════╪═════════════════╡
        │ -2              ┆ 1               ┆ -2  ┆ ["A", "A"]      │
        │ 0               ┆ 3               ┆ 0   ┆ ["A", "B", "B"] │
        │ 2               ┆ 5               ┆ 2   ┆ ["B", "B", "C"] │
        │ 4               ┆ 7               ┆ 4   ┆ ["C"]           │
        └─────────────────┴─────────────────┴─────┴─────────────────┘
        """  # noqa: W505
        index_column = parse_into_expression(index_column)
        if offset is None:
            offset = "0ns"

        if period is None:
            period = every

        period = parse_as_duration_string(period)
        offset = parse_as_duration_string(offset)
        every = parse_as_duration_string(every)

        pyexprs_by = (
            parse_into_list_of_expressions(group_by) if group_by is not None else []
        )
        lgb = self._ldf.group_by_dynamic(
            index_column,
            every,
            period,
            offset,
            label,
            include_boundaries,
            closed,
            pyexprs_by,
            start_by,
        )
        return LazyGroupBy(lgb)

    def join_asof(
        self,
        other: LazyFrame,
        *,
        left_on: str | None | Expr = None,
        right_on: str | None | Expr = None,
        on: str | None | Expr = None,
        by_left: str | Sequence[str] | None = None,
        by_right: str | Sequence[str] | None = None,
        by: str | Sequence[str] | None = None,
        strategy: AsofJoinStrategy = "backward",
        suffix: str = "_right",
        tolerance: str | int | float | timedelta | None = None,
        allow_parallel: bool = True,
        force_parallel: bool = False,
        coalesce: bool = True,
        allow_exact_matches: bool = True,
        check_sortedness: bool = True,
    ) -> LazyFrame:
        """
        Perform an asof join.

        This is similar to a left-join except that we match on nearest key rather than
        equal keys.

        Both DataFrames must be sorted by the `on` key (within each `by` group, if
        specified).

        For each row in the left DataFrame:

          - A "backward" search selects the last row in the right DataFrame whose
            'on' key is less than or equal to the left's key.

          - A "forward" search selects the first row in the right DataFrame whose
            'on' key is greater than or equal to the left's key.

            A "nearest" search selects the last row in the right DataFrame whose value
            is nearest to the left's key. String keys are not currently supported for a
            nearest search.

        The default is "backward".

        Parameters
        ----------
        other
            Lazy DataFrame to join with.
        left_on
            Join column of the left DataFrame.
        right_on
            Join column of the right DataFrame.
        on
            Join column of both DataFrames. If set, `left_on` and `right_on` should be
            None.
        by
            Join on these columns before doing asof join.
        by_left
            Join on these columns before doing asof join.
        by_right
            Join on these columns before doing asof join.
        strategy : {'backward', 'forward', 'nearest'}
            Join strategy.
        suffix
            Suffix to append to columns with a duplicate name.
        tolerance
            Numeric tolerance. By setting this the join will only be done if the near
            keys are within this distance. If an asof join is done on columns of dtype
            "Date", "Datetime", "Duration" or "Time", use either a datetime.timedelta
            object or the following string language:

                - 1ns   (1 nanosecond)
                - 1us   (1 microsecond)
                - 1ms   (1 millisecond)
                - 1s    (1 second)
                - 1m    (1 minute)
                - 1h    (1 hour)
                - 1d    (1 calendar day)
                - 1w    (1 calendar week)
                - 1mo   (1 calendar month)
                - 1q    (1 calendar quarter)
                - 1y    (1 calendar year)

                Or combine them:
                "3d12h4m25s" # 3 days, 12 hours, 4 minutes, and 25 seconds

                By "calendar day", we mean the corresponding time on the next day
                (which may not be 24 hours, due to daylight savings). Similarly for
                "calendar week", "calendar month", "calendar quarter", and
                "calendar year".

        allow_parallel
            Allow the physical plan to optionally evaluate the computation of both
            DataFrames up to the join in parallel.
        force_parallel
            Force the physical plan to evaluate the computation of both DataFrames up to
            the join in parallel.
        coalesce
            Coalescing behavior (merging of `on` / `left_on` / `right_on` columns):

            - True: -> Always coalesce join columns.
            - False: -> Never coalesce join columns.

            Note that joining on any other expressions than `col`
            will turn off coalescing.
        allow_exact_matches
            Whether exact matches are valid join predicates.

            - If True, allow matching with the same ``on`` value
                (i.e. less-than-or-equal-to / greater-than-or-equal-to)
            - If False, don't match the same ``on`` value
                (i.e., strictly less-than / strictly greater-than).
        check_sortedness
            Check the sortedness of the asof keys. If the keys are not sorted Polars
            will error, or in case of 'by' argument raise a warning. This might become
            a hard error in the future.


        Examples
        --------
        >>> from datetime import date
        >>> gdp = pl.LazyFrame(
        ...     {
        ...         "date": pl.date_range(
        ...             date(2016, 1, 1),
        ...             date(2020, 1, 1),
        ...             "1y",
        ...             eager=True,
        ...         ),
        ...         "gdp": [4164, 4411, 4566, 4696, 4827],
        ...     }
        ... )
        >>> gdp.collect()
        shape: (5, 2)
        ┌────────────┬──────┐
        │ date       ┆ gdp  │
        │ ---        ┆ ---  │
        │ date       ┆ i64  │
        ╞════════════╪══════╡
        │ 2016-01-01 ┆ 4164 │
        │ 2017-01-01 ┆ 4411 │
        │ 2018-01-01 ┆ 4566 │
        │ 2019-01-01 ┆ 4696 │
        │ 2020-01-01 ┆ 4827 │
        └────────────┴──────┘

        >>> population = pl.LazyFrame(
        ...     {
        ...         "date": [date(2016, 3, 1), date(2018, 8, 1), date(2019, 1, 1)],
        ...         "population": [82.19, 82.66, 83.12],
        ...     }
        ... ).sort("date")
        >>> population.collect()
        shape: (3, 2)
        ┌────────────┬────────────┐
        │ date       ┆ population │
        │ ---        ┆ ---        │
        │ date       ┆ f64        │
        ╞════════════╪════════════╡
        │ 2016-03-01 ┆ 82.19      │
        │ 2018-08-01 ┆ 82.66      │
        │ 2019-01-01 ┆ 83.12      │
        └────────────┴────────────┘

        Note how the dates don't quite match. If we join them using `join_asof` and
        `strategy='backward'`, then each date from `population` which doesn't have an
        exact match is matched with the closest earlier date from `gdp`:

        >>> population.join_asof(gdp, on="date", strategy="backward").collect()
        shape: (3, 3)
        ┌────────────┬────────────┬──────┐
        │ date       ┆ population ┆ gdp  │
        │ ---        ┆ ---        ┆ ---  │
        │ date       ┆ f64        ┆ i64  │
        ╞════════════╪════════════╪══════╡
        │ 2016-03-01 ┆ 82.19      ┆ 4164 │
        │ 2018-08-01 ┆ 82.66      ┆ 4566 │
        │ 2019-01-01 ┆ 83.12      ┆ 4696 │
        └────────────┴────────────┴──────┘

        Note how:

        - date `2016-03-01` from `population` is matched with `2016-01-01` from `gdp`;
        - date `2018-08-01` from `population` is matched with `2018-01-01` from `gdp`.

        You can verify this by passing `coalesce=False`:

        >>> population.join_asof(
        ...     gdp, on="date", strategy="backward", coalesce=False
        ... ).collect()
        shape: (3, 4)
        ┌────────────┬────────────┬────────────┬──────┐
        │ date       ┆ population ┆ date_right ┆ gdp  │
        │ ---        ┆ ---        ┆ ---        ┆ ---  │
        │ date       ┆ f64        ┆ date       ┆ i64  │
        ╞════════════╪════════════╪════════════╪══════╡
        │ 2016-03-01 ┆ 82.19      ┆ 2016-01-01 ┆ 4164 │
        │ 2018-08-01 ┆ 82.66      ┆ 2018-01-01 ┆ 4566 │
        │ 2019-01-01 ┆ 83.12      ┆ 2019-01-01 ┆ 4696 │
        └────────────┴────────────┴────────────┴──────┘

        If we instead use `strategy='forward'`, then each date from `population` which
        doesn't have an exact match is matched with the closest later date from `gdp`:

        >>> population.join_asof(gdp, on="date", strategy="forward").collect()
        shape: (3, 3)
        ┌────────────┬────────────┬──────┐
        │ date       ┆ population ┆ gdp  │
        │ ---        ┆ ---        ┆ ---  │
        │ date       ┆ f64        ┆ i64  │
        ╞════════════╪════════════╪══════╡
        │ 2016-03-01 ┆ 82.19      ┆ 4411 │
        │ 2018-08-01 ┆ 82.66      ┆ 4696 │
        │ 2019-01-01 ┆ 83.12      ┆ 4696 │
        └────────────┴────────────┴──────┘

        Note how:

        - date `2016-03-01` from `population` is matched with `2017-01-01` from `gdp`;
        - date `2018-08-01` from `population` is matched with `2019-01-01` from `gdp`.

        Finally, `strategy='nearest'` gives us a mix of the two results above, as each
        date from `population` which doesn't have an exact match is matched with the
        closest date from `gdp`, regardless of whether it's earlier or later:

        >>> population.join_asof(gdp, on="date", strategy="nearest").collect()
        shape: (3, 3)
        ┌────────────┬────────────┬──────┐
        │ date       ┆ population ┆ gdp  │
        │ ---        ┆ ---        ┆ ---  │
        │ date       ┆ f64        ┆ i64  │
        ╞════════════╪════════════╪══════╡
        │ 2016-03-01 ┆ 82.19      ┆ 4164 │
        │ 2018-08-01 ┆ 82.66      ┆ 4696 │
        │ 2019-01-01 ┆ 83.12      ┆ 4696 │
        └────────────┴────────────┴──────┘

        Note how:

        - date `2016-03-01` from `population` is matched with `2016-01-01` from `gdp`;
        - date `2018-08-01` from `population` is matched with `2019-01-01` from `gdp`.

        They `by` argument allows joining on another column first, before the asof join.
        In this example we join by `country` first, then asof join by date, as above.

        >>> gdp_dates = pl.date_range(  # fmt: skip
        ...     date(2016, 1, 1), date(2020, 1, 1), "1y", eager=True
        ... )
        >>> gdp2 = pl.LazyFrame(
        ...     {
        ...         "country": ["Germany"] * 5 + ["Netherlands"] * 5,
        ...         "date": pl.concat([gdp_dates, gdp_dates]),
        ...         "gdp": [4164, 4411, 4566, 4696, 4827, 784, 833, 914, 910, 909],
        ...     }
        ... ).sort("country", "date")
        >>>
        >>> gdp2.collect()
        shape: (10, 3)
        ┌─────────────┬────────────┬──────┐
        │ country     ┆ date       ┆ gdp  │
        │ ---         ┆ ---        ┆ ---  │
        │ str         ┆ date       ┆ i64  │
        ╞═════════════╪════════════╪══════╡
        │ Germany     ┆ 2016-01-01 ┆ 4164 │
        │ Germany     ┆ 2017-01-01 ┆ 4411 │
        │ Germany     ┆ 2018-01-01 ┆ 4566 │
        │ Germany     ┆ 2019-01-01 ┆ 4696 │
        │ Germany     ┆ 2020-01-01 ┆ 4827 │
        │ Netherlands ┆ 2016-01-01 ┆ 784  │
        │ Netherlands ┆ 2017-01-01 ┆ 833  │
        │ Netherlands ┆ 2018-01-01 ┆ 914  │
        │ Netherlands ┆ 2019-01-01 ┆ 910  │
        │ Netherlands ┆ 2020-01-01 ┆ 909  │
        └─────────────┴────────────┴──────┘
        >>> pop2 = pl.LazyFrame(
        ...     {
        ...         "country": ["Germany"] * 3 + ["Netherlands"] * 3,
        ...         "date": [
        ...             date(2016, 3, 1),
        ...             date(2018, 8, 1),
        ...             date(2019, 1, 1),
        ...             date(2016, 3, 1),
        ...             date(2018, 8, 1),
        ...             date(2019, 1, 1),
        ...         ],
        ...         "population": [82.19, 82.66, 83.12, 17.11, 17.32, 17.40],
        ...     }
        ... ).sort("country", "date")
        >>>
        >>> pop2.collect()
        shape: (6, 3)
        ┌─────────────┬────────────┬────────────┐
        │ country     ┆ date       ┆ population │
        │ ---         ┆ ---        ┆ ---        │
        │ str         ┆ date       ┆ f64        │
        ╞═════════════╪════════════╪════════════╡
        │ Germany     ┆ 2016-03-01 ┆ 82.19      │
        │ Germany     ┆ 2018-08-01 ┆ 82.66      │
        │ Germany     ┆ 2019-01-01 ┆ 83.12      │
        │ Netherlands ┆ 2016-03-01 ┆ 17.11      │
        │ Netherlands ┆ 2018-08-01 ┆ 17.32      │
        │ Netherlands ┆ 2019-01-01 ┆ 17.4       │
        └─────────────┴────────────┴────────────┘
        >>> pop2.join_asof(gdp2, by="country", on="date", strategy="nearest").collect()
        shape: (6, 4)
        ┌─────────────┬────────────┬────────────┬──────┐
        │ country     ┆ date       ┆ population ┆ gdp  │
        │ ---         ┆ ---        ┆ ---        ┆ ---  │
        │ str         ┆ date       ┆ f64        ┆ i64  │
        ╞═════════════╪════════════╪════════════╪══════╡
        │ Germany     ┆ 2016-03-01 ┆ 82.19      ┆ 4164 │
        │ Germany     ┆ 2018-08-01 ┆ 82.66      ┆ 4696 │
        │ Germany     ┆ 2019-01-01 ┆ 83.12      ┆ 4696 │
        │ Netherlands ┆ 2016-03-01 ┆ 17.11      ┆ 784  │
        │ Netherlands ┆ 2018-08-01 ┆ 17.32      ┆ 910  │
        │ Netherlands ┆ 2019-01-01 ┆ 17.4       ┆ 910  │
        └─────────────┴────────────┴────────────┴──────┘
        """
        if not isinstance(other, LazyFrame):
            msg = f"expected `other` join table to be a LazyFrame, not a {type(other).__name__!r}"
            raise TypeError(msg)

        if isinstance(on, (str, pl.Expr)):
            left_on = on
            right_on = on

        if left_on is None or right_on is None:
            msg = "you should pass the column to join on as an argument"
            raise ValueError(msg)

        if by is not None:
            by_left_ = [by] if isinstance(by, str) else by
            by_right_ = by_left_
        elif (by_left is not None) or (by_right is not None):
            by_left_ = [by_left] if isinstance(by_left, str) else by_left  # type: ignore[assignment]
            by_right_ = [by_right] if isinstance(by_right, str) else by_right  # type: ignore[assignment]

        else:
            # no by
            by_left_ = None
            by_right_ = None

        tolerance_str: str | None = None
        tolerance_num: float | int | None = None
        if isinstance(tolerance, str):
            tolerance_str = tolerance
        elif isinstance(tolerance, timedelta):
            tolerance_str = parse_as_duration_string(tolerance)
        else:
            tolerance_num = tolerance

        if not isinstance(left_on, pl.Expr):
            left_on = F.col(left_on)
        if not isinstance(right_on, pl.Expr):
            right_on = F.col(right_on)

        return self._from_pyldf(
            self._ldf.join_asof(
                other._ldf,
                left_on._pyexpr,
                right_on._pyexpr,
                by_left_,
                by_right_,
                allow_parallel,
                force_parallel,
                suffix,
                strategy,
                tolerance_num,
                tolerance_str,
                coalesce=coalesce,
                allow_eq=allow_exact_matches,
                check_sortedness=check_sortedness,
            )
        )

    @deprecate_renamed_parameter("join_nulls", "nulls_equal", version="1.24")
    def join(
        self,
        other: LazyFrame,
        on: str | Expr | Sequence[str | Expr] | None = None,
        how: JoinStrategy = "inner",
        *,
        left_on: str | Expr | Sequence[str | Expr] | None = None,
        right_on: str | Expr | Sequence[str | Expr] | None = None,
        suffix: str = "_right",
        validate: JoinValidation = "m:m",
        nulls_equal: bool = False,
        coalesce: bool | None = None,
        maintain_order: MaintainOrderJoin | None = None,
        allow_parallel: bool = True,
        force_parallel: bool = False,
    ) -> LazyFrame:
        """
        Add a join operation to the Logical Plan.

        Parameters
        ----------
        other
            Lazy DataFrame to join with.
        on
            Name(s) of the join columns in both DataFrames. If set, `left_on` and
            `right_on` should be None. This should not be specified if `how="cross"`.
        how : {'inner', 'left', 'right', 'full', 'semi', 'anti', 'cross'}
            Join strategy.

            * *inner*
                Returns rows that have matching values in both tables
            * *left*
                Returns all rows from the left table, and the matched rows from the
                right table
            * *right*
                Returns all rows from the right table, and the matched rows from the
                left table
            * *full*
                Returns all rows when there is a match in either left or right table
            * *cross*
                Returns the Cartesian product of rows from both tables
            * *semi*
                Returns rows from the left table that have a match in the right table.
            * *anti*
                Returns rows from the left table that have no match in the right table.
        left_on
            Join column of the left DataFrame.
        right_on
            Join column of the right DataFrame.
        suffix
            Suffix to append to columns with a duplicate name.
        validate: {'m:m', 'm:1', '1:m', '1:1'}
            Checks if join is of specified type.

                * *many_to_many*
                    “m:m”: default, does not result in checks
                * *one_to_one*
                    “1:1”: check if join keys are unique in both left and right datasets
                * *one_to_many*
                    “1:m”: check if join keys are unique in left dataset
                * *many_to_one*
                    “m:1”: check if join keys are unique in right dataset

            .. note::
                This is currently not supported by the streaming engine.

        nulls_equal
            Join on null values. By default null values will never produce matches.
        coalesce
            Coalescing behavior (merging of join columns).

            - None: -> join specific.
            - True: -> Always coalesce join columns.
            - False: -> Never coalesce join columns.

            .. note::
                Joining on any other expressions than `col`
                will turn off coalescing.
        maintain_order : {'none', 'left', 'right', 'left_right', 'right_left'}
            Which DataFrame row order to preserve, if any.
            Do not rely on any observed ordering without explicitly
            setting this parameter, as your code may break in a future release.
            Not specifying any ordering can improve performance
            Supported for inner, left, right and full joins

            * *none*
                No specific ordering is desired. The ordering might differ across
                Polars versions or even between different runs.
            * *left*
                Preserves the order of the left DataFrame.
            * *right*
                Preserves the order of the right DataFrame.
            * *left_right*
                First preserves the order of the left DataFrame, then the right.
            * *right_left*
                First preserves the order of the right DataFrame, then the left.
        allow_parallel
            Allow the physical plan to optionally evaluate the computation of both
            DataFrames up to the join in parallel.
        force_parallel
            Force the physical plan to evaluate the computation of both DataFrames up to
            the join in parallel.

        See Also
        --------
        join_asof

        Examples
        --------
        >>> lf = pl.LazyFrame(
        ...     {
        ...         "foo": [1, 2, 3],
        ...         "bar": [6.0, 7.0, 8.0],
        ...         "ham": ["a", "b", "c"],
        ...     }
        ... )
        >>> other_lf = pl.LazyFrame(
        ...     {
        ...         "apple": ["x", "y", "z"],
        ...         "ham": ["a", "b", "d"],
        ...     }
        ... )
        >>> lf.join(other_lf, on="ham").collect()
        shape: (2, 4)
        ┌─────┬─────┬─────┬───────┐
        │ foo ┆ bar ┆ ham ┆ apple │
        │ --- ┆ --- ┆ --- ┆ ---   │
        │ i64 ┆ f64 ┆ str ┆ str   │
        ╞═════╪═════╪═════╪═══════╡
        │ 1   ┆ 6.0 ┆ a   ┆ x     │
        │ 2   ┆ 7.0 ┆ b   ┆ y     │
        └─────┴─────┴─────┴───────┘
        >>> lf.join(other_lf, on="ham", how="full").collect()
        shape: (4, 5)
        ┌──────┬──────┬──────┬───────┬───────────┐
        │ foo  ┆ bar  ┆ ham  ┆ apple ┆ ham_right │
        │ ---  ┆ ---  ┆ ---  ┆ ---   ┆ ---       │
        │ i64  ┆ f64  ┆ str  ┆ str   ┆ str       │
        ╞══════╪══════╪══════╪═══════╪═══════════╡
        │ 1    ┆ 6.0  ┆ a    ┆ x     ┆ a         │
        │ 2    ┆ 7.0  ┆ b    ┆ y     ┆ b         │
        │ null ┆ null ┆ null ┆ z     ┆ d         │
        │ 3    ┆ 8.0  ┆ c    ┆ null  ┆ null      │
        └──────┴──────┴──────┴───────┴───────────┘
        >>> lf.join(other_lf, on="ham", how="left", coalesce=True).collect()
        shape: (3, 4)
        ┌─────┬─────┬─────┬───────┐
        │ foo ┆ bar ┆ ham ┆ apple │
        │ --- ┆ --- ┆ --- ┆ ---   │
        │ i64 ┆ f64 ┆ str ┆ str   │
        ╞═════╪═════╪═════╪═══════╡
        │ 1   ┆ 6.0 ┆ a   ┆ x     │
        │ 2   ┆ 7.0 ┆ b   ┆ y     │
        │ 3   ┆ 8.0 ┆ c   ┆ null  │
        └─────┴─────┴─────┴───────┘
        >>> lf.join(other_lf, on="ham", how="semi").collect()
        shape: (2, 3)
        ┌─────┬─────┬─────┐
        │ foo ┆ bar ┆ ham │
        │ --- ┆ --- ┆ --- │
        │ i64 ┆ f64 ┆ str │
        ╞═════╪═════╪═════╡
        │ 1   ┆ 6.0 ┆ a   │
        │ 2   ┆ 7.0 ┆ b   │
        └─────┴─────┴─────┘
        >>> lf.join(other_lf, on="ham", how="anti").collect()
        shape: (1, 3)
        ┌─────┬─────┬─────┐
        │ foo ┆ bar ┆ ham │
        │ --- ┆ --- ┆ --- │
        │ i64 ┆ f64 ┆ str │
        ╞═════╪═════╪═════╡
        │ 3   ┆ 8.0 ┆ c   │
        └─────┴─────┴─────┘

        >>> lf.join(other_lf, how="cross").collect()
        shape: (9, 5)
        ┌─────┬─────┬─────┬───────┬───────────┐
        │ foo ┆ bar ┆ ham ┆ apple ┆ ham_right │
        │ --- ┆ --- ┆ --- ┆ ---   ┆ ---       │
        │ i64 ┆ f64 ┆ str ┆ str   ┆ str       │
        ╞═════╪═════╪═════╪═══════╪═══════════╡
        │ 1   ┆ 6.0 ┆ a   ┆ x     ┆ a         │
        │ 1   ┆ 6.0 ┆ a   ┆ y     ┆ b         │
        │ 1   ┆ 6.0 ┆ a   ┆ z     ┆ d         │
        │ 2   ┆ 7.0 ┆ b   ┆ x     ┆ a         │
        │ 2   ┆ 7.0 ┆ b   ┆ y     ┆ b         │
        │ 2   ┆ 7.0 ┆ b   ┆ z     ┆ d         │
        │ 3   ┆ 8.0 ┆ c   ┆ x     ┆ a         │
        │ 3   ┆ 8.0 ┆ c   ┆ y     ┆ b         │
        │ 3   ┆ 8.0 ┆ c   ┆ z     ┆ d         │
        └─────┴─────┴─────┴───────┴───────────┘
        """
        if not isinstance(other, LazyFrame):
            msg = f"expected `other` join table to be a LazyFrame, not a {type(other).__name__!r}"
            raise TypeError(msg)

        if maintain_order is None:
            maintain_order = "none"

        uses_on = on is not None
        uses_left_on = left_on is not None
        uses_right_on = right_on is not None
        uses_lr_on = uses_left_on or uses_right_on
        if uses_on and uses_lr_on:
            msg = "cannot use 'on' in conjunction with 'left_on' or 'right_on'"
            raise ValueError(msg)
        elif uses_left_on != uses_right_on:
            msg = "'left_on' requires corresponding 'right_on'"
            raise ValueError(msg)

        if how == "outer":
            how = "full"
            issue_deprecation_warning(
                "Use of `how='outer'` should be replaced with `how='full'`.",
                version="0.20.29",
            )
        elif how == "outer_coalesce":  # type: ignore[comparison-overlap]
            coalesce = True
            how = "full"
            issue_deprecation_warning(
                "Use of `how='outer_coalesce'` should be replaced with `how='full', coalesce=True`.",
                version="0.20.29",
            )
        elif how == "cross":
            if uses_on or uses_lr_on:
                msg = "cross join should not pass join keys"
                raise ValueError(msg)
            return self._from_pyldf(
                self._ldf.join(
                    other._ldf,
                    [],
                    [],
                    allow_parallel,
                    force_parallel,
                    nulls_equal,
                    how,
                    suffix,
                    validate,
                    maintain_order,
                )
            )

        if uses_on:
            pyexprs = parse_into_list_of_expressions(on)
            pyexprs_left = pyexprs
            pyexprs_right = pyexprs
        elif uses_lr_on:
            pyexprs_left = parse_into_list_of_expressions(left_on)
            pyexprs_right = parse_into_list_of_expressions(right_on)
        else:
            msg = "must specify `on` OR `left_on` and `right_on`"
            raise ValueError(msg)

        return self._from_pyldf(
            self._ldf.join(
                other._ldf,
                pyexprs_left,
                pyexprs_right,
                allow_parallel,
                force_parallel,
                nulls_equal,
                how,
                suffix,
                validate,
                maintain_order,
                coalesce,
            )
        )

    @unstable()
    def join_where(
        self,
        other: LazyFrame,
        *predicates: Expr | Iterable[Expr],
        suffix: str = "_right",
    ) -> LazyFrame:
        """
        Perform a join based on one or multiple (in)equality predicates.

        This performs an inner join, so only rows where all predicates are true
        are included in the result, and a row from either DataFrame may be included
        multiple times in the result.

        .. note::
            The row order of the input DataFrames is not preserved.

        .. warning::
            This functionality is experimental. It may be
            changed at any point without it being considered a breaking change.

        Parameters
        ----------
        other
            DataFrame to join with.
        *predicates
            (In)Equality condition to join the two tables on.
            When a column name occurs in both tables, the proper suffix must
            be applied in the predicate.
        suffix
            Suffix to append to columns with a duplicate name.

        Examples
        --------
        >>> east = pl.LazyFrame(
        ...     {
        ...         "id": [100, 101, 102],
        ...         "dur": [120, 140, 160],
        ...         "rev": [12, 14, 16],
        ...         "cores": [2, 8, 4],
        ...     }
        ... )
        >>> west = pl.LazyFrame(
        ...     {
        ...         "t_id": [404, 498, 676, 742],
        ...         "time": [90, 130, 150, 170],
        ...         "cost": [9, 13, 15, 16],
        ...         "cores": [4, 2, 1, 4],
        ...     }
        ... )
        >>> east.join_where(
        ...     west,
        ...     pl.col("dur") < pl.col("time"),
        ...     pl.col("rev") < pl.col("cost"),
        ... ).collect()
        shape: (5, 8)
        ┌─────┬─────┬─────┬───────┬──────┬──────┬──────┬─────────────┐
        │ id  ┆ dur ┆ rev ┆ cores ┆ t_id ┆ time ┆ cost ┆ cores_right │
        │ --- ┆ --- ┆ --- ┆ ---   ┆ ---  ┆ ---  ┆ ---  ┆ ---         │
        │ i64 ┆ i64 ┆ i64 ┆ i64   ┆ i64  ┆ i64  ┆ i64  ┆ i64         │
        ╞═════╪═════╪═════╪═══════╪══════╪══════╪══════╪═════════════╡
        │ 100 ┆ 120 ┆ 12  ┆ 2     ┆ 498  ┆ 130  ┆ 13   ┆ 2           │
        │ 100 ┆ 120 ┆ 12  ┆ 2     ┆ 676  ┆ 150  ┆ 15   ┆ 1           │
        │ 100 ┆ 120 ┆ 12  ┆ 2     ┆ 742  ┆ 170  ┆ 16   ┆ 4           │
        │ 101 ┆ 140 ┆ 14  ┆ 8     ┆ 676  ┆ 150  ┆ 15   ┆ 1           │
        │ 101 ┆ 140 ┆ 14  ┆ 8     ┆ 742  ┆ 170  ┆ 16   ┆ 4           │
        └─────┴─────┴─────┴───────┴──────┴──────┴──────┴─────────────┘
        """
        if not isinstance(other, LazyFrame):
            msg = f"expected `other` join table to be a LazyFrame, not a {type(other).__name__!r}"
            raise TypeError(msg)

        pyexprs = parse_into_list_of_expressions(*predicates)

        return self._from_pyldf(
            self._ldf.join_where(
                other._ldf,
                pyexprs,
                suffix,
            )
        )

    def with_columns(
        self,
        *exprs: IntoExpr | Iterable[IntoExpr],
        **named_exprs: IntoExpr,
    ) -> LazyFrame:
        """
        Add columns to this LazyFrame.

        Added columns will replace existing columns with the same name.

        Parameters
        ----------
        *exprs
            Column(s) to add, specified as positional arguments.
            Accepts expression input. Strings are parsed as column names, other
            non-expression inputs are parsed as literals.
        **named_exprs
            Additional columns to add, specified as keyword arguments.
            The columns will be renamed to the keyword used.

        Returns
        -------
        LazyFrame
            A new LazyFrame with the columns added.

        Notes
        -----
        Creating a new LazyFrame using this method does not create a new copy of
        existing data.

        Examples
        --------
        Pass an expression to add it as a new column.

        >>> lf = pl.LazyFrame(
        ...     {
        ...         "a": [1, 2, 3, 4],
        ...         "b": [0.5, 4, 10, 13],
        ...         "c": [True, True, False, True],
        ...     }
        ... )
        >>> lf.with_columns((pl.col("a") ** 2).alias("a^2")).collect()
        shape: (4, 4)
        ┌─────┬──────┬───────┬─────┐
        │ a   ┆ b    ┆ c     ┆ a^2 │
        │ --- ┆ ---  ┆ ---   ┆ --- │
        │ i64 ┆ f64  ┆ bool  ┆ i64 │
        ╞═════╪══════╪═══════╪═════╡
        │ 1   ┆ 0.5  ┆ true  ┆ 1   │
        │ 2   ┆ 4.0  ┆ true  ┆ 4   │
        │ 3   ┆ 10.0 ┆ false ┆ 9   │
        │ 4   ┆ 13.0 ┆ true  ┆ 16  │
        └─────┴──────┴───────┴─────┘

        Added columns will replace existing columns with the same name.

        >>> lf.with_columns(pl.col("a").cast(pl.Float64)).collect()
        shape: (4, 3)
        ┌─────┬──────┬───────┐
        │ a   ┆ b    ┆ c     │
        │ --- ┆ ---  ┆ ---   │
        │ f64 ┆ f64  ┆ bool  │
        ╞═════╪══════╪═══════╡
        │ 1.0 ┆ 0.5  ┆ true  │
        │ 2.0 ┆ 4.0  ┆ true  │
        │ 3.0 ┆ 10.0 ┆ false │
        │ 4.0 ┆ 13.0 ┆ true  │
        └─────┴──────┴───────┘

        Multiple columns can be added using positional arguments.

        >>> lf.with_columns(
        ...     (pl.col("a") ** 2).alias("a^2"),
        ...     (pl.col("b") / 2).alias("b/2"),
        ...     (pl.col("c").not_()).alias("not c"),
        ... ).collect()
        shape: (4, 6)
        ┌─────┬──────┬───────┬─────┬──────┬───────┐
        │ a   ┆ b    ┆ c     ┆ a^2 ┆ b/2  ┆ not c │
        │ --- ┆ ---  ┆ ---   ┆ --- ┆ ---  ┆ ---   │
        │ i64 ┆ f64  ┆ bool  ┆ i64 ┆ f64  ┆ bool  │
        ╞═════╪══════╪═══════╪═════╪══════╪═══════╡
        │ 1   ┆ 0.5  ┆ true  ┆ 1   ┆ 0.25 ┆ false │
        │ 2   ┆ 4.0  ┆ true  ┆ 4   ┆ 2.0  ┆ false │
        │ 3   ┆ 10.0 ┆ false ┆ 9   ┆ 5.0  ┆ true  │
        │ 4   ┆ 13.0 ┆ true  ┆ 16  ┆ 6.5  ┆ false │
        └─────┴──────┴───────┴─────┴──────┴───────┘

        Multiple columns can also be added by passing a list of expressions.

        >>> lf.with_columns(
        ...     [
        ...         (pl.col("a") ** 2).alias("a^2"),
        ...         (pl.col("b") / 2).alias("b/2"),
        ...         (pl.col("c").not_()).alias("not c"),
        ...     ]
        ... ).collect()
        shape: (4, 6)
        ┌─────┬──────┬───────┬─────┬──────┬───────┐
        │ a   ┆ b    ┆ c     ┆ a^2 ┆ b/2  ┆ not c │
        │ --- ┆ ---  ┆ ---   ┆ --- ┆ ---  ┆ ---   │
        │ i64 ┆ f64  ┆ bool  ┆ i64 ┆ f64  ┆ bool  │
        ╞═════╪══════╪═══════╪═════╪══════╪═══════╡
        │ 1   ┆ 0.5  ┆ true  ┆ 1   ┆ 0.25 ┆ false │
        │ 2   ┆ 4.0  ┆ true  ┆ 4   ┆ 2.0  ┆ false │
        │ 3   ┆ 10.0 ┆ false ┆ 9   ┆ 5.0  ┆ true  │
        │ 4   ┆ 13.0 ┆ true  ┆ 16  ┆ 6.5  ┆ false │
        └─────┴──────┴───────┴─────┴──────┴───────┘

        Use keyword arguments to easily name your expression inputs.

        >>> lf.with_columns(
        ...     ab=pl.col("a") * pl.col("b"),
        ...     not_c=pl.col("c").not_(),
        ... ).collect()
        shape: (4, 5)
        ┌─────┬──────┬───────┬──────┬───────┐
        │ a   ┆ b    ┆ c     ┆ ab   ┆ not_c │
        │ --- ┆ ---  ┆ ---   ┆ ---  ┆ ---   │
        │ i64 ┆ f64  ┆ bool  ┆ f64  ┆ bool  │
        ╞═════╪══════╪═══════╪══════╪═══════╡
        │ 1   ┆ 0.5  ┆ true  ┆ 0.5  ┆ false │
        │ 2   ┆ 4.0  ┆ true  ┆ 8.0  ┆ false │
        │ 3   ┆ 10.0 ┆ false ┆ 30.0 ┆ true  │
        │ 4   ┆ 13.0 ┆ true  ┆ 52.0 ┆ false │
        └─────┴──────┴───────┴──────┴───────┘

        Expressions with multiple outputs can automatically be instantiated as Structs
        by enabling the experimental setting `Config.set_auto_structify(True)`:

        >>> with pl.Config(auto_structify=True):
        ...     lf.drop("c").with_columns(
        ...         diffs=pl.col(["a", "b"]).diff().name.suffix("_diff"),
        ...     ).collect()
        shape: (4, 3)
        ┌─────┬──────┬─────────────┐
        │ a   ┆ b    ┆ diffs       │
        │ --- ┆ ---  ┆ ---         │
        │ i64 ┆ f64  ┆ struct[2]   │
        ╞═════╪══════╪═════════════╡
        │ 1   ┆ 0.5  ┆ {null,null} │
        │ 2   ┆ 4.0  ┆ {1,3.5}     │
        │ 3   ┆ 10.0 ┆ {1,6.0}     │
        │ 4   ┆ 13.0 ┆ {1,3.0}     │
        └─────┴──────┴─────────────┘
        """
        structify = bool(int(os.environ.get("POLARS_AUTO_STRUCTIFY", 0)))

        pyexprs = parse_into_list_of_expressions(
            *exprs, **named_exprs, __structify=structify
        )
        return self._from_pyldf(self._ldf.with_columns(pyexprs))

    def with_columns_seq(
        self,
        *exprs: IntoExpr | Iterable[IntoExpr],
        **named_exprs: IntoExpr,
    ) -> LazyFrame:
        """
        Add columns to this LazyFrame.

        Added columns will replace existing columns with the same name.

        This will run all expression sequentially instead of in parallel.
        Use this when the work per expression is cheap.

        Parameters
        ----------
        *exprs
            Column(s) to add, specified as positional arguments.
            Accepts expression input. Strings are parsed as column names, other
            non-expression inputs are parsed as literals.
        **named_exprs
            Additional columns to add, specified as keyword arguments.
            The columns will be renamed to the keyword used.

        Returns
        -------
        LazyFrame
            A new LazyFrame with the columns added.

        See Also
        --------
        with_columns
        """
        structify = bool(int(os.environ.get("POLARS_AUTO_STRUCTIFY", 0)))

        pyexprs = parse_into_list_of_expressions(
            *exprs, **named_exprs, __structify=structify
        )
        return self._from_pyldf(self._ldf.with_columns_seq(pyexprs))

    @deprecate_function(
        "Use `pl.concat(..., how='horizontal')` instead.", version="1.0.0"
    )
    def with_context(self, other: Self | list[Self]) -> LazyFrame:
        """
        Add an external context to the computation graph.

        .. deprecated:: 1.0.0
            Use :func:`concat` instead with `how='horizontal'`

        This allows expressions to also access columns from DataFrames
        that are not part of this one.

        Parameters
        ----------
        other
            Lazy DataFrame to join with.

        Examples
        --------
        >>> lf = pl.LazyFrame({"a": [1, 2, 3], "b": ["a", "c", None]})
        >>> lf_other = pl.LazyFrame({"c": ["foo", "ham"]})
        >>> lf.with_context(lf_other).select(  # doctest: +SKIP
        ...     pl.col("b") + pl.col("c").first()
        ... ).collect()
        shape: (3, 1)
        ┌──────┐
        │ b    │
        │ ---  │
        │ str  │
        ╞══════╡
        │ afoo │
        │ cfoo │
        │ null │
        └──────┘

        Fill nulls with the median from another DataFrame:

        >>> train_lf = pl.LazyFrame(
        ...     {"feature_0": [-1.0, 0, 1], "feature_1": [-1.0, 0, 1]}
        ... )
        >>> test_lf = pl.LazyFrame(
        ...     {"feature_0": [-1.0, None, 1], "feature_1": [-1.0, 0, 1]}
        ... )
        >>> test_lf.with_context(  # doctest: +SKIP
        ...     train_lf.select(pl.all().name.suffix("_train"))
        ... ).select(
        ...     pl.col("feature_0").fill_null(pl.col("feature_0_train").median())
        ... ).collect()
        shape: (3, 1)
        ┌───────────┐
        │ feature_0 │
        │ ---       │
        │ f64       │
        ╞═══════════╡
        │ -1.0      │
        │ 0.0       │
        │ 1.0       │
        └───────────┘
        """
        if not isinstance(other, list):
            other = [other]

        return self._from_pyldf(self._ldf.with_context([lf._ldf for lf in other]))

    def drop(
        self,
        *columns: ColumnNameOrSelector | Iterable[ColumnNameOrSelector],
        strict: bool = True,
    ) -> LazyFrame:
        """
        Remove columns from the DataFrame.

        Parameters
        ----------
        *columns
            Names of the columns that should be removed from the dataframe.
            Accepts column selector input.
        strict
            Validate that all column names exist in the current schema,
            and throw an exception if any do not.

        Examples
        --------
        Drop a single column by passing the name of that column.

        >>> lf = pl.LazyFrame(
        ...     {
        ...         "foo": [1, 2, 3],
        ...         "bar": [6.0, 7.0, 8.0],
        ...         "ham": ["a", "b", "c"],
        ...     }
        ... )
        >>> lf.drop("ham").collect()
        shape: (3, 2)
        ┌─────┬─────┐
        │ foo ┆ bar │
        │ --- ┆ --- │
        │ i64 ┆ f64 │
        ╞═════╪═════╡
        │ 1   ┆ 6.0 │
        │ 2   ┆ 7.0 │
        │ 3   ┆ 8.0 │
        └─────┴─────┘

        Drop multiple columns by passing a selector.

        >>> import polars.selectors as cs
        >>> lf.drop(cs.numeric()).collect()
        shape: (3, 1)
        ┌─────┐
        │ ham │
        │ --- │
        │ str │
        ╞═════╡
        │ a   │
        │ b   │
        │ c   │
        └─────┘

        Use positional arguments to drop multiple columns.

        >>> lf.drop("foo", "ham").collect()
        shape: (3, 1)
        ┌─────┐
        │ bar │
        │ --- │
        │ f64 │
        ╞═════╡
        │ 6.0 │
        │ 7.0 │
        │ 8.0 │
        └─────┘
        """
        drop_cols = parse_into_list_of_expressions(*columns)
        return self._from_pyldf(self._ldf.drop(drop_cols, strict=strict))

    def rename(
        self, mapping: dict[str, str] | Callable[[str], str], *, strict: bool = True
    ) -> LazyFrame:
        """
        Rename column names.

        Parameters
        ----------
        mapping
            Key value pairs that map from old name to new name, or a function
            that takes the old name as input and returns the new name.
        strict
            Validate that all column names exist in the current schema,
            and throw an exception if any do not. (Note that this parameter
            is a no-op when passing a function to `mapping`).

        Notes
        -----
        If existing names are swapped (e.g. 'A' points to 'B' and 'B' points to 'A'),
        polars will block projection and predicate pushdowns at this node.

        Examples
        --------
        >>> lf = pl.LazyFrame(
        ...     {
        ...         "foo": [1, 2, 3],
        ...         "bar": [6, 7, 8],
        ...         "ham": ["a", "b", "c"],
        ...     }
        ... )
        >>> lf.rename({"foo": "apple"}).collect()
        shape: (3, 3)
        ┌───────┬─────┬─────┐
        │ apple ┆ bar ┆ ham │
        │ ---   ┆ --- ┆ --- │
        │ i64   ┆ i64 ┆ str │
        ╞═══════╪═════╪═════╡
        │ 1     ┆ 6   ┆ a   │
        │ 2     ┆ 7   ┆ b   │
        │ 3     ┆ 8   ┆ c   │
        └───────┴─────┴─────┘
        >>> lf.rename(lambda column_name: "c" + column_name[1:]).collect()
        shape: (3, 3)
        ┌─────┬─────┬─────┐
        │ coo ┆ car ┆ cam │
        │ --- ┆ --- ┆ --- │
        │ i64 ┆ i64 ┆ str │
        ╞═════╪═════╪═════╡
        │ 1   ┆ 6   ┆ a   │
        │ 2   ┆ 7   ┆ b   │
        │ 3   ┆ 8   ┆ c   │
        └─────┴─────┴─────┘
        """
        if callable(mapping):
            return self.select(F.all().name.map(mapping))
        else:
            existing = list(mapping.keys())
            new = list(mapping.values())
            return self._from_pyldf(self._ldf.rename(existing, new, strict))

    def reverse(self) -> LazyFrame:
        """
        Reverse the DataFrame.

        Examples
        --------
        >>> lf = pl.LazyFrame(
        ...     {
        ...         "key": ["a", "b", "c"],
        ...         "val": [1, 2, 3],
        ...     }
        ... )
        >>> lf.reverse().collect()
        shape: (3, 2)
        ┌─────┬─────┐
        │ key ┆ val │
        │ --- ┆ --- │
        │ str ┆ i64 │
        ╞═════╪═════╡
        │ c   ┆ 3   │
        │ b   ┆ 2   │
        │ a   ┆ 1   │
        └─────┴─────┘
        """
        return self._from_pyldf(self._ldf.reverse())

    def shift(
        self, n: int | IntoExprColumn = 1, *, fill_value: IntoExpr | None = None
    ) -> LazyFrame:
        """
        Shift values by the given number of indices.

        Parameters
        ----------
        n
            Number of indices to shift forward. If a negative value is passed, values
            are shifted in the opposite direction instead.
        fill_value
            Fill the resulting null values with this value. Accepts scalar expression
            input. Non-expression inputs are parsed as literals.

        Notes
        -----
        This method is similar to the `LAG` operation in SQL when the value for `n`
        is positive. With a negative value for `n`, it is similar to `LEAD`.

        Examples
        --------
        By default, values are shifted forward by one index.

        >>> lf = pl.LazyFrame(
        ...     {
        ...         "a": [1, 2, 3, 4],
        ...         "b": [5, 6, 7, 8],
        ...     }
        ... )
        >>> lf.shift().collect()
        shape: (4, 2)
        ┌──────┬──────┐
        │ a    ┆ b    │
        │ ---  ┆ ---  │
        │ i64  ┆ i64  │
        ╞══════╪══════╡
        │ null ┆ null │
        │ 1    ┆ 5    │
        │ 2    ┆ 6    │
        │ 3    ┆ 7    │
        └──────┴──────┘

        Pass a negative value to shift in the opposite direction instead.

        >>> lf.shift(-2).collect()
        shape: (4, 2)
        ┌──────┬──────┐
        │ a    ┆ b    │
        │ ---  ┆ ---  │
        │ i64  ┆ i64  │
        ╞══════╪══════╡
        │ 3    ┆ 7    │
        │ 4    ┆ 8    │
        │ null ┆ null │
        │ null ┆ null │
        └──────┴──────┘

        Specify `fill_value` to fill the resulting null values.

        >>> lf.shift(-2, fill_value=100).collect()
        shape: (4, 2)
        ┌─────┬─────┐
        │ a   ┆ b   │
        │ --- ┆ --- │
        │ i64 ┆ i64 │
        ╞═════╪═════╡
        │ 3   ┆ 7   │
        │ 4   ┆ 8   │
        │ 100 ┆ 100 │
        │ 100 ┆ 100 │
        └─────┴─────┘
        """
        if fill_value is not None:
            fill_value = parse_into_expression(fill_value, str_as_lit=True)
        n = parse_into_expression(n)
        return self._from_pyldf(self._ldf.shift(n, fill_value))

    def slice(self, offset: int, length: int | None = None) -> LazyFrame:
        """
        Get a slice of this DataFrame.

        Parameters
        ----------
        offset
            Start index. Negative indexing is supported.
        length
            Length of the slice. If set to `None`, all rows starting at the offset
            will be selected.

        Examples
        --------
        >>> lf = pl.LazyFrame(
        ...     {
        ...         "a": ["x", "y", "z"],
        ...         "b": [1, 3, 5],
        ...         "c": [2, 4, 6],
        ...     }
        ... )
        >>> lf.slice(1, 2).collect()
        shape: (2, 3)
        ┌─────┬─────┬─────┐
        │ a   ┆ b   ┆ c   │
        │ --- ┆ --- ┆ --- │
        │ str ┆ i64 ┆ i64 │
        ╞═════╪═════╪═════╡
        │ y   ┆ 3   ┆ 4   │
        │ z   ┆ 5   ┆ 6   │
        └─────┴─────┴─────┘
        """
        if length and length < 0:
            msg = f"negative slice lengths ({length!r}) are invalid for LazyFrame"
            raise ValueError(msg)
        return self._from_pyldf(self._ldf.slice(offset, length))

    def limit(self, n: int = 5) -> LazyFrame:
        """
        Get the first `n` rows.

        Alias for :func:`LazyFrame.head`.

        Parameters
        ----------
        n
            Number of rows to return.

        Examples
        --------
        >>> lf = pl.LazyFrame(
        ...     {
        ...         "a": [1, 2, 3, 4, 5, 6],
        ...         "b": [7, 8, 9, 10, 11, 12],
        ...     }
        ... )
        >>> lf.limit().collect()
        shape: (5, 2)
        ┌─────┬─────┐
        │ a   ┆ b   │
        │ --- ┆ --- │
        │ i64 ┆ i64 │
        ╞═════╪═════╡
        │ 1   ┆ 7   │
        │ 2   ┆ 8   │
        │ 3   ┆ 9   │
        │ 4   ┆ 10  │
        │ 5   ┆ 11  │
        └─────┴─────┘
        >>> lf.limit(2).collect()
        shape: (2, 2)
        ┌─────┬─────┐
        │ a   ┆ b   │
        │ --- ┆ --- │
        │ i64 ┆ i64 │
        ╞═════╪═════╡
        │ 1   ┆ 7   │
        │ 2   ┆ 8   │
        └─────┴─────┘
        """
        return self.head(n)

    def head(self, n: int = 5) -> LazyFrame:
        """
        Get the first `n` rows.

        Parameters
        ----------
        n
            Number of rows to return.

        Examples
        --------
        >>> lf = pl.LazyFrame(
        ...     {
        ...         "a": [1, 2, 3, 4, 5, 6],
        ...         "b": [7, 8, 9, 10, 11, 12],
        ...     }
        ... )
        >>> lf.head().collect()
        shape: (5, 2)
        ┌─────┬─────┐
        │ a   ┆ b   │
        │ --- ┆ --- │
        │ i64 ┆ i64 │
        ╞═════╪═════╡
        │ 1   ┆ 7   │
        │ 2   ┆ 8   │
        │ 3   ┆ 9   │
        │ 4   ┆ 10  │
        │ 5   ┆ 11  │
        └─────┴─────┘
        >>> lf.head(2).collect()
        shape: (2, 2)
        ┌─────┬─────┐
        │ a   ┆ b   │
        │ --- ┆ --- │
        │ i64 ┆ i64 │
        ╞═════╪═════╡
        │ 1   ┆ 7   │
        │ 2   ┆ 8   │
        └─────┴─────┘
        """
        return self.slice(0, n)

    def tail(self, n: int = 5) -> LazyFrame:
        """
        Get the last `n` rows.

        Parameters
        ----------
        n
            Number of rows to return.

        Examples
        --------
        >>> lf = pl.LazyFrame(
        ...     {
        ...         "a": [1, 2, 3, 4, 5, 6],
        ...         "b": [7, 8, 9, 10, 11, 12],
        ...     }
        ... )
        >>> lf.tail().collect()
        shape: (5, 2)
        ┌─────┬─────┐
        │ a   ┆ b   │
        │ --- ┆ --- │
        │ i64 ┆ i64 │
        ╞═════╪═════╡
        │ 2   ┆ 8   │
        │ 3   ┆ 9   │
        │ 4   ┆ 10  │
        │ 5   ┆ 11  │
        │ 6   ┆ 12  │
        └─────┴─────┘
        >>> lf.tail(2).collect()
        shape: (2, 2)
        ┌─────┬─────┐
        │ a   ┆ b   │
        │ --- ┆ --- │
        │ i64 ┆ i64 │
        ╞═════╪═════╡
        │ 5   ┆ 11  │
        │ 6   ┆ 12  │
        └─────┴─────┘
        """
        return self._from_pyldf(self._ldf.tail(n))

    def last(self) -> LazyFrame:
        """
        Get the last row of the DataFrame.

        Examples
        --------
        >>> lf = pl.LazyFrame(
        ...     {
        ...         "a": [1, 5, 3],
        ...         "b": [2, 4, 6],
        ...     }
        ... )
        >>> lf.last().collect()
        shape: (1, 2)
        ┌─────┬─────┐
        │ a   ┆ b   │
        │ --- ┆ --- │
        │ i64 ┆ i64 │
        ╞═════╪═════╡
        │ 3   ┆ 6   │
        └─────┴─────┘
        """
        return self.tail(1)

    def first(self) -> LazyFrame:
        """
        Get the first row of the DataFrame.

        Examples
        --------
        >>> lf = pl.LazyFrame(
        ...     {
        ...         "a": [1, 3, 5],
        ...         "b": [2, 4, 6],
        ...     }
        ... )
        >>> lf.first().collect()
        shape: (1, 2)
        ┌─────┬─────┐
        │ a   ┆ b   │
        │ --- ┆ --- │
        │ i64 ┆ i64 │
        ╞═════╪═════╡
        │ 1   ┆ 2   │
        └─────┴─────┘
        """
        return self.slice(0, 1)

    @deprecate_function(
        "Use `select(pl.all().approx_n_unique())` instead.", version="0.20.11"
    )
    def approx_n_unique(self) -> LazyFrame:
        """
        Approximate count of unique values.

        .. deprecated:: 0.20.11
            Use `select(pl.all().approx_n_unique())` instead.

        This is done using the HyperLogLog++ algorithm for cardinality estimation.

        Examples
        --------
        >>> lf = pl.LazyFrame(
        ...     {
        ...         "a": [1, 2, 3, 4],
        ...         "b": [1, 2, 1, 1],
        ...     }
        ... )
        >>> lf.approx_n_unique().collect()  # doctest: +SKIP
        shape: (1, 2)
        ┌─────┬─────┐
        │ a   ┆ b   │
        │ --- ┆ --- │
        │ u32 ┆ u32 │
        ╞═════╪═════╡
        │ 4   ┆ 2   │
        └─────┴─────┘
        """
        return self.select(F.all().approx_n_unique())

    def with_row_index(self, name: str = "index", offset: int = 0) -> LazyFrame:
        """
        Add a row index as the first column in the LazyFrame.

        Parameters
        ----------
        name
            Name of the index column.
        offset
            Start the index at this offset. Cannot be negative.

        Warnings
        --------
        Using this function can have a negative effect on query performance.
        This may, for instance, block predicate pushdown optimization.

        Notes
        -----
        The resulting column does not have any special properties. It is a regular
        column of type `UInt32` (or `UInt64` in `polars-u64-idx`).

        Examples
        --------
        >>> lf = pl.LazyFrame(
        ...     {
        ...         "a": [1, 3, 5],
        ...         "b": [2, 4, 6],
        ...     }
        ... )
        >>> lf.with_row_index().collect()
        shape: (3, 3)
        ┌───────┬─────┬─────┐
        │ index ┆ a   ┆ b   │
        │ ---   ┆ --- ┆ --- │
        │ u32   ┆ i64 ┆ i64 │
        ╞═══════╪═════╪═════╡
        │ 0     ┆ 1   ┆ 2   │
        │ 1     ┆ 3   ┆ 4   │
        │ 2     ┆ 5   ┆ 6   │
        └───────┴─────┴─────┘
        >>> lf.with_row_index("id", offset=1000).collect()
        shape: (3, 3)
        ┌──────┬─────┬─────┐
        │ id   ┆ a   ┆ b   │
        │ ---  ┆ --- ┆ --- │
        │ u32  ┆ i64 ┆ i64 │
        ╞══════╪═════╪═════╡
        │ 1000 ┆ 1   ┆ 2   │
        │ 1001 ┆ 3   ┆ 4   │
        │ 1002 ┆ 5   ┆ 6   │
        └──────┴─────┴─────┘

        An index column can also be created using the expressions :func:`int_range`
        and :func:`len`.

        >>> lf.select(
        ...     pl.int_range(pl.len(), dtype=pl.UInt32).alias("index"),
        ...     pl.all(),
        ... ).collect()
        shape: (3, 3)
        ┌───────┬─────┬─────┐
        │ index ┆ a   ┆ b   │
        │ ---   ┆ --- ┆ --- │
        │ u32   ┆ i64 ┆ i64 │
        ╞═══════╪═════╪═════╡
        │ 0     ┆ 1   ┆ 2   │
        │ 1     ┆ 3   ┆ 4   │
        │ 2     ┆ 5   ┆ 6   │
        └───────┴─────┴─────┘
        """
        try:
            return self._from_pyldf(self._ldf.with_row_index(name, offset))
        except OverflowError:
            issue = "negative" if offset < 0 else "greater than the maximum index value"
            msg = f"`offset` input for `with_row_index` cannot be {issue}, got {offset}"
            raise ValueError(msg) from None

    @deprecate_function(
        "Use `with_row_index` instead."
        " Note that the default column name has changed from 'row_nr' to 'index'.",
        version="0.20.4",
    )
    def with_row_count(self, name: str = "row_nr", offset: int = 0) -> LazyFrame:
        """
        Add a column at index 0 that counts the rows.

        .. deprecated:: 0.20.4
            Use :meth:`with_row_index` instead.
            Note that the default column name has changed from 'row_nr' to 'index'.

        Parameters
        ----------
        name
            Name of the column to add.
        offset
            Start the row count at this offset.

        Warnings
        --------
        This can have a negative effect on query performance.
        This may, for instance, block predicate pushdown optimization.

        Examples
        --------
        >>> lf = pl.LazyFrame(
        ...     {
        ...         "a": [1, 3, 5],
        ...         "b": [2, 4, 6],
        ...     }
        ... )
        >>> lf.with_row_count().collect()  # doctest: +SKIP
        shape: (3, 3)
        ┌────────┬─────┬─────┐
        │ row_nr ┆ a   ┆ b   │
        │ ---    ┆ --- ┆ --- │
        │ u32    ┆ i64 ┆ i64 │
        ╞════════╪═════╪═════╡
        │ 0      ┆ 1   ┆ 2   │
        │ 1      ┆ 3   ┆ 4   │
        │ 2      ┆ 5   ┆ 6   │
        └────────┴─────┴─────┘
        """
        return self.with_row_index(name, offset)

    def gather_every(self, n: int, offset: int = 0) -> LazyFrame:
        """
        Take every nth row in the LazyFrame and return as a new LazyFrame.

        Parameters
        ----------
        n
            Gather every *n*-th row.
        offset
            Starting index.

        Examples
        --------
        >>> lf = pl.LazyFrame(
        ...     {
        ...         "a": [1, 2, 3, 4],
        ...         "b": [5, 6, 7, 8],
        ...     }
        ... )
        >>> lf.gather_every(2).collect()
        shape: (2, 2)
        ┌─────┬─────┐
        │ a   ┆ b   │
        │ --- ┆ --- │
        │ i64 ┆ i64 │
        ╞═════╪═════╡
        │ 1   ┆ 5   │
        │ 3   ┆ 7   │
        └─────┴─────┘
        >>> lf.gather_every(2, offset=1).collect()
        shape: (2, 2)
        ┌─────┬─────┐
        │ a   ┆ b   │
        │ --- ┆ --- │
        │ i64 ┆ i64 │
        ╞═════╪═════╡
        │ 2   ┆ 6   │
        │ 4   ┆ 8   │
        └─────┴─────┘
        """
        return self.select(F.col("*").gather_every(n, offset))

    def fill_null(
        self,
        value: Any | Expr | None = None,
        strategy: FillNullStrategy | None = None,
        limit: int | None = None,
        *,
        matches_supertype: bool = True,
    ) -> LazyFrame:
        """
        Fill null values using the specified value or strategy.

        Parameters
        ----------
        value
            Value used to fill null values.
        strategy : {None, 'forward', 'backward', 'min', 'max', 'mean', 'zero', 'one'}
            Strategy used to fill null values.
        limit
            Number of consecutive null values to fill when using the 'forward' or
            'backward' strategy.
        matches_supertype
            Fill all matching supertypes of the fill `value` literal.

        See Also
        --------
        fill_nan

        Examples
        --------
        >>> lf = pl.LazyFrame(
        ...     {
        ...         "a": [1, 2, None, 4],
        ...         "b": [0.5, 4, None, 13],
        ...     }
        ... )
        >>> lf.fill_null(99).collect()
        shape: (4, 2)
        ┌─────┬──────┐
        │ a   ┆ b    │
        │ --- ┆ ---  │
        │ i64 ┆ f64  │
        ╞═════╪══════╡
        │ 1   ┆ 0.5  │
        │ 2   ┆ 4.0  │
        │ 99  ┆ 99.0 │
        │ 4   ┆ 13.0 │
        └─────┴──────┘
        >>> lf.fill_null(strategy="forward").collect()
        shape: (4, 2)
        ┌─────┬──────┐
        │ a   ┆ b    │
        │ --- ┆ ---  │
        │ i64 ┆ f64  │
        ╞═════╪══════╡
        │ 1   ┆ 0.5  │
        │ 2   ┆ 4.0  │
        │ 2   ┆ 4.0  │
        │ 4   ┆ 13.0 │
        └─────┴──────┘

        >>> lf.fill_null(strategy="max").collect()
        shape: (4, 2)
        ┌─────┬──────┐
        │ a   ┆ b    │
        │ --- ┆ ---  │
        │ i64 ┆ f64  │
        ╞═════╪══════╡
        │ 1   ┆ 0.5  │
        │ 2   ┆ 4.0  │
        │ 4   ┆ 13.0 │
        │ 4   ┆ 13.0 │
        └─────┴──────┘

        >>> lf.fill_null(strategy="zero").collect()
        shape: (4, 2)
        ┌─────┬──────┐
        │ a   ┆ b    │
        │ --- ┆ ---  │
        │ i64 ┆ f64  │
        ╞═════╪══════╡
        │ 1   ┆ 0.5  │
        │ 2   ┆ 4.0  │
        │ 0   ┆ 0.0  │
        │ 4   ┆ 13.0 │
        └─────┴──────┘
        """
        from polars import Decimal

        dtypes: Sequence[PolarsDataType] | None

        if value is not None:
            if isinstance(value, pl.Expr):
                dtypes = None
            elif isinstance(value, bool):
                dtypes = [Boolean]
            elif matches_supertype and isinstance(value, (int, float)):
                dtypes = [
                    Int8,
                    Int16,
                    Int32,
                    Int64,
                    Int128,
                    UInt8,
                    UInt16,
                    UInt32,
                    UInt64,
                    Float32,
                    Float64,
                    Decimal,
                ]
            elif isinstance(value, int):
                dtypes = [Int64]
            elif isinstance(value, float):
                dtypes = [Float64]
            elif isinstance(value, datetime):
                dtypes = [Datetime] + [Datetime(u) for u in DTYPE_TEMPORAL_UNITS]
            elif isinstance(value, timedelta):
                dtypes = [Duration] + [Duration(u) for u in DTYPE_TEMPORAL_UNITS]
            elif isinstance(value, date):
                dtypes = [Date]
            elif isinstance(value, time):
                dtypes = [Time]
            elif isinstance(value, str):
                dtypes = [String, Categorical]
            else:
                # fallback; anything not explicitly handled above
                dtypes = None

            if dtypes:
                return self.with_columns(
                    F.col(dtypes).fill_null(value, strategy, limit)
                )

        return self.select(F.all().fill_null(value, strategy, limit))

    def fill_nan(self, value: int | float | Expr | None) -> LazyFrame:
        """
        Fill floating point NaN values.

        Parameters
        ----------
        value
            Value to fill the NaN values with.

        Warnings
        --------
        Note that floating point NaNs (Not a Number) are not missing values.
        To replace missing values, use :func:`fill_null`.

        See Also
        --------
        fill_null

        Examples
        --------
        >>> lf = pl.LazyFrame(
        ...     {
        ...         "a": [1.5, 2, float("nan"), 4],
        ...         "b": [0.5, 4, float("nan"), 13],
        ...     }
        ... )
        >>> lf.fill_nan(99).collect()
        shape: (4, 2)
        ┌──────┬──────┐
        │ a    ┆ b    │
        │ ---  ┆ ---  │
        │ f64  ┆ f64  │
        ╞══════╪══════╡
        │ 1.5  ┆ 0.5  │
        │ 2.0  ┆ 4.0  │
        │ 99.0 ┆ 99.0 │
        │ 4.0  ┆ 13.0 │
        └──────┴──────┘
        """
        if not isinstance(value, pl.Expr):
            value = F.lit(value)
        return self._from_pyldf(self._ldf.fill_nan(value._pyexpr))

    def std(self, ddof: int = 1) -> LazyFrame:
        """
        Aggregate the columns in the LazyFrame to their standard deviation value.

        Parameters
        ----------
        ddof
            “Delta Degrees of Freedom”: the divisor used in the calculation is N - ddof,
            where N represents the number of elements.
            By default ddof is 1.

        Examples
        --------
        >>> lf = pl.LazyFrame(
        ...     {
        ...         "a": [1, 2, 3, 4],
        ...         "b": [1, 2, 1, 1],
        ...     }
        ... )
        >>> lf.std().collect()
        shape: (1, 2)
        ┌──────────┬─────┐
        │ a        ┆ b   │
        │ ---      ┆ --- │
        │ f64      ┆ f64 │
        ╞══════════╪═════╡
        │ 1.290994 ┆ 0.5 │
        └──────────┴─────┘
        >>> lf.std(ddof=0).collect()
        shape: (1, 2)
        ┌──────────┬──────────┐
        │ a        ┆ b        │
        │ ---      ┆ ---      │
        │ f64      ┆ f64      │
        ╞══════════╪══════════╡
        │ 1.118034 ┆ 0.433013 │
        └──────────┴──────────┘
        """
        return self._from_pyldf(self._ldf.std(ddof))

    def var(self, ddof: int = 1) -> LazyFrame:
        """
        Aggregate the columns in the LazyFrame to their variance value.

        Parameters
        ----------
        ddof
            “Delta Degrees of Freedom”: the divisor used in the calculation is N - ddof,
            where N represents the number of elements.
            By default ddof is 1.

        Examples
        --------
        >>> lf = pl.LazyFrame(
        ...     {
        ...         "a": [1, 2, 3, 4],
        ...         "b": [1, 2, 1, 1],
        ...     }
        ... )
        >>> lf.var().collect()
        shape: (1, 2)
        ┌──────────┬──────┐
        │ a        ┆ b    │
        │ ---      ┆ ---  │
        │ f64      ┆ f64  │
        ╞══════════╪══════╡
        │ 1.666667 ┆ 0.25 │
        └──────────┴──────┘
        >>> lf.var(ddof=0).collect()
        shape: (1, 2)
        ┌──────┬────────┐
        │ a    ┆ b      │
        │ ---  ┆ ---    │
        │ f64  ┆ f64    │
        ╞══════╪════════╡
        │ 1.25 ┆ 0.1875 │
        └──────┴────────┘
        """
        return self._from_pyldf(self._ldf.var(ddof))

    def max(self) -> LazyFrame:
        """
        Aggregate the columns in the LazyFrame to their maximum value.

        Examples
        --------
        >>> lf = pl.LazyFrame(
        ...     {
        ...         "a": [1, 2, 3, 4],
        ...         "b": [1, 2, 1, 1],
        ...     }
        ... )
        >>> lf.max().collect()
        shape: (1, 2)
        ┌─────┬─────┐
        │ a   ┆ b   │
        │ --- ┆ --- │
        │ i64 ┆ i64 │
        ╞═════╪═════╡
        │ 4   ┆ 2   │
        └─────┴─────┘
        """
        return self._from_pyldf(self._ldf.max())

    def min(self) -> LazyFrame:
        """
        Aggregate the columns in the LazyFrame to their minimum value.

        Examples
        --------
        >>> lf = pl.LazyFrame(
        ...     {
        ...         "a": [1, 2, 3, 4],
        ...         "b": [1, 2, 1, 1],
        ...     }
        ... )
        >>> lf.min().collect()
        shape: (1, 2)
        ┌─────┬─────┐
        │ a   ┆ b   │
        │ --- ┆ --- │
        │ i64 ┆ i64 │
        ╞═════╪═════╡
        │ 1   ┆ 1   │
        └─────┴─────┘
        """
        return self._from_pyldf(self._ldf.min())

    def sum(self) -> LazyFrame:
        """
        Aggregate the columns in the LazyFrame to their sum value.

        Examples
        --------
        >>> lf = pl.LazyFrame(
        ...     {
        ...         "a": [1, 2, 3, 4],
        ...         "b": [1, 2, 1, 1],
        ...     }
        ... )
        >>> lf.sum().collect()
        shape: (1, 2)
        ┌─────┬─────┐
        │ a   ┆ b   │
        │ --- ┆ --- │
        │ i64 ┆ i64 │
        ╞═════╪═════╡
        │ 10  ┆ 5   │
        └─────┴─────┘
        """
        return self._from_pyldf(self._ldf.sum())

    def mean(self) -> LazyFrame:
        """
        Aggregate the columns in the LazyFrame to their mean value.

        Examples
        --------
        >>> lf = pl.LazyFrame(
        ...     {
        ...         "a": [1, 2, 3, 4],
        ...         "b": [1, 2, 1, 1],
        ...     }
        ... )
        >>> lf.mean().collect()
        shape: (1, 2)
        ┌─────┬──────┐
        │ a   ┆ b    │
        │ --- ┆ ---  │
        │ f64 ┆ f64  │
        ╞═════╪══════╡
        │ 2.5 ┆ 1.25 │
        └─────┴──────┘
        """
        return self._from_pyldf(self._ldf.mean())

    def median(self) -> LazyFrame:
        """
        Aggregate the columns in the LazyFrame to their median value.

        Examples
        --------
        >>> lf = pl.LazyFrame(
        ...     {
        ...         "a": [1, 2, 3, 4],
        ...         "b": [1, 2, 1, 1],
        ...     }
        ... )
        >>> lf.median().collect()
        shape: (1, 2)
        ┌─────┬─────┐
        │ a   ┆ b   │
        │ --- ┆ --- │
        │ f64 ┆ f64 │
        ╞═════╪═════╡
        │ 2.5 ┆ 1.0 │
        └─────┴─────┘
        """
        return self._from_pyldf(self._ldf.median())

    def null_count(self) -> LazyFrame:
        """
        Aggregate the columns in the LazyFrame as the sum of their null value count.

        Examples
        --------
        >>> lf = pl.LazyFrame(
        ...     {
        ...         "foo": [1, None, 3],
        ...         "bar": [6, 7, None],
        ...         "ham": ["a", "b", "c"],
        ...     }
        ... )
        >>> lf.null_count().collect()
        shape: (1, 3)
        ┌─────┬─────┬─────┐
        │ foo ┆ bar ┆ ham │
        │ --- ┆ --- ┆ --- │
        │ u32 ┆ u32 ┆ u32 │
        ╞═════╪═════╪═════╡
        │ 1   ┆ 1   ┆ 0   │
        └─────┴─────┴─────┘
        """
        return self._from_pyldf(self._ldf.null_count())

    def quantile(
        self,
        quantile: float | Expr,
        interpolation: RollingInterpolationMethod = "nearest",
    ) -> LazyFrame:
        """
        Aggregate the columns in the LazyFrame to their quantile value.

        Parameters
        ----------
        quantile
            Quantile between 0.0 and 1.0.
        interpolation : {'nearest', 'higher', 'lower', 'midpoint', 'linear'}
            Interpolation method.

        Examples
        --------
        >>> lf = pl.LazyFrame(
        ...     {
        ...         "a": [1, 2, 3, 4],
        ...         "b": [1, 2, 1, 1],
        ...     }
        ... )
        >>> lf.quantile(0.7).collect()
        shape: (1, 2)
        ┌─────┬─────┐
        │ a   ┆ b   │
        │ --- ┆ --- │
        │ f64 ┆ f64 │
        ╞═════╪═════╡
        │ 3.0 ┆ 1.0 │
        └─────┴─────┘
        """
        quantile = parse_into_expression(quantile)
        return self._from_pyldf(self._ldf.quantile(quantile, interpolation))

    def explode(
        self,
        columns: str | Expr | Sequence[str | Expr],
        *more_columns: str | Expr,
    ) -> LazyFrame:
        """
        Explode the DataFrame to long format by exploding the given columns.

        Parameters
        ----------
        columns
            Column names, expressions, or a selector defining them. The underlying
            columns being exploded must be of the `List` or `Array` data type.
        *more_columns
            Additional names of columns to explode, specified as positional arguments.

        Examples
        --------
        >>> lf = pl.LazyFrame(
        ...     {
        ...         "letters": ["a", "a", "b", "c"],
        ...         "numbers": [[1], [2, 3], [4, 5], [6, 7, 8]],
        ...     }
        ... )
        >>> lf.explode("numbers").collect()
        shape: (8, 2)
        ┌─────────┬─────────┐
        │ letters ┆ numbers │
        │ ---     ┆ ---     │
        │ str     ┆ i64     │
        ╞═════════╪═════════╡
        │ a       ┆ 1       │
        │ a       ┆ 2       │
        │ a       ┆ 3       │
        │ b       ┆ 4       │
        │ b       ┆ 5       │
        │ c       ┆ 6       │
        │ c       ┆ 7       │
        │ c       ┆ 8       │
        └─────────┴─────────┘
        """
        columns = parse_into_list_of_expressions(columns, *more_columns)
        return self._from_pyldf(self._ldf.explode(columns))

    def unique(
        self,
        subset: ColumnNameOrSelector | Collection[ColumnNameOrSelector] | None = None,
        *,
        keep: UniqueKeepStrategy = "any",
        maintain_order: bool = False,
    ) -> LazyFrame:
        """
        Drop duplicate rows from this DataFrame.

        Parameters
        ----------
        subset
            Column name(s) or selector(s), to consider when identifying
            duplicate rows. If set to `None` (default), use all columns.
        keep : {'first', 'last', 'any', 'none'}
            Which of the duplicate rows to keep.

            * 'any': Does not give any guarantee of which row is kept.
                     This allows more optimizations.
            * 'none': Don't keep duplicate rows.
            * 'first': Keep first unique row.
            * 'last': Keep last unique row.
        maintain_order
            Keep the same order as the original DataFrame. This is more expensive to
            compute.
            Settings this to `True` blocks the possibility
            to run on the streaming engine.

        Returns
        -------
        LazyFrame
            LazyFrame with unique rows.

        Warnings
        --------
        This method will fail if there is a column of type `List` in the DataFrame or
        subset.

        Notes
        -----
        If you're coming from pandas, this is similar to
        `pandas.DataFrame.drop_duplicates`.

        Examples
        --------
        >>> lf = pl.LazyFrame(
        ...     {
        ...         "foo": [1, 2, 3, 1],
        ...         "bar": ["a", "a", "a", "a"],
        ...         "ham": ["b", "b", "b", "b"],
        ...     }
        ... )
        >>> lf.unique(maintain_order=True).collect()
        shape: (3, 3)
        ┌─────┬─────┬─────┐
        │ foo ┆ bar ┆ ham │
        │ --- ┆ --- ┆ --- │
        │ i64 ┆ str ┆ str │
        ╞═════╪═════╪═════╡
        │ 1   ┆ a   ┆ b   │
        │ 2   ┆ a   ┆ b   │
        │ 3   ┆ a   ┆ b   │
        └─────┴─────┴─────┘
        >>> lf.unique(subset=["bar", "ham"], maintain_order=True).collect()
        shape: (1, 3)
        ┌─────┬─────┬─────┐
        │ foo ┆ bar ┆ ham │
        │ --- ┆ --- ┆ --- │
        │ i64 ┆ str ┆ str │
        ╞═════╪═════╪═════╡
        │ 1   ┆ a   ┆ b   │
        └─────┴─────┴─────┘
        >>> lf.unique(keep="last", maintain_order=True).collect()
        shape: (3, 3)
        ┌─────┬─────┬─────┐
        │ foo ┆ bar ┆ ham │
        │ --- ┆ --- ┆ --- │
        │ i64 ┆ str ┆ str │
        ╞═════╪═════╪═════╡
        │ 2   ┆ a   ┆ b   │
        │ 3   ┆ a   ┆ b   │
        │ 1   ┆ a   ┆ b   │
        └─────┴─────┴─────┘
        """
        if subset is not None:
            subset = parse_into_list_of_expressions(subset)
        return self._from_pyldf(self._ldf.unique(maintain_order, subset, keep))

    def drop_nans(
        self,
        subset: ColumnNameOrSelector | Collection[ColumnNameOrSelector] | None = None,
    ) -> LazyFrame:
        """
        Drop all rows that contain one or more NaN values.

        The original order of the remaining rows is preserved.

        Parameters
        ----------
        subset
            Column name(s) for which NaN values are considered; if set to `None`
            (default), use all columns (note that only floating-point columns
            can contain NaNs).

        Examples
        --------
        >>> lf = pl.LazyFrame(
        ...     {
        ...         "foo": [-20.5, float("nan"), 80.0],
        ...         "bar": [float("nan"), 110.0, 25.5],
        ...         "ham": ["xxx", "yyy", None],
        ...     }
        ... )

        The default behavior of this method is to drop rows where any single
        value in the row is NaN:

        >>> lf.drop_nans().collect()
        shape: (1, 3)
        ┌──────┬──────┬──────┐
        │ foo  ┆ bar  ┆ ham  │
        │ ---  ┆ ---  ┆ ---  │
        │ f64  ┆ f64  ┆ str  │
        ╞══════╪══════╪══════╡
        │ 80.0 ┆ 25.5 ┆ null │
        └──────┴──────┴──────┘

        This behaviour can be constrained to consider only a subset of columns, as
        defined by name, or with a selector. For example, dropping rows only if
        there is a NaN in the "bar" column:

        >>> lf.drop_nans(subset=["bar"]).collect()
        shape: (2, 3)
        ┌──────┬───────┬──────┐
        │ foo  ┆ bar   ┆ ham  │
        │ ---  ┆ ---   ┆ ---  │
        │ f64  ┆ f64   ┆ str  │
        ╞══════╪═══════╪══════╡
        │ NaN  ┆ 110.0 ┆ yyy  │
        │ 80.0 ┆ 25.5  ┆ null │
        └──────┴───────┴──────┘

        Dropping a row only if *all* values are NaN requires a different formulation:

        >>> lf = pl.LazyFrame(
        ...     {
        ...         "a": [float("nan"), float("nan"), float("nan"), float("nan")],
        ...         "b": [10.0, 2.5, float("nan"), 5.25],
        ...         "c": [65.75, float("nan"), float("nan"), 10.5],
        ...     }
        ... )
        >>> lf.filter(~pl.all_horizontal(pl.all().is_nan())).collect()
        shape: (3, 3)
        ┌─────┬──────┬───────┐
        │ a   ┆ b    ┆ c     │
        │ --- ┆ ---  ┆ ---   │
        │ f64 ┆ f64  ┆ f64   │
        ╞═════╪══════╪═══════╡
        │ NaN ┆ 10.0 ┆ 65.75 │
        │ NaN ┆ 2.5  ┆ NaN   │
        │ NaN ┆ 5.25 ┆ 10.5  │
        └─────┴──────┴───────┘
        """
        if subset is not None:
            subset = parse_into_list_of_expressions(subset)
        return self._from_pyldf(self._ldf.drop_nans(subset))

    def drop_nulls(
        self,
        subset: ColumnNameOrSelector | Collection[ColumnNameOrSelector] | None = None,
    ) -> LazyFrame:
        """
        Drop all rows that contain one or more null values.

        The original order of the remaining rows is preserved.

        Parameters
        ----------
        subset
            Column name(s) for which null values are considered.
            If set to `None` (default), use all columns.

        Examples
        --------
        >>> lf = pl.LazyFrame(
        ...     {
        ...         "foo": [1, 2, 3],
        ...         "bar": [6, None, 8],
        ...         "ham": ["a", "b", None],
        ...     }
        ... )

        The default behavior of this method is to drop rows where any single
        value in the row is null:

        >>> lf.drop_nulls().collect()
        shape: (1, 3)
        ┌─────┬─────┬─────┐
        │ foo ┆ bar ┆ ham │
        │ --- ┆ --- ┆ --- │
        │ i64 ┆ i64 ┆ str │
        ╞═════╪═════╪═════╡
        │ 1   ┆ 6   ┆ a   │
        └─────┴─────┴─────┘

        This behaviour can be constrained to consider only a subset of columns, as
        defined by name or with a selector. For example, dropping rows if there is
        a null in any of the integer columns:

        >>> import polars.selectors as cs
        >>> lf.drop_nulls(subset=cs.integer()).collect()
        shape: (2, 3)
        ┌─────┬─────┬──────┐
        │ foo ┆ bar ┆ ham  │
        │ --- ┆ --- ┆ ---  │
        │ i64 ┆ i64 ┆ str  │
        ╞═════╪═════╪══════╡
        │ 1   ┆ 6   ┆ a    │
        │ 3   ┆ 8   ┆ null │
        └─────┴─────┴──────┘

        Dropping a row only if *all* values are null requires a different formulation:

        >>> lf = pl.LazyFrame(
        ...     {
        ...         "a": [None, None, None, None],
        ...         "b": [1, 2, None, 1],
        ...         "c": [1, None, None, 1],
        ...     }
        ... )
        >>> lf.filter(~pl.all_horizontal(pl.all().is_null())).collect()
        shape: (3, 3)
        ┌──────┬─────┬──────┐
        │ a    ┆ b   ┆ c    │
        │ ---  ┆ --- ┆ ---  │
        │ null ┆ i64 ┆ i64  │
        ╞══════╪═════╪══════╡
        │ null ┆ 1   ┆ 1    │
        │ null ┆ 2   ┆ null │
        │ null ┆ 1   ┆ 1    │
        └──────┴─────┴──────┘
        """
        if subset is not None:
            subset = parse_into_list_of_expressions(subset)
        return self._from_pyldf(self._ldf.drop_nulls(subset))

    def unpivot(
        self,
        on: ColumnNameOrSelector | Sequence[ColumnNameOrSelector] | None = None,
        *,
        index: ColumnNameOrSelector | Sequence[ColumnNameOrSelector] | None = None,
        variable_name: str | None = None,
        value_name: str | None = None,
        streamable: bool = True,
    ) -> LazyFrame:
        """
        Unpivot a DataFrame from wide to long format.

        Optionally leaves identifiers set.

        This function is useful to massage a DataFrame into a format where one or more
        columns are identifier variables (index) while all other columns, considered
        measured variables (on), are "unpivoted" to the row axis leaving just
        two non-identifier columns, 'variable' and 'value'.

        Parameters
        ----------
        on
            Column(s) or selector(s) to use as values variables; if `on`
            is empty all columns that are not in `index` will be used.
        index
            Column(s) or selector(s) to use as identifier variables.
        variable_name
            Name to give to the `variable` column. Defaults to "variable"
        value_name
            Name to give to the `value` column. Defaults to "value"
        streamable
            deprecated

        Notes
        -----
        If you're coming from pandas, this is similar to `pandas.DataFrame.melt`,
        but with `index` replacing `id_vars` and `on` replacing `value_vars`.
        In other frameworks, you might know this operation as `pivot_longer`.

        Examples
        --------
        >>> lf = pl.LazyFrame(
        ...     {
        ...         "a": ["x", "y", "z"],
        ...         "b": [1, 3, 5],
        ...         "c": [2, 4, 6],
        ...     }
        ... )
        >>> import polars.selectors as cs
        >>> lf.unpivot(cs.numeric(), index="a").collect()
        shape: (6, 3)
        ┌─────┬──────────┬───────┐
        │ a   ┆ variable ┆ value │
        │ --- ┆ ---      ┆ ---   │
        │ str ┆ str      ┆ i64   │
        ╞═════╪══════════╪═══════╡
        │ x   ┆ b        ┆ 1     │
        │ y   ┆ b        ┆ 3     │
        │ z   ┆ b        ┆ 5     │
        │ x   ┆ c        ┆ 2     │
        │ y   ┆ c        ┆ 4     │
        │ z   ┆ c        ┆ 6     │
        └─────┴──────────┴───────┘
        """
        if not streamable:
            issue_deprecation_warning(
                "The `streamable` parameter for `LazyFrame.unpivot` is deprecated"
                "This parameter has no effect",
                version="1.5.0",
            )

        on = [] if on is None else parse_into_list_of_expressions(on)
        index = [] if index is None else parse_into_list_of_expressions(index)

        return self._from_pyldf(self._ldf.unpivot(on, index, value_name, variable_name))

    def map_batches(
        self,
        function: Callable[[DataFrame], DataFrame],
        *,
        predicate_pushdown: bool = True,
        projection_pushdown: bool = True,
        slice_pushdown: bool = True,
        no_optimizations: bool = False,
        schema: None | SchemaDict = None,
        validate_output_schema: bool = True,
        streamable: bool = False,
    ) -> LazyFrame:
        """
        Apply a custom function.

        It is important that the function returns a Polars DataFrame.

        Parameters
        ----------
        function
            Lambda/ function to apply.
        predicate_pushdown
            Allow predicate pushdown optimization to pass this node.
        projection_pushdown
            Allow projection pushdown optimization to pass this node.
        slice_pushdown
            Allow slice pushdown optimization to pass this node.
        no_optimizations
            Turn off all optimizations past this point.
        schema
            Output schema of the function, if set to `None` we assume that the schema
            will remain unchanged by the applied function.
        validate_output_schema
            It is paramount that polars' schema is correct. This flag will ensure that
            the output schema of this function will be checked with the expected schema.
            Setting this to `False` will not do this check, but may lead to hard to
            debug bugs.
        streamable
            Whether the function that is given is eligible to be running with the
            streaming engine. That means that the function must produce the same result
            when it is executed in batches or when it is be executed on the full
            dataset.

        Warnings
        --------
        The `schema` of a `LazyFrame` must always be correct. It is up to the caller
        of this function to ensure that this invariant is upheld.

        It is important that the optimization flags are correct. If the custom function
        for instance does an aggregation of a column, `predicate_pushdown` should not
        be allowed, as this prunes rows and will influence your aggregation results.

        Examples
        --------
        >>> lf = (  # doctest: +SKIP
        ...     pl.LazyFrame(
        ...         {
        ...             "a": pl.int_range(-100_000, 0, eager=True),
        ...             "b": pl.int_range(0, 100_000, eager=True),
        ...         }
        ...     )
        ...     .map_batches(lambda x: 2 * x, streamable=True)
        ...     .collect(engine="streaming")
        ... )
        shape: (100_000, 2)
        ┌─────────┬────────┐
        │ a       ┆ b      │
        │ ---     ┆ ---    │
        │ i64     ┆ i64    │
        ╞═════════╪════════╡
        │ -200000 ┆ 0      │
        │ -199998 ┆ 2      │
        │ -199996 ┆ 4      │
        │ -199994 ┆ 6      │
        │ …       ┆ …      │
        │ -8      ┆ 199992 │
        │ -6      ┆ 199994 │
        │ -4      ┆ 199996 │
        │ -2      ┆ 199998 │
        └─────────┴────────┘
        """
        if no_optimizations:
            predicate_pushdown = False
            projection_pushdown = False
            slice_pushdown = False

        return self._from_pyldf(
            self._ldf.map_batches(
                function,
                predicate_pushdown,
                projection_pushdown,
                slice_pushdown,
                streamable=streamable,
                schema=schema,
                validate_output=validate_output_schema,
            )
        )

    def interpolate(self) -> LazyFrame:
        """
        Interpolate intermediate values. The interpolation method is linear.

        Examples
        --------
        >>> lf = pl.LazyFrame(
        ...     {
        ...         "foo": [1, None, 9, 10],
        ...         "bar": [6, 7, 9, None],
        ...         "baz": [1, None, None, 9],
        ...     }
        ... )
        >>> lf.interpolate().collect()
        shape: (4, 3)
        ┌──────┬──────┬──────────┐
        │ foo  ┆ bar  ┆ baz      │
        │ ---  ┆ ---  ┆ ---      │
        │ f64  ┆ f64  ┆ f64      │
        ╞══════╪══════╪══════════╡
        │ 1.0  ┆ 6.0  ┆ 1.0      │
        │ 5.0  ┆ 7.0  ┆ 3.666667 │
        │ 9.0  ┆ 9.0  ┆ 6.333333 │
        │ 10.0 ┆ null ┆ 9.0      │
        └──────┴──────┴──────────┘
        """
        return self.select(F.col("*").interpolate())

    def unnest(
        self,
        columns: ColumnNameOrSelector | Collection[ColumnNameOrSelector],
        *more_columns: ColumnNameOrSelector,
    ) -> LazyFrame:
        """
        Decompose struct columns into separate columns for each of their fields.

        The new columns will be inserted into the DataFrame at the location of the
        struct column.

        Parameters
        ----------
        columns
            Name of the struct column(s) that should be unnested.
        *more_columns
            Additional columns to unnest, specified as positional arguments.

        Examples
        --------
        >>> df = pl.LazyFrame(
        ...     {
        ...         "before": ["foo", "bar"],
        ...         "t_a": [1, 2],
        ...         "t_b": ["a", "b"],
        ...         "t_c": [True, None],
        ...         "t_d": [[1, 2], [3]],
        ...         "after": ["baz", "womp"],
        ...     }
        ... ).select("before", pl.struct(pl.col("^t_.$")).alias("t_struct"), "after")
        >>> df.collect()
        shape: (2, 3)
        ┌────────┬─────────────────────┬───────┐
        │ before ┆ t_struct            ┆ after │
        │ ---    ┆ ---                 ┆ ---   │
        │ str    ┆ struct[4]           ┆ str   │
        ╞════════╪═════════════════════╪═══════╡
        │ foo    ┆ {1,"a",true,[1, 2]} ┆ baz   │
        │ bar    ┆ {2,"b",null,[3]}    ┆ womp  │
        └────────┴─────────────────────┴───────┘
        >>> df.unnest("t_struct").collect()
        shape: (2, 6)
        ┌────────┬─────┬─────┬──────┬───────────┬───────┐
        │ before ┆ t_a ┆ t_b ┆ t_c  ┆ t_d       ┆ after │
        │ ---    ┆ --- ┆ --- ┆ ---  ┆ ---       ┆ ---   │
        │ str    ┆ i64 ┆ str ┆ bool ┆ list[i64] ┆ str   │
        ╞════════╪═════╪═════╪══════╪═══════════╪═══════╡
        │ foo    ┆ 1   ┆ a   ┆ true ┆ [1, 2]    ┆ baz   │
        │ bar    ┆ 2   ┆ b   ┆ null ┆ [3]       ┆ womp  │
        └────────┴─────┴─────┴──────┴───────────┴───────┘
        """
        columns = parse_into_list_of_expressions(columns, *more_columns)
        return self._from_pyldf(self._ldf.unnest(columns))

    def merge_sorted(self, other: LazyFrame, key: str) -> LazyFrame:
        """
        Take two sorted DataFrames and merge them by the sorted key.

        The output of this operation will also be sorted.
        It is the callers responsibility that the frames
        are sorted in ascending order by that key otherwise
        the output will not make sense.

        The schemas of both LazyFrames must be equal.

        Parameters
        ----------
        other
            Other DataFrame that must be merged
        key
            Key that is sorted.

        Examples
        --------
        >>> df0 = pl.LazyFrame(
        ...     {"name": ["steve", "elise", "bob"], "age": [42, 44, 18]}
        ... ).sort("age")
        >>> df0.collect()
        shape: (3, 2)
        ┌───────┬─────┐
        │ name  ┆ age │
        │ ---   ┆ --- │
        │ str   ┆ i64 │
        ╞═══════╪═════╡
        │ bob   ┆ 18  │
        │ steve ┆ 42  │
        │ elise ┆ 44  │
        └───────┴─────┘
        >>> df1 = pl.LazyFrame(
        ...     {"name": ["anna", "megan", "steve", "thomas"], "age": [21, 33, 42, 20]}
        ... ).sort("age")
        >>> df1.collect()
        shape: (4, 2)
        ┌────────┬─────┐
        │ name   ┆ age │
        │ ---    ┆ --- │
        │ str    ┆ i64 │
        ╞════════╪═════╡
        │ thomas ┆ 20  │
        │ anna   ┆ 21  │
        │ megan  ┆ 33  │
        │ steve  ┆ 42  │
        └────────┴─────┘
        >>> df0.merge_sorted(df1, key="age").collect()
        shape: (7, 2)
        ┌────────┬─────┐
        │ name   ┆ age │
        │ ---    ┆ --- │
        │ str    ┆ i64 │
        ╞════════╪═════╡
        │ bob    ┆ 18  │
        │ thomas ┆ 20  │
        │ anna   ┆ 21  │
        │ megan  ┆ 33  │
        │ steve  ┆ 42  │
        │ steve  ┆ 42  │
        │ elise  ┆ 44  │
        └────────┴─────┘

        Notes
        -----
        No guarantee is given over the output row order when the key is equal
        between the both dataframes.

        The key must be sorted in ascending order.
        """
        return self._from_pyldf(self._ldf.merge_sorted(other._ldf, key))

    def set_sorted(
        self,
        column: str,
        *,
        descending: bool = False,
    ) -> LazyFrame:
        """
        Flag a column as sorted.

        This can speed up future operations.

        Parameters
        ----------
        column
            Column that is sorted
        descending
            Whether the column is sorted in descending order.

        Warnings
        --------
        This can lead to incorrect results if the data is NOT sorted!!
        Use with care!

        """
        # NOTE: Only accepts 1 column on purpose! User think they are sorted by
        # the combined multicolumn values.
        if not isinstance(column, str):
            msg = "expected a 'str' for argument 'column' in 'set_sorted'"
            raise TypeError(msg)
        return self.with_columns(F.col(column).set_sorted(descending=descending))

    @unstable()
    def update(
        self,
        other: LazyFrame,
        on: str | Sequence[str] | None = None,
        how: Literal["left", "inner", "full"] = "left",
        *,
        left_on: str | Sequence[str] | None = None,
        right_on: str | Sequence[str] | None = None,
        include_nulls: bool = False,
    ) -> LazyFrame:
        """
        Update the values in this `LazyFrame` with the values in `other`.

        .. warning::
            This functionality is considered **unstable**. It may be changed
            at any point without it being considered a breaking change.

        Parameters
        ----------
        other
            LazyFrame that will be used to update the values
        on
            Column names that will be joined on. If set to `None` (default),
            the implicit row index of each frame is used as a join key.
        how : {'left', 'inner', 'full'}
            * 'left' will keep all rows from the left table; rows may be duplicated
              if multiple rows in the right frame match the left row's key.
            * 'inner' keeps only those rows where the key exists in both frames.
            * 'full' will update existing rows where the key matches while also
              adding any new rows contained in the given frame.
        left_on
           Join column(s) of the left DataFrame.
        right_on
           Join column(s) of the right DataFrame.
        include_nulls
            Overwrite values in the left frame with null values from the right frame.
            If set to `False` (default), null values in the right frame are ignored.

        Notes
        -----
        This is syntactic sugar for a left/inner join, with an optional coalesce when
        `include_nulls = False`.

        Examples
        --------
        >>> lf = pl.LazyFrame(
        ...     {
        ...         "A": [1, 2, 3, 4],
        ...         "B": [400, 500, 600, 700],
        ...     }
        ... )
        >>> lf.collect()
        shape: (4, 2)
        ┌─────┬─────┐
        │ A   ┆ B   │
        │ --- ┆ --- │
        │ i64 ┆ i64 │
        ╞═════╪═════╡
        │ 1   ┆ 400 │
        │ 2   ┆ 500 │
        │ 3   ┆ 600 │
        │ 4   ┆ 700 │
        └─────┴─────┘
        >>> new_lf = pl.LazyFrame(
        ...     {
        ...         "B": [-66, None, -99],
        ...         "C": [5, 3, 1],
        ...     }
        ... )

        Update `df` values with the non-null values in `new_df`, by row index:

        >>> lf.update(new_lf).collect()
        shape: (4, 2)
        ┌─────┬─────┐
        │ A   ┆ B   │
        │ --- ┆ --- │
        │ i64 ┆ i64 │
        ╞═════╪═════╡
        │ 1   ┆ -66 │
        │ 2   ┆ 500 │
        │ 3   ┆ -99 │
        │ 4   ┆ 700 │
        └─────┴─────┘

        Update `df` values with the non-null values in `new_df`, by row index,
        but only keeping those rows that are common to both frames:

        >>> lf.update(new_lf, how="inner").collect()
        shape: (3, 2)
        ┌─────┬─────┐
        │ A   ┆ B   │
        │ --- ┆ --- │
        │ i64 ┆ i64 │
        ╞═════╪═════╡
        │ 1   ┆ -66 │
        │ 2   ┆ 500 │
        │ 3   ┆ -99 │
        └─────┴─────┘

        Update `df` values with the non-null values in `new_df`, using a full
        outer join strategy that defines explicit join columns in each frame:

        >>> lf.update(new_lf, left_on=["A"], right_on=["C"], how="full").collect()
        shape: (5, 2)
        ┌─────┬─────┐
        │ A   ┆ B   │
        │ --- ┆ --- │
        │ i64 ┆ i64 │
        ╞═════╪═════╡
        │ 1   ┆ -99 │
        │ 2   ┆ 500 │
        │ 3   ┆ 600 │
        │ 4   ┆ 700 │
        │ 5   ┆ -66 │
        └─────┴─────┘

        Update `df` values including null values in `new_df`, using a full
        outer join strategy that defines explicit join columns in each frame:

        >>> lf.update(
        ...     new_lf, left_on="A", right_on="C", how="full", include_nulls=True
        ... ).collect()
        shape: (5, 2)
        ┌─────┬──────┐
        │ A   ┆ B    │
        │ --- ┆ ---  │
        │ i64 ┆ i64  │
        ╞═════╪══════╡
        │ 1   ┆ -99  │
        │ 2   ┆ 500  │
        │ 3   ┆ null │
        │ 4   ┆ 700  │
        │ 5   ┆ -66  │
        └─────┴──────┘
        """
        if how in ("outer", "outer_coalesce"):
            how = "full"
            issue_deprecation_warning(
                "Use of `how='outer'` should be replaced with `how='full'`.",
                version="0.20.29",
            )

        if how not in ("left", "inner", "full"):
            msg = f"`how` must be one of {{'left', 'inner', 'full'}}; found {how!r}"
            raise ValueError(msg)

        row_index_used = False
        if on is None:
            if left_on is None and right_on is None:
                # no keys provided--use row index
                row_index_used = True
                row_index_name = "__POLARS_ROW_INDEX"
                self = self.with_row_index(row_index_name)
                other = other.with_row_index(row_index_name)
                left_on = right_on = [row_index_name]
            else:
                # one of left or right is missing, raise error
                if left_on is None:
                    msg = "missing join columns for left frame"
                    raise ValueError(msg)
                if right_on is None:
                    msg = "missing join columns for right frame"
                    raise ValueError(msg)
        else:
            # move on into left/right_on to simplify logic
            left_on = right_on = on

        if isinstance(left_on, str):
            left_on = [left_on]
        if isinstance(right_on, str):
            right_on = [right_on]

        left_schema = self.collect_schema()
        for name in left_on:
            if name not in left_schema:
                msg = f"left join column {name!r} not found"
                raise ValueError(msg)
        right_schema = other.collect_schema()
        for name in right_on:
            if name not in right_schema:
                msg = f"right join column {name!r} not found"
                raise ValueError(msg)

        # no need to join if *only* join columns are in other (inner/left update only)
        if how != "full" and len(right_schema) == len(right_on):
            if row_index_used:
                return self.drop(row_index_name)
            return self

        # only use non-idx right columns present in left frame
        right_other = set(right_schema).intersection(left_schema) - set(right_on)

        # When include_nulls is True, we need to distinguish records after the join that
        # were originally null in the right frame, as opposed to records that were null
        # because the key was missing from the right frame.
        # Add a validity column to track whether row was matched or not.
        if include_nulls:
            validity = ("__POLARS_VALIDITY",)
            other = other.with_columns(F.lit(True).alias(validity[0]))
        else:
            validity = ()  # type: ignore[assignment]

        tmp_name = "__POLARS_RIGHT"
        drop_columns = [*(f"{name}{tmp_name}" for name in right_other), *validity]
        result = (
            self.join(
                other.select(*right_on, *right_other, *validity),
                left_on=left_on,
                right_on=right_on,
                how=how,
                suffix=tmp_name,
                coalesce=True,
            )
            .with_columns(
                (
                    # use left value only when right value failed to join
                    F.when(F.col(validity).is_null())
                    .then(F.col(name))
                    .otherwise(F.col(f"{name}{tmp_name}"))
                    if include_nulls
                    else F.coalesce([f"{name}{tmp_name}", F.col(name)])
                ).alias(name)
                for name in right_other
            )
            .drop(drop_columns)
        )
        if row_index_used:
            result = result.drop(row_index_name)

        return self._from_pyldf(result._ldf)

    def count(self) -> LazyFrame:
        """
        Return the number of non-null elements for each column.

        Examples
        --------
        >>> lf = pl.LazyFrame(
        ...     {"a": [1, 2, 3, 4], "b": [1, 2, 1, None], "c": [None, None, None, None]}
        ... )
        >>> lf.count().collect()
        shape: (1, 3)
        ┌─────┬─────┬─────┐
        │ a   ┆ b   ┆ c   │
        │ --- ┆ --- ┆ --- │
        │ u32 ┆ u32 ┆ u32 │
        ╞═════╪═════╪═════╡
        │ 4   ┆ 3   ┆ 0   │
        └─────┴─────┴─────┘
        """
        return self._from_pyldf(self._ldf.count())

    @deprecate_function(
        "Use `unpivot` instead, with `index` instead of `id_vars` and `on` instead of `value_vars`",
        version="1.0.0",
    )
    def melt(
        self,
        id_vars: ColumnNameOrSelector | Sequence[ColumnNameOrSelector] | None = None,
        value_vars: ColumnNameOrSelector | Sequence[ColumnNameOrSelector] | None = None,
        variable_name: str | None = None,
        value_name: str | None = None,
        *,
        streamable: bool = True,
    ) -> LazyFrame:
        """
        Unpivot a DataFrame from wide to long format.

        Optionally leaves identifiers set.

        This function is useful to massage a DataFrame into a format where one or more
        columns are identifier variables (id_vars) while all other columns, considered
        measured variables (value_vars), are "unpivoted" to the row axis leaving just
        two non-identifier columns, 'variable' and 'value'.

        .. deprecated:: 1.0.0
            Please use :meth:`.unpivot` instead.

        Parameters
        ----------
        id_vars
            Column(s) or selector(s) to use as identifier variables.
        value_vars
            Column(s) or selector(s) to use as values variables; if `value_vars`
            is empty all columns that are not in `id_vars` will be used.
        variable_name
            Name to give to the `variable` column. Defaults to "variable"
        value_name
            Name to give to the `value` column. Defaults to "value"
        streamable
            Allow this node to run in the streaming engine.
            If this runs in streaming, the output of the unpivot operation
            will not have a stable ordering.
        """
        return self.unpivot(
            index=id_vars,
            on=value_vars,
            variable_name=variable_name,
            value_name=value_name,
            streamable=streamable,
        )

    @unstable()
    def remote(
        self,
        context: pc.ComputeContext | None = None,
        plan_type: pc._typing.PlanTypePreference = "dot",
    ) -> pc.LazyFrameExt:
        """
        Run a query remotely on Polars Cloud.

        This allows you to run Polars remotely on
        one or more workers via several strategies
        for distributed compute.

        Read more in the `Announcement post <https://pola.rs/posts/polars-cloud-what-we-are-building/>`_

        Parameters
        ----------
        context
            Compute context in which queries are executed.
            If none given, it will take the default context.
        plan_type
            Whether to give a dot diagram of a plain text
            version of logical plan.

        Examples
        --------
        Run a query on a cloud instance.

        >>> lf = pl.LazyFrame([1, 2, 3]).sum()
        >>> in_progress = lf.remote().collect()  # doctest: +SKIP
        >>> # do some other work
        >>> in_progress.await_result()  # doctest: +SKIP
        shape: (1, 1)
        ┌──────────┐
        │ column_0 │
        │ ---      │
        │ i64      │
        ╞══════════╡
        │ 6        │
        └──────────┘

        Run a query distributed.

        >>> lf = (
        ...     pl.scan_parquet("s3://my_bucket/").group_by("key").agg(pl.sum("values"))
        ... )
        >>> in_progress = lf.remote().distributed().collect()  # doctest: +SKIP
        >>> in_progress.await_result()  # doctest: +SKIP
        shape: (1, 1)
        ┌──────────┐
        │ column_0 │
        │ ---      │
        │ i64      │
        ╞══════════╡
        │ 6        │
        └──────────┘

        """
        return pc.LazyFrameExt(lf=self, context=context, plan_type=plan_type)

    def _to_metadata(
        self,
        columns: None | str | list[str] = None,
        stats: None | str | list[str] = None,
    ) -> DataFrame:
        """
        Get all runtime metadata for each column.

        This is unstable and is meant for debugging purposes.
        """
        lf = self

        if columns is not None:
            if isinstance(columns, str):
                columns = [columns]

            lf = lf.select(columns)

        return lf.collect()._to_metadata(stats=stats)<|MERGE_RESOLUTION|>--- conflicted
+++ resolved
@@ -1722,11 +1722,7 @@
         truncate_nodes: int = 0,
         figsize: tuple[int, int] = (18, 8),
         streaming: bool = False,
-<<<<<<< HEAD
-        engine: EngineType = None,
-=======
-        engine: EngineType = "auto",
->>>>>>> e0ab88a0
+        engine: None | EngineType = None,
         _check_order: bool = True,
         **_kwargs: Any,
     ) -> tuple[DataFrame, DataFrame]:
@@ -1772,17 +1768,12 @@
             Run parts of the query in a streaming fashion (this is in an alpha state)
         engine
             Select the engine used to process the query, optional.
-<<<<<<< HEAD
             If set to `None` (default), polars will attempt to run the query
             using the engine set from the `POLARS_ENGINE_AFFINITY` environment
-            variable. If set to `"cpu"`, the query is run using the
-            polars CPU engine. If set to `"gpu"`, the GPU engine is
-=======
-            At the moment, if set to `"auto"` (default), the query is run using
-            the polars in-memory engine. If set to `"gpu"`, the GPU engine is
->>>>>>> e0ab88a0
-            used. Fine-grained control over the GPU engine, for
-            example which device to use on a system with multiple
+            variable. If it cannot run the query using the selected engine,
+            the query is run using the polars in-memory engine (ie. `engine="auto"`).
+            If set to `"gpu"`, the GPU engine is used. Fine-grained control over the
+            GPU engine, for example which device to use on a system with multiple
             devices, is possible by providing a :class:`~.GPUEngine` object
             with configuration options.
 
@@ -1933,11 +1924,7 @@
         collapse_joins: bool = True,
         no_optimization: bool = False,
         streaming: bool = False,
-<<<<<<< HEAD
         engine: None | EngineType = None,
-=======
-        engine: EngineType = "auto",
->>>>>>> e0ab88a0
         background: Literal[True],
         _eager: bool = False,
         _check_order: bool = True,
@@ -1959,11 +1946,7 @@
         collapse_joins: bool = True,
         no_optimization: bool = False,
         streaming: bool = False,
-<<<<<<< HEAD
         engine: None | EngineType = None,
-=======
-        engine: EngineType = "auto",
->>>>>>> e0ab88a0
         background: Literal[False] = False,
         _check_order: bool = True,
         _eager: bool = False,
@@ -1985,11 +1968,7 @@
         collapse_joins: bool = True,
         no_optimization: bool = False,
         streaming: bool = False,
-<<<<<<< HEAD
         engine: None | EngineType = None,
-=======
-        engine: EngineType = "auto",
->>>>>>> e0ab88a0
         background: bool = False,
         _check_order: bool = True,
         _eager: bool = False,
@@ -2037,17 +2016,12 @@
                 mode.
         engine
             Select the engine used to process the query, optional.
-<<<<<<< HEAD
             If set to `None` (default), polars will attempt to run the query
             using the engine set from the `POLARS_ENGINE_AFFINITY` environment
-            variable. If set to `"cpu"`, the query is run using the
-            polars CPU engine. If set to `"gpu"`, the GPU engine is
-=======
-            At the moment, If set to `"auto"` (default), the query is run using
-            the polars in-memory engine. If set to `"gpu"`, the GPU engine is
->>>>>>> e0ab88a0
-            used. Fine-grained control over the GPU engine, for
-            example which device to use on a system with multiple
+            variable. If it cannot run the query using the selected engine,
+            the query is run using the polars in-memory engine (ie. `engine="auto"`).
+            If set to `"gpu"`, the GPU engine is used. Fine-grained control over the
+            GPU engine, for example which device to use on a system with multiple
             devices, is possible by providing a :class:`~.GPUEngine` object
             with configuration options.
 
