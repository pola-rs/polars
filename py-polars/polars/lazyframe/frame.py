from __future__ import annotations

import contextlib
import os
import warnings
from collections.abc import Collection, Mapping
from datetime import date, datetime, time, timedelta
from functools import lru_cache, partial, reduce
from io import BytesIO, StringIO
from operator import and_
from pathlib import Path
from typing import (
    TYPE_CHECKING,
    Any,
    Callable,
    ClassVar,
    NoReturn,
    TypeVar,
    overload,
)

import polars._reexport as pl
from polars import functions as F
from polars._utils.async_ import _AioDataFrameResult, _GeventDataFrameResult
from polars._utils.convert import negate_duration_string, parse_as_duration_string
from polars._utils.deprecation import (
    deprecate_function,
    deprecate_renamed_parameter,
    issue_deprecation_warning,
)
from polars._utils.parse import (
    parse_into_expression,
    parse_into_list_of_expressions,
)
from polars._utils.serde import serialize_polars_object
from polars._utils.slice import LazyPolarsSlice
from polars._utils.unstable import issue_unstable_warning, unstable
from polars._utils.various import (
    _is_generator,
    display_dot_graph,
    extend_bool,
    find_stacklevel,
    is_bool_sequence,
    is_sequence,
    issue_warning,
    normalize_filepath,
    parse_percentiles,
)
from polars._utils.wrap import wrap_df, wrap_expr
from polars.datatypes import (
    DTYPE_TEMPORAL_UNITS,
    N_INFER_DEFAULT,
    Boolean,
    Categorical,
    Date,
    Datetime,
    Duration,
    Enum,
    Float32,
    Float64,
    Int8,
    Int16,
    Int32,
    Int64,
    Int128,
    Null,
    Object,
    String,
    Time,
    UInt8,
    UInt16,
    UInt32,
    UInt64,
    Unknown,
    is_polars_dtype,
    parse_into_dtype,
)
from polars.datatypes.group import DataTypeGroup
from polars.dependencies import (
    _PYARROW_AVAILABLE,
    import_optional,
    subprocess,
)
from polars.dependencies import polars_cloud as pc
from polars.dependencies import pyarrow as pa
from polars.exceptions import PerformanceWarning
from polars.lazyframe.engine_config import GPUEngine
from polars.lazyframe.group_by import LazyGroupBy
from polars.lazyframe.in_process import InProcessQuery
from polars.schema import Schema
from polars.selectors import by_dtype, expand_selector

with contextlib.suppress(ImportError):  # Module not available when building docs
    from polars.polars import PyLazyFrame, get_engine_affinity


if TYPE_CHECKING:
    import sys
    from collections.abc import Awaitable, Iterable, Sequence
    from io import IOBase
    from typing import Literal

    with contextlib.suppress(ImportError):  # Module not available when building docs
        from polars.polars import PyPartitioning

    from polars import DataFrame, DataType, Expr
    from polars._typing import (
        AsofJoinStrategy,
        ClosedInterval,
        ColumnNameOrSelector,
        CsvQuoteStyle,
        EngineType,
        ExplainFormat,
        FillNullStrategy,
        FrameInitTypes,
        IntoExpr,
        IntoExprColumn,
        JoinStrategy,
        JoinValidation,
        Label,
        MaintainOrderJoin,
        Orientation,
        PolarsDataType,
        PythonDataType,
        RollingInterpolationMethod,
        SchemaDefinition,
        SchemaDict,
        SerializationFormat,
        StartBy,
        SyncOnCloseMethod,
        UniqueKeepStrategy,
    )
    from polars.dependencies import numpy as np
    from polars.io.cloud import CredentialProviderFunction

    if sys.version_info >= (3, 10):
        from typing import Concatenate, ParamSpec
    else:
        from typing_extensions import Concatenate, ParamSpec

    if sys.version_info >= (3, 11):
        from typing import Self
    else:
        from typing_extensions import Self

    T = TypeVar("T")
    P = ParamSpec("P")


def _gpu_engine_callback(
    engine: EngineType,
    *,
    streaming: bool,
    background: bool,
    new_streaming: bool,
    _eager: bool,
) -> Callable[[Any, int | None], None] | None:
    is_gpu = (is_config_obj := isinstance(engine, GPUEngine)) or engine == "gpu"
    if not (is_config_obj or engine in ("cpu", "gpu")):
        msg = f"Invalid engine argument {engine=}"
        raise ValueError(msg)
    if (streaming or background or new_streaming) and is_gpu:
        issue_warning(
            "GPU engine does not support streaming or background collection, "
            "disabling GPU engine.",
            category=UserWarning,
        )
        is_gpu = False
    if _eager:
        # Don't run on GPU in _eager mode (but don't warn)
        is_gpu = False

    if not is_gpu:
        return None
    cudf_polars = import_optional(
        "cudf_polars",
        err_prefix="GPU engine requested, but required package",
        install_message=(
            "Please install using the command "
            "`pip install cudf-polars-cu12` "
            "(or `pip install --extra-index-url=https://pypi.nvidia.com cudf-polars-cu11` "
            "if your system has a CUDA 11 driver)."
        ),
    )
    if not is_config_obj:
        engine = GPUEngine()
    return partial(cudf_polars.execute_with_cudf, config=engine)


class LazyFrame:
    """
    Representation of a Lazy computation graph/query against a DataFrame.

    This allows for whole-query optimisation in addition to parallelism, and
    is the preferred (and highest-performance) mode of operation for polars.

    Parameters
    ----------
    data : dict, Sequence, ndarray, Series, or pandas.DataFrame
        Two-dimensional data in various forms; dict input must contain Sequences,
        Generators, or a `range`. Sequence may contain Series or other Sequences.
    schema : Sequence of str, (str,DataType) pairs, or a {str:DataType,} dict
        The LazyFrame schema may be declared in several ways:

        * As a dict of {name:type} pairs; if type is None, it will be auto-inferred.
        * As a list of column names; in this case types are automatically inferred.
        * As a list of (name,type) pairs; this is equivalent to the dictionary form.

        If you supply a list of column names that does not match the names in the
        underlying data, the names given here will overwrite them. The number
        of names given in the schema should match the underlying data dimensions.
    schema_overrides : dict, default None
        Support type specification or override of one or more columns; note that
        any dtypes inferred from the schema param will be overridden.

        The number of entries in the schema should match the underlying data
        dimensions, unless a sequence of dictionaries is being passed, in which case
        a *partial* schema can be declared to prevent specific fields from being loaded.
    strict : bool, default True
        Throw an error if any `data` value does not exactly match the given or inferred
        data type for that column. If set to `False`, values that do not match the data
        type are cast to that data type or, if casting is not possible, set to null
        instead.
    orient : {'col', 'row'}, default None
        Whether to interpret two-dimensional data as columns or as rows. If None,
        the orientation is inferred by matching the columns and data dimensions. If
        this does not yield conclusive results, column orientation is used.
    infer_schema_length : int or None
        The maximum number of rows to scan for schema inference. If set to `None`, the
        full data may be scanned *(this can be slow)*. This parameter only applies if
        the input data is a sequence or generator of rows; other input is read as-is.
    nan_to_null : bool, default False
        If the data comes from one or more numpy arrays, can optionally convert input
        data np.nan values to null instead. This is a no-op for all other input data.

    Notes
    -----
    Initialising `LazyFrame(...)` directly is equivalent to `DataFrame(...).lazy()`.

    Examples
    --------
    Constructing a LazyFrame directly from a dictionary:

    >>> data = {"a": [1, 2], "b": [3, 4]}
    >>> lf = pl.LazyFrame(data)
    >>> lf.collect()
    shape: (2, 2)
    ┌─────┬─────┐
    │ a   ┆ b   │
    │ --- ┆ --- │
    │ i64 ┆ i64 │
    ╞═════╪═════╡
    │ 1   ┆ 3   │
    │ 2   ┆ 4   │
    └─────┴─────┘

    Notice that the dtypes are automatically inferred as Polars Int64:

    >>> lf.collect_schema().dtypes()
    [Int64, Int64]

    To specify a more detailed/specific frame schema you can supply the `schema`
    parameter with a dictionary of (name,dtype) pairs...

    >>> data = {"col1": [0, 2], "col2": [3, 7]}
    >>> lf2 = pl.LazyFrame(data, schema={"col1": pl.Float32, "col2": pl.Int64})
    >>> lf2.collect()
    shape: (2, 2)
    ┌──────┬──────┐
    │ col1 ┆ col2 │
    │ ---  ┆ ---  │
    │ f32  ┆ i64  │
    ╞══════╪══════╡
    │ 0.0  ┆ 3    │
    │ 2.0  ┆ 7    │
    └──────┴──────┘

    ...a sequence of (name,dtype) pairs...

    >>> data = {"col1": [1, 2], "col2": [3, 4]}
    >>> lf3 = pl.LazyFrame(data, schema=[("col1", pl.Float32), ("col2", pl.Int64)])
    >>> lf3.collect()
    shape: (2, 2)
    ┌──────┬──────┐
    │ col1 ┆ col2 │
    │ ---  ┆ ---  │
    │ f32  ┆ i64  │
    ╞══════╪══════╡
    │ 1.0  ┆ 3    │
    │ 2.0  ┆ 4    │
    └──────┴──────┘

    ...or a list of typed Series.

    >>> data = [
    ...     pl.Series("col1", [1, 2], dtype=pl.Float32),
    ...     pl.Series("col2", [3, 4], dtype=pl.Int64),
    ... ]
    >>> lf4 = pl.LazyFrame(data)
    >>> lf4.collect()
    shape: (2, 2)
    ┌──────┬──────┐
    │ col1 ┆ col2 │
    │ ---  ┆ ---  │
    │ f32  ┆ i64  │
    ╞══════╪══════╡
    │ 1.0  ┆ 3    │
    │ 2.0  ┆ 4    │
    └──────┴──────┘

    Constructing a LazyFrame from a numpy ndarray, specifying column names:

    >>> import numpy as np
    >>> data = np.array([(1, 2), (3, 4)], dtype=np.int64)
    >>> lf5 = pl.LazyFrame(data, schema=["a", "b"], orient="col")
    >>> lf5.collect()
    shape: (2, 2)
    ┌─────┬─────┐
    │ a   ┆ b   │
    │ --- ┆ --- │
    │ i64 ┆ i64 │
    ╞═════╪═════╡
    │ 1   ┆ 3   │
    │ 2   ┆ 4   │
    └─────┴─────┘

    Constructing a LazyFrame from a list of lists, row orientation specified:

    >>> data = [[1, 2, 3], [4, 5, 6]]
    >>> lf6 = pl.LazyFrame(data, schema=["a", "b", "c"], orient="row")
    >>> lf6.collect()
    shape: (2, 3)
    ┌─────┬─────┬─────┐
    │ a   ┆ b   ┆ c   │
    │ --- ┆ --- ┆ --- │
    │ i64 ┆ i64 ┆ i64 │
    ╞═════╪═════╪═════╡
    │ 1   ┆ 2   ┆ 3   │
    │ 4   ┆ 5   ┆ 6   │
    └─────┴─────┴─────┘
    """

    _ldf: PyLazyFrame
    _accessors: ClassVar[set[str]] = set()

    def __init__(
        self,
        data: FrameInitTypes | None = None,
        schema: SchemaDefinition | None = None,
        *,
        schema_overrides: SchemaDict | None = None,
        strict: bool = True,
        orient: Orientation | None = None,
        infer_schema_length: int | None = N_INFER_DEFAULT,
        nan_to_null: bool = False,
    ) -> None:
        from polars.dataframe import DataFrame

        self._ldf = (
            DataFrame(
                data=data,
                schema=schema,
                schema_overrides=schema_overrides,
                strict=strict,
                orient=orient,
                infer_schema_length=infer_schema_length,
                nan_to_null=nan_to_null,
            )
            .lazy()
            ._ldf
        )

    @classmethod
    def _from_pyldf(cls, ldf: PyLazyFrame) -> LazyFrame:
        self = cls.__new__(cls)
        self._ldf = ldf
        return self

    def __getstate__(self) -> bytes:
        return self.serialize()

    def __setstate__(self, state: bytes) -> None:
        self._ldf = self.deserialize(BytesIO(state))._ldf

    @classmethod
    def _scan_python_function(
        cls,
        schema: pa.schema | SchemaDict | Callable[[], SchemaDict],
        scan_fn: Any,
        *,
        pyarrow: bool = False,
    ) -> LazyFrame:
        self = cls.__new__(cls)
        if isinstance(schema, Mapping):
            self._ldf = PyLazyFrame.scan_from_python_function_pl_schema(
                list(schema.items()), scan_fn, pyarrow
            )
        elif _PYARROW_AVAILABLE and isinstance(schema, pa.Schema):
            self._ldf = PyLazyFrame.scan_from_python_function_arrow_schema(
                list(schema), scan_fn, pyarrow
            )
        else:
            self._ldf = PyLazyFrame.scan_from_python_function_schema_function(
                schema, scan_fn
            )
        return self

    @classmethod
    def deserialize(
        cls, source: str | Path | IOBase, *, format: SerializationFormat = "binary"
    ) -> LazyFrame:
        """
        Read a logical plan from a file to construct a LazyFrame.

        Parameters
        ----------
        source
            Path to a file or a file-like object (by file-like object, we refer to
            objects that have a `read()` method, such as a file handler (e.g.
            via builtin `open` function) or `BytesIO`).
        format
            The format with which the LazyFrame was serialized. Options:

            - `"binary"`: Deserialize from binary format (bytes). This is the default.
            - `"json"`: Deserialize from JSON format (string).

        Warnings
        --------
        This function uses :mod:`pickle` if the logical plan contains Python UDFs,
        and as such inherits the security implications. Deserializing can execute
        arbitrary code, so it should only be attempted on trusted data.

        See Also
        --------
        LazyFrame.serialize

        Notes
        -----
        Serialization is not stable across Polars versions: a LazyFrame serialized
        in one Polars version may not be deserializable in another Polars version.

        Examples
        --------
        >>> import io
        >>> lf = pl.LazyFrame({"a": [1, 2, 3]}).sum()
        >>> bytes = lf.serialize()
        >>> pl.LazyFrame.deserialize(io.BytesIO(bytes)).collect()
        shape: (1, 1)
        ┌─────┐
        │ a   │
        │ --- │
        │ i64 │
        ╞═════╡
        │ 6   │
        └─────┘
        """
        if isinstance(source, StringIO):
            source = BytesIO(source.getvalue().encode())
        elif isinstance(source, (str, Path)):
            source = normalize_filepath(source)

        if format == "binary":
            deserializer = PyLazyFrame.deserialize_binary
        elif format == "json":
            deserializer = PyLazyFrame.deserialize_json
        else:
            msg = f"`format` must be one of {{'binary', 'json'}}, got {format!r}"
            raise ValueError(msg)

        return cls._from_pyldf(deserializer(source))

    @property
    def columns(self) -> list[str]:
        """
        Get the column names.

        Returns
        -------
        list of str
            A list containing the name of each column in order.

        Warnings
        --------
        Determining the column names of a LazyFrame requires resolving its schema,
        which is a potentially expensive operation.
        Using :meth:`collect_schema` is the idiomatic way of resolving the schema.
        This property exists only for symmetry with the DataFrame class.

        See Also
        --------
        collect_schema
        Schema.names

        Examples
        --------
        >>> lf = pl.LazyFrame(
        ...     {
        ...         "foo": [1, 2, 3],
        ...         "bar": [6, 7, 8],
        ...         "ham": ["a", "b", "c"],
        ...     }
        ... ).select("foo", "bar")
        >>> lf.columns  # doctest: +SKIP
        ['foo', 'bar']
        """
        issue_warning(
            "Determining the column names of a LazyFrame requires resolving its schema,"
            " which is a potentially expensive operation. Use `LazyFrame.collect_schema().names()`"
            " to get the column names without this warning.",
            category=PerformanceWarning,
        )
        return self.collect_schema().names()

    @property
    def dtypes(self) -> list[DataType]:
        """
        Get the column data types.

        Returns
        -------
        list of DataType
            A list containing the data type of each column in order.

        Warnings
        --------
        Determining the data types of a LazyFrame requires resolving its schema,
        which is a potentially expensive operation.
        Using :meth:`collect_schema` is the idiomatic way to resolve the schema.
        This property exists only for symmetry with the DataFrame class.

        See Also
        --------
        collect_schema
        Schema.dtypes

        Examples
        --------
        >>> lf = pl.LazyFrame(
        ...     {
        ...         "foo": [1, 2, 3],
        ...         "bar": [6.0, 7.0, 8.0],
        ...         "ham": ["a", "b", "c"],
        ...     }
        ... )
        >>> lf.dtypes  # doctest: +SKIP
        [Int64, Float64, String]
        """
        issue_warning(
            "Determining the data types of a LazyFrame requires resolving its schema,"
            " which is a potentially expensive operation. Use `LazyFrame.collect_schema().dtypes()`"
            " to get the data types without this warning.",
            category=PerformanceWarning,
        )
        return self.collect_schema().dtypes()

    @property
    def schema(self) -> Schema:
        """
        Get an ordered mapping of column names to their data type.

        Warnings
        --------
        Resolving the schema of a LazyFrame is a potentially expensive operation.
        Using :meth:`collect_schema` is the idiomatic way to resolve the schema.
        This property exists only for symmetry with the DataFrame class.

        See Also
        --------
        collect_schema
        Schema

        Examples
        --------
        >>> lf = pl.LazyFrame(
        ...     {
        ...         "foo": [1, 2, 3],
        ...         "bar": [6.0, 7.0, 8.0],
        ...         "ham": ["a", "b", "c"],
        ...     }
        ... )
        >>> lf.schema  # doctest: +SKIP
        Schema({'foo': Int64, 'bar': Float64, 'ham': String})
        """
        issue_warning(
            "Resolving the schema of a LazyFrame is a potentially expensive operation."
            " Use `LazyFrame.collect_schema()` to get the schema without this warning.",
            category=PerformanceWarning,
        )
        return self.collect_schema()

    @property
    def width(self) -> int:
        """
        Get the number of columns.

        Returns
        -------
        int

        Warnings
        --------
        Determining the width of a LazyFrame requires resolving its schema,
        which is a potentially expensive operation.
        Using :meth:`collect_schema` is the idiomatic way to resolve the schema.
        This property exists only for symmetry with the DataFrame class.

        See Also
        --------
        collect_schema
        Schema.len

        Examples
        --------
        >>> lf = pl.LazyFrame(
        ...     {
        ...         "foo": [1, 2, 3],
        ...         "bar": [4, 5, 6],
        ...     }
        ... )
        >>> lf.width  # doctest: +SKIP
        2
        """
        issue_warning(
            "Determining the width of a LazyFrame requires resolving its schema,"
            " which is a potentially expensive operation. Use `LazyFrame.collect_schema().len()`"
            " to get the width without this warning.",
            category=PerformanceWarning,
        )
        return self.collect_schema().len()

    def __bool__(self) -> NoReturn:
        msg = (
            "the truth value of a LazyFrame is ambiguous"
            "\n\nLazyFrames cannot be used in boolean context with and/or/not operators."
        )
        raise TypeError(msg)

    def _comparison_error(self, operator: str) -> NoReturn:
        msg = f'"{operator!r}" comparison not supported for LazyFrame objects'
        raise TypeError(msg)

    def __eq__(self, other: object) -> NoReturn:
        self._comparison_error("==")

    def __ne__(self, other: object) -> NoReturn:
        self._comparison_error("!=")

    def __gt__(self, other: Any) -> NoReturn:
        self._comparison_error(">")

    def __lt__(self, other: Any) -> NoReturn:
        self._comparison_error("<")

    def __ge__(self, other: Any) -> NoReturn:
        self._comparison_error(">=")

    def __le__(self, other: Any) -> NoReturn:
        self._comparison_error("<=")

    def __contains__(self, key: str) -> bool:
        return key in self.collect_schema()

    def __copy__(self) -> LazyFrame:
        return self.clone()

    def __deepcopy__(self, memo: None = None) -> LazyFrame:
        return self.clone()

    def __getitem__(self, item: int | range | slice) -> LazyFrame:
        if not isinstance(item, slice):
            msg = (
                "'LazyFrame' object is not subscriptable (aside from slicing)"
                "\n\nUse `select()` or `filter()` instead."
            )
            raise TypeError(msg)
        return LazyPolarsSlice(self).apply(item)

    def __str__(self) -> str:
        return f"""\
naive plan: (run LazyFrame.explain(optimized=True) to see the optimized plan)

{self.explain(optimized=False)}\
"""

    def __repr__(self) -> str:
        # don't expose internal/private classpath
        return f"<{self.__class__.__name__} at 0x{id(self):X}>"

    def _repr_html_(self) -> str:
        try:
            dot = self._ldf.to_dot(optimized=False)
            svg = subprocess.check_output(
                ["dot", "-Nshape=box", "-Tsvg"], input=f"{dot}".encode()
            )
            return (
                "<h4>NAIVE QUERY PLAN</h4><p>run <b>LazyFrame.show_graph()</b> to see"
                f" the optimized version</p>{svg.decode()}"
            )
        except Exception:
            insert = self.explain(optimized=False).replace("\n", "<p></p>")

            return f"""\
<i>naive plan: (run <b>LazyFrame.explain(optimized=True)</b> to see the optimized plan)</i>
    <p></p>
    <div>{insert}</div>\
"""

    @overload
    def serialize(
        self, file: None = ..., *, format: Literal["binary"] = ...
    ) -> bytes: ...

    @overload
    def serialize(self, file: None = ..., *, format: Literal["json"]) -> str: ...

    @overload
    def serialize(
        self, file: IOBase | str | Path, *, format: SerializationFormat = ...
    ) -> None: ...

    def serialize(
        self,
        file: IOBase | str | Path | None = None,
        *,
        format: SerializationFormat = "binary",
    ) -> bytes | str | None:
        r"""
        Serialize the logical plan of this LazyFrame to a file or string in JSON format.

        Parameters
        ----------
        file
            File path to which the result should be written. If set to `None`
            (default), the output is returned as a string instead.
        format
            The format in which to serialize. Options:

            - `"binary"`: Serialize to binary format (bytes). This is the default.
            - `"json"`: Serialize to JSON format (string) (deprecated).

        See Also
        --------
        LazyFrame.deserialize

        Notes
        -----
        Serialization is not stable across Polars versions: a LazyFrame serialized
        in one Polars version may not be deserializable in another Polars version.

        Examples
        --------
        Serialize the logical plan into a binary representation.

        >>> lf = pl.LazyFrame({"a": [1, 2, 3]}).sum()
        >>> bytes = lf.serialize()

        The bytes can later be deserialized back into a LazyFrame.

        >>> import io
        >>> pl.LazyFrame.deserialize(io.BytesIO(bytes)).collect()
        shape: (1, 1)
        ┌─────┐
        │ a   │
        │ --- │
        │ i64 │
        ╞═════╡
        │ 6   │
        └─────┘
        """
        if format == "binary":
            serializer = self._ldf.serialize_binary
        elif format == "json":
            msg = "'json' serialization format of LazyFrame is deprecated"
            warnings.warn(
                msg,
                stacklevel=find_stacklevel(),
            )
            serializer = self._ldf.serialize_json
        else:
            msg = f"`format` must be one of {{'binary', 'json'}}, got {format!r}"
            raise ValueError(msg)

        return serialize_polars_object(serializer, file, format)

    def pipe(
        self,
        function: Callable[Concatenate[LazyFrame, P], T],
        *args: P.args,
        **kwargs: P.kwargs,
    ) -> T:
        """
        Offers a structured way to apply a sequence of user-defined functions (UDFs).

        Parameters
        ----------
        function
            Callable; will receive the frame as the first parameter,
            followed by any given args/kwargs.
        *args
            Arguments to pass to the UDF.
        **kwargs
            Keyword arguments to pass to the UDF.

        Examples
        --------
        >>> def cast_str_to_int(lf: pl.LazyFrame, col_name: str) -> pl.LazyFrame:
        ...     return lf.with_columns(pl.col(col_name).cast(pl.Int64))
        >>> lf = pl.LazyFrame(
        ...     {
        ...         "a": [1, 2, 3, 4],
        ...         "b": ["10", "20", "30", "40"],
        ...     }
        ... )
        >>> lf.pipe(cast_str_to_int, col_name="b").collect()
        shape: (4, 2)
        ┌─────┬─────┐
        │ a   ┆ b   │
        │ --- ┆ --- │
        │ i64 ┆ i64 │
        ╞═════╪═════╡
        │ 1   ┆ 10  │
        │ 2   ┆ 20  │
        │ 3   ┆ 30  │
        │ 4   ┆ 40  │
        └─────┴─────┘

        >>> lf = pl.LazyFrame(
        ...     {
        ...         "b": [1, 2],
        ...         "a": [3, 4],
        ...     }
        ... )
        >>> lf.collect()
        shape: (2, 2)
        ┌─────┬─────┐
        │ b   ┆ a   │
        │ --- ┆ --- │
        │ i64 ┆ i64 │
        ╞═════╪═════╡
        │ 1   ┆ 3   │
        │ 2   ┆ 4   │
        └─────┴─────┘
        >>> lf.pipe(lambda lf: lf.select(sorted(lf.collect_schema()))).collect()
        shape: (2, 2)
        ┌─────┬─────┐
        │ a   ┆ b   │
        │ --- ┆ --- │
        │ i64 ┆ i64 │
        ╞═════╪═════╡
        │ 3   ┆ 1   │
        │ 4   ┆ 2   │
        └─────┴─────┘
        """
        return function(self, *args, **kwargs)

    def describe(
        self,
        percentiles: Sequence[float] | float | None = (0.25, 0.50, 0.75),
        *,
        interpolation: RollingInterpolationMethod = "nearest",
    ) -> DataFrame:
        """
        Creates a summary of statistics for a LazyFrame, returning a DataFrame.

        Parameters
        ----------
        percentiles
            One or more percentiles to include in the summary statistics.
            All values must be in the range `[0, 1]`.

        interpolation : {'nearest', 'higher', 'lower', 'midpoint', 'linear'}
            Interpolation method used when calculating percentiles.

        Returns
        -------
        DataFrame

        Notes
        -----
        The median is included by default as the 50% percentile.

        Warnings
        --------
        * This method does *not* maintain the laziness of the frame, and will `collect`
          the final result. This could potentially be an expensive operation.
        * We do not guarantee the output of `describe` to be stable. It will show
          statistics that we deem informative, and may be updated in the future.
          Using `describe` programmatically (versus interactive exploration) is
          not recommended for this reason.

        Examples
        --------
        >>> from datetime import date, time
        >>> lf = pl.LazyFrame(
        ...     {
        ...         "float": [1.0, 2.8, 3.0],
        ...         "int": [40, 50, None],
        ...         "bool": [True, False, True],
        ...         "str": ["zz", "xx", "yy"],
        ...         "date": [date(2020, 1, 1), date(2021, 7, 5), date(2022, 12, 31)],
        ...         "time": [time(10, 20, 30), time(14, 45, 50), time(23, 15, 10)],
        ...     }
        ... )

        Show default frame statistics:

        >>> lf.describe()
        shape: (9, 7)
        ┌────────────┬──────────┬──────────┬──────────┬──────┬─────────────────────┬──────────┐
        │ statistic  ┆ float    ┆ int      ┆ bool     ┆ str  ┆ date                ┆ time     │
        │ ---        ┆ ---      ┆ ---      ┆ ---      ┆ ---  ┆ ---                 ┆ ---      │
        │ str        ┆ f64      ┆ f64      ┆ f64      ┆ str  ┆ str                 ┆ str      │
        ╞════════════╪══════════╪══════════╪══════════╪══════╪═════════════════════╪══════════╡
        │ count      ┆ 3.0      ┆ 2.0      ┆ 3.0      ┆ 3    ┆ 3                   ┆ 3        │
        │ null_count ┆ 0.0      ┆ 1.0      ┆ 0.0      ┆ 0    ┆ 0                   ┆ 0        │
        │ mean       ┆ 2.266667 ┆ 45.0     ┆ 0.666667 ┆ null ┆ 2021-07-02 16:00:00 ┆ 16:07:10 │
        │ std        ┆ 1.101514 ┆ 7.071068 ┆ null     ┆ null ┆ null                ┆ null     │
        │ min        ┆ 1.0      ┆ 40.0     ┆ 0.0      ┆ xx   ┆ 2020-01-01          ┆ 10:20:30 │
        │ 25%        ┆ 2.8      ┆ 40.0     ┆ null     ┆ null ┆ 2021-07-05          ┆ 14:45:50 │
        │ 50%        ┆ 2.8      ┆ 50.0     ┆ null     ┆ null ┆ 2021-07-05          ┆ 14:45:50 │
        │ 75%        ┆ 3.0      ┆ 50.0     ┆ null     ┆ null ┆ 2022-12-31          ┆ 23:15:10 │
        │ max        ┆ 3.0      ┆ 50.0     ┆ 1.0      ┆ zz   ┆ 2022-12-31          ┆ 23:15:10 │
        └────────────┴──────────┴──────────┴──────────┴──────┴─────────────────────┴──────────┘

        Customize which percentiles are displayed, applying linear interpolation:

        >>> with pl.Config(tbl_rows=12):
        ...     lf.describe(
        ...         percentiles=[0.1, 0.3, 0.5, 0.7, 0.9],
        ...         interpolation="linear",
        ...     )
        shape: (11, 7)
        ┌────────────┬──────────┬──────────┬──────────┬──────┬─────────────────────┬──────────┐
        │ statistic  ┆ float    ┆ int      ┆ bool     ┆ str  ┆ date                ┆ time     │
        │ ---        ┆ ---      ┆ ---      ┆ ---      ┆ ---  ┆ ---                 ┆ ---      │
        │ str        ┆ f64      ┆ f64      ┆ f64      ┆ str  ┆ str                 ┆ str      │
        ╞════════════╪══════════╪══════════╪══════════╪══════╪═════════════════════╪══════════╡
        │ count      ┆ 3.0      ┆ 2.0      ┆ 3.0      ┆ 3    ┆ 3                   ┆ 3        │
        │ null_count ┆ 0.0      ┆ 1.0      ┆ 0.0      ┆ 0    ┆ 0                   ┆ 0        │
        │ mean       ┆ 2.266667 ┆ 45.0     ┆ 0.666667 ┆ null ┆ 2021-07-02 16:00:00 ┆ 16:07:10 │
        │ std        ┆ 1.101514 ┆ 7.071068 ┆ null     ┆ null ┆ null                ┆ null     │
        │ min        ┆ 1.0      ┆ 40.0     ┆ 0.0      ┆ xx   ┆ 2020-01-01          ┆ 10:20:30 │
        │ 10%        ┆ 1.36     ┆ 41.0     ┆ null     ┆ null ┆ 2020-04-20          ┆ 11:13:34 │
        │ 30%        ┆ 2.08     ┆ 43.0     ┆ null     ┆ null ┆ 2020-11-26          ┆ 12:59:42 │
        │ 50%        ┆ 2.8      ┆ 45.0     ┆ null     ┆ null ┆ 2021-07-05          ┆ 14:45:50 │
        │ 70%        ┆ 2.88     ┆ 47.0     ┆ null     ┆ null ┆ 2022-02-07          ┆ 18:09:34 │
        │ 90%        ┆ 2.96     ┆ 49.0     ┆ null     ┆ null ┆ 2022-09-13          ┆ 21:33:18 │
        │ max        ┆ 3.0      ┆ 50.0     ┆ 1.0      ┆ zz   ┆ 2022-12-31          ┆ 23:15:10 │
        └────────────┴──────────┴──────────┴──────────┴──────┴─────────────────────┴──────────┘
        """  # noqa: W505
        from polars.convert import from_dict

        schema = self.collect_schema()

        if not schema:
            msg = "cannot describe a LazyFrame that has no columns"
            raise TypeError(msg)

        # create list of metrics
        metrics = ["count", "null_count", "mean", "std", "min"]
        if quantiles := parse_percentiles(percentiles):
            metrics.extend(f"{q * 100:g}%" for q in quantiles)
        metrics.append("max")

        @lru_cache
        def skip_minmax(dt: PolarsDataType) -> bool:
            return dt.is_nested() or dt in (Categorical, Enum, Null, Object, Unknown)

        # determine which columns will produce std/mean/percentile/etc
        # statistics in a single pass over the frame schema
        has_numeric_result, sort_cols = set(), set()
        metric_exprs: list[Expr] = []
        null = F.lit(None)

        for c, dtype in schema.items():
            is_numeric = dtype.is_numeric()
            is_temporal = not is_numeric and dtype.is_temporal()

            # counts
            count_exprs = [
                F.col(c).count().name.prefix("count:"),
                F.col(c).null_count().name.prefix("null_count:"),
            ]
            # mean
            mean_expr = (
                F.col(c).mean()
                if is_temporal or is_numeric or dtype == Boolean
                else null
            )

            # standard deviation, min, max
            expr_std = F.col(c).std() if is_numeric else null
            min_expr = F.col(c).min() if not skip_minmax(dtype) else null
            max_expr = F.col(c).max() if not skip_minmax(dtype) else null

            # percentiles
            pct_exprs = []
            for p in quantiles:
                if is_numeric or is_temporal:
                    pct_expr = (
                        F.col(c).to_physical().quantile(p, interpolation).cast(dtype)
                        if is_temporal
                        else F.col(c).quantile(p, interpolation)
                    )
                    sort_cols.add(c)
                else:
                    pct_expr = null
                pct_exprs.append(pct_expr.alias(f"{p}:{c}"))

            if is_numeric or dtype.is_nested() or dtype in (Null, Boolean):
                has_numeric_result.add(c)

            # add column expressions (in end-state 'metrics' list order)
            metric_exprs.extend(
                [
                    *count_exprs,
                    mean_expr.alias(f"mean:{c}"),
                    expr_std.alias(f"std:{c}"),
                    min_expr.alias(f"min:{c}"),
                    *pct_exprs,
                    max_expr.alias(f"max:{c}"),
                ]
            )

        # calculate requested metrics in parallel, then collect the result
        df_metrics = (
            (
                # if more than one quantile, sort the relevant columns to make them O(1)
                # TODO: drop sort once we have efficient retrieval of multiple quantiles
                self.with_columns(F.col(c).sort() for c in sort_cols)
                if sort_cols
                else self
            )
            .select(*metric_exprs)
            .collect()
        )

        # reshape wide result
        n_metrics = len(metrics)
        column_metrics = [
            df_metrics.row(0)[(n * n_metrics) : (n + 1) * n_metrics]
            for n in range(schema.len())
        ]
        summary = dict(zip(schema, column_metrics))

        # cast by column type (numeric/bool -> float), (other -> string)
        for c in schema:
            summary[c] = [  # type: ignore[assignment]
                (
                    None
                    if (v is None or isinstance(v, dict))
                    else (float(v) if (c in has_numeric_result) else str(v))
                )
                for v in summary[c]
            ]

        # return results as a DataFrame
        df_summary = from_dict(summary)
        df_summary.insert_column(0, pl.Series("statistic", metrics))
        return df_summary

    def explain(
        self,
        *,
        format: ExplainFormat = "plain",
        optimized: bool = True,
        type_coercion: bool = True,
        _type_check: bool = True,
        predicate_pushdown: bool = True,
        projection_pushdown: bool = True,
        simplify_expression: bool = True,
        slice_pushdown: bool = True,
        comm_subplan_elim: bool = True,
        comm_subexpr_elim: bool = True,
        cluster_with_columns: bool = True,
        collapse_joins: bool = True,
        streaming: bool = False,
        tree_format: bool | None = None,
        _check_order: bool = True,
    ) -> str:
        """
        Create a string representation of the query plan.

        Different optimizations can be turned on or off.

        Parameters
        ----------
        format : {'plain', 'tree'}
            The format to use for displaying the logical plan.
        optimized
            Return an optimized query plan. Defaults to `True`.
            If this is set to `True` the subsequent
            optimization flags control which optimizations
            run.
        type_coercion
            Do type coercion optimization.
        predicate_pushdown
            Do predicate pushdown optimization.
        projection_pushdown
            Do projection pushdown optimization.
        simplify_expression
            Run simplify expressions optimization.
        slice_pushdown
            Slice pushdown optimization.
        comm_subplan_elim
            Will try to cache branching subplans that occur on self-joins or unions.
        comm_subexpr_elim
            Common subexpressions will be cached and reused.
        cluster_with_columns
            Combine sequential independent calls to with_columns
        collapse_joins
            Collapse a join and filters into a faster join
        streaming
            Run parts of the query in a streaming fashion (this is in an alpha state)

            .. warning::
                Streaming mode is considered **unstable**. It may be changed
                at any point without it being considered a breaking change.

        tree_format
            Format the output as a tree.

            .. deprecated:: 0.20.30
                Use `format="tree"` instead.

        Examples
        --------
        >>> lf = pl.LazyFrame(
        ...     {
        ...         "a": ["a", "b", "a", "b", "b", "c"],
        ...         "b": [1, 2, 3, 4, 5, 6],
        ...         "c": [6, 5, 4, 3, 2, 1],
        ...     }
        ... )
        >>> lf.group_by("a", maintain_order=True).agg(pl.all().sum()).sort(
        ...     "a"
        ... ).explain()  # doctest: +SKIP
        """
        if tree_format is not None:
            issue_deprecation_warning(
                "The `tree_format` parameter for `LazyFrame.explain` is deprecated"
                " Use the `format` parameter instead.",
                version="0.20.30",
            )
            if tree_format:
                format = "tree"

        if streaming:
            issue_unstable_warning("Streaming mode is considered unstable.")

        if optimized:
            type_check = _type_check
            ldf = self._ldf.optimization_toggle(
                type_coercion=type_coercion,
                type_check=type_check,
                predicate_pushdown=predicate_pushdown,
                projection_pushdown=projection_pushdown,
                simplify_expression=simplify_expression,
                slice_pushdown=slice_pushdown,
                comm_subplan_elim=comm_subplan_elim,
                comm_subexpr_elim=comm_subexpr_elim,
                cluster_with_columns=cluster_with_columns,
                collapse_joins=collapse_joins,
                streaming=streaming,
                _eager=False,
                _check_order=_check_order,
                new_streaming=False,
            )
            if format == "tree":
                return ldf.describe_optimized_plan_tree()
            else:
                return ldf.describe_optimized_plan()

        if format == "tree":
            return self._ldf.describe_plan_tree()
        else:
            return self._ldf.describe_plan()

    def show_graph(
        self,
        *,
        optimized: bool = True,
        show: bool = True,
        output_path: str | Path | None = None,
        raw_output: bool = False,
        figsize: tuple[float, float] = (16.0, 12.0),
        type_coercion: bool = True,
        _type_check: bool = True,
        predicate_pushdown: bool = True,
        projection_pushdown: bool = True,
        simplify_expression: bool = True,
        slice_pushdown: bool = True,
        comm_subplan_elim: bool = True,
        comm_subexpr_elim: bool = True,
        cluster_with_columns: bool = True,
        collapse_joins: bool = True,
        streaming: bool = False,
        _check_order: bool = True,
    ) -> str | None:
        """
        Show a plot of the query plan.

        Note that Graphviz must be installed to render the visualization (if not
        already present, you can download it here: `<https://graphviz.org/download>`_).

        Parameters
        ----------
        optimized
            Optimize the query plan.
        show
            Show the figure.
        output_path
            Write the figure to disk.
        raw_output
            Return dot syntax. This cannot be combined with `show` and/or `output_path`.
        figsize
            Passed to matplotlib if `show == True`.
        type_coercion
            Do type coercion optimization.
        predicate_pushdown
            Do predicate pushdown optimization.
        projection_pushdown
            Do projection pushdown optimization.
        simplify_expression
            Run simplify expressions optimization.
        slice_pushdown
            Slice pushdown optimization.
        comm_subplan_elim
            Will try to cache branching subplans that occur on self-joins or unions.
        comm_subexpr_elim
            Common subexpressions will be cached and reused.
        cluster_with_columns
            Combine sequential independent calls to with_columns.
        collapse_joins
            Collapse a join and filters into a faster join.
        streaming
            Run parts of the query in a streaming fashion (this is in an alpha state).

        Examples
        --------
        >>> lf = pl.LazyFrame(
        ...     {
        ...         "a": ["a", "b", "a", "b", "b", "c"],
        ...         "b": [1, 2, 3, 4, 5, 6],
        ...         "c": [6, 5, 4, 3, 2, 1],
        ...     }
        ... )
        >>> lf.group_by("a", maintain_order=True).agg(pl.all().sum()).sort(
        ...     "a"
        ... ).show_graph()  # doctest: +SKIP
        """
        type_check = _type_check
        _ldf = self._ldf.optimization_toggle(
            type_coercion=type_coercion,
            type_check=type_check,
            predicate_pushdown=predicate_pushdown,
            projection_pushdown=projection_pushdown,
            simplify_expression=simplify_expression,
            slice_pushdown=slice_pushdown,
            comm_subplan_elim=comm_subplan_elim,
            comm_subexpr_elim=comm_subexpr_elim,
            cluster_with_columns=cluster_with_columns,
            collapse_joins=collapse_joins,
            streaming=streaming,
            _eager=False,
            _check_order=_check_order,
            new_streaming=False,
        )

        dot = _ldf.to_dot(optimized)
        return display_dot_graph(
            dot=dot,
            show=show,
            output_path=output_path,
            raw_output=raw_output,
            figsize=figsize,
        )

    def inspect(self, fmt: str = "{}") -> LazyFrame:
        """
        Inspect a node in the computation graph.

        Print the value that this node in the computation graph evaluates to and pass on
        the value.

        Examples
        --------
        >>> lf = pl.LazyFrame({"foo": [1, 1, -2, 3]})
        >>> (
        ...     lf.with_columns(pl.col("foo").cum_sum().alias("bar"))
        ...     .inspect()  # print the node before the filter
        ...     .filter(pl.col("bar") == pl.col("foo"))
        ... )  # doctest: +ELLIPSIS
        <LazyFrame at ...>
        """

        def inspect(s: DataFrame) -> DataFrame:
            print(fmt.format(s))
            return s

        return self.map_batches(
            inspect, predicate_pushdown=True, projection_pushdown=True
        )

    def sort(
        self,
        by: IntoExpr | Iterable[IntoExpr],
        *more_by: IntoExpr,
        descending: bool | Sequence[bool] = False,
        nulls_last: bool | Sequence[bool] = False,
        maintain_order: bool = False,
        multithreaded: bool = True,
    ) -> LazyFrame:
        """
        Sort the LazyFrame by the given columns.

        Parameters
        ----------
        by
            Column(s) to sort by. Accepts expression input, including selectors. Strings
            are parsed as column names.
        *more_by
            Additional columns to sort by, specified as positional arguments.
        descending
            Sort in descending order. When sorting by multiple columns, can be specified
            per column by passing a sequence of booleans.
        nulls_last
            Place null values last; can specify a single boolean applying to all columns
            or a sequence of booleans for per-column control.
        maintain_order
            Whether the order should be maintained if elements are equal.
            Note that if `true` streaming is not possible and performance might be
            worse since this requires a stable search.
        multithreaded
            Sort using multiple threads.

        Examples
        --------
        Pass a single column name to sort by that column.

        >>> lf = pl.LazyFrame(
        ...     {
        ...         "a": [1, 2, None],
        ...         "b": [6.0, 5.0, 4.0],
        ...         "c": ["a", "c", "b"],
        ...     }
        ... )
        >>> lf.sort("a").collect()
        shape: (3, 3)
        ┌──────┬─────┬─────┐
        │ a    ┆ b   ┆ c   │
        │ ---  ┆ --- ┆ --- │
        │ i64  ┆ f64 ┆ str │
        ╞══════╪═════╪═════╡
        │ null ┆ 4.0 ┆ b   │
        │ 1    ┆ 6.0 ┆ a   │
        │ 2    ┆ 5.0 ┆ c   │
        └──────┴─────┴─────┘

        Sorting by expressions is also supported.

        >>> lf.sort(pl.col("a") + pl.col("b") * 2, nulls_last=True).collect()
        shape: (3, 3)
        ┌──────┬─────┬─────┐
        │ a    ┆ b   ┆ c   │
        │ ---  ┆ --- ┆ --- │
        │ i64  ┆ f64 ┆ str │
        ╞══════╪═════╪═════╡
        │ 2    ┆ 5.0 ┆ c   │
        │ 1    ┆ 6.0 ┆ a   │
        │ null ┆ 4.0 ┆ b   │
        └──────┴─────┴─────┘

        Sort by multiple columns by passing a list of columns.

        >>> lf.sort(["c", "a"], descending=True).collect()
        shape: (3, 3)
        ┌──────┬─────┬─────┐
        │ a    ┆ b   ┆ c   │
        │ ---  ┆ --- ┆ --- │
        │ i64  ┆ f64 ┆ str │
        ╞══════╪═════╪═════╡
        │ 2    ┆ 5.0 ┆ c   │
        │ null ┆ 4.0 ┆ b   │
        │ 1    ┆ 6.0 ┆ a   │
        └──────┴─────┴─────┘

        Or use positional arguments to sort by multiple columns in the same way.

        >>> lf.sort("c", "a", descending=[False, True]).collect()
        shape: (3, 3)
        ┌──────┬─────┬─────┐
        │ a    ┆ b   ┆ c   │
        │ ---  ┆ --- ┆ --- │
        │ i64  ┆ f64 ┆ str │
        ╞══════╪═════╪═════╡
        │ 1    ┆ 6.0 ┆ a   │
        │ null ┆ 4.0 ┆ b   │
        │ 2    ┆ 5.0 ┆ c   │
        └──────┴─────┴─────┘
        """
        # Fast path for sorting by a single existing column
        if (
            isinstance(by, str)
            and not more_by
            and isinstance(descending, bool)
            and isinstance(nulls_last, bool)
        ):
            return self._from_pyldf(
                self._ldf.sort(
                    by, descending, nulls_last, maintain_order, multithreaded
                )
            )

        by = parse_into_list_of_expressions(by, *more_by)
        descending = extend_bool(descending, len(by), "descending", "by")
        nulls_last = extend_bool(nulls_last, len(by), "nulls_last", "by")

        return self._from_pyldf(
            self._ldf.sort_by_exprs(
                by, descending, nulls_last, maintain_order, multithreaded
            )
        )

    def sql(self, query: str, *, table_name: str = "self") -> LazyFrame:
        """
        Execute a SQL query against the LazyFrame.

        .. versionadded:: 0.20.23

        .. warning::
            This functionality is considered **unstable**, although it is close to
            being considered stable. It may be changed at any point without it being
            considered a breaking change.

        Parameters
        ----------
        query
            SQL query to execute.
        table_name
            Optionally provide an explicit name for the table that represents the
            calling frame (defaults to "self").

        Notes
        -----
        * The calling frame is automatically registered as a table in the SQL context
          under the name "self". If you want access to the DataFrames and LazyFrames
          found in the current globals, use the top-level :meth:`pl.sql <polars.sql>`.
        * More control over registration and execution behaviour is available by
          using the :class:`SQLContext` object.

        See Also
        --------
        SQLContext

        Examples
        --------
        >>> lf1 = pl.LazyFrame({"a": [1, 2, 3], "b": [6, 7, 8], "c": ["z", "y", "x"]})
        >>> lf2 = pl.LazyFrame({"a": [3, 2, 1], "d": [125, -654, 888]})

        Query the LazyFrame using SQL:

        >>> lf1.sql("SELECT c, b FROM self WHERE a > 1").collect()
        shape: (2, 2)
        ┌─────┬─────┐
        │ c   ┆ b   │
        │ --- ┆ --- │
        │ str ┆ i64 │
        ╞═════╪═════╡
        │ y   ┆ 7   │
        │ x   ┆ 8   │
        └─────┴─────┘

        Apply SQL transforms (aliasing "self" to "frame") then filter
        natively (you can freely mix SQL and native operations):

        >>> lf1.sql(
        ...     query='''
        ...         SELECT
        ...             a,
        ...             (a % 2 == 0) AS a_is_even,
        ...             (b::float4 / 2) AS "b/2",
        ...             CONCAT_WS(':', c, c, c) AS c_c_c
        ...         FROM frame
        ...         ORDER BY a
        ...     ''',
        ...     table_name="frame",
        ... ).filter(~pl.col("c_c_c").str.starts_with("x")).collect()
        shape: (2, 4)
        ┌─────┬───────────┬─────┬───────┐
        │ a   ┆ a_is_even ┆ b/2 ┆ c_c_c │
        │ --- ┆ ---       ┆ --- ┆ ---   │
        │ i64 ┆ bool      ┆ f32 ┆ str   │
        ╞═════╪═══════════╪═════╪═══════╡
        │ 1   ┆ false     ┆ 3.0 ┆ z:z:z │
        │ 2   ┆ true      ┆ 3.5 ┆ y:y:y │
        └─────┴───────────┴─────┴───────┘
        """
        from polars.sql import SQLContext

        issue_unstable_warning(
            "`sql` is considered **unstable** (although it is close to being considered stable)."
        )
        with SQLContext(register_globals=False, eager=False) as ctx:
            name = table_name if table_name else "self"
            ctx.register(name=name, frame=self)
            return ctx.execute(query)

    @deprecate_renamed_parameter("descending", "reverse", version="1.0.0")
    def top_k(
        self,
        k: int,
        *,
        by: IntoExpr | Iterable[IntoExpr],
        reverse: bool | Sequence[bool] = False,
    ) -> LazyFrame:
        """
        Return the `k` largest rows.

        Non-null elements are always preferred over null elements, regardless of
        the value of `reverse`. The output is not guaranteed to be in any
        particular order, call :func:`sort` after this function if you wish the
        output to be sorted.

        Parameters
        ----------
        k
            Number of rows to return.
        by
            Column(s) used to determine the top rows.
            Accepts expression input. Strings are parsed as column names.
        reverse
            Consider the `k` smallest elements of the `by` column(s) (instead of the `k`
            largest). This can be specified per column by passing a sequence of
            booleans.

        See Also
        --------
        bottom_k

        Examples
        --------
        >>> lf = pl.LazyFrame(
        ...     {
        ...         "a": ["a", "b", "a", "b", "b", "c"],
        ...         "b": [2, 1, 1, 3, 2, 1],
        ...     }
        ... )

        Get the rows which contain the 4 largest values in column b.

        >>> lf.top_k(4, by="b").collect()
        shape: (4, 2)
        ┌─────┬─────┐
        │ a   ┆ b   │
        │ --- ┆ --- │
        │ str ┆ i64 │
        ╞═════╪═════╡
        │ b   ┆ 3   │
        │ a   ┆ 2   │
        │ b   ┆ 2   │
        │ b   ┆ 1   │
        └─────┴─────┘

        Get the rows which contain the 4 largest values when sorting on column b and a.

        >>> lf.top_k(4, by=["b", "a"]).collect()
        shape: (4, 2)
        ┌─────┬─────┐
        │ a   ┆ b   │
        │ --- ┆ --- │
        │ str ┆ i64 │
        ╞═════╪═════╡
        │ b   ┆ 3   │
        │ b   ┆ 2   │
        │ a   ┆ 2   │
        │ c   ┆ 1   │
        └─────┴─────┘
        """
        by = parse_into_list_of_expressions(by)
        reverse = extend_bool(reverse, len(by), "reverse", "by")
        return self._from_pyldf(self._ldf.top_k(k, by=by, reverse=reverse))

    @deprecate_renamed_parameter("descending", "reverse", version="1.0.0")
    def bottom_k(
        self,
        k: int,
        *,
        by: IntoExpr | Iterable[IntoExpr],
        reverse: bool | Sequence[bool] = False,
    ) -> LazyFrame:
        """
        Return the `k` smallest rows.

        Non-null elements are always preferred over null elements, regardless of
        the value of `reverse`. The output is not guaranteed to be in any
        particular order, call :func:`sort` after this function if you wish the
        output to be sorted.

        Parameters
        ----------
        k
            Number of rows to return.
        by
            Column(s) used to determine the bottom rows.
            Accepts expression input. Strings are parsed as column names.
        reverse
            Consider the `k` largest elements of the `by` column(s) (instead of the `k`
            smallest). This can be specified per column by passing a sequence of
            booleans.

        See Also
        --------
        top_k

        Examples
        --------
        >>> lf = pl.LazyFrame(
        ...     {
        ...         "a": ["a", "b", "a", "b", "b", "c"],
        ...         "b": [2, 1, 1, 3, 2, 1],
        ...     }
        ... )

        Get the rows which contain the 4 smallest values in column b.

        >>> lf.bottom_k(4, by="b").collect()
        shape: (4, 2)
        ┌─────┬─────┐
        │ a   ┆ b   │
        │ --- ┆ --- │
        │ str ┆ i64 │
        ╞═════╪═════╡
        │ b   ┆ 1   │
        │ a   ┆ 1   │
        │ c   ┆ 1   │
        │ a   ┆ 2   │
        └─────┴─────┘

        Get the rows which contain the 4 smallest values when sorting on column a and b.

        >>> lf.bottom_k(4, by=["a", "b"]).collect()
        shape: (4, 2)
        ┌─────┬─────┐
        │ a   ┆ b   │
        │ --- ┆ --- │
        │ str ┆ i64 │
        ╞═════╪═════╡
        │ a   ┆ 1   │
        │ a   ┆ 2   │
        │ b   ┆ 1   │
        │ b   ┆ 2   │
        └─────┴─────┘
        """
        by = parse_into_list_of_expressions(by)
        reverse = extend_bool(reverse, len(by), "reverse", "by")
        return self._from_pyldf(self._ldf.bottom_k(k, by=by, reverse=reverse))

    def profile(
        self,
        *,
        type_coercion: bool = True,
        _type_check: bool = True,
        predicate_pushdown: bool = True,
        projection_pushdown: bool = True,
        simplify_expression: bool = True,
        no_optimization: bool = False,
        slice_pushdown: bool = True,
        comm_subplan_elim: bool = True,
        comm_subexpr_elim: bool = True,
        cluster_with_columns: bool = True,
        collapse_joins: bool = True,
        show_plot: bool = False,
        truncate_nodes: int = 0,
        figsize: tuple[int, int] = (18, 8),
        streaming: bool = False,
        engine: EngineType = "cpu",
        _check_order: bool = True,
        **_kwargs: Any,
    ) -> tuple[DataFrame, DataFrame]:
        """
        Profile a LazyFrame.

        This will run the query and return a tuple
        containing the materialized DataFrame and a DataFrame that
        contains profiling information of each node that is executed.

        The units of the timings are microseconds.

        Parameters
        ----------
        type_coercion
            Do type coercion optimization.
        predicate_pushdown
            Do predicate pushdown optimization.
        projection_pushdown
            Do projection pushdown optimization.
        simplify_expression
            Run simplify expressions optimization.
        no_optimization
            Turn off (certain) optimizations.
        slice_pushdown
            Slice pushdown optimization.
        comm_subplan_elim
            Will try to cache branching subplans that occur on self-joins or unions.
        comm_subexpr_elim
            Common subexpressions will be cached and reused.
        cluster_with_columns
            Combine sequential independent calls to with_columns
        collapse_joins
            Collapse a join and filters into a faster join
        show_plot
            Show a gantt chart of the profiling result
        truncate_nodes
            Truncate the label lengths in the gantt chart to this number of
            characters.
        figsize
            matplotlib figsize of the profiling plot
        streaming
            Run parts of the query in a streaming fashion (this is in an alpha state)
        engine
            Select the engine used to process the query, optional.
            If set to `"cpu"` (default), the query is run using the
            polars CPU engine. If set to `"gpu"`, the GPU engine is
            used. Fine-grained control over the GPU engine, for
            example which device to use on a system with multiple
            devices, is possible by providing a :class:`~.GPUEngine` object
            with configuration options.

            .. note::
               GPU mode is considered **unstable**. Not all queries will run
               successfully on the GPU, however, they should fall back transparently
               to the default engine if execution is not supported.

               Running with `POLARS_VERBOSE=1` will provide information if a query
               falls back (and why).

            .. note::
               The GPU engine does not support streaming, if streaming
               is enabled then GPU execution is switched off.


        Examples
        --------
        >>> lf = pl.LazyFrame(
        ...     {
        ...         "a": ["a", "b", "a", "b", "b", "c"],
        ...         "b": [1, 2, 3, 4, 5, 6],
        ...         "c": [6, 5, 4, 3, 2, 1],
        ...     }
        ... )
        >>> lf.group_by("a", maintain_order=True).agg(pl.all().sum()).sort(
        ...     "a"
        ... ).profile()  # doctest: +SKIP
        (shape: (3, 3)
         ┌─────┬─────┬─────┐
         │ a   ┆ b   ┆ c   │
         │ --- ┆ --- ┆ --- │
         │ str ┆ i64 ┆ i64 │
         ╞═════╪═════╪═════╡
         │ a   ┆ 4   ┆ 10  │
         │ b   ┆ 11  ┆ 10  │
         │ c   ┆ 6   ┆ 1   │
         └─────┴─────┴─────┘,
         shape: (3, 3)
         ┌─────────────────────────┬───────┬──────┐
         │ node                    ┆ start ┆ end  │
         │ ---                     ┆ ---   ┆ ---  │
         │ str                     ┆ u64   ┆ u64  │
         ╞═════════════════════════╪═══════╪══════╡
         │ optimization            ┆ 0     ┆ 5    │
         │ group_by_partitioned(a) ┆ 5     ┆ 470  │
         │ sort(a)                 ┆ 475   ┆ 1964 │
         └─────────────────────────┴───────┴──────┘)
        """
        for k in _kwargs:
            if k not in (  # except "private" kwargs
                "post_opt_callback",
            ):
                error_msg = f"profile() got an unexpected keyword argument '{k}'"
                raise TypeError(error_msg)
        if no_optimization:
            predicate_pushdown = False
            projection_pushdown = False
            comm_subplan_elim = False
            comm_subexpr_elim = False
            cluster_with_columns = False
            collapse_joins = False

        type_check = _type_check
        ldf = self._ldf.optimization_toggle(
            type_coercion=type_coercion,
            type_check=type_check,
            predicate_pushdown=predicate_pushdown,
            projection_pushdown=projection_pushdown,
            simplify_expression=simplify_expression,
            slice_pushdown=slice_pushdown,
            comm_subplan_elim=comm_subplan_elim,
            comm_subexpr_elim=comm_subexpr_elim,
            cluster_with_columns=cluster_with_columns,
            collapse_joins=collapse_joins,
            streaming=streaming,
            _eager=False,
            _check_order=_check_order,
            new_streaming=False,
        )
        callback = _gpu_engine_callback(
            engine,
            streaming=streaming,
            background=False,
            new_streaming=False,
            _eager=False,
        )
        if _kwargs.get("post_opt_callback") is not None:
            # Only for testing
            callback = _kwargs.get("post_opt_callback")
        df, timings = ldf.profile(callback)
        (df, timings) = wrap_df(df), wrap_df(timings)

        if show_plot:
            import_optional(
                "matplotlib",
                err_suffix="should be installed to show profiling plots",
            )
            import matplotlib.pyplot as plt

            _fig, ax = plt.subplots(1, figsize=figsize)

            max_val = timings["end"][-1]
            timings_ = timings.reverse()

            if max_val > 1e9:
                unit = "s"
                timings_ = timings_.with_columns(F.col(["start", "end"]) / 1_000_000)
            elif max_val > 1e6:
                unit = "ms"
                timings_ = timings_.with_columns(F.col(["start", "end"]) / 1000)
            else:
                unit = "us"
            if truncate_nodes > 0:
                timings_ = timings_.with_columns(
                    F.col("node").str.slice(0, truncate_nodes) + "..."
                )

            max_in_unit = timings_["end"][0]
            ax.barh(
                timings_["node"],
                width=timings_["end"] - timings_["start"],
                left=timings_["start"],
            )

            plt.title("Profiling result")
            ax.set_xlabel(f"node duration in [{unit}], total {max_in_unit}{unit}")
            ax.set_ylabel("nodes")
            plt.show()

        return df, timings

    @overload
    def collect(
        self,
        *,
        type_coercion: bool = True,
        _type_check: bool = True,
        predicate_pushdown: bool = True,
        projection_pushdown: bool = True,
        simplify_expression: bool = True,
        slice_pushdown: bool = True,
        comm_subplan_elim: bool = True,
        comm_subexpr_elim: bool = True,
        cluster_with_columns: bool = True,
        collapse_joins: bool = True,
        no_optimization: bool = False,
        streaming: bool = False,
        engine: None | EngineType = "cpu",
        background: Literal[True],
        _eager: bool = False,
        _check_order: bool = True,
    ) -> InProcessQuery: ...

    @overload
    def collect(
        self,
        *,
        type_coercion: bool = True,
        _type_check: bool = True,
        predicate_pushdown: bool = True,
        projection_pushdown: bool = True,
        simplify_expression: bool = True,
        slice_pushdown: bool = True,
        comm_subplan_elim: bool = True,
        comm_subexpr_elim: bool = True,
        cluster_with_columns: bool = True,
        collapse_joins: bool = True,
        no_optimization: bool = False,
        streaming: bool = False,
        engine: None | EngineType = "cpu",
        background: Literal[False] = False,
        _check_order: bool = True,
        _eager: bool = False,
    ) -> DataFrame: ...

    def collect(
        self,
        *,
        type_coercion: bool = True,
        _type_check: bool = True,
        predicate_pushdown: bool = True,
        projection_pushdown: bool = True,
        simplify_expression: bool = True,
        slice_pushdown: bool = True,
        comm_subplan_elim: bool = True,
        comm_subexpr_elim: bool = True,
        cluster_with_columns: bool = True,
        collapse_joins: bool = True,
        no_optimization: bool = False,
        streaming: bool = False,
        engine: None | EngineType = "cpu",
        background: bool = False,
        _check_order: bool = True,
        _eager: bool = False,
        **_kwargs: Any,
    ) -> DataFrame | InProcessQuery:
        """
        Materialize this LazyFrame into a DataFrame.

        By default, all query optimizations are enabled. Individual optimizations may
        be disabled by setting the corresponding parameter to `False`.

        Parameters
        ----------
        type_coercion
            Do type coercion optimization.
        predicate_pushdown
            Do predicate pushdown optimization.
        projection_pushdown
            Do projection pushdown optimization.
        simplify_expression
            Run simplify expressions optimization.
        slice_pushdown
            Slice pushdown optimization.
        comm_subplan_elim
            Will try to cache branching subplans that occur on self-joins or unions.
        comm_subexpr_elim
            Common subexpressions will be cached and reused.
        cluster_with_columns
            Combine sequential independent calls to with_columns
        collapse_joins
            Collapse a join and filters into a faster join
        no_optimization
            Turn off (certain) optimizations.
        streaming
            Process the query in batches to handle larger-than-memory data.
            If set to `False` (default), the entire query is processed in a single
            batch.

            .. warning::
                Streaming mode is considered **unstable**. It may be changed
                at any point without it being considered a breaking change.

            .. note::
                Use :func:`explain` to see if Polars can process the query in streaming
                mode.
        engine
            Select the engine used to process the query, optional.
            If set to `"cpu"` (default), the query is run using the
            polars CPU engine. If set to `"gpu"`, the GPU engine is
            used. Fine-grained control over the GPU engine, for
            example which device to use on a system with multiple
            devices, is possible by providing a :class:`~.GPUEngine` object
            with configuration options.

            .. note::
               GPU mode is considered **unstable**. Not all queries will run
               successfully on the GPU, however, they should fall back transparently
               to the default engine if execution is not supported.

               Running with `POLARS_VERBOSE=1` will provide information if a query
               falls back (and why).

            .. note::
               The GPU engine does not support streaming, or running in the
               background. If either are enabled, then GPU execution is switched off.

        background
            Run the query in the background and get a handle to the query.
            This handle can be used to fetch the result or cancel the query.

            .. warning::
                Background mode is considered **unstable**. It may be changed
                at any point without it being considered a breaking change.

        Returns
        -------
        DataFrame

        See Also
        --------
        explain : Print the query plan that is evaluated with collect.
        profile : Collect the LazyFrame and time each node in the computation graph.
        polars.collect_all : Collect multiple LazyFrames at the same time.
        polars.Config.set_streaming_chunk_size : Set the size of streaming batches.

        Examples
        --------
        >>> lf = pl.LazyFrame(
        ...     {
        ...         "a": ["a", "b", "a", "b", "b", "c"],
        ...         "b": [1, 2, 3, 4, 5, 6],
        ...         "c": [6, 5, 4, 3, 2, 1],
        ...     }
        ... )
        >>> lf.group_by("a").agg(pl.all().sum()).collect()  # doctest: +SKIP
        shape: (3, 3)
        ┌─────┬─────┬─────┐
        │ a   ┆ b   ┆ c   │
        │ --- ┆ --- ┆ --- │
        │ str ┆ i64 ┆ i64 │
        ╞═════╪═════╪═════╡
        │ a   ┆ 4   ┆ 10  │
        │ b   ┆ 11  ┆ 10  │
        │ c   ┆ 6   ┆ 1   │
        └─────┴─────┴─────┘

        Collect in streaming mode

        >>> lf.group_by("a").agg(pl.all().sum()).collect(
        ...     streaming=True
        ... )  # doctest: +SKIP
        shape: (3, 3)
        ┌─────┬─────┬─────┐
        │ a   ┆ b   ┆ c   │
        │ --- ┆ --- ┆ --- │
        │ str ┆ i64 ┆ i64 │
        ╞═════╪═════╪═════╡
        │ a   ┆ 4   ┆ 10  │
        │ b   ┆ 11  ┆ 10  │
        │ c   ┆ 6   ┆ 1   │
        └─────┴─────┴─────┘

        Collect in GPU mode

        >>> lf.group_by("a").agg(pl.all().sum()).collect(engine="gpu")  # doctest: +SKIP
        shape: (3, 3)
        ┌─────┬─────┬─────┐
        │ a   ┆ b   ┆ c   │
        │ --- ┆ --- ┆ --- │
        │ str ┆ i64 ┆ i64 │
        ╞═════╪═════╪═════╡
        │ b   ┆ 11  ┆ 10  │
        │ a   ┆ 4   ┆ 10  │
        │ c   ┆ 6   ┆ 1   │
        └─────┴─────┴─────┘

        With control over the device used

        >>> lf.group_by("a").agg(pl.all().sum()).collect(
        ...     engine=pl.GPUEngine(device=1)
        ... )  # doctest: +SKIP
        shape: (3, 3)
        ┌─────┬─────┬─────┐
        │ a   ┆ b   ┆ c   │
        │ --- ┆ --- ┆ --- │
        │ str ┆ i64 ┆ i64 │
        ╞═════╪═════╪═════╡
        │ b   ┆ 11  ┆ 10  │
        │ a   ┆ 4   ┆ 10  │
        │ c   ┆ 6   ┆ 1   │
        └─────┴─────┴─────┘
        """
        for k in _kwargs:
            if k not in (  # except "private" kwargs
                "new_streaming",
                "post_opt_callback",
            ):
                error_msg = f"collect() got an unexpected keyword argument '{k}'"
                raise TypeError(error_msg)

        if engine is None:
            engine = get_engine_affinity()
            if engine is None:
                engine = "cpu"

        new_streaming = (
            _kwargs.get("new_streaming", False) or get_engine_affinity() == "streaming"
        )

        if no_optimization or _eager:
            predicate_pushdown = False
            projection_pushdown = False
            slice_pushdown = False
            comm_subplan_elim = False
            comm_subexpr_elim = False
            cluster_with_columns = False
            collapse_joins = False
            _check_order = False

        if streaming:
            issue_unstable_warning("Streaming mode is considered unstable.")

<<<<<<< HEAD
        is_gpu = (
            (is_config_obj := isinstance(engine, GPUEngine))
            or engine == "gpu"
            or get_engine_affinity() == "gpu"
        )
        if not (is_config_obj or engine in ("cpu", "gpu")):
            msg = f"Invalid engine argument {engine=}"
            raise ValueError(msg)
        if (streaming or background or new_streaming) and is_gpu:
            issue_warning(
                "GPU engine does not support streaming or background collection, "
                "disabling GPU engine.",
                category=UserWarning,
            )
            is_gpu = False
        if _eager:
            # Don't run on GPU in _eager mode (but don't warn)
            is_gpu = False

=======
        callback = _gpu_engine_callback(
            engine,
            streaming=streaming,
            background=background,
            new_streaming=new_streaming,
            _eager=_eager,
        )
>>>>>>> fe56f69e
        type_check = _type_check
        ldf = self._ldf.optimization_toggle(
            type_coercion=type_coercion,
            type_check=type_check,
            predicate_pushdown=predicate_pushdown,
            projection_pushdown=projection_pushdown,
            simplify_expression=simplify_expression,
            slice_pushdown=slice_pushdown,
            comm_subplan_elim=comm_subplan_elim,
            comm_subexpr_elim=comm_subexpr_elim,
            cluster_with_columns=cluster_with_columns,
            collapse_joins=collapse_joins,
            streaming=streaming,
            _eager=_eager,
            _check_order=_check_order,
            new_streaming=new_streaming,
        )

        if background:
            issue_unstable_warning("Background mode is considered unstable.")
            return InProcessQuery(ldf.collect_concurrently())

        # Only for testing purposes
        callback = _kwargs.get("post_opt_callback", callback)
        return wrap_df(ldf.collect(callback))

    @overload
    def collect_async(
        self,
        *,
        gevent: Literal[True],
        type_coercion: bool = True,
        _type_check: bool = True,
        predicate_pushdown: bool = True,
        projection_pushdown: bool = True,
        simplify_expression: bool = True,
        no_optimization: bool = True,
        slice_pushdown: bool = True,
        comm_subplan_elim: bool = True,
        comm_subexpr_elim: bool = True,
        cluster_with_columns: bool = True,
        collapse_joins: bool = True,
        streaming: bool = True,
    ) -> _GeventDataFrameResult[DataFrame]: ...

    @overload
    def collect_async(
        self,
        *,
        gevent: Literal[False] = False,
        type_coercion: bool = True,
        _type_check: bool = True,
        predicate_pushdown: bool = True,
        projection_pushdown: bool = True,
        simplify_expression: bool = True,
        no_optimization: bool = True,
        slice_pushdown: bool = True,
        comm_subplan_elim: bool = True,
        comm_subexpr_elim: bool = True,
        cluster_with_columns: bool = True,
        collapse_joins: bool = True,
        streaming: bool = True,
    ) -> Awaitable[DataFrame]: ...

    def collect_async(
        self,
        *,
        gevent: bool = False,
        type_coercion: bool = True,
        _type_check: bool = True,
        predicate_pushdown: bool = True,
        projection_pushdown: bool = True,
        simplify_expression: bool = True,
        no_optimization: bool = False,
        slice_pushdown: bool = True,
        comm_subplan_elim: bool = True,
        comm_subexpr_elim: bool = True,
        cluster_with_columns: bool = True,
        collapse_joins: bool = True,
        streaming: bool = False,
        _check_order: bool = True,
    ) -> Awaitable[DataFrame] | _GeventDataFrameResult[DataFrame]:
        """
        Collect DataFrame asynchronously in thread pool.

        .. warning::
            This functionality is considered **unstable**. It may be changed
            at any point without it being considered a breaking change.

        Collects into a DataFrame (like :func:`collect`) but, instead of returning
        a DataFrame directly, it is scheduled to be collected inside a thread pool,
        while this method returns almost instantly.

        This can be useful if you use `gevent` or `asyncio` and want to release
        control to other greenlets/tasks while LazyFrames are being collected.

        Parameters
        ----------
        gevent
            Return wrapper to `gevent.event.AsyncResult` instead of Awaitable
        type_coercion
            Do type coercion optimization.
        predicate_pushdown
            Do predicate pushdown optimization.
        projection_pushdown
            Do projection pushdown optimization.
        simplify_expression
            Run simplify expressions optimization.
        no_optimization
            Turn off (certain) optimizations.
        slice_pushdown
            Slice pushdown optimization.
        comm_subplan_elim
            Will try to cache branching subplans that occur on self-joins or unions.
        comm_subexpr_elim
            Common subexpressions will be cached and reused.
        cluster_with_columns
            Combine sequential independent calls to with_columns
        collapse_joins
            Collapse a join and filters into a faster join
        streaming
            Process the query in batches to handle larger-than-memory data.
            If set to `False` (default), the entire query is processed in a single
            batch.

            .. warning::
                Streaming mode is considered **unstable**. It may be changed
                at any point without it being considered a breaking change.

            .. note::
                Use :func:`explain` to see if Polars can process the query in
                streaming mode.

        Returns
        -------
        If `gevent=False` (default) then returns an awaitable.

        If `gevent=True` then returns wrapper that has a
        `.get(block=True, timeout=None)` method.

        See Also
        --------
        polars.collect_all : Collect multiple LazyFrames at the same time.
        polars.collect_all_async : Collect multiple LazyFrames at the same time lazily.

        Notes
        -----
        In case of error `set_exception` is used on
        `asyncio.Future`/`gevent.event.AsyncResult` and will be reraised by them.

        Examples
        --------
        >>> import asyncio
        >>> lf = pl.LazyFrame(
        ...     {
        ...         "a": ["a", "b", "a", "b", "b", "c"],
        ...         "b": [1, 2, 3, 4, 5, 6],
        ...         "c": [6, 5, 4, 3, 2, 1],
        ...     }
        ... )
        >>> async def main():
        ...     return await (
        ...         lf.group_by("a", maintain_order=True)
        ...         .agg(pl.all().sum())
        ...         .collect_async()
        ...     )
        >>> asyncio.run(main())
        shape: (3, 3)
        ┌─────┬─────┬─────┐
        │ a   ┆ b   ┆ c   │
        │ --- ┆ --- ┆ --- │
        │ str ┆ i64 ┆ i64 │
        ╞═════╪═════╪═════╡
        │ a   ┆ 4   ┆ 10  │
        │ b   ┆ 11  ┆ 10  │
        │ c   ┆ 6   ┆ 1   │
        └─────┴─────┴─────┘
        """
        if no_optimization:
            predicate_pushdown = False
            projection_pushdown = False
            slice_pushdown = False
            comm_subplan_elim = False
            comm_subexpr_elim = False
            cluster_with_columns = False
            collapse_joins = False

        if streaming:
            issue_unstable_warning("Streaming mode is considered unstable.")

        type_check = _type_check
        ldf = self._ldf.optimization_toggle(
            type_coercion=type_coercion,
            type_check=type_check,
            predicate_pushdown=predicate_pushdown,
            projection_pushdown=projection_pushdown,
            simplify_expression=simplify_expression,
            slice_pushdown=slice_pushdown,
            comm_subplan_elim=comm_subplan_elim,
            comm_subexpr_elim=comm_subexpr_elim,
            cluster_with_columns=cluster_with_columns,
            collapse_joins=collapse_joins,
            streaming=streaming,
            _eager=False,
            _check_order=_check_order,
            new_streaming=False,
        )

        result: _GeventDataFrameResult[DataFrame] | _AioDataFrameResult[DataFrame] = (
            _GeventDataFrameResult() if gevent else _AioDataFrameResult()
        )
        ldf.collect_with_callback(result._callback)
        return result

    def collect_schema(self) -> Schema:
        """
        Resolve the schema of this LazyFrame.

        Examples
        --------
        Determine the schema.

        >>> lf = pl.LazyFrame(
        ...     {
        ...         "foo": [1, 2, 3],
        ...         "bar": [6.0, 7.0, 8.0],
        ...         "ham": ["a", "b", "c"],
        ...     }
        ... )
        >>> lf.collect_schema()
        Schema({'foo': Int64, 'bar': Float64, 'ham': String})

        Access various properties of the schema.

        >>> schema = lf.collect_schema()
        >>> schema["bar"]
        Float64
        >>> schema.names()
        ['foo', 'bar', 'ham']
        >>> schema.dtypes()
        [Int64, Float64, String]
        >>> schema.len()
        3
        """
        return Schema(self._ldf.collect_schema(), check_dtypes=False)

    @unstable()
    def sink_parquet(
        self,
        path: str | Path,
        *,
        compression: str = "zstd",
        compression_level: int | None = None,
        statistics: bool | str | dict[str, bool] = True,
        row_group_size: int | None = None,
        data_page_size: int | None = None,
        maintain_order: bool = True,
        type_coercion: bool = True,
        _type_check: bool = True,
        predicate_pushdown: bool = True,
        projection_pushdown: bool = True,
        simplify_expression: bool = True,
        slice_pushdown: bool = True,
        collapse_joins: bool = True,
        no_optimization: bool = False,
        storage_options: dict[str, Any] | None = None,
        credential_provider: CredentialProviderFunction
        | Literal["auto"]
        | None = "auto",
        retries: int = 2,
        sync_on_close: SyncOnCloseMethod | None = None,
    ) -> None:
        """
        Evaluate the query in streaming mode and write to a Parquet file.

        .. warning::
            Streaming mode is considered **unstable**. It may be changed
            at any point without it being considered a breaking change.

        This allows streaming results that are larger than RAM to be written to disk.

        Parameters
        ----------
        path
            File path to which the file should be written.
        compression : {'lz4', 'uncompressed', 'snappy', 'gzip', 'lzo', 'brotli', 'zstd'}
            Choose "zstd" for good compression performance.
            Choose "lz4" for fast compression/decompression.
            Choose "snappy" for more backwards compatibility guarantees
            when you deal with older parquet readers.
        compression_level
            The level of compression to use. Higher compression means smaller files on
            disk.

            - "gzip" : min-level: 0, max-level: 10.
            - "brotli" : min-level: 0, max-level: 11.
            - "zstd" : min-level: 1, max-level: 22.
        statistics
            Write statistics to the parquet headers. This is the default behavior.

            Possible values:

            - `True`: enable default set of statistics (default). Some
              statistics may be disabled.
            - `False`: disable all statistics
            - "full": calculate and write all available statistics. Cannot be
              combined with `use_pyarrow`.
            - `{ "statistic-key": True / False, ... }`. Cannot be combined with
              `use_pyarrow`. Available keys:

              - "min": column minimum value (default: `True`)
              - "max": column maximum value (default: `True`)
              - "distinct_count": number of unique column values (default: `False`)
              - "null_count": number of null values in column (default: `True`)
        row_group_size
            Size of the row groups in number of rows.
            If None (default), the chunks of the `DataFrame` are
            used. Writing in smaller chunks may reduce memory pressure and improve
            writing speeds.
        data_page_size
            Size limit of individual data pages.
            If not set defaults to 1024 * 1024 bytes
        maintain_order
            Maintain the order in which data is processed.
            Setting this to `False` will be slightly faster.
        type_coercion
            Do type coercion optimization.
        predicate_pushdown
            Do predicate pushdown optimization.
        projection_pushdown
            Do projection pushdown optimization.
        simplify_expression
            Run simplify expressions optimization.
        slice_pushdown
            Slice pushdown optimization.
        collapse_joins
            Collapse a join and filters into a faster join
        no_optimization
            Turn off (certain) optimizations.
        storage_options
            Options that indicate how to connect to a cloud provider.

            The cloud providers currently supported are AWS, GCP, and Azure.
            See supported keys here:

            * `aws <https://docs.rs/object_store/latest/object_store/aws/enum.AmazonS3ConfigKey.html>`_
            * `gcp <https://docs.rs/object_store/latest/object_store/gcp/enum.GoogleConfigKey.html>`_
            * `azure <https://docs.rs/object_store/latest/object_store/azure/enum.AzureConfigKey.html>`_
            * Hugging Face (`hf://`): Accepts an API key under the `token` parameter: \
            `{'token': '...'}`, or by setting the `HF_TOKEN` environment variable.

            If `storage_options` is not provided, Polars will try to infer the
            information from environment variables.
        credential_provider
            Provide a function that can be called to provide cloud storage
            credentials. The function is expected to return a dictionary of
            credential keys along with an optional credential expiry time.

            .. warning::
                This functionality is considered **unstable**. It may be changed
                at any point without it being considered a breaking change.
        retries
            Number of retries if accessing a cloud instance fails.
        sync_on_close: { None, 'data', 'all' }
            Sync to disk when before closing a file.

            * `None` does not sync.
            * `data` syncs the file contents.
            * `all` syncs the file contents and metadata.

        Returns
        -------
        DataFrame

        Examples
        --------
        >>> lf = pl.scan_csv("/path/to/my_larger_than_ram_file.csv")  # doctest: +SKIP
        >>> lf.sink_parquet("out.parquet")  # doctest: +SKIP
        """
        lf = self._set_sink_optimizations(
            type_coercion=type_coercion,
            _type_check=_type_check,
            predicate_pushdown=predicate_pushdown,
            projection_pushdown=projection_pushdown,
            simplify_expression=simplify_expression,
            slice_pushdown=slice_pushdown,
            collapse_joins=collapse_joins,
            no_optimization=no_optimization,
        )

        if isinstance(statistics, bool) and statistics:
            statistics = {
                "min": True,
                "max": True,
                "distinct_count": False,
                "null_count": True,
            }
        elif isinstance(statistics, bool) and not statistics:
            statistics = {}
        elif statistics == "full":
            statistics = {
                "min": True,
                "max": True,
                "distinct_count": True,
                "null_count": True,
            }

        from polars.io.cloud.credential_provider._builder import (
            _init_credential_provider_builder,
        )

        credential_provider_builder = _init_credential_provider_builder(
            credential_provider, path, storage_options, "sink_parquet"
        )
        del credential_provider

        if storage_options:
            storage_options = list(storage_options.items())  # type: ignore[assignment]
        else:
            # Handle empty dict input
            storage_options = None

        target: str | Path | PyPartitioning
        if not isinstance(path, (str, Path)):
            target = path._p
        else:
            target = normalize_filepath(path)

        sink_options = {
            "sync_on_close": sync_on_close or "none",
        }

        return lf.sink_parquet(
            target=target,
            compression=compression,
            compression_level=compression_level,
            statistics=statistics,
            row_group_size=row_group_size,
            data_page_size=data_page_size,
            maintain_order=maintain_order,
            cloud_options=storage_options,
            credential_provider=credential_provider_builder,
            retries=retries,
            sink_options=sink_options,
        )

    @unstable()
    def sink_ipc(
        self,
        path: str | Path,
        *,
        compression: str | None = "zstd",
        maintain_order: bool = True,
        type_coercion: bool = True,
        _type_check: bool = True,
        predicate_pushdown: bool = True,
        projection_pushdown: bool = True,
        simplify_expression: bool = True,
        slice_pushdown: bool = True,
        collapse_joins: bool = True,
        no_optimization: bool = False,
        storage_options: dict[str, Any] | None = None,
        credential_provider: CredentialProviderFunction
        | Literal["auto"]
        | None = "auto",
        retries: int = 2,
        sync_on_close: SyncOnCloseMethod | None = None,
    ) -> None:
        """
        Evaluate the query in streaming mode and write to an IPC file.

        .. warning::
            Streaming mode is considered **unstable**. It may be changed
            at any point without it being considered a breaking change.

        This allows streaming results that are larger than RAM to be written to disk.

        Parameters
        ----------
        path
            File path to which the file should be written.
        compression : {'lz4', 'zstd'}
            Choose "zstd" for good compression performance.
            Choose "lz4" for fast compression/decompression.
        maintain_order
            Maintain the order in which data is processed.
            Setting this to `False` will be slightly faster.
        type_coercion
            Do type coercion optimization.
        predicate_pushdown
            Do predicate pushdown optimization.
        projection_pushdown
            Do projection pushdown optimization.
        simplify_expression
            Run simplify expressions optimization.
        slice_pushdown
            Slice pushdown optimization.
        collapse_joins
            Collapse a join and filters into a faster join
        no_optimization
            Turn off (certain) optimizations.
        storage_options
            Options that indicate how to connect to a cloud provider.

            The cloud providers currently supported are AWS, GCP, and Azure.
            See supported keys here:

            * `aws <https://docs.rs/object_store/latest/object_store/aws/enum.AmazonS3ConfigKey.html>`_
            * `gcp <https://docs.rs/object_store/latest/object_store/gcp/enum.GoogleConfigKey.html>`_
            * `azure <https://docs.rs/object_store/latest/object_store/azure/enum.AzureConfigKey.html>`_
            * Hugging Face (`hf://`): Accepts an API key under the `token` parameter: \
            `{'token': '...'}`, or by setting the `HF_TOKEN` environment variable.

            If `storage_options` is not provided, Polars will try to infer the
            information from environment variables.
        credential_provider
            Provide a function that can be called to provide cloud storage
            credentials. The function is expected to return a dictionary of
            credential keys along with an optional credential expiry time.

            .. warning::
                This functionality is considered **unstable**. It may be changed
                at any point without it being considered a breaking change.
        retries
            Number of retries if accessing a cloud instance fails.
        sync_on_close: { None, 'data', 'all' }
            Sync to disk when before closing a file.

            * `None` does not sync.
            * `data` syncs the file contents.
            * `all` syncs the file contents and metadata.

        Returns
        -------
        DataFrame

        Examples
        --------
        >>> lf = pl.scan_csv("/path/to/my_larger_than_ram_file.csv")  # doctest: +SKIP
        >>> lf.sink_ipc("out.arrow")  # doctest: +SKIP
        """
        lf = self._set_sink_optimizations(
            type_coercion=type_coercion,
            _type_check=_type_check,
            predicate_pushdown=predicate_pushdown,
            projection_pushdown=projection_pushdown,
            simplify_expression=simplify_expression,
            slice_pushdown=slice_pushdown,
            collapse_joins=collapse_joins,
            no_optimization=no_optimization,
        )

        from polars.io.cloud.credential_provider._builder import (
            _init_credential_provider_builder,
        )

        credential_provider_builder = _init_credential_provider_builder(
            credential_provider, path, storage_options, "sink_ipc"
        )
        del credential_provider

        if storage_options:
            storage_options = list(storage_options.items())  # type: ignore[assignment]
        else:
            # Handle empty dict input
            storage_options = None

        target: str | Path | PyPartitioning
        if not isinstance(path, (str, Path)):
            target = path._p
        else:
            target = path

        sink_options = {
            "sync_on_close": sync_on_close or "none",
        }

        return lf.sink_ipc(
            target=target,
            compression=compression,
            maintain_order=maintain_order,
            cloud_options=storage_options,
            credential_provider=credential_provider_builder,
            retries=retries,
            sink_options=sink_options,
        )

    @unstable()
    def sink_csv(
        self,
        path: str | Path,
        *,
        include_bom: bool = False,
        include_header: bool = True,
        separator: str = ",",
        line_terminator: str = "\n",
        quote_char: str = '"',
        batch_size: int = 1024,
        datetime_format: str | None = None,
        date_format: str | None = None,
        time_format: str | None = None,
        float_scientific: bool | None = None,
        float_precision: int | None = None,
        null_value: str | None = None,
        quote_style: CsvQuoteStyle | None = None,
        maintain_order: bool = True,
        type_coercion: bool = True,
        _type_check: bool = True,
        predicate_pushdown: bool = True,
        projection_pushdown: bool = True,
        simplify_expression: bool = True,
        slice_pushdown: bool = True,
        collapse_joins: bool = True,
        no_optimization: bool = False,
        storage_options: dict[str, Any] | None = None,
        credential_provider: CredentialProviderFunction
        | Literal["auto"]
        | None = "auto",
        retries: int = 2,
        sync_on_close: SyncOnCloseMethod | None = None,
    ) -> None:
        """
        Evaluate the query in streaming mode and write to a CSV file.

        .. warning::
            Streaming mode is considered **unstable**. It may be changed
            at any point without it being considered a breaking change.

        This allows streaming results that are larger than RAM to be written to disk.

        Parameters
        ----------
        path
            File path to which the file should be written.
        include_bom
            Whether to include UTF-8 BOM in the CSV output.
        include_header
            Whether to include header in the CSV output.
        separator
            Separate CSV fields with this symbol.
        line_terminator
            String used to end each row.
        quote_char
            Byte to use as quoting character.
        batch_size
            Number of rows that will be processed per thread.
        datetime_format
            A format string, with the specifiers defined by the
            `chrono <https://docs.rs/chrono/latest/chrono/format/strftime/index.html>`_
            Rust crate. If no format specified, the default fractional-second
            precision is inferred from the maximum timeunit found in the frame's
            Datetime cols (if any).
        date_format
            A format string, with the specifiers defined by the
            `chrono <https://docs.rs/chrono/latest/chrono/format/strftime/index.html>`_
            Rust crate.
        time_format
            A format string, with the specifiers defined by the
            `chrono <https://docs.rs/chrono/latest/chrono/format/strftime/index.html>`_
            Rust crate.
        float_scientific
            Whether to use scientific form always (true), never (false), or
            automatically (None) for `Float32` and `Float64` datatypes.
        float_precision
            Number of decimal places to write, applied to both `Float32` and
            `Float64` datatypes.
        null_value
            A string representing null values (defaulting to the empty string).
        quote_style : {'necessary', 'always', 'non_numeric', 'never'}
            Determines the quoting strategy used.

            - necessary (default): This puts quotes around fields only when necessary.
              They are necessary when fields contain a quote,
              delimiter or record terminator.
              Quotes are also necessary when writing an empty record
              (which is indistinguishable from a record with one empty field).
              This is the default.
            - always: This puts quotes around every field. Always.
            - never: This never puts quotes around fields, even if that results in
              invalid CSV data (e.g.: by not quoting strings containing the
              separator).
            - non_numeric: This puts quotes around all fields that are non-numeric.
              Namely, when writing a field that does not parse as a valid float
              or integer, then quotes will be used even if they aren`t strictly
              necessary.
        maintain_order
            Maintain the order in which data is processed.
            Setting this to `False` will be slightly faster.
        type_coercion
            Do type coercion optimization.
        predicate_pushdown
            Do predicate pushdown optimization.
        projection_pushdown
            Do projection pushdown optimization.
        simplify_expression
            Run simplify expressions optimization.
        slice_pushdown
            Slice pushdown optimization.
        collapse_joins
            Collapse a join and filters into a faster join
        no_optimization
            Turn off (certain) optimizations.
        storage_options
            Options that indicate how to connect to a cloud provider.

            The cloud providers currently supported are AWS, GCP, and Azure.
            See supported keys here:

            * `aws <https://docs.rs/object_store/latest/object_store/aws/enum.AmazonS3ConfigKey.html>`_
            * `gcp <https://docs.rs/object_store/latest/object_store/gcp/enum.GoogleConfigKey.html>`_
            * `azure <https://docs.rs/object_store/latest/object_store/azure/enum.AzureConfigKey.html>`_
            * Hugging Face (`hf://`): Accepts an API key under the `token` parameter: \
            `{'token': '...'}`, or by setting the `HF_TOKEN` environment variable.

            If `storage_options` is not provided, Polars will try to infer the
            information from environment variables.
        credential_provider
            Provide a function that can be called to provide cloud storage
            credentials. The function is expected to return a dictionary of
            credential keys along with an optional credential expiry time.

            .. warning::
                This functionality is considered **unstable**. It may be changed
                at any point without it being considered a breaking change.
        retries
            Number of retries if accessing a cloud instance fails.
        sync_on_close: { None, 'data', 'all' }
            Sync to disk when before closing a file.

            * `None` does not sync.
            * `data` syncs the file contents.
            * `all` syncs the file contents and metadata.

        Returns
        -------
        DataFrame

        Examples
        --------
        >>> lf = pl.scan_csv("/path/to/my_larger_than_ram_file.csv")  # doctest: +SKIP
        >>> lf.sink_csv("out.csv")  # doctest: +SKIP
        """
        from polars.io.csv._utils import _check_arg_is_1byte

        _check_arg_is_1byte("separator", separator, can_be_empty=False)
        _check_arg_is_1byte("quote_char", quote_char, can_be_empty=False)
        if not null_value:
            null_value = None

        lf = self._set_sink_optimizations(
            type_coercion=type_coercion,
            _type_check=_type_check,
            predicate_pushdown=predicate_pushdown,
            projection_pushdown=projection_pushdown,
            simplify_expression=simplify_expression,
            slice_pushdown=slice_pushdown,
            collapse_joins=collapse_joins,
            no_optimization=no_optimization,
        )

        from polars.io.cloud.credential_provider._builder import (
            _init_credential_provider_builder,
        )

        credential_provider_builder = _init_credential_provider_builder(
            credential_provider, path, storage_options, "sink_csv"
        )
        del credential_provider

        if storage_options:
            storage_options = list(storage_options.items())  # type: ignore[assignment]
        else:
            # Handle empty dict input
            storage_options = None

        target: str | Path | PyPartitioning
        if not isinstance(path, (str, Path)):
            target = path._p
        else:
            target = normalize_filepath(path)

        sink_options = {
            "sync_on_close": sync_on_close or "none",
        }

        return lf.sink_csv(
            target=target,
            include_bom=include_bom,
            include_header=include_header,
            separator=ord(separator),
            line_terminator=line_terminator,
            quote_char=ord(quote_char),
            batch_size=batch_size,
            datetime_format=datetime_format,
            date_format=date_format,
            time_format=time_format,
            float_scientific=float_scientific,
            float_precision=float_precision,
            null_value=null_value,
            quote_style=quote_style,
            maintain_order=maintain_order,
            cloud_options=storage_options,
            credential_provider=credential_provider_builder,
            retries=retries,
            sink_options=sink_options,
        )

    @unstable()
    def sink_ndjson(
        self,
        path: str | Path,
        *,
        maintain_order: bool = True,
        type_coercion: bool = True,
        _type_check: bool = True,
        predicate_pushdown: bool = True,
        projection_pushdown: bool = True,
        simplify_expression: bool = True,
        slice_pushdown: bool = True,
        collapse_joins: bool = True,
        no_optimization: bool = False,
        storage_options: dict[str, Any] | None = None,
        credential_provider: CredentialProviderFunction
        | Literal["auto"]
        | None = "auto",
        retries: int = 2,
        sync_on_close: SyncOnCloseMethod | None = None,
    ) -> None:
        """
        Evaluate the query in streaming mode and write to an NDJSON file.

        .. warning::
            Streaming mode is considered **unstable**. It may be changed
            at any point without it being considered a breaking change.

        This allows streaming results that are larger than RAM to be written to disk.

        Parameters
        ----------
        path
            File path to which the file should be written.
        maintain_order
            Maintain the order in which data is processed.
            Setting this to `False` will be slightly faster.
        type_coercion
            Do type coercion optimization.
        predicate_pushdown
            Do predicate pushdown optimization.
        projection_pushdown
            Do projection pushdown optimization.
        simplify_expression
            Run simplify expressions optimization.
        slice_pushdown
            Slice pushdown optimization.
        collapse_joins
            Collapse a join and filters into a faster join
        no_optimization
            Turn off (certain) optimizations.
        storage_options
            Options that indicate how to connect to a cloud provider.

            The cloud providers currently supported are AWS, GCP, and Azure.
            See supported keys here:

            * `aws <https://docs.rs/object_store/latest/object_store/aws/enum.AmazonS3ConfigKey.html>`_
            * `gcp <https://docs.rs/object_store/latest/object_store/gcp/enum.GoogleConfigKey.html>`_
            * `azure <https://docs.rs/object_store/latest/object_store/azure/enum.AzureConfigKey.html>`_
            * Hugging Face (`hf://`): Accepts an API key under the `token` parameter: \
            `{'token': '...'}`, or by setting the `HF_TOKEN` environment variable.

            If `storage_options` is not provided, Polars will try to infer the
            information from environment variables.
        credential_provider
            Provide a function that can be called to provide cloud storage
            credentials. The function is expected to return a dictionary of
            credential keys along with an optional credential expiry time.

            .. warning::
                This functionality is considered **unstable**. It may be changed
                at any point without it being considered a breaking change.
        retries
            Number of retries if accessing a cloud instance fails.
        sync_on_close: { None, 'data', 'all' }
            Sync to disk when before closing a file.

            * `None` does not sync.
            * `data` syncs the file contents.
            * `all` syncs the file contents and metadata.

        Returns
        -------
        DataFrame

        Examples
        --------
        >>> lf = pl.scan_csv("/path/to/my_larger_than_ram_file.csv")  # doctest: +SKIP
        >>> lf.sink_ndjson("out.ndjson")  # doctest: +SKIP
        """
        lf = self._set_sink_optimizations(
            type_coercion=type_coercion,
            _type_check=_type_check,
            predicate_pushdown=predicate_pushdown,
            projection_pushdown=projection_pushdown,
            simplify_expression=simplify_expression,
            slice_pushdown=slice_pushdown,
            collapse_joins=collapse_joins,
            no_optimization=no_optimization,
        )

        from polars.io.cloud.credential_provider._builder import (
            _init_credential_provider_builder,
        )

        credential_provider_builder = _init_credential_provider_builder(
            credential_provider, path, storage_options, "sink_ndjson"
        )
        del credential_provider

        if storage_options:
            storage_options = list(storage_options.items())  # type: ignore[assignment]
        else:
            # Handle empty dict input
            storage_options = None

        target: str | Path | PyPartitioning
        if not isinstance(path, (str, Path)):
            target = path._p
        else:
            target = path

        sink_options = {
            "sync_on_close": sync_on_close or "none",
        }

        return lf.sink_json(
            target=target,
            maintain_order=maintain_order,
            cloud_options=storage_options,
            credential_provider=credential_provider_builder,
            retries=retries,
            sink_options=sink_options,
        )

    def _set_sink_optimizations(
        self,
        *,
        type_coercion: bool = True,
        _type_check: bool = True,
        predicate_pushdown: bool = True,
        projection_pushdown: bool = True,
        simplify_expression: bool = True,
        slice_pushdown: bool = True,
        collapse_joins: bool = True,
        cluster_with_columns: bool = True,
        no_optimization: bool = False,
        comm_subplan_elim: bool = False,
        comm_subexpr_elim: bool = False,
        _check_order: bool = True,
    ) -> PyLazyFrame:
        if no_optimization:
            predicate_pushdown = False
            projection_pushdown = False
            slice_pushdown = False
            _check_order = False

        return self._ldf.optimization_toggle(
            type_coercion=type_coercion,
            type_check=_type_check,
            predicate_pushdown=predicate_pushdown,
            projection_pushdown=projection_pushdown,
            simplify_expression=simplify_expression,
            slice_pushdown=slice_pushdown,
            comm_subplan_elim=comm_subplan_elim,
            comm_subexpr_elim=comm_subexpr_elim,
            cluster_with_columns=cluster_with_columns,
            collapse_joins=collapse_joins,
            streaming=True,
            _eager=False,
            _check_order=_check_order,
            new_streaming=False,
        )

    @deprecate_function(
        "`LazyFrame.fetch` is deprecated; use `LazyFrame.collect` "
        "instead, in conjunction with a call to `head`.",
        version="1.0",
    )
    def fetch(
        self,
        n_rows: int = 500,
        *,
        type_coercion: bool = True,
        _type_check: bool = True,
        predicate_pushdown: bool = True,
        projection_pushdown: bool = True,
        simplify_expression: bool = True,
        no_optimization: bool = False,
        slice_pushdown: bool = True,
        comm_subplan_elim: bool = True,
        comm_subexpr_elim: bool = True,
        cluster_with_columns: bool = True,
        collapse_joins: bool = True,
        streaming: bool = False,
    ) -> DataFrame:
        """
        Collect a small number of rows for debugging purposes.

        .. deprecated:: 1.0
            Use :meth:`collect` instead, in conjunction with a call to :meth:`head`.`

        Notes
        -----
        This is similar to a :func:`collect` operation, but it overwrites the number of
        rows read by *every* scan operation. Be aware that `fetch` does not guarantee
        the final number of rows in the DataFrame. Filters, join operations and fewer
        rows being available in the scanned data will all influence the final number
        of rows (joins are especially susceptible to this, and may return no data
        at all if `n_rows` is too small as the join keys may not be present).

        Warnings
        --------
        This is strictly a utility function that can help to debug queries using a
        smaller number of rows, and should *not* be used in production code.
        """
        return self._fetch(
            n_rows=n_rows,
            type_coercion=type_coercion,
            _type_check=_type_check,
            predicate_pushdown=predicate_pushdown,
            projection_pushdown=projection_pushdown,
            simplify_expression=simplify_expression,
            no_optimization=no_optimization,
            slice_pushdown=slice_pushdown,
            comm_subplan_elim=comm_subplan_elim,
            comm_subexpr_elim=comm_subexpr_elim,
            cluster_with_columns=cluster_with_columns,
            collapse_joins=collapse_joins,
            streaming=streaming,
        )

    def _fetch(
        self,
        n_rows: int = 500,
        *,
        type_coercion: bool = True,
        _type_check: bool = True,
        predicate_pushdown: bool = True,
        projection_pushdown: bool = True,
        simplify_expression: bool = True,
        no_optimization: bool = False,
        slice_pushdown: bool = True,
        comm_subplan_elim: bool = True,
        comm_subexpr_elim: bool = True,
        cluster_with_columns: bool = True,
        collapse_joins: bool = True,
        streaming: bool = False,
        _check_order: bool = True,
    ) -> DataFrame:
        """
        Collect a small number of rows for debugging purposes.

        Do not confuse with `collect`; this function will frequently return
        incorrect data (see the warning for additional details).

        Parameters
        ----------
        n_rows
            Collect n_rows from the data sources.
        type_coercion
            Run type coercion optimization.
        predicate_pushdown
            Run predicate pushdown optimization.
        projection_pushdown
            Run projection pushdown optimization.
        simplify_expression
            Run simplify expressions optimization.
        no_optimization
            Turn off optimizations.
        slice_pushdown
            Slice pushdown optimization
        comm_subplan_elim
            Will try to cache branching subplans that occur on self-joins or unions.
        comm_subexpr_elim
            Common subexpressions will be cached and reused.
        cluster_with_columns
            Combine sequential independent calls to with_columns
        collapse_joins
            Collapse a join and filters into a faster join
        streaming
            Run parts of the query in a streaming fashion (this is in an alpha state)

            .. warning::
                Streaming mode is considered **unstable**. It may be changed
                at any point without it being considered a breaking change.

        Notes
        -----
        This is similar to a :func:`collect` operation, but it overwrites the number of
        rows read by *every* scan operation. Be aware that `fetch` does not guarantee
        the final number of rows in the DataFrame. Filters, join operations and fewer
        rows being available in the scanned data will all influence the final number
        of rows (joins are especially susceptible to this, and may return no data
        at all if `n_rows` is too small as the join keys may not be present).

        Warnings
        --------
        This is strictly a utility function that can help to debug queries using a
        smaller number of rows, and should *not* be used in production code.

        Returns
        -------
        DataFrame

        Examples
        --------
        >>> lf = pl.LazyFrame(
        ...     {
        ...         "a": ["a", "b", "a", "b", "b", "c"],
        ...         "b": [1, 2, 3, 4, 5, 6],
        ...         "c": [6, 5, 4, 3, 2, 1],
        ...     }
        ... )
        >>> lf.group_by("a", maintain_order=True).agg(pl.all().sum())._fetch(2)
        shape: (2, 3)
        ┌─────┬─────┬─────┐
        │ a   ┆ b   ┆ c   │
        │ --- ┆ --- ┆ --- │
        │ str ┆ i64 ┆ i64 │
        ╞═════╪═════╪═════╡
        │ a   ┆ 1   ┆ 6   │
        │ b   ┆ 2   ┆ 5   │
        └─────┴─────┴─────┘
        """
        if no_optimization:
            predicate_pushdown = False
            projection_pushdown = False
            slice_pushdown = False
            comm_subplan_elim = False
            comm_subexpr_elim = False
            cluster_with_columns = False
            collapse_joins = False

        if streaming:
            issue_unstable_warning("Streaming mode is considered unstable.")

        type_check = _type_check
        lf = self._ldf.optimization_toggle(
            type_coercion=type_coercion,
            type_check=type_check,
            predicate_pushdown=predicate_pushdown,
            projection_pushdown=projection_pushdown,
            simplify_expression=simplify_expression,
            slice_pushdown=slice_pushdown,
            comm_subplan_elim=comm_subplan_elim,
            comm_subexpr_elim=comm_subexpr_elim,
            cluster_with_columns=cluster_with_columns,
            collapse_joins=collapse_joins,
            streaming=streaming,
            _eager=False,
            _check_order=_check_order,
            new_streaming=False,
        )
        return wrap_df(lf.fetch(n_rows))

    def lazy(self) -> LazyFrame:
        """
        Return lazy representation, i.e. itself.

        Useful for writing code that expects either a :class:`DataFrame` or
        :class:`LazyFrame`. On LazyFrame this is a no-op, and returns the same object.

        Returns
        -------
        LazyFrame

        Examples
        --------
        >>> lf = pl.LazyFrame(
        ...     {
        ...         "a": [None, 2, 3, 4],
        ...         "b": [0.5, None, 2.5, 13],
        ...         "c": [True, True, False, None],
        ...     }
        ... )
        >>> lf.lazy()  # doctest: +ELLIPSIS
        <LazyFrame at ...>
        """
        return self

    def cache(self) -> LazyFrame:
        """
        Cache the result once the execution of the physical plan hits this node.

        It is not recommended using this as the optimizer likely can do a better job.
        """
        return self._from_pyldf(self._ldf.cache())

    def cast(
        self,
        dtypes: (
            Mapping[
                ColumnNameOrSelector | PolarsDataType, PolarsDataType | PythonDataType
            ]
            | PolarsDataType
        ),
        *,
        strict: bool = True,
    ) -> LazyFrame:
        """
        Cast LazyFrame column(s) to the specified dtype(s).

        Parameters
        ----------
        dtypes
            Mapping of column names (or selector) to dtypes, or a single dtype
            to which all columns will be cast.
        strict
            Throw an error if a cast could not be done (for instance, due to an
            overflow).

        Examples
        --------
        >>> from datetime import date
        >>> lf = pl.LazyFrame(
        ...     {
        ...         "foo": [1, 2, 3],
        ...         "bar": [6.0, 7.0, 8.0],
        ...         "ham": [date(2020, 1, 2), date(2021, 3, 4), date(2022, 5, 6)],
        ...     }
        ... )

        Cast specific frame columns to the specified dtypes:

        >>> lf.cast({"foo": pl.Float32, "bar": pl.UInt8}).collect()
        shape: (3, 3)
        ┌─────┬─────┬────────────┐
        │ foo ┆ bar ┆ ham        │
        │ --- ┆ --- ┆ ---        │
        │ f32 ┆ u8  ┆ date       │
        ╞═════╪═════╪════════════╡
        │ 1.0 ┆ 6   ┆ 2020-01-02 │
        │ 2.0 ┆ 7   ┆ 2021-03-04 │
        │ 3.0 ┆ 8   ┆ 2022-05-06 │
        └─────┴─────┴────────────┘

        Cast all frame columns matching one dtype (or dtype group) to another dtype:

        >>> lf.cast({pl.Date: pl.Datetime}).collect()
        shape: (3, 3)
        ┌─────┬─────┬─────────────────────┐
        │ foo ┆ bar ┆ ham                 │
        │ --- ┆ --- ┆ ---                 │
        │ i64 ┆ f64 ┆ datetime[μs]        │
        ╞═════╪═════╪═════════════════════╡
        │ 1   ┆ 6.0 ┆ 2020-01-02 00:00:00 │
        │ 2   ┆ 7.0 ┆ 2021-03-04 00:00:00 │
        │ 3   ┆ 8.0 ┆ 2022-05-06 00:00:00 │
        └─────┴─────┴─────────────────────┘

        Use selectors to define the columns being cast:

        >>> import polars.selectors as cs
        >>> lf.cast({cs.numeric(): pl.UInt32, cs.temporal(): pl.String}).collect()
        shape: (3, 3)
        ┌─────┬─────┬────────────┐
        │ foo ┆ bar ┆ ham        │
        │ --- ┆ --- ┆ ---        │
        │ u32 ┆ u32 ┆ str        │
        ╞═════╪═════╪════════════╡
        │ 1   ┆ 6   ┆ 2020-01-02 │
        │ 2   ┆ 7   ┆ 2021-03-04 │
        │ 3   ┆ 8   ┆ 2022-05-06 │
        └─────┴─────┴────────────┘

        Cast all frame columns to the specified dtype:

        >>> lf.cast(pl.String).collect().to_dict(as_series=False)
        {'foo': ['1', '2', '3'],
         'bar': ['6.0', '7.0', '8.0'],
         'ham': ['2020-01-02', '2021-03-04', '2022-05-06']}
        """
        if not isinstance(dtypes, Mapping):
            dtypes = parse_into_dtype(dtypes)
            return self._from_pyldf(self._ldf.cast_all(dtypes, strict))

        cast_map = {}
        for c, dtype in dtypes.items():
            if (is_polars_dtype(c) or isinstance(c, DataTypeGroup)) or (
                isinstance(c, Collection) and all(is_polars_dtype(x) for x in c)
            ):
                c = by_dtype(c)  # type: ignore[arg-type]

            dtype = parse_into_dtype(dtype)
            cast_map.update(
                {c: dtype}
                if isinstance(c, str)
                else dict.fromkeys(expand_selector(self, c), dtype)  # type: ignore[arg-type]
            )

        return self._from_pyldf(self._ldf.cast(cast_map, strict))

    def clear(self, n: int = 0) -> LazyFrame:
        """
        Create an empty copy of the current LazyFrame, with zero to 'n' rows.

        Returns a copy with an identical schema but no data.

        Parameters
        ----------
        n
            Number of (empty) rows to return in the cleared frame.

        See Also
        --------
        clone : Cheap deepcopy/clone.

        Examples
        --------
        >>> lf = pl.LazyFrame(
        ...     {
        ...         "a": [None, 2, 3, 4],
        ...         "b": [0.5, None, 2.5, 13],
        ...         "c": [True, True, False, None],
        ...     }
        ... )
        >>> lf.clear().collect()
        shape: (0, 3)
        ┌─────┬─────┬──────┐
        │ a   ┆ b   ┆ c    │
        │ --- ┆ --- ┆ ---  │
        │ i64 ┆ f64 ┆ bool │
        ╞═════╪═════╪══════╡
        └─────┴─────┴──────┘

        >>> lf.clear(2).collect()
        shape: (2, 3)
        ┌──────┬──────┬──────┐
        │ a    ┆ b    ┆ c    │
        │ ---  ┆ ---  ┆ ---  │
        │ i64  ┆ f64  ┆ bool │
        ╞══════╪══════╪══════╡
        │ null ┆ null ┆ null │
        │ null ┆ null ┆ null │
        └──────┴──────┴──────┘
        """
        return pl.DataFrame(schema=self.collect_schema()).clear(n).lazy()

    def clone(self) -> LazyFrame:
        """
        Create a copy of this LazyFrame.

        This is a cheap operation that does not copy data.

        See Also
        --------
        clear : Create an empty copy of the current LazyFrame, with identical
            schema but no data.

        Examples
        --------
        >>> lf = pl.LazyFrame(
        ...     {
        ...         "a": [None, 2, 3, 4],
        ...         "b": [0.5, None, 2.5, 13],
        ...         "c": [True, True, False, None],
        ...     }
        ... )
        >>> lf.clone()  # doctest: +ELLIPSIS
        <LazyFrame at ...>
        """
        return self._from_pyldf(self._ldf.clone())

    def _filter(
        self,
        *,
        predicates: tuple[
            IntoExprColumn
            | Iterable[IntoExprColumn]
            | bool
            | list[bool]
            | np.ndarray[Any, Any],
            ...,
        ],
        constraints: dict[str, Any],
        invert: bool = False,
    ) -> LazyFrame:
        """Common code for filter/remove ops."""
        all_predicates: list[pl.Expr] = []
        boolean_masks = []

        for p in predicates:
            # quick exit/skip conditions
            if (p is False and invert) or (p is True and not invert):
                continue  # ignore; doesn't filter/remove anything
            if (p is True and invert) or (p is False and not invert):
                return self.clear()  # discard all rows

            if _is_generator(p):
                p = tuple(p)

            # note: identify masks separately from predicates
            if is_bool_sequence(p, include_series=True):
                boolean_masks.append(pl.Series(p, dtype=Boolean))
            elif (
                (is_seq := is_sequence(p))
                and any(not isinstance(x, pl.Expr) for x in p)
            ) or (
                not is_seq
                and not isinstance(p, pl.Expr)
                and not (isinstance(p, str) and p in self.collect_schema())
            ):
                err = (
                    f"Series(…, dtype={p.dtype})"
                    if isinstance(p, pl.Series)
                    else repr(p)
                )
                msg = f"invalid predicate for `filter`: {err}"
                raise TypeError(msg)
            else:
                all_predicates.extend(
                    wrap_expr(x) for x in parse_into_list_of_expressions(p)
                )

        # unpack equality constraints from kwargs
        all_predicates.extend(
            F.col(name).eq(value) for name, value in constraints.items()
        )
        if not (all_predicates or boolean_masks):
            msg = "at least one predicate or constraint must be provided"
            raise TypeError(msg)

        # if multiple predicates, combine as 'horizontal' expression
        combined_predicate = (
            (
                F.all_horizontal(*all_predicates)
                if len(all_predicates) > 1
                else all_predicates[0]
            )
            if all_predicates
            else None
        )

        # apply reduced boolean mask first, if applicable, then predicates
        if boolean_masks:
            mask_expr = F.lit(reduce(and_, boolean_masks))
            combined_predicate = (
                mask_expr
                if combined_predicate is None
                else mask_expr & combined_predicate
            )

        if combined_predicate is None:
            return self._from_pyldf(self._ldf)

        filter_method = self._ldf.remove if invert else self._ldf.filter
        return self._from_pyldf(filter_method(combined_predicate._pyexpr))

    def filter(
        self,
        *predicates: (
            IntoExprColumn
            | Iterable[IntoExprColumn]
            | bool
            | list[bool]
            | np.ndarray[Any, Any]
        ),
        **constraints: Any,
    ) -> LazyFrame:
        """
        Filter rows in the LazyFrame based on a predicate expression.

        The original order of the remaining rows is preserved.

        Rows where the filter predicate does not evaluate to True are discarded
        (this includes rows where the predicate evaluates as `null`).

        Parameters
        ----------
        predicates
            Expression that evaluates to a boolean Series.
        constraints
            Column filters; use `name = value` to filter columns using the supplied
            value. Each constraint behaves the same as `pl.col(name).eq(value)`,
            and is implicitly joined with the other filter conditions using `&`.

        Notes
        -----
        If you are transitioning from Pandas, and performing filter operations based on
        the comparison of two or more columns, please note that in Polars any comparison
        involving `null` values will result in a `null` result, *not* boolean True or
        False. As a result, these rows will not be retained. Ensure that null values
        are handled appropriately to avoid unexpected behaviour (see examples below).

        See Also
        --------
        remove

        Examples
        --------
        >>> lf = pl.LazyFrame(
        ...     {
        ...         "foo": [1, 2, 3, None, 4, None, 0],
        ...         "bar": [6, 7, 8, None, None, 9, 0],
        ...         "ham": ["a", "b", "c", None, "d", "e", "f"],
        ...     }
        ... )

        Filter on one condition:

        >>> lf.filter(pl.col("foo") > 1).collect()
        shape: (3, 3)
        ┌─────┬──────┬─────┐
        │ foo ┆ bar  ┆ ham │
        │ --- ┆ ---  ┆ --- │
        │ i64 ┆ i64  ┆ str │
        ╞═════╪══════╪═════╡
        │ 2   ┆ 7    ┆ b   │
        │ 3   ┆ 8    ┆ c   │
        │ 4   ┆ null ┆ d   │
        └─────┴──────┴─────┘

        Filter on multiple conditions:

        >>> lf.filter((pl.col("foo") < 3) & (pl.col("ham") == "a")).collect()
        shape: (1, 3)
        ┌─────┬─────┬─────┐
        │ foo ┆ bar ┆ ham │
        │ --- ┆ --- ┆ --- │
        │ i64 ┆ i64 ┆ str │
        ╞═════╪═════╪═════╡
        │ 1   ┆ 6   ┆ a   │
        └─────┴─────┴─────┘

        Provide multiple filters using `*args` syntax:

        >>> lf.filter(
        ...     pl.col("foo") == 1,
        ...     pl.col("ham") == "a",
        ... ).collect()
        shape: (1, 3)
        ┌─────┬─────┬─────┐
        │ foo ┆ bar ┆ ham │
        │ --- ┆ --- ┆ --- │
        │ i64 ┆ i64 ┆ str │
        ╞═════╪═════╪═════╡
        │ 1   ┆ 6   ┆ a   │
        └─────┴─────┴─────┘

        Provide multiple filters using `**kwargs` syntax:

        >>> lf.filter(foo=1, ham="a").collect()
        shape: (1, 3)
        ┌─────┬─────┬─────┐
        │ foo ┆ bar ┆ ham │
        │ --- ┆ --- ┆ --- │
        │ i64 ┆ i64 ┆ str │
        ╞═════╪═════╪═════╡
        │ 1   ┆ 6   ┆ a   │
        └─────┴─────┴─────┘

        Filter on an OR condition:

        >>> lf.filter(
        ...     (pl.col("foo") == 1) | (pl.col("ham") == "c"),
        ... ).collect()
        shape: (2, 3)
        ┌─────┬─────┬─────┐
        │ foo ┆ bar ┆ ham │
        │ --- ┆ --- ┆ --- │
        │ i64 ┆ i64 ┆ str │
        ╞═════╪═════╪═════╡
        │ 1   ┆ 6   ┆ a   │
        │ 3   ┆ 8   ┆ c   │
        └─────┴─────┴─────┘

        Filter by comparing two columns against each other

        >>> lf.filter(
        ...     pl.col("foo") == pl.col("bar"),
        ... ).collect()
        shape: (1, 3)
        ┌─────┬─────┬─────┐
        │ foo ┆ bar ┆ ham │
        │ --- ┆ --- ┆ --- │
        │ i64 ┆ i64 ┆ str │
        ╞═════╪═════╪═════╡
        │ 0   ┆ 0   ┆ f   │
        └─────┴─────┴─────┘

        >>> lf.filter(
        ...     pl.col("foo") != pl.col("bar"),
        ... ).collect()
        shape: (3, 3)
        ┌─────┬─────┬─────┐
        │ foo ┆ bar ┆ ham │
        │ --- ┆ --- ┆ --- │
        │ i64 ┆ i64 ┆ str │
        ╞═════╪═════╪═════╡
        │ 1   ┆ 6   ┆ a   │
        │ 2   ┆ 7   ┆ b   │
        │ 3   ┆ 8   ┆ c   │
        └─────┴─────┴─────┘

        Notice how the row with `None` values is filtered out; using `ne_missing`
        ensures that null values compare equal, and we get similar behaviour to Pandas:

        >>> lf.filter(
        ...     pl.col("foo").ne_missing(pl.col("bar")),
        ... ).collect()
        shape: (5, 3)
        ┌──────┬──────┬─────┐
        │ foo  ┆ bar  ┆ ham │
        │ ---  ┆ ---  ┆ --- │
        │ i64  ┆ i64  ┆ str │
        ╞══════╪══════╪═════╡
        │ 1    ┆ 6    ┆ a   │
        │ 2    ┆ 7    ┆ b   │
        │ 3    ┆ 8    ┆ c   │
        │ 4    ┆ null ┆ d   │
        │ null ┆ 9    ┆ e   │
        └──────┴──────┴─────┘
        """
        if not constraints:
            # early-exit conditions (exclude/include all rows)
            if not predicates or (len(predicates) == 1 and predicates[0] is True):
                return self.clone()
            if len(predicates) == 1 and predicates[0] is False:
                return self.clear()

        return self._filter(
            predicates=predicates,
            constraints=constraints,
            invert=False,
        )

    def remove(
        self,
        *predicates: (
            IntoExprColumn
            | Iterable[IntoExprColumn]
            | bool
            | list[bool]
            | np.ndarray[Any, Any]
        ),
        **constraints: Any,
    ) -> LazyFrame:
        """
        Remove rows, dropping those that match the given predicate expression(s).

        The original order of the remaining rows is preserved.

        Rows where the filter predicate does not evaluate to True are retained
        (this includes rows where the predicate evaluates as `null`).

        Parameters
        ----------
        predicates
            Expression that evaluates to a boolean Series.
        constraints
            Column filters; use `name = value` to filter columns using the supplied
            value. Each constraint behaves the same as `pl.col(name).eq(value)`,
            and is implicitly joined with the other filter conditions using `&`.

        Notes
        -----
        If you are transitioning from Pandas, and performing filter operations based on
        the comparison of two or more columns, please note that in Polars any comparison
        involving `null` values will result in a `null` result, *not* boolean True or
        False. As a result, these rows will not be removed. Ensure that null values
        are handled appropriately to avoid unexpected behaviour (see examples below).

        See Also
        --------
        filter

        Examples
        --------
        >>> lf = pl.LazyFrame(
        ...     {
        ...         "foo": [2, 3, None, 4, 0],
        ...         "bar": [5, 6, None, None, 0],
        ...         "ham": ["a", "b", None, "c", "d"],
        ...     }
        ... )

        Remove rows matching a condition:

        >>> lf.remove(
        ...     pl.col("bar") >= 5,
        ... ).collect()
        shape: (3, 3)
        ┌──────┬──────┬──────┐
        │ foo  ┆ bar  ┆ ham  │
        │ ---  ┆ ---  ┆ ---  │
        │ i64  ┆ i64  ┆ str  │
        ╞══════╪══════╪══════╡
        │ null ┆ null ┆ null │
        │ 4    ┆ null ┆ c    │
        │ 0    ┆ 0    ┆ d    │
        └──────┴──────┴──────┘

        Discard rows based on multiple conditions, combined with and/or operators:

        >>> lf.remove(
        ...     (pl.col("foo") >= 0) & (pl.col("bar") >= 0),
        ... ).collect()
        shape: (2, 3)
        ┌──────┬──────┬──────┐
        │ foo  ┆ bar  ┆ ham  │
        │ ---  ┆ ---  ┆ ---  │
        │ i64  ┆ i64  ┆ str  │
        ╞══════╪══════╪══════╡
        │ null ┆ null ┆ null │
        │ 4    ┆ null ┆ c    │
        └──────┴──────┴──────┘

        >>> lf.remove(
        ...     (pl.col("foo") >= 0) | (pl.col("bar") >= 0),
        ... ).collect()
        shape: (1, 3)
        ┌──────┬──────┬──────┐
        │ foo  ┆ bar  ┆ ham  │
        │ ---  ┆ ---  ┆ ---  │
        │ i64  ┆ i64  ┆ str  │
        ╞══════╪══════╪══════╡
        │ null ┆ null ┆ null │
        └──────┴──────┴──────┘

        Provide multiple constraints using `*args` syntax:

        >>> lf.remove(
        ...     pl.col("ham").is_not_null(),
        ...     pl.col("bar") >= 0,
        ... ).collect()
        shape: (2, 3)
        ┌──────┬──────┬──────┐
        │ foo  ┆ bar  ┆ ham  │
        │ ---  ┆ ---  ┆ ---  │
        │ i64  ┆ i64  ┆ str  │
        ╞══════╪══════╪══════╡
        │ null ┆ null ┆ null │
        │ 4    ┆ null ┆ c    │
        └──────┴──────┴──────┘

        Provide constraints(s) using `**kwargs` syntax:

        >>> lf.remove(foo=0, bar=0).collect()
        shape: (4, 3)
        ┌──────┬──────┬──────┐
        │ foo  ┆ bar  ┆ ham  │
        │ ---  ┆ ---  ┆ ---  │
        │ i64  ┆ i64  ┆ str  │
        ╞══════╪══════╪══════╡
        │ 2    ┆ 5    ┆ a    │
        │ 3    ┆ 6    ┆ b    │
        │ null ┆ null ┆ null │
        │ 4    ┆ null ┆ c    │
        └──────┴──────┴──────┘

        Remove rows by comparing two columns against each other; in this case, we
        remove rows where the two columns are not equal (using `ne_missing` to
        ensure that null values compare equal):

        >>> lf.remove(
        ...     pl.col("foo").ne_missing(pl.col("bar")),
        ... ).collect()
        shape: (2, 3)
        ┌──────┬──────┬──────┐
        │ foo  ┆ bar  ┆ ham  │
        │ ---  ┆ ---  ┆ ---  │
        │ i64  ┆ i64  ┆ str  │
        ╞══════╪══════╪══════╡
        │ null ┆ null ┆ null │
        │ 0    ┆ 0    ┆ d    │
        └──────┴──────┴──────┘
        """
        if not constraints:
            # early-exit conditions (exclude/include all rows)
            if not predicates or (len(predicates) == 1 and predicates[0] is True):
                return self.clear()
            if len(predicates) == 1 and predicates[0] is False:
                return self.clone()

        return self._filter(
            predicates=predicates,
            constraints=constraints,
            invert=True,
        )

    def select(
        self, *exprs: IntoExpr | Iterable[IntoExpr], **named_exprs: IntoExpr
    ) -> LazyFrame:
        """
        Select columns from this LazyFrame.

        Parameters
        ----------
        *exprs
            Column(s) to select, specified as positional arguments.
            Accepts expression input. Strings are parsed as column names,
            other non-expression inputs are parsed as literals.
        **named_exprs
            Additional columns to select, specified as keyword arguments.
            The columns will be renamed to the keyword used.

        Examples
        --------
        Pass the name of a column to select that column.

        >>> lf = pl.LazyFrame(
        ...     {
        ...         "foo": [1, 2, 3],
        ...         "bar": [6, 7, 8],
        ...         "ham": ["a", "b", "c"],
        ...     }
        ... )
        >>> lf.select("foo").collect()
        shape: (3, 1)
        ┌─────┐
        │ foo │
        │ --- │
        │ i64 │
        ╞═════╡
        │ 1   │
        │ 2   │
        │ 3   │
        └─────┘

        Multiple columns can be selected by passing a list of column names.

        >>> lf.select(["foo", "bar"]).collect()
        shape: (3, 2)
        ┌─────┬─────┐
        │ foo ┆ bar │
        │ --- ┆ --- │
        │ i64 ┆ i64 │
        ╞═════╪═════╡
        │ 1   ┆ 6   │
        │ 2   ┆ 7   │
        │ 3   ┆ 8   │
        └─────┴─────┘

        Multiple columns can also be selected using positional arguments instead of a
        list. Expressions are also accepted.

        >>> lf.select(pl.col("foo"), pl.col("bar") + 1).collect()
        shape: (3, 2)
        ┌─────┬─────┐
        │ foo ┆ bar │
        │ --- ┆ --- │
        │ i64 ┆ i64 │
        ╞═════╪═════╡
        │ 1   ┆ 7   │
        │ 2   ┆ 8   │
        │ 3   ┆ 9   │
        └─────┴─────┘

        Use keyword arguments to easily name your expression inputs.

        >>> lf.select(
        ...     threshold=pl.when(pl.col("foo") > 2).then(10).otherwise(0)
        ... ).collect()
        shape: (3, 1)
        ┌───────────┐
        │ threshold │
        │ ---       │
        │ i32       │
        ╞═══════════╡
        │ 0         │
        │ 0         │
        │ 10        │
        └───────────┘

        Expressions with multiple outputs can be automatically instantiated as Structs
        by enabling the setting `Config.set_auto_structify(True)`:

        >>> with pl.Config(auto_structify=True):
        ...     lf.select(
        ...         is_odd=(pl.col(pl.Int64) % 2 == 1).name.suffix("_is_odd"),
        ...     ).collect()
        shape: (3, 1)
        ┌──────────────┐
        │ is_odd       │
        │ ---          │
        │ struct[2]    │
        ╞══════════════╡
        │ {true,false} │
        │ {false,true} │
        │ {true,false} │
        └──────────────┘
        """
        structify = bool(int(os.environ.get("POLARS_AUTO_STRUCTIFY", 0)))

        pyexprs = parse_into_list_of_expressions(
            *exprs, **named_exprs, __structify=structify
        )
        return self._from_pyldf(self._ldf.select(pyexprs))

    def select_seq(
        self, *exprs: IntoExpr | Iterable[IntoExpr], **named_exprs: IntoExpr
    ) -> LazyFrame:
        """
        Select columns from this LazyFrame.

        This will run all expression sequentially instead of in parallel.
        Use this when the work per expression is cheap.

        Parameters
        ----------
        *exprs
            Column(s) to select, specified as positional arguments.
            Accepts expression input. Strings are parsed as column names,
            other non-expression inputs are parsed as literals.
        **named_exprs
            Additional columns to select, specified as keyword arguments.
            The columns will be renamed to the keyword used.

        See Also
        --------
        select
        """
        structify = bool(int(os.environ.get("POLARS_AUTO_STRUCTIFY", 0)))

        pyexprs = parse_into_list_of_expressions(
            *exprs, **named_exprs, __structify=structify
        )
        return self._from_pyldf(self._ldf.select_seq(pyexprs))

    def group_by(
        self,
        *by: IntoExpr | Iterable[IntoExpr],
        maintain_order: bool = False,
        **named_by: IntoExpr,
    ) -> LazyGroupBy:
        """
        Start a group by operation.

        Parameters
        ----------
        *by
            Column(s) to group by. Accepts expression input. Strings are parsed as
            column names.
        maintain_order
            Ensure that the order of the groups is consistent with the input data.
            This is slower than a default group by.
            Setting this to `True` blocks the possibility
            to run on the streaming engine.
        **named_by
            Additional columns to group by, specified as keyword arguments.
            The columns will be renamed to the keyword used.

        Examples
        --------
        Group by one column and call `agg` to compute the grouped sum of another
        column.

        >>> lf = pl.LazyFrame(
        ...     {
        ...         "a": ["a", "b", "a", "b", "c"],
        ...         "b": [1, 2, 1, 3, 3],
        ...         "c": [5, 4, 3, 2, 1],
        ...     }
        ... )
        >>> lf.group_by("a").agg(pl.col("b").sum()).collect()  # doctest: +IGNORE_RESULT
        shape: (3, 2)
        ┌─────┬─────┐
        │ a   ┆ b   │
        │ --- ┆ --- │
        │ str ┆ i64 │
        ╞═════╪═════╡
        │ a   ┆ 2   │
        │ b   ┆ 5   │
        │ c   ┆ 3   │
        └─────┴─────┘

        Set `maintain_order=True` to ensure the order of the groups is consistent with
        the input.

        >>> lf.group_by("a", maintain_order=True).agg(pl.col("c")).collect()
        shape: (3, 2)
        ┌─────┬───────────┐
        │ a   ┆ c         │
        │ --- ┆ ---       │
        │ str ┆ list[i64] │
        ╞═════╪═══════════╡
        │ a   ┆ [5, 3]    │
        │ b   ┆ [4, 2]    │
        │ c   ┆ [1]       │
        └─────┴───────────┘

        Group by multiple columns by passing a list of column names.

        >>> lf.group_by(["a", "b"]).agg(pl.max("c")).collect()  # doctest: +SKIP
        shape: (4, 3)
        ┌─────┬─────┬─────┐
        │ a   ┆ b   ┆ c   │
        │ --- ┆ --- ┆ --- │
        │ str ┆ i64 ┆ i64 │
        ╞═════╪═════╪═════╡
        │ a   ┆ 1   ┆ 5   │
        │ b   ┆ 2   ┆ 4   │
        │ b   ┆ 3   ┆ 2   │
        │ c   ┆ 3   ┆ 1   │
        └─────┴─────┴─────┘

        Or use positional arguments to group by multiple columns in the same way.
        Expressions are also accepted.

        >>> lf.group_by("a", pl.col("b") // 2).agg(
        ...     pl.col("c").mean()
        ... ).collect()  # doctest: +SKIP
        shape: (3, 3)
        ┌─────┬─────┬─────┐
        │ a   ┆ b   ┆ c   │
        │ --- ┆ --- ┆ --- │
        │ str ┆ i64 ┆ f64 │
        ╞═════╪═════╪═════╡
        │ a   ┆ 0   ┆ 4.0 │
        │ b   ┆ 1   ┆ 3.0 │
        │ c   ┆ 1   ┆ 1.0 │
        └─────┴─────┴─────┘
        """
        for value in named_by.values():
            if not isinstance(value, (str, pl.Expr, pl.Series)):
                msg = (
                    f"Expected Polars expression or object convertible to one, got {type(value)}.\n\n"
                    "Hint: if you tried\n"
                    f"    group_by(by={value!r})\n"
                    "then you probably want to use this instead:\n"
                    f"    group_by({value!r})"
                )
                raise TypeError(msg)
        exprs = parse_into_list_of_expressions(*by, **named_by)
        lgb = self._ldf.group_by(exprs, maintain_order)
        return LazyGroupBy(lgb)

    @deprecate_renamed_parameter("by", "group_by", version="0.20.14")
    def rolling(
        self,
        index_column: IntoExpr,
        *,
        period: str | timedelta,
        offset: str | timedelta | None = None,
        closed: ClosedInterval = "right",
        group_by: IntoExpr | Iterable[IntoExpr] | None = None,
    ) -> LazyGroupBy:
        """
        Create rolling groups based on a temporal or integer column.

        Different from a `group_by_dynamic` the windows are now determined by the
        individual values and are not of constant intervals. For constant intervals
        use :func:`LazyFrame.group_by_dynamic`.

        If you have a time series `<t_0, t_1, ..., t_n>`, then by default the
        windows created will be

            * (t_0 - period, t_0]
            * (t_1 - period, t_1]
            * ...
            * (t_n - period, t_n]

        whereas if you pass a non-default `offset`, then the windows will be

            * (t_0 + offset, t_0 + offset + period]
            * (t_1 + offset, t_1 + offset + period]
            * ...
            * (t_n + offset, t_n + offset + period]

        The `period` and `offset` arguments are created either from a timedelta, or
        by using the following string language:

        - 1ns   (1 nanosecond)
        - 1us   (1 microsecond)
        - 1ms   (1 millisecond)
        - 1s    (1 second)
        - 1m    (1 minute)
        - 1h    (1 hour)
        - 1d    (1 calendar day)
        - 1w    (1 calendar week)
        - 1mo   (1 calendar month)
        - 1q    (1 calendar quarter)
        - 1y    (1 calendar year)
        - 1i    (1 index count)

        Or combine them:
        "3d12h4m25s" # 3 days, 12 hours, 4 minutes, and 25 seconds

        By "calendar day", we mean the corresponding time on the next day (which may
        not be 24 hours, due to daylight savings). Similarly for "calendar week",
        "calendar month", "calendar quarter", and "calendar year".

        Parameters
        ----------
        index_column
            Column used to group based on the time window.
            Often of type Date/Datetime.
            This column must be sorted in ascending order (or, if `group_by` is
            specified, then it must be sorted in ascending order within each group).

            In case of a rolling group by on indices, dtype needs to be one of
            {UInt32, UInt64, Int32, Int64}. Note that the first three get temporarily
            cast to Int64, so if performance matters use an Int64 column.
        period
            Length of the window - must be non-negative.
        offset
            Offset of the window. Default is `-period`.
        closed : {'right', 'left', 'both', 'none'}
            Define which sides of the temporal interval are closed (inclusive).
        group_by
            Also group by this column/these columns

        Returns
        -------
        LazyGroupBy
            Object you can call `.agg` on to aggregate by groups, the result
            of which will be sorted by `index_column` (but note that if `group_by`
            columns are passed, it will only be sorted within each group).

        See Also
        --------
        group_by_dynamic

        Examples
        --------
        >>> dates = [
        ...     "2020-01-01 13:45:48",
        ...     "2020-01-01 16:42:13",
        ...     "2020-01-01 16:45:09",
        ...     "2020-01-02 18:12:48",
        ...     "2020-01-03 19:45:32",
        ...     "2020-01-08 23:16:43",
        ... ]
        >>> df = pl.LazyFrame({"dt": dates, "a": [3, 7, 5, 9, 2, 1]}).with_columns(
        ...     pl.col("dt").str.strptime(pl.Datetime).set_sorted()
        ... )
        >>> out = (
        ...     df.rolling(index_column="dt", period="2d")
        ...     .agg(
        ...         pl.sum("a").alias("sum_a"),
        ...         pl.min("a").alias("min_a"),
        ...         pl.max("a").alias("max_a"),
        ...     )
        ...     .collect()
        ... )
        >>> out
        shape: (6, 4)
        ┌─────────────────────┬───────┬───────┬───────┐
        │ dt                  ┆ sum_a ┆ min_a ┆ max_a │
        │ ---                 ┆ ---   ┆ ---   ┆ ---   │
        │ datetime[μs]        ┆ i64   ┆ i64   ┆ i64   │
        ╞═════════════════════╪═══════╪═══════╪═══════╡
        │ 2020-01-01 13:45:48 ┆ 3     ┆ 3     ┆ 3     │
        │ 2020-01-01 16:42:13 ┆ 10    ┆ 3     ┆ 7     │
        │ 2020-01-01 16:45:09 ┆ 15    ┆ 3     ┆ 7     │
        │ 2020-01-02 18:12:48 ┆ 24    ┆ 3     ┆ 9     │
        │ 2020-01-03 19:45:32 ┆ 11    ┆ 2     ┆ 9     │
        │ 2020-01-08 23:16:43 ┆ 1     ┆ 1     ┆ 1     │
        └─────────────────────┴───────┴───────┴───────┘
        """
        index_column = parse_into_expression(index_column)
        if offset is None:
            offset = negate_duration_string(parse_as_duration_string(period))

        pyexprs_by = (
            parse_into_list_of_expressions(group_by) if group_by is not None else []
        )
        period = parse_as_duration_string(period)
        offset = parse_as_duration_string(offset)

        lgb = self._ldf.rolling(index_column, period, offset, closed, pyexprs_by)
        return LazyGroupBy(lgb)

    @deprecate_renamed_parameter("by", "group_by", version="0.20.14")
    def group_by_dynamic(
        self,
        index_column: IntoExpr,
        *,
        every: str | timedelta,
        period: str | timedelta | None = None,
        offset: str | timedelta | None = None,
        include_boundaries: bool = False,
        closed: ClosedInterval = "left",
        label: Label = "left",
        group_by: IntoExpr | Iterable[IntoExpr] | None = None,
        start_by: StartBy = "window",
    ) -> LazyGroupBy:
        """
        Group based on a time value (or index value of type Int32, Int64).

        Time windows are calculated and rows are assigned to windows. Different from a
        normal group by is that a row can be member of multiple groups.
        By default, the windows look like:

        - [start, start + period)
        - [start + every, start + every + period)
        - [start + 2*every, start + 2*every + period)
        - ...

        where `start` is determined by `start_by`, `offset`, `every`, and the earliest
        datapoint. See the `start_by` argument description for details.

        .. warning::
            The index column must be sorted in ascending order. If `group_by` is passed, then
            the index column must be sorted in ascending order within each group.

        Parameters
        ----------
        index_column
            Column used to group based on the time window.
            Often of type Date/Datetime.
            This column must be sorted in ascending order (or, if `group_by` is specified,
            then it must be sorted in ascending order within each group).

            In case of a dynamic group by on indices, dtype needs to be one of
            {Int32, Int64}. Note that Int32 gets temporarily cast to Int64, so if
            performance matters use an Int64 column.
        every
            interval of the window
        period
            length of the window, if None it will equal 'every'
        offset
            offset of the window, does not take effect if `start_by` is 'datapoint'.
            Defaults to zero.
        include_boundaries
            Add the lower and upper bound of the window to the "_lower_boundary" and
            "_upper_boundary" columns. This will impact performance because it's harder to
            parallelize
        closed : {'left', 'right', 'both', 'none'}
            Define which sides of the temporal interval are closed (inclusive).
        label : {'left', 'right', 'datapoint'}
            Define which label to use for the window:

            - 'left': lower boundary of the window
            - 'right': upper boundary of the window
            - 'datapoint': the first value of the index column in the given window.
              If you don't need the label to be at one of the boundaries, choose this
              option for maximum performance
        group_by
            Also group by this column/these columns
        start_by : {'window', 'datapoint', 'monday', 'tuesday', 'wednesday', 'thursday', 'friday', 'saturday', 'sunday'}
            The strategy to determine the start of the first window by.

            * 'window': Start by taking the earliest timestamp, truncating it with
              `every`, and then adding `offset`.
              Note that weekly windows start on Monday.
            * 'datapoint': Start from the first encountered data point.
            * a day of the week (only takes effect if `every` contains `'w'`):

              * 'monday': Start the window on the Monday before the first data point.
              * 'tuesday': Start the window on the Tuesday before the first data point.
              * ...
              * 'sunday': Start the window on the Sunday before the first data point.

              The resulting window is then shifted back until the earliest datapoint
              is in or in front of it.

        Returns
        -------
        LazyGroupBy
            Object you can call `.agg` on to aggregate by groups, the result
            of which will be sorted by `index_column` (but note that if `group_by` columns are
            passed, it will only be sorted within each group).

        See Also
        --------
        rolling

        Notes
        -----
        1) If you're coming from pandas, then

           .. code-block:: python

               # polars
               df.group_by_dynamic("ts", every="1d").agg(pl.col("value").sum())

           is equivalent to

           .. code-block:: python

               # pandas
               df.set_index("ts").resample("D")["value"].sum().reset_index()

           though note that, unlike pandas, polars doesn't add extra rows for empty
           windows. If you need `index_column` to be evenly spaced, then please combine
           with :func:`DataFrame.upsample`.

        2) The `every`, `period` and `offset` arguments are created with
           the following string language:

           - 1ns   (1 nanosecond)
           - 1us   (1 microsecond)
           - 1ms   (1 millisecond)
           - 1s    (1 second)
           - 1m    (1 minute)
           - 1h    (1 hour)
           - 1d    (1 calendar day)
           - 1w    (1 calendar week)
           - 1mo   (1 calendar month)
           - 1q    (1 calendar quarter)
           - 1y    (1 calendar year)
           - 1i    (1 index count)

           Or combine them:
           "3d12h4m25s" # 3 days, 12 hours, 4 minutes, and 25 seconds

           By "calendar day", we mean the corresponding time on the next day (which may
           not be 24 hours, due to daylight savings). Similarly for "calendar week",
           "calendar month", "calendar quarter", and "calendar year".

           In case of a group_by_dynamic on an integer column, the windows are defined by:

           - "1i"      # length 1
           - "10i"     # length 10

        Examples
        --------
        >>> from datetime import datetime
        >>> lf = pl.LazyFrame(
        ...     {
        ...         "time": pl.datetime_range(
        ...             start=datetime(2021, 12, 16),
        ...             end=datetime(2021, 12, 16, 3),
        ...             interval="30m",
        ...             eager=True,
        ...         ),
        ...         "n": range(7),
        ...     }
        ... )
        >>> lf.collect()
        shape: (7, 2)
        ┌─────────────────────┬─────┐
        │ time                ┆ n   │
        │ ---                 ┆ --- │
        │ datetime[μs]        ┆ i64 │
        ╞═════════════════════╪═════╡
        │ 2021-12-16 00:00:00 ┆ 0   │
        │ 2021-12-16 00:30:00 ┆ 1   │
        │ 2021-12-16 01:00:00 ┆ 2   │
        │ 2021-12-16 01:30:00 ┆ 3   │
        │ 2021-12-16 02:00:00 ┆ 4   │
        │ 2021-12-16 02:30:00 ┆ 5   │
        │ 2021-12-16 03:00:00 ┆ 6   │
        └─────────────────────┴─────┘

        Group by windows of 1 hour.

        >>> lf.group_by_dynamic("time", every="1h", closed="right").agg(
        ...     pl.col("n")
        ... ).collect()
        shape: (4, 2)
        ┌─────────────────────┬───────────┐
        │ time                ┆ n         │
        │ ---                 ┆ ---       │
        │ datetime[μs]        ┆ list[i64] │
        ╞═════════════════════╪═══════════╡
        │ 2021-12-15 23:00:00 ┆ [0]       │
        │ 2021-12-16 00:00:00 ┆ [1, 2]    │
        │ 2021-12-16 01:00:00 ┆ [3, 4]    │
        │ 2021-12-16 02:00:00 ┆ [5, 6]    │
        └─────────────────────┴───────────┘

        The window boundaries can also be added to the aggregation result

        >>> lf.group_by_dynamic(
        ...     "time", every="1h", include_boundaries=True, closed="right"
        ... ).agg(pl.col("n").mean()).collect()
        shape: (4, 4)
        ┌─────────────────────┬─────────────────────┬─────────────────────┬─────┐
        │ _lower_boundary     ┆ _upper_boundary     ┆ time                ┆ n   │
        │ ---                 ┆ ---                 ┆ ---                 ┆ --- │
        │ datetime[μs]        ┆ datetime[μs]        ┆ datetime[μs]        ┆ f64 │
        ╞═════════════════════╪═════════════════════╪═════════════════════╪═════╡
        │ 2021-12-15 23:00:00 ┆ 2021-12-16 00:00:00 ┆ 2021-12-15 23:00:00 ┆ 0.0 │
        │ 2021-12-16 00:00:00 ┆ 2021-12-16 01:00:00 ┆ 2021-12-16 00:00:00 ┆ 1.5 │
        │ 2021-12-16 01:00:00 ┆ 2021-12-16 02:00:00 ┆ 2021-12-16 01:00:00 ┆ 3.5 │
        │ 2021-12-16 02:00:00 ┆ 2021-12-16 03:00:00 ┆ 2021-12-16 02:00:00 ┆ 5.5 │
        └─────────────────────┴─────────────────────┴─────────────────────┴─────┘

        When closed="left", the window excludes the right end of interval:
        [lower_bound, upper_bound)

        >>> lf.group_by_dynamic("time", every="1h", closed="left").agg(
        ...     pl.col("n")
        ... ).collect()
        shape: (4, 2)
        ┌─────────────────────┬───────────┐
        │ time                ┆ n         │
        │ ---                 ┆ ---       │
        │ datetime[μs]        ┆ list[i64] │
        ╞═════════════════════╪═══════════╡
        │ 2021-12-16 00:00:00 ┆ [0, 1]    │
        │ 2021-12-16 01:00:00 ┆ [2, 3]    │
        │ 2021-12-16 02:00:00 ┆ [4, 5]    │
        │ 2021-12-16 03:00:00 ┆ [6]       │
        └─────────────────────┴───────────┘

        When closed="both" the time values at the window boundaries belong to 2 groups.

        >>> lf.group_by_dynamic("time", every="1h", closed="both").agg(
        ...     pl.col("n")
        ... ).collect()
        shape: (4, 2)
        ┌─────────────────────┬───────────┐
        │ time                ┆ n         │
        │ ---                 ┆ ---       │
        │ datetime[μs]        ┆ list[i64] │
        ╞═════════════════════╪═══════════╡
        │ 2021-12-16 00:00:00 ┆ [0, 1, 2] │
        │ 2021-12-16 01:00:00 ┆ [2, 3, 4] │
        │ 2021-12-16 02:00:00 ┆ [4, 5, 6] │
        │ 2021-12-16 03:00:00 ┆ [6]       │
        └─────────────────────┴───────────┘

        Dynamic group bys can also be combined with grouping on normal keys

        >>> lf = lf.with_columns(groups=pl.Series(["a", "a", "a", "b", "b", "a", "a"]))
        >>> lf.collect()
        shape: (7, 3)
        ┌─────────────────────┬─────┬────────┐
        │ time                ┆ n   ┆ groups │
        │ ---                 ┆ --- ┆ ---    │
        │ datetime[μs]        ┆ i64 ┆ str    │
        ╞═════════════════════╪═════╪════════╡
        │ 2021-12-16 00:00:00 ┆ 0   ┆ a      │
        │ 2021-12-16 00:30:00 ┆ 1   ┆ a      │
        │ 2021-12-16 01:00:00 ┆ 2   ┆ a      │
        │ 2021-12-16 01:30:00 ┆ 3   ┆ b      │
        │ 2021-12-16 02:00:00 ┆ 4   ┆ b      │
        │ 2021-12-16 02:30:00 ┆ 5   ┆ a      │
        │ 2021-12-16 03:00:00 ┆ 6   ┆ a      │
        └─────────────────────┴─────┴────────┘
        >>> lf.group_by_dynamic(
        ...     "time",
        ...     every="1h",
        ...     closed="both",
        ...     group_by="groups",
        ...     include_boundaries=True,
        ... ).agg(pl.col("n")).collect()
        shape: (6, 5)
        ┌────────┬─────────────────────┬─────────────────────┬─────────────────────┬───────────┐
        │ groups ┆ _lower_boundary     ┆ _upper_boundary     ┆ time                ┆ n         │
        │ ---    ┆ ---                 ┆ ---                 ┆ ---                 ┆ ---       │
        │ str    ┆ datetime[μs]        ┆ datetime[μs]        ┆ datetime[μs]        ┆ list[i64] │
        ╞════════╪═════════════════════╪═════════════════════╪═════════════════════╪═══════════╡
        │ a      ┆ 2021-12-16 00:00:00 ┆ 2021-12-16 01:00:00 ┆ 2021-12-16 00:00:00 ┆ [0, 1, 2] │
        │ a      ┆ 2021-12-16 01:00:00 ┆ 2021-12-16 02:00:00 ┆ 2021-12-16 01:00:00 ┆ [2]       │
        │ a      ┆ 2021-12-16 02:00:00 ┆ 2021-12-16 03:00:00 ┆ 2021-12-16 02:00:00 ┆ [5, 6]    │
        │ a      ┆ 2021-12-16 03:00:00 ┆ 2021-12-16 04:00:00 ┆ 2021-12-16 03:00:00 ┆ [6]       │
        │ b      ┆ 2021-12-16 01:00:00 ┆ 2021-12-16 02:00:00 ┆ 2021-12-16 01:00:00 ┆ [3, 4]    │
        │ b      ┆ 2021-12-16 02:00:00 ┆ 2021-12-16 03:00:00 ┆ 2021-12-16 02:00:00 ┆ [4]       │
        └────────┴─────────────────────┴─────────────────────┴─────────────────────┴───────────┘

        Dynamic group by on an index column

        >>> lf = pl.LazyFrame(
        ...     {
        ...         "idx": pl.int_range(0, 6, eager=True),
        ...         "A": ["A", "A", "B", "B", "B", "C"],
        ...     }
        ... )
        >>> lf.group_by_dynamic(
        ...     "idx",
        ...     every="2i",
        ...     period="3i",
        ...     include_boundaries=True,
        ...     closed="right",
        ... ).agg(pl.col("A").alias("A_agg_list")).collect()
        shape: (4, 4)
        ┌─────────────────┬─────────────────┬─────┬─────────────────┐
        │ _lower_boundary ┆ _upper_boundary ┆ idx ┆ A_agg_list      │
        │ ---             ┆ ---             ┆ --- ┆ ---             │
        │ i64             ┆ i64             ┆ i64 ┆ list[str]       │
        ╞═════════════════╪═════════════════╪═════╪═════════════════╡
        │ -2              ┆ 1               ┆ -2  ┆ ["A", "A"]      │
        │ 0               ┆ 3               ┆ 0   ┆ ["A", "B", "B"] │
        │ 2               ┆ 5               ┆ 2   ┆ ["B", "B", "C"] │
        │ 4               ┆ 7               ┆ 4   ┆ ["C"]           │
        └─────────────────┴─────────────────┴─────┴─────────────────┘
        """  # noqa: W505
        index_column = parse_into_expression(index_column)
        if offset is None:
            offset = "0ns"

        if period is None:
            period = every

        period = parse_as_duration_string(period)
        offset = parse_as_duration_string(offset)
        every = parse_as_duration_string(every)

        pyexprs_by = (
            parse_into_list_of_expressions(group_by) if group_by is not None else []
        )
        lgb = self._ldf.group_by_dynamic(
            index_column,
            every,
            period,
            offset,
            label,
            include_boundaries,
            closed,
            pyexprs_by,
            start_by,
        )
        return LazyGroupBy(lgb)

    def join_asof(
        self,
        other: LazyFrame,
        *,
        left_on: str | None | Expr = None,
        right_on: str | None | Expr = None,
        on: str | None | Expr = None,
        by_left: str | Sequence[str] | None = None,
        by_right: str | Sequence[str] | None = None,
        by: str | Sequence[str] | None = None,
        strategy: AsofJoinStrategy = "backward",
        suffix: str = "_right",
        tolerance: str | int | float | timedelta | None = None,
        allow_parallel: bool = True,
        force_parallel: bool = False,
        coalesce: bool = True,
        allow_exact_matches: bool = True,
        check_sortedness: bool = True,
    ) -> LazyFrame:
        """
        Perform an asof join.

        This is similar to a left-join except that we match on nearest key rather than
        equal keys.

        Both DataFrames must be sorted by the `on` key (within each `by` group, if
        specified).

        For each row in the left DataFrame:

          - A "backward" search selects the last row in the right DataFrame whose
            'on' key is less than or equal to the left's key.

          - A "forward" search selects the first row in the right DataFrame whose
            'on' key is greater than or equal to the left's key.

            A "nearest" search selects the last row in the right DataFrame whose value
            is nearest to the left's key. String keys are not currently supported for a
            nearest search.

        The default is "backward".

        Parameters
        ----------
        other
            Lazy DataFrame to join with.
        left_on
            Join column of the left DataFrame.
        right_on
            Join column of the right DataFrame.
        on
            Join column of both DataFrames. If set, `left_on` and `right_on` should be
            None.
        by
            Join on these columns before doing asof join.
        by_left
            Join on these columns before doing asof join.
        by_right
            Join on these columns before doing asof join.
        strategy : {'backward', 'forward', 'nearest'}
            Join strategy.
        suffix
            Suffix to append to columns with a duplicate name.
        tolerance
            Numeric tolerance. By setting this the join will only be done if the near
            keys are within this distance. If an asof join is done on columns of dtype
            "Date", "Datetime", "Duration" or "Time", use either a datetime.timedelta
            object or the following string language:

                - 1ns   (1 nanosecond)
                - 1us   (1 microsecond)
                - 1ms   (1 millisecond)
                - 1s    (1 second)
                - 1m    (1 minute)
                - 1h    (1 hour)
                - 1d    (1 calendar day)
                - 1w    (1 calendar week)
                - 1mo   (1 calendar month)
                - 1q    (1 calendar quarter)
                - 1y    (1 calendar year)

                Or combine them:
                "3d12h4m25s" # 3 days, 12 hours, 4 minutes, and 25 seconds

                By "calendar day", we mean the corresponding time on the next day
                (which may not be 24 hours, due to daylight savings). Similarly for
                "calendar week", "calendar month", "calendar quarter", and
                "calendar year".

        allow_parallel
            Allow the physical plan to optionally evaluate the computation of both
            DataFrames up to the join in parallel.
        force_parallel
            Force the physical plan to evaluate the computation of both DataFrames up to
            the join in parallel.
        coalesce
            Coalescing behavior (merging of `on` / `left_on` / `right_on` columns):

            - True: -> Always coalesce join columns.
            - False: -> Never coalesce join columns.

            Note that joining on any other expressions than `col`
            will turn off coalescing.
        allow_exact_matches
            Whether exact matches are valid join predicates.

            - If True, allow matching with the same ``on`` value
                (i.e. less-than-or-equal-to / greater-than-or-equal-to)
            - If False, don't match the same ``on`` value
                (i.e., strictly less-than / strictly greater-than).
        check_sortedness
            Check the sortedness of the asof keys. If the keys are not sorted Polars
            will error, or in case of 'by' argument raise a warning. This might become
            a hard error in the future.


        Examples
        --------
        >>> from datetime import date
        >>> gdp = pl.LazyFrame(
        ...     {
        ...         "date": pl.date_range(
        ...             date(2016, 1, 1),
        ...             date(2020, 1, 1),
        ...             "1y",
        ...             eager=True,
        ...         ),
        ...         "gdp": [4164, 4411, 4566, 4696, 4827],
        ...     }
        ... )
        >>> gdp.collect()
        shape: (5, 2)
        ┌────────────┬──────┐
        │ date       ┆ gdp  │
        │ ---        ┆ ---  │
        │ date       ┆ i64  │
        ╞════════════╪══════╡
        │ 2016-01-01 ┆ 4164 │
        │ 2017-01-01 ┆ 4411 │
        │ 2018-01-01 ┆ 4566 │
        │ 2019-01-01 ┆ 4696 │
        │ 2020-01-01 ┆ 4827 │
        └────────────┴──────┘

        >>> population = pl.LazyFrame(
        ...     {
        ...         "date": [date(2016, 3, 1), date(2018, 8, 1), date(2019, 1, 1)],
        ...         "population": [82.19, 82.66, 83.12],
        ...     }
        ... ).sort("date")
        >>> population.collect()
        shape: (3, 2)
        ┌────────────┬────────────┐
        │ date       ┆ population │
        │ ---        ┆ ---        │
        │ date       ┆ f64        │
        ╞════════════╪════════════╡
        │ 2016-03-01 ┆ 82.19      │
        │ 2018-08-01 ┆ 82.66      │
        │ 2019-01-01 ┆ 83.12      │
        └────────────┴────────────┘

        Note how the dates don't quite match. If we join them using `join_asof` and
        `strategy='backward'`, then each date from `population` which doesn't have an
        exact match is matched with the closest earlier date from `gdp`:

        >>> population.join_asof(gdp, on="date", strategy="backward").collect()
        shape: (3, 3)
        ┌────────────┬────────────┬──────┐
        │ date       ┆ population ┆ gdp  │
        │ ---        ┆ ---        ┆ ---  │
        │ date       ┆ f64        ┆ i64  │
        ╞════════════╪════════════╪══════╡
        │ 2016-03-01 ┆ 82.19      ┆ 4164 │
        │ 2018-08-01 ┆ 82.66      ┆ 4566 │
        │ 2019-01-01 ┆ 83.12      ┆ 4696 │
        └────────────┴────────────┴──────┘

        Note how:

        - date `2016-03-01` from `population` is matched with `2016-01-01` from `gdp`;
        - date `2018-08-01` from `population` is matched with `2018-01-01` from `gdp`.

        You can verify this by passing `coalesce=False`:

        >>> population.join_asof(
        ...     gdp, on="date", strategy="backward", coalesce=False
        ... ).collect()
        shape: (3, 4)
        ┌────────────┬────────────┬────────────┬──────┐
        │ date       ┆ population ┆ date_right ┆ gdp  │
        │ ---        ┆ ---        ┆ ---        ┆ ---  │
        │ date       ┆ f64        ┆ date       ┆ i64  │
        ╞════════════╪════════════╪════════════╪══════╡
        │ 2016-03-01 ┆ 82.19      ┆ 2016-01-01 ┆ 4164 │
        │ 2018-08-01 ┆ 82.66      ┆ 2018-01-01 ┆ 4566 │
        │ 2019-01-01 ┆ 83.12      ┆ 2019-01-01 ┆ 4696 │
        └────────────┴────────────┴────────────┴──────┘

        If we instead use `strategy='forward'`, then each date from `population` which
        doesn't have an exact match is matched with the closest later date from `gdp`:

        >>> population.join_asof(gdp, on="date", strategy="forward").collect()
        shape: (3, 3)
        ┌────────────┬────────────┬──────┐
        │ date       ┆ population ┆ gdp  │
        │ ---        ┆ ---        ┆ ---  │
        │ date       ┆ f64        ┆ i64  │
        ╞════════════╪════════════╪══════╡
        │ 2016-03-01 ┆ 82.19      ┆ 4411 │
        │ 2018-08-01 ┆ 82.66      ┆ 4696 │
        │ 2019-01-01 ┆ 83.12      ┆ 4696 │
        └────────────┴────────────┴──────┘

        Note how:

        - date `2016-03-01` from `population` is matched with `2017-01-01` from `gdp`;
        - date `2018-08-01` from `population` is matched with `2019-01-01` from `gdp`.

        Finally, `strategy='nearest'` gives us a mix of the two results above, as each
        date from `population` which doesn't have an exact match is matched with the
        closest date from `gdp`, regardless of whether it's earlier or later:

        >>> population.join_asof(gdp, on="date", strategy="nearest").collect()
        shape: (3, 3)
        ┌────────────┬────────────┬──────┐
        │ date       ┆ population ┆ gdp  │
        │ ---        ┆ ---        ┆ ---  │
        │ date       ┆ f64        ┆ i64  │
        ╞════════════╪════════════╪══════╡
        │ 2016-03-01 ┆ 82.19      ┆ 4164 │
        │ 2018-08-01 ┆ 82.66      ┆ 4696 │
        │ 2019-01-01 ┆ 83.12      ┆ 4696 │
        └────────────┴────────────┴──────┘

        Note how:

        - date `2016-03-01` from `population` is matched with `2016-01-01` from `gdp`;
        - date `2018-08-01` from `population` is matched with `2019-01-01` from `gdp`.

        They `by` argument allows joining on another column first, before the asof join.
        In this example we join by `country` first, then asof join by date, as above.

        >>> gdp_dates = pl.date_range(  # fmt: skip
        ...     date(2016, 1, 1), date(2020, 1, 1), "1y", eager=True
        ... )
        >>> gdp2 = pl.LazyFrame(
        ...     {
        ...         "country": ["Germany"] * 5 + ["Netherlands"] * 5,
        ...         "date": pl.concat([gdp_dates, gdp_dates]),
        ...         "gdp": [4164, 4411, 4566, 4696, 4827, 784, 833, 914, 910, 909],
        ...     }
        ... ).sort("country", "date")
        >>>
        >>> gdp2.collect()
        shape: (10, 3)
        ┌─────────────┬────────────┬──────┐
        │ country     ┆ date       ┆ gdp  │
        │ ---         ┆ ---        ┆ ---  │
        │ str         ┆ date       ┆ i64  │
        ╞═════════════╪════════════╪══════╡
        │ Germany     ┆ 2016-01-01 ┆ 4164 │
        │ Germany     ┆ 2017-01-01 ┆ 4411 │
        │ Germany     ┆ 2018-01-01 ┆ 4566 │
        │ Germany     ┆ 2019-01-01 ┆ 4696 │
        │ Germany     ┆ 2020-01-01 ┆ 4827 │
        │ Netherlands ┆ 2016-01-01 ┆ 784  │
        │ Netherlands ┆ 2017-01-01 ┆ 833  │
        │ Netherlands ┆ 2018-01-01 ┆ 914  │
        │ Netherlands ┆ 2019-01-01 ┆ 910  │
        │ Netherlands ┆ 2020-01-01 ┆ 909  │
        └─────────────┴────────────┴──────┘
        >>> pop2 = pl.LazyFrame(
        ...     {
        ...         "country": ["Germany"] * 3 + ["Netherlands"] * 3,
        ...         "date": [
        ...             date(2016, 3, 1),
        ...             date(2018, 8, 1),
        ...             date(2019, 1, 1),
        ...             date(2016, 3, 1),
        ...             date(2018, 8, 1),
        ...             date(2019, 1, 1),
        ...         ],
        ...         "population": [82.19, 82.66, 83.12, 17.11, 17.32, 17.40],
        ...     }
        ... ).sort("country", "date")
        >>>
        >>> pop2.collect()
        shape: (6, 3)
        ┌─────────────┬────────────┬────────────┐
        │ country     ┆ date       ┆ population │
        │ ---         ┆ ---        ┆ ---        │
        │ str         ┆ date       ┆ f64        │
        ╞═════════════╪════════════╪════════════╡
        │ Germany     ┆ 2016-03-01 ┆ 82.19      │
        │ Germany     ┆ 2018-08-01 ┆ 82.66      │
        │ Germany     ┆ 2019-01-01 ┆ 83.12      │
        │ Netherlands ┆ 2016-03-01 ┆ 17.11      │
        │ Netherlands ┆ 2018-08-01 ┆ 17.32      │
        │ Netherlands ┆ 2019-01-01 ┆ 17.4       │
        └─────────────┴────────────┴────────────┘
        >>> pop2.join_asof(gdp2, by="country", on="date", strategy="nearest").collect()
        shape: (6, 4)
        ┌─────────────┬────────────┬────────────┬──────┐
        │ country     ┆ date       ┆ population ┆ gdp  │
        │ ---         ┆ ---        ┆ ---        ┆ ---  │
        │ str         ┆ date       ┆ f64        ┆ i64  │
        ╞═════════════╪════════════╪════════════╪══════╡
        │ Germany     ┆ 2016-03-01 ┆ 82.19      ┆ 4164 │
        │ Germany     ┆ 2018-08-01 ┆ 82.66      ┆ 4696 │
        │ Germany     ┆ 2019-01-01 ┆ 83.12      ┆ 4696 │
        │ Netherlands ┆ 2016-03-01 ┆ 17.11      ┆ 784  │
        │ Netherlands ┆ 2018-08-01 ┆ 17.32      ┆ 910  │
        │ Netherlands ┆ 2019-01-01 ┆ 17.4       ┆ 910  │
        └─────────────┴────────────┴────────────┴──────┘
        """
        if not isinstance(other, LazyFrame):
            msg = f"expected `other` join table to be a LazyFrame, not a {type(other).__name__!r}"
            raise TypeError(msg)

        if isinstance(on, (str, pl.Expr)):
            left_on = on
            right_on = on

        if left_on is None or right_on is None:
            msg = "you should pass the column to join on as an argument"
            raise ValueError(msg)

        if by is not None:
            by_left_ = [by] if isinstance(by, str) else by
            by_right_ = by_left_
        elif (by_left is not None) or (by_right is not None):
            by_left_ = [by_left] if isinstance(by_left, str) else by_left  # type: ignore[assignment]
            by_right_ = [by_right] if isinstance(by_right, str) else by_right  # type: ignore[assignment]

        else:
            # no by
            by_left_ = None
            by_right_ = None

        tolerance_str: str | None = None
        tolerance_num: float | int | None = None
        if isinstance(tolerance, str):
            tolerance_str = tolerance
        elif isinstance(tolerance, timedelta):
            tolerance_str = parse_as_duration_string(tolerance)
        else:
            tolerance_num = tolerance

        if not isinstance(left_on, pl.Expr):
            left_on = F.col(left_on)
        if not isinstance(right_on, pl.Expr):
            right_on = F.col(right_on)

        return self._from_pyldf(
            self._ldf.join_asof(
                other._ldf,
                left_on._pyexpr,
                right_on._pyexpr,
                by_left_,
                by_right_,
                allow_parallel,
                force_parallel,
                suffix,
                strategy,
                tolerance_num,
                tolerance_str,
                coalesce=coalesce,
                allow_eq=allow_exact_matches,
                check_sortedness=check_sortedness,
            )
        )

    @deprecate_renamed_parameter("join_nulls", "nulls_equal", version="1.24")
    def join(
        self,
        other: LazyFrame,
        on: str | Expr | Sequence[str | Expr] | None = None,
        how: JoinStrategy = "inner",
        *,
        left_on: str | Expr | Sequence[str | Expr] | None = None,
        right_on: str | Expr | Sequence[str | Expr] | None = None,
        suffix: str = "_right",
        validate: JoinValidation = "m:m",
        nulls_equal: bool = False,
        coalesce: bool | None = None,
        maintain_order: MaintainOrderJoin | None = None,
        allow_parallel: bool = True,
        force_parallel: bool = False,
    ) -> LazyFrame:
        """
        Add a join operation to the Logical Plan.

        Parameters
        ----------
        other
            Lazy DataFrame to join with.
        on
            Name(s) of the join columns in both DataFrames. If set, `left_on` and
            `right_on` should be None. This should not be specified if `how="cross"`.
        how : {'inner', 'left', 'right', 'full', 'semi', 'anti', 'cross'}
            Join strategy.

            * *inner*
                Returns rows that have matching values in both tables
            * *left*
                Returns all rows from the left table, and the matched rows from the
                right table
            * *right*
                Returns all rows from the right table, and the matched rows from the
                left table
            * *full*
                Returns all rows when there is a match in either left or right table
            * *cross*
                Returns the Cartesian product of rows from both tables
            * *semi*
                Returns rows from the left table that have a match in the right table.
            * *anti*
                Returns rows from the left table that have no match in the right table.
        left_on
            Join column of the left DataFrame.
        right_on
            Join column of the right DataFrame.
        suffix
            Suffix to append to columns with a duplicate name.
        validate: {'m:m', 'm:1', '1:m', '1:1'}
            Checks if join is of specified type.

                * *many_to_many*
                    “m:m”: default, does not result in checks
                * *one_to_one*
                    “1:1”: check if join keys are unique in both left and right datasets
                * *one_to_many*
                    “1:m”: check if join keys are unique in left dataset
                * *many_to_one*
                    “m:1”: check if join keys are unique in right dataset

            .. note::
                This is currently not supported by the streaming engine.

        nulls_equal
            Join on null values. By default null values will never produce matches.
        coalesce
            Coalescing behavior (merging of join columns).

            - None: -> join specific.
            - True: -> Always coalesce join columns.
            - False: -> Never coalesce join columns.

            .. note::
                Joining on any other expressions than `col`
                will turn off coalescing.
        maintain_order : {'none', 'left', 'right', 'left_right', 'right_left'}
            Which DataFrame row order to preserve, if any.
            Do not rely on any observed ordering without explicitly
            setting this parameter, as your code may break in a future release.
            Not specifying any ordering can improve performance
            Supported for inner, left, right and full joins

            * *none*
                No specific ordering is desired. The ordering might differ across
                Polars versions or even between different runs.
            * *left*
                Preserves the order of the left DataFrame.
            * *right*
                Preserves the order of the right DataFrame.
            * *left_right*
                First preserves the order of the left DataFrame, then the right.
            * *right_left*
                First preserves the order of the right DataFrame, then the left.
        allow_parallel
            Allow the physical plan to optionally evaluate the computation of both
            DataFrames up to the join in parallel.
        force_parallel
            Force the physical plan to evaluate the computation of both DataFrames up to
            the join in parallel.

        See Also
        --------
        join_asof

        Examples
        --------
        >>> lf = pl.LazyFrame(
        ...     {
        ...         "foo": [1, 2, 3],
        ...         "bar": [6.0, 7.0, 8.0],
        ...         "ham": ["a", "b", "c"],
        ...     }
        ... )
        >>> other_lf = pl.LazyFrame(
        ...     {
        ...         "apple": ["x", "y", "z"],
        ...         "ham": ["a", "b", "d"],
        ...     }
        ... )
        >>> lf.join(other_lf, on="ham").collect()
        shape: (2, 4)
        ┌─────┬─────┬─────┬───────┐
        │ foo ┆ bar ┆ ham ┆ apple │
        │ --- ┆ --- ┆ --- ┆ ---   │
        │ i64 ┆ f64 ┆ str ┆ str   │
        ╞═════╪═════╪═════╪═══════╡
        │ 1   ┆ 6.0 ┆ a   ┆ x     │
        │ 2   ┆ 7.0 ┆ b   ┆ y     │
        └─────┴─────┴─────┴───────┘
        >>> lf.join(other_lf, on="ham", how="full").collect()
        shape: (4, 5)
        ┌──────┬──────┬──────┬───────┬───────────┐
        │ foo  ┆ bar  ┆ ham  ┆ apple ┆ ham_right │
        │ ---  ┆ ---  ┆ ---  ┆ ---   ┆ ---       │
        │ i64  ┆ f64  ┆ str  ┆ str   ┆ str       │
        ╞══════╪══════╪══════╪═══════╪═══════════╡
        │ 1    ┆ 6.0  ┆ a    ┆ x     ┆ a         │
        │ 2    ┆ 7.0  ┆ b    ┆ y     ┆ b         │
        │ null ┆ null ┆ null ┆ z     ┆ d         │
        │ 3    ┆ 8.0  ┆ c    ┆ null  ┆ null      │
        └──────┴──────┴──────┴───────┴───────────┘
        >>> lf.join(other_lf, on="ham", how="left", coalesce=True).collect()
        shape: (3, 4)
        ┌─────┬─────┬─────┬───────┐
        │ foo ┆ bar ┆ ham ┆ apple │
        │ --- ┆ --- ┆ --- ┆ ---   │
        │ i64 ┆ f64 ┆ str ┆ str   │
        ╞═════╪═════╪═════╪═══════╡
        │ 1   ┆ 6.0 ┆ a   ┆ x     │
        │ 2   ┆ 7.0 ┆ b   ┆ y     │
        │ 3   ┆ 8.0 ┆ c   ┆ null  │
        └─────┴─────┴─────┴───────┘
        >>> lf.join(other_lf, on="ham", how="semi").collect()
        shape: (2, 3)
        ┌─────┬─────┬─────┐
        │ foo ┆ bar ┆ ham │
        │ --- ┆ --- ┆ --- │
        │ i64 ┆ f64 ┆ str │
        ╞═════╪═════╪═════╡
        │ 1   ┆ 6.0 ┆ a   │
        │ 2   ┆ 7.0 ┆ b   │
        └─────┴─────┴─────┘
        >>> lf.join(other_lf, on="ham", how="anti").collect()
        shape: (1, 3)
        ┌─────┬─────┬─────┐
        │ foo ┆ bar ┆ ham │
        │ --- ┆ --- ┆ --- │
        │ i64 ┆ f64 ┆ str │
        ╞═════╪═════╪═════╡
        │ 3   ┆ 8.0 ┆ c   │
        └─────┴─────┴─────┘

        >>> lf.join(other_lf, how="cross").collect()
        shape: (9, 5)
        ┌─────┬─────┬─────┬───────┬───────────┐
        │ foo ┆ bar ┆ ham ┆ apple ┆ ham_right │
        │ --- ┆ --- ┆ --- ┆ ---   ┆ ---       │
        │ i64 ┆ f64 ┆ str ┆ str   ┆ str       │
        ╞═════╪═════╪═════╪═══════╪═══════════╡
        │ 1   ┆ 6.0 ┆ a   ┆ x     ┆ a         │
        │ 1   ┆ 6.0 ┆ a   ┆ y     ┆ b         │
        │ 1   ┆ 6.0 ┆ a   ┆ z     ┆ d         │
        │ 2   ┆ 7.0 ┆ b   ┆ x     ┆ a         │
        │ 2   ┆ 7.0 ┆ b   ┆ y     ┆ b         │
        │ 2   ┆ 7.0 ┆ b   ┆ z     ┆ d         │
        │ 3   ┆ 8.0 ┆ c   ┆ x     ┆ a         │
        │ 3   ┆ 8.0 ┆ c   ┆ y     ┆ b         │
        │ 3   ┆ 8.0 ┆ c   ┆ z     ┆ d         │
        └─────┴─────┴─────┴───────┴───────────┘
        """
        if not isinstance(other, LazyFrame):
            msg = f"expected `other` join table to be a LazyFrame, not a {type(other).__name__!r}"
            raise TypeError(msg)

        if maintain_order is None:
            maintain_order = "none"

        uses_on = on is not None
        uses_left_on = left_on is not None
        uses_right_on = right_on is not None
        uses_lr_on = uses_left_on or uses_right_on
        if uses_on and uses_lr_on:
            msg = "cannot use 'on' in conjunction with 'left_on' or 'right_on'"
            raise ValueError(msg)
        elif uses_left_on != uses_right_on:
            msg = "'left_on' requires corresponding 'right_on'"
            raise ValueError(msg)

        if how == "outer":
            how = "full"
            issue_deprecation_warning(
                "Use of `how='outer'` should be replaced with `how='full'`.",
                version="0.20.29",
            )
        elif how == "outer_coalesce":  # type: ignore[comparison-overlap]
            coalesce = True
            how = "full"
            issue_deprecation_warning(
                "Use of `how='outer_coalesce'` should be replaced with `how='full', coalesce=True`.",
                version="0.20.29",
            )
        elif how == "cross":
            if uses_on or uses_lr_on:
                msg = "cross join should not pass join keys"
                raise ValueError(msg)
            return self._from_pyldf(
                self._ldf.join(
                    other._ldf,
                    [],
                    [],
                    allow_parallel,
                    force_parallel,
                    nulls_equal,
                    how,
                    suffix,
                    validate,
                    maintain_order,
                )
            )

        if uses_on:
            pyexprs = parse_into_list_of_expressions(on)
            pyexprs_left = pyexprs
            pyexprs_right = pyexprs
        elif uses_lr_on:
            pyexprs_left = parse_into_list_of_expressions(left_on)
            pyexprs_right = parse_into_list_of_expressions(right_on)
        else:
            msg = "must specify `on` OR `left_on` and `right_on`"
            raise ValueError(msg)

        return self._from_pyldf(
            self._ldf.join(
                other._ldf,
                pyexprs_left,
                pyexprs_right,
                allow_parallel,
                force_parallel,
                nulls_equal,
                how,
                suffix,
                validate,
                maintain_order,
                coalesce,
            )
        )

    @unstable()
    def join_where(
        self,
        other: LazyFrame,
        *predicates: Expr | Iterable[Expr],
        suffix: str = "_right",
    ) -> LazyFrame:
        """
        Perform a join based on one or multiple (in)equality predicates.

        This performs an inner join, so only rows where all predicates are true
        are included in the result, and a row from either DataFrame may be included
        multiple times in the result.

        .. note::
            The row order of the input DataFrames is not preserved.

        .. warning::
            This functionality is experimental. It may be
            changed at any point without it being considered a breaking change.

        Parameters
        ----------
        other
            DataFrame to join with.
        *predicates
            (In)Equality condition to join the two tables on.
            When a column name occurs in both tables, the proper suffix must
            be applied in the predicate.
        suffix
            Suffix to append to columns with a duplicate name.

        Examples
        --------
        >>> east = pl.LazyFrame(
        ...     {
        ...         "id": [100, 101, 102],
        ...         "dur": [120, 140, 160],
        ...         "rev": [12, 14, 16],
        ...         "cores": [2, 8, 4],
        ...     }
        ... )
        >>> west = pl.LazyFrame(
        ...     {
        ...         "t_id": [404, 498, 676, 742],
        ...         "time": [90, 130, 150, 170],
        ...         "cost": [9, 13, 15, 16],
        ...         "cores": [4, 2, 1, 4],
        ...     }
        ... )
        >>> east.join_where(
        ...     west,
        ...     pl.col("dur") < pl.col("time"),
        ...     pl.col("rev") < pl.col("cost"),
        ... ).collect()
        shape: (5, 8)
        ┌─────┬─────┬─────┬───────┬──────┬──────┬──────┬─────────────┐
        │ id  ┆ dur ┆ rev ┆ cores ┆ t_id ┆ time ┆ cost ┆ cores_right │
        │ --- ┆ --- ┆ --- ┆ ---   ┆ ---  ┆ ---  ┆ ---  ┆ ---         │
        │ i64 ┆ i64 ┆ i64 ┆ i64   ┆ i64  ┆ i64  ┆ i64  ┆ i64         │
        ╞═════╪═════╪═════╪═══════╪══════╪══════╪══════╪═════════════╡
        │ 100 ┆ 120 ┆ 12  ┆ 2     ┆ 498  ┆ 130  ┆ 13   ┆ 2           │
        │ 100 ┆ 120 ┆ 12  ┆ 2     ┆ 676  ┆ 150  ┆ 15   ┆ 1           │
        │ 100 ┆ 120 ┆ 12  ┆ 2     ┆ 742  ┆ 170  ┆ 16   ┆ 4           │
        │ 101 ┆ 140 ┆ 14  ┆ 8     ┆ 676  ┆ 150  ┆ 15   ┆ 1           │
        │ 101 ┆ 140 ┆ 14  ┆ 8     ┆ 742  ┆ 170  ┆ 16   ┆ 4           │
        └─────┴─────┴─────┴───────┴──────┴──────┴──────┴─────────────┘
        """
        if not isinstance(other, LazyFrame):
            msg = f"expected `other` join table to be a LazyFrame, not a {type(other).__name__!r}"
            raise TypeError(msg)

        pyexprs = parse_into_list_of_expressions(*predicates)

        return self._from_pyldf(
            self._ldf.join_where(
                other._ldf,
                pyexprs,
                suffix,
            )
        )

    def with_columns(
        self,
        *exprs: IntoExpr | Iterable[IntoExpr],
        **named_exprs: IntoExpr,
    ) -> LazyFrame:
        """
        Add columns to this LazyFrame.

        Added columns will replace existing columns with the same name.

        Parameters
        ----------
        *exprs
            Column(s) to add, specified as positional arguments.
            Accepts expression input. Strings are parsed as column names, other
            non-expression inputs are parsed as literals.
        **named_exprs
            Additional columns to add, specified as keyword arguments.
            The columns will be renamed to the keyword used.

        Returns
        -------
        LazyFrame
            A new LazyFrame with the columns added.

        Notes
        -----
        Creating a new LazyFrame using this method does not create a new copy of
        existing data.

        Examples
        --------
        Pass an expression to add it as a new column.

        >>> lf = pl.LazyFrame(
        ...     {
        ...         "a": [1, 2, 3, 4],
        ...         "b": [0.5, 4, 10, 13],
        ...         "c": [True, True, False, True],
        ...     }
        ... )
        >>> lf.with_columns((pl.col("a") ** 2).alias("a^2")).collect()
        shape: (4, 4)
        ┌─────┬──────┬───────┬─────┐
        │ a   ┆ b    ┆ c     ┆ a^2 │
        │ --- ┆ ---  ┆ ---   ┆ --- │
        │ i64 ┆ f64  ┆ bool  ┆ i64 │
        ╞═════╪══════╪═══════╪═════╡
        │ 1   ┆ 0.5  ┆ true  ┆ 1   │
        │ 2   ┆ 4.0  ┆ true  ┆ 4   │
        │ 3   ┆ 10.0 ┆ false ┆ 9   │
        │ 4   ┆ 13.0 ┆ true  ┆ 16  │
        └─────┴──────┴───────┴─────┘

        Added columns will replace existing columns with the same name.

        >>> lf.with_columns(pl.col("a").cast(pl.Float64)).collect()
        shape: (4, 3)
        ┌─────┬──────┬───────┐
        │ a   ┆ b    ┆ c     │
        │ --- ┆ ---  ┆ ---   │
        │ f64 ┆ f64  ┆ bool  │
        ╞═════╪══════╪═══════╡
        │ 1.0 ┆ 0.5  ┆ true  │
        │ 2.0 ┆ 4.0  ┆ true  │
        │ 3.0 ┆ 10.0 ┆ false │
        │ 4.0 ┆ 13.0 ┆ true  │
        └─────┴──────┴───────┘

        Multiple columns can be added using positional arguments.

        >>> lf.with_columns(
        ...     (pl.col("a") ** 2).alias("a^2"),
        ...     (pl.col("b") / 2).alias("b/2"),
        ...     (pl.col("c").not_()).alias("not c"),
        ... ).collect()
        shape: (4, 6)
        ┌─────┬──────┬───────┬─────┬──────┬───────┐
        │ a   ┆ b    ┆ c     ┆ a^2 ┆ b/2  ┆ not c │
        │ --- ┆ ---  ┆ ---   ┆ --- ┆ ---  ┆ ---   │
        │ i64 ┆ f64  ┆ bool  ┆ i64 ┆ f64  ┆ bool  │
        ╞═════╪══════╪═══════╪═════╪══════╪═══════╡
        │ 1   ┆ 0.5  ┆ true  ┆ 1   ┆ 0.25 ┆ false │
        │ 2   ┆ 4.0  ┆ true  ┆ 4   ┆ 2.0  ┆ false │
        │ 3   ┆ 10.0 ┆ false ┆ 9   ┆ 5.0  ┆ true  │
        │ 4   ┆ 13.0 ┆ true  ┆ 16  ┆ 6.5  ┆ false │
        └─────┴──────┴───────┴─────┴──────┴───────┘

        Multiple columns can also be added by passing a list of expressions.

        >>> lf.with_columns(
        ...     [
        ...         (pl.col("a") ** 2).alias("a^2"),
        ...         (pl.col("b") / 2).alias("b/2"),
        ...         (pl.col("c").not_()).alias("not c"),
        ...     ]
        ... ).collect()
        shape: (4, 6)
        ┌─────┬──────┬───────┬─────┬──────┬───────┐
        │ a   ┆ b    ┆ c     ┆ a^2 ┆ b/2  ┆ not c │
        │ --- ┆ ---  ┆ ---   ┆ --- ┆ ---  ┆ ---   │
        │ i64 ┆ f64  ┆ bool  ┆ i64 ┆ f64  ┆ bool  │
        ╞═════╪══════╪═══════╪═════╪══════╪═══════╡
        │ 1   ┆ 0.5  ┆ true  ┆ 1   ┆ 0.25 ┆ false │
        │ 2   ┆ 4.0  ┆ true  ┆ 4   ┆ 2.0  ┆ false │
        │ 3   ┆ 10.0 ┆ false ┆ 9   ┆ 5.0  ┆ true  │
        │ 4   ┆ 13.0 ┆ true  ┆ 16  ┆ 6.5  ┆ false │
        └─────┴──────┴───────┴─────┴──────┴───────┘

        Use keyword arguments to easily name your expression inputs.

        >>> lf.with_columns(
        ...     ab=pl.col("a") * pl.col("b"),
        ...     not_c=pl.col("c").not_(),
        ... ).collect()
        shape: (4, 5)
        ┌─────┬──────┬───────┬──────┬───────┐
        │ a   ┆ b    ┆ c     ┆ ab   ┆ not_c │
        │ --- ┆ ---  ┆ ---   ┆ ---  ┆ ---   │
        │ i64 ┆ f64  ┆ bool  ┆ f64  ┆ bool  │
        ╞═════╪══════╪═══════╪══════╪═══════╡
        │ 1   ┆ 0.5  ┆ true  ┆ 0.5  ┆ false │
        │ 2   ┆ 4.0  ┆ true  ┆ 8.0  ┆ false │
        │ 3   ┆ 10.0 ┆ false ┆ 30.0 ┆ true  │
        │ 4   ┆ 13.0 ┆ true  ┆ 52.0 ┆ false │
        └─────┴──────┴───────┴──────┴───────┘

        Expressions with multiple outputs can automatically be instantiated as Structs
        by enabling the experimental setting `Config.set_auto_structify(True)`:

        >>> with pl.Config(auto_structify=True):
        ...     lf.drop("c").with_columns(
        ...         diffs=pl.col(["a", "b"]).diff().name.suffix("_diff"),
        ...     ).collect()
        shape: (4, 3)
        ┌─────┬──────┬─────────────┐
        │ a   ┆ b    ┆ diffs       │
        │ --- ┆ ---  ┆ ---         │
        │ i64 ┆ f64  ┆ struct[2]   │
        ╞═════╪══════╪═════════════╡
        │ 1   ┆ 0.5  ┆ {null,null} │
        │ 2   ┆ 4.0  ┆ {1,3.5}     │
        │ 3   ┆ 10.0 ┆ {1,6.0}     │
        │ 4   ┆ 13.0 ┆ {1,3.0}     │
        └─────┴──────┴─────────────┘
        """
        structify = bool(int(os.environ.get("POLARS_AUTO_STRUCTIFY", 0)))

        pyexprs = parse_into_list_of_expressions(
            *exprs, **named_exprs, __structify=structify
        )
        return self._from_pyldf(self._ldf.with_columns(pyexprs))

    def with_columns_seq(
        self,
        *exprs: IntoExpr | Iterable[IntoExpr],
        **named_exprs: IntoExpr,
    ) -> LazyFrame:
        """
        Add columns to this LazyFrame.

        Added columns will replace existing columns with the same name.

        This will run all expression sequentially instead of in parallel.
        Use this when the work per expression is cheap.

        Parameters
        ----------
        *exprs
            Column(s) to add, specified as positional arguments.
            Accepts expression input. Strings are parsed as column names, other
            non-expression inputs are parsed as literals.
        **named_exprs
            Additional columns to add, specified as keyword arguments.
            The columns will be renamed to the keyword used.

        Returns
        -------
        LazyFrame
            A new LazyFrame with the columns added.

        See Also
        --------
        with_columns
        """
        structify = bool(int(os.environ.get("POLARS_AUTO_STRUCTIFY", 0)))

        pyexprs = parse_into_list_of_expressions(
            *exprs, **named_exprs, __structify=structify
        )
        return self._from_pyldf(self._ldf.with_columns_seq(pyexprs))

    @deprecate_function(
        "Use `pl.concat(..., how='horizontal')` instead.", version="1.0.0"
    )
    def with_context(self, other: Self | list[Self]) -> LazyFrame:
        """
        Add an external context to the computation graph.

        .. deprecated:: 1.0.0
            Use :func:`concat` instead with `how='horizontal'`

        This allows expressions to also access columns from DataFrames
        that are not part of this one.

        Parameters
        ----------
        other
            Lazy DataFrame to join with.

        Examples
        --------
        >>> lf = pl.LazyFrame({"a": [1, 2, 3], "b": ["a", "c", None]})
        >>> lf_other = pl.LazyFrame({"c": ["foo", "ham"]})
        >>> lf.with_context(lf_other).select(  # doctest: +SKIP
        ...     pl.col("b") + pl.col("c").first()
        ... ).collect()
        shape: (3, 1)
        ┌──────┐
        │ b    │
        │ ---  │
        │ str  │
        ╞══════╡
        │ afoo │
        │ cfoo │
        │ null │
        └──────┘

        Fill nulls with the median from another DataFrame:

        >>> train_lf = pl.LazyFrame(
        ...     {"feature_0": [-1.0, 0, 1], "feature_1": [-1.0, 0, 1]}
        ... )
        >>> test_lf = pl.LazyFrame(
        ...     {"feature_0": [-1.0, None, 1], "feature_1": [-1.0, 0, 1]}
        ... )
        >>> test_lf.with_context(  # doctest: +SKIP
        ...     train_lf.select(pl.all().name.suffix("_train"))
        ... ).select(
        ...     pl.col("feature_0").fill_null(pl.col("feature_0_train").median())
        ... ).collect()
        shape: (3, 1)
        ┌───────────┐
        │ feature_0 │
        │ ---       │
        │ f64       │
        ╞═══════════╡
        │ -1.0      │
        │ 0.0       │
        │ 1.0       │
        └───────────┘
        """
        if not isinstance(other, list):
            other = [other]

        return self._from_pyldf(self._ldf.with_context([lf._ldf for lf in other]))

    def drop(
        self,
        *columns: ColumnNameOrSelector | Iterable[ColumnNameOrSelector],
        strict: bool = True,
    ) -> LazyFrame:
        """
        Remove columns from the DataFrame.

        Parameters
        ----------
        *columns
            Names of the columns that should be removed from the dataframe.
            Accepts column selector input.
        strict
            Validate that all column names exist in the current schema,
            and throw an exception if any do not.

        Examples
        --------
        Drop a single column by passing the name of that column.

        >>> lf = pl.LazyFrame(
        ...     {
        ...         "foo": [1, 2, 3],
        ...         "bar": [6.0, 7.0, 8.0],
        ...         "ham": ["a", "b", "c"],
        ...     }
        ... )
        >>> lf.drop("ham").collect()
        shape: (3, 2)
        ┌─────┬─────┐
        │ foo ┆ bar │
        │ --- ┆ --- │
        │ i64 ┆ f64 │
        ╞═════╪═════╡
        │ 1   ┆ 6.0 │
        │ 2   ┆ 7.0 │
        │ 3   ┆ 8.0 │
        └─────┴─────┘

        Drop multiple columns by passing a selector.

        >>> import polars.selectors as cs
        >>> lf.drop(cs.numeric()).collect()
        shape: (3, 1)
        ┌─────┐
        │ ham │
        │ --- │
        │ str │
        ╞═════╡
        │ a   │
        │ b   │
        │ c   │
        └─────┘

        Use positional arguments to drop multiple columns.

        >>> lf.drop("foo", "ham").collect()
        shape: (3, 1)
        ┌─────┐
        │ bar │
        │ --- │
        │ f64 │
        ╞═════╡
        │ 6.0 │
        │ 7.0 │
        │ 8.0 │
        └─────┘
        """
        drop_cols = parse_into_list_of_expressions(*columns)
        return self._from_pyldf(self._ldf.drop(drop_cols, strict=strict))

    def rename(
        self, mapping: dict[str, str] | Callable[[str], str], *, strict: bool = True
    ) -> LazyFrame:
        """
        Rename column names.

        Parameters
        ----------
        mapping
            Key value pairs that map from old name to new name, or a function
            that takes the old name as input and returns the new name.
        strict
            Validate that all column names exist in the current schema,
            and throw an exception if any do not. (Note that this parameter
            is a no-op when passing a function to `mapping`).

        Notes
        -----
        If existing names are swapped (e.g. 'A' points to 'B' and 'B' points to 'A'),
        polars will block projection and predicate pushdowns at this node.

        Examples
        --------
        >>> lf = pl.LazyFrame(
        ...     {
        ...         "foo": [1, 2, 3],
        ...         "bar": [6, 7, 8],
        ...         "ham": ["a", "b", "c"],
        ...     }
        ... )
        >>> lf.rename({"foo": "apple"}).collect()
        shape: (3, 3)
        ┌───────┬─────┬─────┐
        │ apple ┆ bar ┆ ham │
        │ ---   ┆ --- ┆ --- │
        │ i64   ┆ i64 ┆ str │
        ╞═══════╪═════╪═════╡
        │ 1     ┆ 6   ┆ a   │
        │ 2     ┆ 7   ┆ b   │
        │ 3     ┆ 8   ┆ c   │
        └───────┴─────┴─────┘
        >>> lf.rename(lambda column_name: "c" + column_name[1:]).collect()
        shape: (3, 3)
        ┌─────┬─────┬─────┐
        │ coo ┆ car ┆ cam │
        │ --- ┆ --- ┆ --- │
        │ i64 ┆ i64 ┆ str │
        ╞═════╪═════╪═════╡
        │ 1   ┆ 6   ┆ a   │
        │ 2   ┆ 7   ┆ b   │
        │ 3   ┆ 8   ┆ c   │
        └─────┴─────┴─────┘
        """
        if callable(mapping):
            return self.select(F.all().name.map(mapping))
        else:
            existing = list(mapping.keys())
            new = list(mapping.values())
            return self._from_pyldf(self._ldf.rename(existing, new, strict))

    def reverse(self) -> LazyFrame:
        """
        Reverse the DataFrame.

        Examples
        --------
        >>> lf = pl.LazyFrame(
        ...     {
        ...         "key": ["a", "b", "c"],
        ...         "val": [1, 2, 3],
        ...     }
        ... )
        >>> lf.reverse().collect()
        shape: (3, 2)
        ┌─────┬─────┐
        │ key ┆ val │
        │ --- ┆ --- │
        │ str ┆ i64 │
        ╞═════╪═════╡
        │ c   ┆ 3   │
        │ b   ┆ 2   │
        │ a   ┆ 1   │
        └─────┴─────┘
        """
        return self._from_pyldf(self._ldf.reverse())

    def shift(
        self, n: int | IntoExprColumn = 1, *, fill_value: IntoExpr | None = None
    ) -> LazyFrame:
        """
        Shift values by the given number of indices.

        Parameters
        ----------
        n
            Number of indices to shift forward. If a negative value is passed, values
            are shifted in the opposite direction instead.
        fill_value
            Fill the resulting null values with this value. Accepts scalar expression
            input. Non-expression inputs are parsed as literals.

        Notes
        -----
        This method is similar to the `LAG` operation in SQL when the value for `n`
        is positive. With a negative value for `n`, it is similar to `LEAD`.

        Examples
        --------
        By default, values are shifted forward by one index.

        >>> lf = pl.LazyFrame(
        ...     {
        ...         "a": [1, 2, 3, 4],
        ...         "b": [5, 6, 7, 8],
        ...     }
        ... )
        >>> lf.shift().collect()
        shape: (4, 2)
        ┌──────┬──────┐
        │ a    ┆ b    │
        │ ---  ┆ ---  │
        │ i64  ┆ i64  │
        ╞══════╪══════╡
        │ null ┆ null │
        │ 1    ┆ 5    │
        │ 2    ┆ 6    │
        │ 3    ┆ 7    │
        └──────┴──────┘

        Pass a negative value to shift in the opposite direction instead.

        >>> lf.shift(-2).collect()
        shape: (4, 2)
        ┌──────┬──────┐
        │ a    ┆ b    │
        │ ---  ┆ ---  │
        │ i64  ┆ i64  │
        ╞══════╪══════╡
        │ 3    ┆ 7    │
        │ 4    ┆ 8    │
        │ null ┆ null │
        │ null ┆ null │
        └──────┴──────┘

        Specify `fill_value` to fill the resulting null values.

        >>> lf.shift(-2, fill_value=100).collect()
        shape: (4, 2)
        ┌─────┬─────┐
        │ a   ┆ b   │
        │ --- ┆ --- │
        │ i64 ┆ i64 │
        ╞═════╪═════╡
        │ 3   ┆ 7   │
        │ 4   ┆ 8   │
        │ 100 ┆ 100 │
        │ 100 ┆ 100 │
        └─────┴─────┘
        """
        if fill_value is not None:
            fill_value = parse_into_expression(fill_value, str_as_lit=True)
        n = parse_into_expression(n)
        return self._from_pyldf(self._ldf.shift(n, fill_value))

    def slice(self, offset: int, length: int | None = None) -> LazyFrame:
        """
        Get a slice of this DataFrame.

        Parameters
        ----------
        offset
            Start index. Negative indexing is supported.
        length
            Length of the slice. If set to `None`, all rows starting at the offset
            will be selected.

        Examples
        --------
        >>> lf = pl.LazyFrame(
        ...     {
        ...         "a": ["x", "y", "z"],
        ...         "b": [1, 3, 5],
        ...         "c": [2, 4, 6],
        ...     }
        ... )
        >>> lf.slice(1, 2).collect()
        shape: (2, 3)
        ┌─────┬─────┬─────┐
        │ a   ┆ b   ┆ c   │
        │ --- ┆ --- ┆ --- │
        │ str ┆ i64 ┆ i64 │
        ╞═════╪═════╪═════╡
        │ y   ┆ 3   ┆ 4   │
        │ z   ┆ 5   ┆ 6   │
        └─────┴─────┴─────┘
        """
        if length and length < 0:
            msg = f"negative slice lengths ({length!r}) are invalid for LazyFrame"
            raise ValueError(msg)
        return self._from_pyldf(self._ldf.slice(offset, length))

    def limit(self, n: int = 5) -> LazyFrame:
        """
        Get the first `n` rows.

        Alias for :func:`LazyFrame.head`.

        Parameters
        ----------
        n
            Number of rows to return.

        Examples
        --------
        >>> lf = pl.LazyFrame(
        ...     {
        ...         "a": [1, 2, 3, 4, 5, 6],
        ...         "b": [7, 8, 9, 10, 11, 12],
        ...     }
        ... )
        >>> lf.limit().collect()
        shape: (5, 2)
        ┌─────┬─────┐
        │ a   ┆ b   │
        │ --- ┆ --- │
        │ i64 ┆ i64 │
        ╞═════╪═════╡
        │ 1   ┆ 7   │
        │ 2   ┆ 8   │
        │ 3   ┆ 9   │
        │ 4   ┆ 10  │
        │ 5   ┆ 11  │
        └─────┴─────┘
        >>> lf.limit(2).collect()
        shape: (2, 2)
        ┌─────┬─────┐
        │ a   ┆ b   │
        │ --- ┆ --- │
        │ i64 ┆ i64 │
        ╞═════╪═════╡
        │ 1   ┆ 7   │
        │ 2   ┆ 8   │
        └─────┴─────┘
        """
        return self.head(n)

    def head(self, n: int = 5) -> LazyFrame:
        """
        Get the first `n` rows.

        Parameters
        ----------
        n
            Number of rows to return.

        Examples
        --------
        >>> lf = pl.LazyFrame(
        ...     {
        ...         "a": [1, 2, 3, 4, 5, 6],
        ...         "b": [7, 8, 9, 10, 11, 12],
        ...     }
        ... )
        >>> lf.head().collect()
        shape: (5, 2)
        ┌─────┬─────┐
        │ a   ┆ b   │
        │ --- ┆ --- │
        │ i64 ┆ i64 │
        ╞═════╪═════╡
        │ 1   ┆ 7   │
        │ 2   ┆ 8   │
        │ 3   ┆ 9   │
        │ 4   ┆ 10  │
        │ 5   ┆ 11  │
        └─────┴─────┘
        >>> lf.head(2).collect()
        shape: (2, 2)
        ┌─────┬─────┐
        │ a   ┆ b   │
        │ --- ┆ --- │
        │ i64 ┆ i64 │
        ╞═════╪═════╡
        │ 1   ┆ 7   │
        │ 2   ┆ 8   │
        └─────┴─────┘
        """
        return self.slice(0, n)

    def tail(self, n: int = 5) -> LazyFrame:
        """
        Get the last `n` rows.

        Parameters
        ----------
        n
            Number of rows to return.

        Examples
        --------
        >>> lf = pl.LazyFrame(
        ...     {
        ...         "a": [1, 2, 3, 4, 5, 6],
        ...         "b": [7, 8, 9, 10, 11, 12],
        ...     }
        ... )
        >>> lf.tail().collect()
        shape: (5, 2)
        ┌─────┬─────┐
        │ a   ┆ b   │
        │ --- ┆ --- │
        │ i64 ┆ i64 │
        ╞═════╪═════╡
        │ 2   ┆ 8   │
        │ 3   ┆ 9   │
        │ 4   ┆ 10  │
        │ 5   ┆ 11  │
        │ 6   ┆ 12  │
        └─────┴─────┘
        >>> lf.tail(2).collect()
        shape: (2, 2)
        ┌─────┬─────┐
        │ a   ┆ b   │
        │ --- ┆ --- │
        │ i64 ┆ i64 │
        ╞═════╪═════╡
        │ 5   ┆ 11  │
        │ 6   ┆ 12  │
        └─────┴─────┘
        """
        return self._from_pyldf(self._ldf.tail(n))

    def last(self) -> LazyFrame:
        """
        Get the last row of the DataFrame.

        Examples
        --------
        >>> lf = pl.LazyFrame(
        ...     {
        ...         "a": [1, 5, 3],
        ...         "b": [2, 4, 6],
        ...     }
        ... )
        >>> lf.last().collect()
        shape: (1, 2)
        ┌─────┬─────┐
        │ a   ┆ b   │
        │ --- ┆ --- │
        │ i64 ┆ i64 │
        ╞═════╪═════╡
        │ 3   ┆ 6   │
        └─────┴─────┘
        """
        return self.tail(1)

    def first(self) -> LazyFrame:
        """
        Get the first row of the DataFrame.

        Examples
        --------
        >>> lf = pl.LazyFrame(
        ...     {
        ...         "a": [1, 3, 5],
        ...         "b": [2, 4, 6],
        ...     }
        ... )
        >>> lf.first().collect()
        shape: (1, 2)
        ┌─────┬─────┐
        │ a   ┆ b   │
        │ --- ┆ --- │
        │ i64 ┆ i64 │
        ╞═════╪═════╡
        │ 1   ┆ 2   │
        └─────┴─────┘
        """
        return self.slice(0, 1)

    @deprecate_function(
        "Use `select(pl.all().approx_n_unique())` instead.", version="0.20.11"
    )
    def approx_n_unique(self) -> LazyFrame:
        """
        Approximate count of unique values.

        .. deprecated:: 0.20.11
            Use `select(pl.all().approx_n_unique())` instead.

        This is done using the HyperLogLog++ algorithm for cardinality estimation.

        Examples
        --------
        >>> lf = pl.LazyFrame(
        ...     {
        ...         "a": [1, 2, 3, 4],
        ...         "b": [1, 2, 1, 1],
        ...     }
        ... )
        >>> lf.approx_n_unique().collect()  # doctest: +SKIP
        shape: (1, 2)
        ┌─────┬─────┐
        │ a   ┆ b   │
        │ --- ┆ --- │
        │ u32 ┆ u32 │
        ╞═════╪═════╡
        │ 4   ┆ 2   │
        └─────┴─────┘
        """
        return self.select(F.all().approx_n_unique())

    def with_row_index(self, name: str = "index", offset: int = 0) -> LazyFrame:
        """
        Add a row index as the first column in the LazyFrame.

        Parameters
        ----------
        name
            Name of the index column.
        offset
            Start the index at this offset. Cannot be negative.

        Warnings
        --------
        Using this function can have a negative effect on query performance.
        This may, for instance, block predicate pushdown optimization.

        Notes
        -----
        The resulting column does not have any special properties. It is a regular
        column of type `UInt32` (or `UInt64` in `polars-u64-idx`).

        Examples
        --------
        >>> lf = pl.LazyFrame(
        ...     {
        ...         "a": [1, 3, 5],
        ...         "b": [2, 4, 6],
        ...     }
        ... )
        >>> lf.with_row_index().collect()
        shape: (3, 3)
        ┌───────┬─────┬─────┐
        │ index ┆ a   ┆ b   │
        │ ---   ┆ --- ┆ --- │
        │ u32   ┆ i64 ┆ i64 │
        ╞═══════╪═════╪═════╡
        │ 0     ┆ 1   ┆ 2   │
        │ 1     ┆ 3   ┆ 4   │
        │ 2     ┆ 5   ┆ 6   │
        └───────┴─────┴─────┘
        >>> lf.with_row_index("id", offset=1000).collect()
        shape: (3, 3)
        ┌──────┬─────┬─────┐
        │ id   ┆ a   ┆ b   │
        │ ---  ┆ --- ┆ --- │
        │ u32  ┆ i64 ┆ i64 │
        ╞══════╪═════╪═════╡
        │ 1000 ┆ 1   ┆ 2   │
        │ 1001 ┆ 3   ┆ 4   │
        │ 1002 ┆ 5   ┆ 6   │
        └──────┴─────┴─────┘

        An index column can also be created using the expressions :func:`int_range`
        and :func:`len`.

        >>> lf.select(
        ...     pl.int_range(pl.len(), dtype=pl.UInt32).alias("index"),
        ...     pl.all(),
        ... ).collect()
        shape: (3, 3)
        ┌───────┬─────┬─────┐
        │ index ┆ a   ┆ b   │
        │ ---   ┆ --- ┆ --- │
        │ u32   ┆ i64 ┆ i64 │
        ╞═══════╪═════╪═════╡
        │ 0     ┆ 1   ┆ 2   │
        │ 1     ┆ 3   ┆ 4   │
        │ 2     ┆ 5   ┆ 6   │
        └───────┴─────┴─────┘
        """
        try:
            return self._from_pyldf(self._ldf.with_row_index(name, offset))
        except OverflowError:
            issue = "negative" if offset < 0 else "greater than the maximum index value"
            msg = f"`offset` input for `with_row_index` cannot be {issue}, got {offset}"
            raise ValueError(msg) from None

    @deprecate_function(
        "Use `with_row_index` instead."
        " Note that the default column name has changed from 'row_nr' to 'index'.",
        version="0.20.4",
    )
    def with_row_count(self, name: str = "row_nr", offset: int = 0) -> LazyFrame:
        """
        Add a column at index 0 that counts the rows.

        .. deprecated:: 0.20.4
            Use :meth:`with_row_index` instead.
            Note that the default column name has changed from 'row_nr' to 'index'.

        Parameters
        ----------
        name
            Name of the column to add.
        offset
            Start the row count at this offset.

        Warnings
        --------
        This can have a negative effect on query performance.
        This may, for instance, block predicate pushdown optimization.

        Examples
        --------
        >>> lf = pl.LazyFrame(
        ...     {
        ...         "a": [1, 3, 5],
        ...         "b": [2, 4, 6],
        ...     }
        ... )
        >>> lf.with_row_count().collect()  # doctest: +SKIP
        shape: (3, 3)
        ┌────────┬─────┬─────┐
        │ row_nr ┆ a   ┆ b   │
        │ ---    ┆ --- ┆ --- │
        │ u32    ┆ i64 ┆ i64 │
        ╞════════╪═════╪═════╡
        │ 0      ┆ 1   ┆ 2   │
        │ 1      ┆ 3   ┆ 4   │
        │ 2      ┆ 5   ┆ 6   │
        └────────┴─────┴─────┘
        """
        return self.with_row_index(name, offset)

    def gather_every(self, n: int, offset: int = 0) -> LazyFrame:
        """
        Take every nth row in the LazyFrame and return as a new LazyFrame.

        Parameters
        ----------
        n
            Gather every *n*-th row.
        offset
            Starting index.

        Examples
        --------
        >>> lf = pl.LazyFrame(
        ...     {
        ...         "a": [1, 2, 3, 4],
        ...         "b": [5, 6, 7, 8],
        ...     }
        ... )
        >>> lf.gather_every(2).collect()
        shape: (2, 2)
        ┌─────┬─────┐
        │ a   ┆ b   │
        │ --- ┆ --- │
        │ i64 ┆ i64 │
        ╞═════╪═════╡
        │ 1   ┆ 5   │
        │ 3   ┆ 7   │
        └─────┴─────┘
        >>> lf.gather_every(2, offset=1).collect()
        shape: (2, 2)
        ┌─────┬─────┐
        │ a   ┆ b   │
        │ --- ┆ --- │
        │ i64 ┆ i64 │
        ╞═════╪═════╡
        │ 2   ┆ 6   │
        │ 4   ┆ 8   │
        └─────┴─────┘
        """
        return self.select(F.col("*").gather_every(n, offset))

    def fill_null(
        self,
        value: Any | Expr | None = None,
        strategy: FillNullStrategy | None = None,
        limit: int | None = None,
        *,
        matches_supertype: bool = True,
    ) -> LazyFrame:
        """
        Fill null values using the specified value or strategy.

        Parameters
        ----------
        value
            Value used to fill null values.
        strategy : {None, 'forward', 'backward', 'min', 'max', 'mean', 'zero', 'one'}
            Strategy used to fill null values.
        limit
            Number of consecutive null values to fill when using the 'forward' or
            'backward' strategy.
        matches_supertype
            Fill all matching supertypes of the fill `value` literal.

        See Also
        --------
        fill_nan

        Examples
        --------
        >>> lf = pl.LazyFrame(
        ...     {
        ...         "a": [1, 2, None, 4],
        ...         "b": [0.5, 4, None, 13],
        ...     }
        ... )
        >>> lf.fill_null(99).collect()
        shape: (4, 2)
        ┌─────┬──────┐
        │ a   ┆ b    │
        │ --- ┆ ---  │
        │ i64 ┆ f64  │
        ╞═════╪══════╡
        │ 1   ┆ 0.5  │
        │ 2   ┆ 4.0  │
        │ 99  ┆ 99.0 │
        │ 4   ┆ 13.0 │
        └─────┴──────┘
        >>> lf.fill_null(strategy="forward").collect()
        shape: (4, 2)
        ┌─────┬──────┐
        │ a   ┆ b    │
        │ --- ┆ ---  │
        │ i64 ┆ f64  │
        ╞═════╪══════╡
        │ 1   ┆ 0.5  │
        │ 2   ┆ 4.0  │
        │ 2   ┆ 4.0  │
        │ 4   ┆ 13.0 │
        └─────┴──────┘

        >>> lf.fill_null(strategy="max").collect()
        shape: (4, 2)
        ┌─────┬──────┐
        │ a   ┆ b    │
        │ --- ┆ ---  │
        │ i64 ┆ f64  │
        ╞═════╪══════╡
        │ 1   ┆ 0.5  │
        │ 2   ┆ 4.0  │
        │ 4   ┆ 13.0 │
        │ 4   ┆ 13.0 │
        └─────┴──────┘

        >>> lf.fill_null(strategy="zero").collect()
        shape: (4, 2)
        ┌─────┬──────┐
        │ a   ┆ b    │
        │ --- ┆ ---  │
        │ i64 ┆ f64  │
        ╞═════╪══════╡
        │ 1   ┆ 0.5  │
        │ 2   ┆ 4.0  │
        │ 0   ┆ 0.0  │
        │ 4   ┆ 13.0 │
        └─────┴──────┘
        """
        from polars import Decimal

        dtypes: Sequence[PolarsDataType] | None

        if value is not None:
            if isinstance(value, pl.Expr):
                dtypes = None
            elif isinstance(value, bool):
                dtypes = [Boolean]
            elif matches_supertype and isinstance(value, (int, float)):
                dtypes = [
                    Int8,
                    Int16,
                    Int32,
                    Int64,
                    Int128,
                    UInt8,
                    UInt16,
                    UInt32,
                    UInt64,
                    Float32,
                    Float64,
                    Decimal,
                ]
            elif isinstance(value, int):
                dtypes = [Int64]
            elif isinstance(value, float):
                dtypes = [Float64]
            elif isinstance(value, datetime):
                dtypes = [Datetime] + [Datetime(u) for u in DTYPE_TEMPORAL_UNITS]
            elif isinstance(value, timedelta):
                dtypes = [Duration] + [Duration(u) for u in DTYPE_TEMPORAL_UNITS]
            elif isinstance(value, date):
                dtypes = [Date]
            elif isinstance(value, time):
                dtypes = [Time]
            elif isinstance(value, str):
                dtypes = [String, Categorical]
            else:
                # fallback; anything not explicitly handled above
                dtypes = None

            if dtypes:
                return self.with_columns(
                    F.col(dtypes).fill_null(value, strategy, limit)
                )

        return self.select(F.all().fill_null(value, strategy, limit))

    def fill_nan(self, value: int | float | Expr | None) -> LazyFrame:
        """
        Fill floating point NaN values.

        Parameters
        ----------
        value
            Value to fill the NaN values with.

        Warnings
        --------
        Note that floating point NaNs (Not a Number) are not missing values.
        To replace missing values, use :func:`fill_null`.

        See Also
        --------
        fill_null

        Examples
        --------
        >>> lf = pl.LazyFrame(
        ...     {
        ...         "a": [1.5, 2, float("nan"), 4],
        ...         "b": [0.5, 4, float("nan"), 13],
        ...     }
        ... )
        >>> lf.fill_nan(99).collect()
        shape: (4, 2)
        ┌──────┬──────┐
        │ a    ┆ b    │
        │ ---  ┆ ---  │
        │ f64  ┆ f64  │
        ╞══════╪══════╡
        │ 1.5  ┆ 0.5  │
        │ 2.0  ┆ 4.0  │
        │ 99.0 ┆ 99.0 │
        │ 4.0  ┆ 13.0 │
        └──────┴──────┘
        """
        if not isinstance(value, pl.Expr):
            value = F.lit(value)
        return self._from_pyldf(self._ldf.fill_nan(value._pyexpr))

    def std(self, ddof: int = 1) -> LazyFrame:
        """
        Aggregate the columns in the LazyFrame to their standard deviation value.

        Parameters
        ----------
        ddof
            “Delta Degrees of Freedom”: the divisor used in the calculation is N - ddof,
            where N represents the number of elements.
            By default ddof is 1.

        Examples
        --------
        >>> lf = pl.LazyFrame(
        ...     {
        ...         "a": [1, 2, 3, 4],
        ...         "b": [1, 2, 1, 1],
        ...     }
        ... )
        >>> lf.std().collect()
        shape: (1, 2)
        ┌──────────┬─────┐
        │ a        ┆ b   │
        │ ---      ┆ --- │
        │ f64      ┆ f64 │
        ╞══════════╪═════╡
        │ 1.290994 ┆ 0.5 │
        └──────────┴─────┘
        >>> lf.std(ddof=0).collect()
        shape: (1, 2)
        ┌──────────┬──────────┐
        │ a        ┆ b        │
        │ ---      ┆ ---      │
        │ f64      ┆ f64      │
        ╞══════════╪══════════╡
        │ 1.118034 ┆ 0.433013 │
        └──────────┴──────────┘
        """
        return self._from_pyldf(self._ldf.std(ddof))

    def var(self, ddof: int = 1) -> LazyFrame:
        """
        Aggregate the columns in the LazyFrame to their variance value.

        Parameters
        ----------
        ddof
            “Delta Degrees of Freedom”: the divisor used in the calculation is N - ddof,
            where N represents the number of elements.
            By default ddof is 1.

        Examples
        --------
        >>> lf = pl.LazyFrame(
        ...     {
        ...         "a": [1, 2, 3, 4],
        ...         "b": [1, 2, 1, 1],
        ...     }
        ... )
        >>> lf.var().collect()
        shape: (1, 2)
        ┌──────────┬──────┐
        │ a        ┆ b    │
        │ ---      ┆ ---  │
        │ f64      ┆ f64  │
        ╞══════════╪══════╡
        │ 1.666667 ┆ 0.25 │
        └──────────┴──────┘
        >>> lf.var(ddof=0).collect()
        shape: (1, 2)
        ┌──────┬────────┐
        │ a    ┆ b      │
        │ ---  ┆ ---    │
        │ f64  ┆ f64    │
        ╞══════╪════════╡
        │ 1.25 ┆ 0.1875 │
        └──────┴────────┘
        """
        return self._from_pyldf(self._ldf.var(ddof))

    def max(self) -> LazyFrame:
        """
        Aggregate the columns in the LazyFrame to their maximum value.

        Examples
        --------
        >>> lf = pl.LazyFrame(
        ...     {
        ...         "a": [1, 2, 3, 4],
        ...         "b": [1, 2, 1, 1],
        ...     }
        ... )
        >>> lf.max().collect()
        shape: (1, 2)
        ┌─────┬─────┐
        │ a   ┆ b   │
        │ --- ┆ --- │
        │ i64 ┆ i64 │
        ╞═════╪═════╡
        │ 4   ┆ 2   │
        └─────┴─────┘
        """
        return self._from_pyldf(self._ldf.max())

    def min(self) -> LazyFrame:
        """
        Aggregate the columns in the LazyFrame to their minimum value.

        Examples
        --------
        >>> lf = pl.LazyFrame(
        ...     {
        ...         "a": [1, 2, 3, 4],
        ...         "b": [1, 2, 1, 1],
        ...     }
        ... )
        >>> lf.min().collect()
        shape: (1, 2)
        ┌─────┬─────┐
        │ a   ┆ b   │
        │ --- ┆ --- │
        │ i64 ┆ i64 │
        ╞═════╪═════╡
        │ 1   ┆ 1   │
        └─────┴─────┘
        """
        return self._from_pyldf(self._ldf.min())

    def sum(self) -> LazyFrame:
        """
        Aggregate the columns in the LazyFrame to their sum value.

        Examples
        --------
        >>> lf = pl.LazyFrame(
        ...     {
        ...         "a": [1, 2, 3, 4],
        ...         "b": [1, 2, 1, 1],
        ...     }
        ... )
        >>> lf.sum().collect()
        shape: (1, 2)
        ┌─────┬─────┐
        │ a   ┆ b   │
        │ --- ┆ --- │
        │ i64 ┆ i64 │
        ╞═════╪═════╡
        │ 10  ┆ 5   │
        └─────┴─────┘
        """
        return self._from_pyldf(self._ldf.sum())

    def mean(self) -> LazyFrame:
        """
        Aggregate the columns in the LazyFrame to their mean value.

        Examples
        --------
        >>> lf = pl.LazyFrame(
        ...     {
        ...         "a": [1, 2, 3, 4],
        ...         "b": [1, 2, 1, 1],
        ...     }
        ... )
        >>> lf.mean().collect()
        shape: (1, 2)
        ┌─────┬──────┐
        │ a   ┆ b    │
        │ --- ┆ ---  │
        │ f64 ┆ f64  │
        ╞═════╪══════╡
        │ 2.5 ┆ 1.25 │
        └─────┴──────┘
        """
        return self._from_pyldf(self._ldf.mean())

    def median(self) -> LazyFrame:
        """
        Aggregate the columns in the LazyFrame to their median value.

        Examples
        --------
        >>> lf = pl.LazyFrame(
        ...     {
        ...         "a": [1, 2, 3, 4],
        ...         "b": [1, 2, 1, 1],
        ...     }
        ... )
        >>> lf.median().collect()
        shape: (1, 2)
        ┌─────┬─────┐
        │ a   ┆ b   │
        │ --- ┆ --- │
        │ f64 ┆ f64 │
        ╞═════╪═════╡
        │ 2.5 ┆ 1.0 │
        └─────┴─────┘
        """
        return self._from_pyldf(self._ldf.median())

    def null_count(self) -> LazyFrame:
        """
        Aggregate the columns in the LazyFrame as the sum of their null value count.

        Examples
        --------
        >>> lf = pl.LazyFrame(
        ...     {
        ...         "foo": [1, None, 3],
        ...         "bar": [6, 7, None],
        ...         "ham": ["a", "b", "c"],
        ...     }
        ... )
        >>> lf.null_count().collect()
        shape: (1, 3)
        ┌─────┬─────┬─────┐
        │ foo ┆ bar ┆ ham │
        │ --- ┆ --- ┆ --- │
        │ u32 ┆ u32 ┆ u32 │
        ╞═════╪═════╪═════╡
        │ 1   ┆ 1   ┆ 0   │
        └─────┴─────┴─────┘
        """
        return self._from_pyldf(self._ldf.null_count())

    def quantile(
        self,
        quantile: float | Expr,
        interpolation: RollingInterpolationMethod = "nearest",
    ) -> LazyFrame:
        """
        Aggregate the columns in the LazyFrame to their quantile value.

        Parameters
        ----------
        quantile
            Quantile between 0.0 and 1.0.
        interpolation : {'nearest', 'higher', 'lower', 'midpoint', 'linear'}
            Interpolation method.

        Examples
        --------
        >>> lf = pl.LazyFrame(
        ...     {
        ...         "a": [1, 2, 3, 4],
        ...         "b": [1, 2, 1, 1],
        ...     }
        ... )
        >>> lf.quantile(0.7).collect()
        shape: (1, 2)
        ┌─────┬─────┐
        │ a   ┆ b   │
        │ --- ┆ --- │
        │ f64 ┆ f64 │
        ╞═════╪═════╡
        │ 3.0 ┆ 1.0 │
        └─────┴─────┘
        """
        quantile = parse_into_expression(quantile)
        return self._from_pyldf(self._ldf.quantile(quantile, interpolation))

    def explode(
        self,
        columns: str | Expr | Sequence[str | Expr],
        *more_columns: str | Expr,
    ) -> LazyFrame:
        """
        Explode the DataFrame to long format by exploding the given columns.

        Parameters
        ----------
        columns
            Column names, expressions, or a selector defining them. The underlying
            columns being exploded must be of the `List` or `Array` data type.
        *more_columns
            Additional names of columns to explode, specified as positional arguments.

        Examples
        --------
        >>> lf = pl.LazyFrame(
        ...     {
        ...         "letters": ["a", "a", "b", "c"],
        ...         "numbers": [[1], [2, 3], [4, 5], [6, 7, 8]],
        ...     }
        ... )
        >>> lf.explode("numbers").collect()
        shape: (8, 2)
        ┌─────────┬─────────┐
        │ letters ┆ numbers │
        │ ---     ┆ ---     │
        │ str     ┆ i64     │
        ╞═════════╪═════════╡
        │ a       ┆ 1       │
        │ a       ┆ 2       │
        │ a       ┆ 3       │
        │ b       ┆ 4       │
        │ b       ┆ 5       │
        │ c       ┆ 6       │
        │ c       ┆ 7       │
        │ c       ┆ 8       │
        └─────────┴─────────┘
        """
        columns = parse_into_list_of_expressions(columns, *more_columns)
        return self._from_pyldf(self._ldf.explode(columns))

    def unique(
        self,
        subset: ColumnNameOrSelector | Collection[ColumnNameOrSelector] | None = None,
        *,
        keep: UniqueKeepStrategy = "any",
        maintain_order: bool = False,
    ) -> LazyFrame:
        """
        Drop duplicate rows from this DataFrame.

        Parameters
        ----------
        subset
            Column name(s) or selector(s), to consider when identifying
            duplicate rows. If set to `None` (default), use all columns.
        keep : {'first', 'last', 'any', 'none'}
            Which of the duplicate rows to keep.

            * 'any': Does not give any guarantee of which row is kept.
                     This allows more optimizations.
            * 'none': Don't keep duplicate rows.
            * 'first': Keep first unique row.
            * 'last': Keep last unique row.
        maintain_order
            Keep the same order as the original DataFrame. This is more expensive to
            compute.
            Settings this to `True` blocks the possibility
            to run on the streaming engine.

        Returns
        -------
        LazyFrame
            LazyFrame with unique rows.

        Warnings
        --------
        This method will fail if there is a column of type `List` in the DataFrame or
        subset.

        Notes
        -----
        If you're coming from pandas, this is similar to
        `pandas.DataFrame.drop_duplicates`.

        Examples
        --------
        >>> lf = pl.LazyFrame(
        ...     {
        ...         "foo": [1, 2, 3, 1],
        ...         "bar": ["a", "a", "a", "a"],
        ...         "ham": ["b", "b", "b", "b"],
        ...     }
        ... )
        >>> lf.unique(maintain_order=True).collect()
        shape: (3, 3)
        ┌─────┬─────┬─────┐
        │ foo ┆ bar ┆ ham │
        │ --- ┆ --- ┆ --- │
        │ i64 ┆ str ┆ str │
        ╞═════╪═════╪═════╡
        │ 1   ┆ a   ┆ b   │
        │ 2   ┆ a   ┆ b   │
        │ 3   ┆ a   ┆ b   │
        └─────┴─────┴─────┘
        >>> lf.unique(subset=["bar", "ham"], maintain_order=True).collect()
        shape: (1, 3)
        ┌─────┬─────┬─────┐
        │ foo ┆ bar ┆ ham │
        │ --- ┆ --- ┆ --- │
        │ i64 ┆ str ┆ str │
        ╞═════╪═════╪═════╡
        │ 1   ┆ a   ┆ b   │
        └─────┴─────┴─────┘
        >>> lf.unique(keep="last", maintain_order=True).collect()
        shape: (3, 3)
        ┌─────┬─────┬─────┐
        │ foo ┆ bar ┆ ham │
        │ --- ┆ --- ┆ --- │
        │ i64 ┆ str ┆ str │
        ╞═════╪═════╪═════╡
        │ 2   ┆ a   ┆ b   │
        │ 3   ┆ a   ┆ b   │
        │ 1   ┆ a   ┆ b   │
        └─────┴─────┴─────┘
        """
        if subset is not None:
            subset = parse_into_list_of_expressions(subset)
        return self._from_pyldf(self._ldf.unique(maintain_order, subset, keep))

    def drop_nans(
        self,
        subset: ColumnNameOrSelector | Collection[ColumnNameOrSelector] | None = None,
    ) -> LazyFrame:
        """
        Drop all rows that contain one or more NaN values.

        The original order of the remaining rows is preserved.

        Parameters
        ----------
        subset
            Column name(s) for which NaN values are considered; if set to `None`
            (default), use all columns (note that only floating-point columns
            can contain NaNs).

        Examples
        --------
        >>> lf = pl.LazyFrame(
        ...     {
        ...         "foo": [-20.5, float("nan"), 80.0],
        ...         "bar": [float("nan"), 110.0, 25.5],
        ...         "ham": ["xxx", "yyy", None],
        ...     }
        ... )

        The default behavior of this method is to drop rows where any single
        value in the row is NaN:

        >>> lf.drop_nans().collect()
        shape: (1, 3)
        ┌──────┬──────┬──────┐
        │ foo  ┆ bar  ┆ ham  │
        │ ---  ┆ ---  ┆ ---  │
        │ f64  ┆ f64  ┆ str  │
        ╞══════╪══════╪══════╡
        │ 80.0 ┆ 25.5 ┆ null │
        └──────┴──────┴──────┘

        This behaviour can be constrained to consider only a subset of columns, as
        defined by name, or with a selector. For example, dropping rows only if
        there is a NaN in the "bar" column:

        >>> lf.drop_nans(subset=["bar"]).collect()
        shape: (2, 3)
        ┌──────┬───────┬──────┐
        │ foo  ┆ bar   ┆ ham  │
        │ ---  ┆ ---   ┆ ---  │
        │ f64  ┆ f64   ┆ str  │
        ╞══════╪═══════╪══════╡
        │ NaN  ┆ 110.0 ┆ yyy  │
        │ 80.0 ┆ 25.5  ┆ null │
        └──────┴───────┴──────┘

        Dropping a row only if *all* values are NaN requires a different formulation:

        >>> lf = pl.LazyFrame(
        ...     {
        ...         "a": [float("nan"), float("nan"), float("nan"), float("nan")],
        ...         "b": [10.0, 2.5, float("nan"), 5.25],
        ...         "c": [65.75, float("nan"), float("nan"), 10.5],
        ...     }
        ... )
        >>> lf.filter(~pl.all_horizontal(pl.all().is_nan())).collect()
        shape: (3, 3)
        ┌─────┬──────┬───────┐
        │ a   ┆ b    ┆ c     │
        │ --- ┆ ---  ┆ ---   │
        │ f64 ┆ f64  ┆ f64   │
        ╞═════╪══════╪═══════╡
        │ NaN ┆ 10.0 ┆ 65.75 │
        │ NaN ┆ 2.5  ┆ NaN   │
        │ NaN ┆ 5.25 ┆ 10.5  │
        └─────┴──────┴───────┘
        """
        if subset is not None:
            subset = parse_into_list_of_expressions(subset)
        return self._from_pyldf(self._ldf.drop_nans(subset))

    def drop_nulls(
        self,
        subset: ColumnNameOrSelector | Collection[ColumnNameOrSelector] | None = None,
    ) -> LazyFrame:
        """
        Drop all rows that contain one or more null values.

        The original order of the remaining rows is preserved.

        Parameters
        ----------
        subset
            Column name(s) for which null values are considered.
            If set to `None` (default), use all columns.

        Examples
        --------
        >>> lf = pl.LazyFrame(
        ...     {
        ...         "foo": [1, 2, 3],
        ...         "bar": [6, None, 8],
        ...         "ham": ["a", "b", None],
        ...     }
        ... )

        The default behavior of this method is to drop rows where any single
        value in the row is null:

        >>> lf.drop_nulls().collect()
        shape: (1, 3)
        ┌─────┬─────┬─────┐
        │ foo ┆ bar ┆ ham │
        │ --- ┆ --- ┆ --- │
        │ i64 ┆ i64 ┆ str │
        ╞═════╪═════╪═════╡
        │ 1   ┆ 6   ┆ a   │
        └─────┴─────┴─────┘

        This behaviour can be constrained to consider only a subset of columns, as
        defined by name or with a selector. For example, dropping rows if there is
        a null in any of the integer columns:

        >>> import polars.selectors as cs
        >>> lf.drop_nulls(subset=cs.integer()).collect()
        shape: (2, 3)
        ┌─────┬─────┬──────┐
        │ foo ┆ bar ┆ ham  │
        │ --- ┆ --- ┆ ---  │
        │ i64 ┆ i64 ┆ str  │
        ╞═════╪═════╪══════╡
        │ 1   ┆ 6   ┆ a    │
        │ 3   ┆ 8   ┆ null │
        └─────┴─────┴──────┘

        Dropping a row only if *all* values are null requires a different formulation:

        >>> lf = pl.LazyFrame(
        ...     {
        ...         "a": [None, None, None, None],
        ...         "b": [1, 2, None, 1],
        ...         "c": [1, None, None, 1],
        ...     }
        ... )
        >>> lf.filter(~pl.all_horizontal(pl.all().is_null())).collect()
        shape: (3, 3)
        ┌──────┬─────┬──────┐
        │ a    ┆ b   ┆ c    │
        │ ---  ┆ --- ┆ ---  │
        │ null ┆ i64 ┆ i64  │
        ╞══════╪═════╪══════╡
        │ null ┆ 1   ┆ 1    │
        │ null ┆ 2   ┆ null │
        │ null ┆ 1   ┆ 1    │
        └──────┴─────┴──────┘
        """
        if subset is not None:
            subset = parse_into_list_of_expressions(subset)
        return self._from_pyldf(self._ldf.drop_nulls(subset))

    def unpivot(
        self,
        on: ColumnNameOrSelector | Sequence[ColumnNameOrSelector] | None = None,
        *,
        index: ColumnNameOrSelector | Sequence[ColumnNameOrSelector] | None = None,
        variable_name: str | None = None,
        value_name: str | None = None,
        streamable: bool = True,
    ) -> LazyFrame:
        """
        Unpivot a DataFrame from wide to long format.

        Optionally leaves identifiers set.

        This function is useful to massage a DataFrame into a format where one or more
        columns are identifier variables (index) while all other columns, considered
        measured variables (on), are "unpivoted" to the row axis leaving just
        two non-identifier columns, 'variable' and 'value'.

        Parameters
        ----------
        on
            Column(s) or selector(s) to use as values variables; if `on`
            is empty all columns that are not in `index` will be used.
        index
            Column(s) or selector(s) to use as identifier variables.
        variable_name
            Name to give to the `variable` column. Defaults to "variable"
        value_name
            Name to give to the `value` column. Defaults to "value"
        streamable
            deprecated

        Notes
        -----
        If you're coming from pandas, this is similar to `pandas.DataFrame.melt`,
        but with `index` replacing `id_vars` and `on` replacing `value_vars`.
        In other frameworks, you might know this operation as `pivot_longer`.

        Examples
        --------
        >>> lf = pl.LazyFrame(
        ...     {
        ...         "a": ["x", "y", "z"],
        ...         "b": [1, 3, 5],
        ...         "c": [2, 4, 6],
        ...     }
        ... )
        >>> import polars.selectors as cs
        >>> lf.unpivot(cs.numeric(), index="a").collect()
        shape: (6, 3)
        ┌─────┬──────────┬───────┐
        │ a   ┆ variable ┆ value │
        │ --- ┆ ---      ┆ ---   │
        │ str ┆ str      ┆ i64   │
        ╞═════╪══════════╪═══════╡
        │ x   ┆ b        ┆ 1     │
        │ y   ┆ b        ┆ 3     │
        │ z   ┆ b        ┆ 5     │
        │ x   ┆ c        ┆ 2     │
        │ y   ┆ c        ┆ 4     │
        │ z   ┆ c        ┆ 6     │
        └─────┴──────────┴───────┘
        """
        if not streamable:
            issue_deprecation_warning(
                "The `streamable` parameter for `LazyFrame.unpivot` is deprecated"
                "This parameter has no effect",
                version="1.5.0",
            )

        on = [] if on is None else parse_into_list_of_expressions(on)
        index = [] if index is None else parse_into_list_of_expressions(index)

        return self._from_pyldf(self._ldf.unpivot(on, index, value_name, variable_name))

    def map_batches(
        self,
        function: Callable[[DataFrame], DataFrame],
        *,
        predicate_pushdown: bool = True,
        projection_pushdown: bool = True,
        slice_pushdown: bool = True,
        no_optimizations: bool = False,
        schema: None | SchemaDict = None,
        validate_output_schema: bool = True,
        streamable: bool = False,
    ) -> LazyFrame:
        """
        Apply a custom function.

        It is important that the function returns a Polars DataFrame.

        Parameters
        ----------
        function
            Lambda/ function to apply.
        predicate_pushdown
            Allow predicate pushdown optimization to pass this node.
        projection_pushdown
            Allow projection pushdown optimization to pass this node.
        slice_pushdown
            Allow slice pushdown optimization to pass this node.
        no_optimizations
            Turn off all optimizations past this point.
        schema
            Output schema of the function, if set to `None` we assume that the schema
            will remain unchanged by the applied function.
        validate_output_schema
            It is paramount that polars' schema is correct. This flag will ensure that
            the output schema of this function will be checked with the expected schema.
            Setting this to `False` will not do this check, but may lead to hard to
            debug bugs.
        streamable
            Whether the function that is given is eligible to be running with the
            streaming engine. That means that the function must produce the same result
            when it is executed in batches or when it is be executed on the full
            dataset.

        Warnings
        --------
        The `schema` of a `LazyFrame` must always be correct. It is up to the caller
        of this function to ensure that this invariant is upheld.

        It is important that the optimization flags are correct. If the custom function
        for instance does an aggregation of a column, `predicate_pushdown` should not
        be allowed, as this prunes rows and will influence your aggregation results.

        Examples
        --------
        >>> lf = (  # doctest: +SKIP
        ...     pl.LazyFrame(
        ...         {
        ...             "a": pl.int_range(-100_000, 0, eager=True),
        ...             "b": pl.int_range(0, 100_000, eager=True),
        ...         }
        ...     )
        ...     .map_batches(lambda x: 2 * x, streamable=True)
        ...     .collect(streaming=True)
        ... )
        shape: (100_000, 2)
        ┌─────────┬────────┐
        │ a       ┆ b      │
        │ ---     ┆ ---    │
        │ i64     ┆ i64    │
        ╞═════════╪════════╡
        │ -200000 ┆ 0      │
        │ -199998 ┆ 2      │
        │ -199996 ┆ 4      │
        │ -199994 ┆ 6      │
        │ …       ┆ …      │
        │ -8      ┆ 199992 │
        │ -6      ┆ 199994 │
        │ -4      ┆ 199996 │
        │ -2      ┆ 199998 │
        └─────────┴────────┘
        """
        if no_optimizations:
            predicate_pushdown = False
            projection_pushdown = False
            slice_pushdown = False

        return self._from_pyldf(
            self._ldf.map_batches(
                function,
                predicate_pushdown,
                projection_pushdown,
                slice_pushdown,
                streamable=streamable,
                schema=schema,
                validate_output=validate_output_schema,
            )
        )

    def interpolate(self) -> LazyFrame:
        """
        Interpolate intermediate values. The interpolation method is linear.

        Examples
        --------
        >>> lf = pl.LazyFrame(
        ...     {
        ...         "foo": [1, None, 9, 10],
        ...         "bar": [6, 7, 9, None],
        ...         "baz": [1, None, None, 9],
        ...     }
        ... )
        >>> lf.interpolate().collect()
        shape: (4, 3)
        ┌──────┬──────┬──────────┐
        │ foo  ┆ bar  ┆ baz      │
        │ ---  ┆ ---  ┆ ---      │
        │ f64  ┆ f64  ┆ f64      │
        ╞══════╪══════╪══════════╡
        │ 1.0  ┆ 6.0  ┆ 1.0      │
        │ 5.0  ┆ 7.0  ┆ 3.666667 │
        │ 9.0  ┆ 9.0  ┆ 6.333333 │
        │ 10.0 ┆ null ┆ 9.0      │
        └──────┴──────┴──────────┘
        """
        return self.select(F.col("*").interpolate())

    def unnest(
        self,
        columns: ColumnNameOrSelector | Collection[ColumnNameOrSelector],
        *more_columns: ColumnNameOrSelector,
    ) -> LazyFrame:
        """
        Decompose struct columns into separate columns for each of their fields.

        The new columns will be inserted into the DataFrame at the location of the
        struct column.

        Parameters
        ----------
        columns
            Name of the struct column(s) that should be unnested.
        *more_columns
            Additional columns to unnest, specified as positional arguments.

        Examples
        --------
        >>> df = pl.LazyFrame(
        ...     {
        ...         "before": ["foo", "bar"],
        ...         "t_a": [1, 2],
        ...         "t_b": ["a", "b"],
        ...         "t_c": [True, None],
        ...         "t_d": [[1, 2], [3]],
        ...         "after": ["baz", "womp"],
        ...     }
        ... ).select("before", pl.struct(pl.col("^t_.$")).alias("t_struct"), "after")
        >>> df.collect()
        shape: (2, 3)
        ┌────────┬─────────────────────┬───────┐
        │ before ┆ t_struct            ┆ after │
        │ ---    ┆ ---                 ┆ ---   │
        │ str    ┆ struct[4]           ┆ str   │
        ╞════════╪═════════════════════╪═══════╡
        │ foo    ┆ {1,"a",true,[1, 2]} ┆ baz   │
        │ bar    ┆ {2,"b",null,[3]}    ┆ womp  │
        └────────┴─────────────────────┴───────┘
        >>> df.unnest("t_struct").collect()
        shape: (2, 6)
        ┌────────┬─────┬─────┬──────┬───────────┬───────┐
        │ before ┆ t_a ┆ t_b ┆ t_c  ┆ t_d       ┆ after │
        │ ---    ┆ --- ┆ --- ┆ ---  ┆ ---       ┆ ---   │
        │ str    ┆ i64 ┆ str ┆ bool ┆ list[i64] ┆ str   │
        ╞════════╪═════╪═════╪══════╪═══════════╪═══════╡
        │ foo    ┆ 1   ┆ a   ┆ true ┆ [1, 2]    ┆ baz   │
        │ bar    ┆ 2   ┆ b   ┆ null ┆ [3]       ┆ womp  │
        └────────┴─────┴─────┴──────┴───────────┴───────┘
        """
        columns = parse_into_list_of_expressions(columns, *more_columns)
        return self._from_pyldf(self._ldf.unnest(columns))

    def merge_sorted(self, other: LazyFrame, key: str) -> LazyFrame:
        """
        Take two sorted DataFrames and merge them by the sorted key.

        The output of this operation will also be sorted.
        It is the callers responsibility that the frames
        are sorted in ascending order by that key otherwise
        the output will not make sense.

        The schemas of both LazyFrames must be equal.

        Parameters
        ----------
        other
            Other DataFrame that must be merged
        key
            Key that is sorted.

        Examples
        --------
        >>> df0 = pl.LazyFrame(
        ...     {"name": ["steve", "elise", "bob"], "age": [42, 44, 18]}
        ... ).sort("age")
        >>> df0.collect()
        shape: (3, 2)
        ┌───────┬─────┐
        │ name  ┆ age │
        │ ---   ┆ --- │
        │ str   ┆ i64 │
        ╞═══════╪═════╡
        │ bob   ┆ 18  │
        │ steve ┆ 42  │
        │ elise ┆ 44  │
        └───────┴─────┘
        >>> df1 = pl.LazyFrame(
        ...     {"name": ["anna", "megan", "steve", "thomas"], "age": [21, 33, 42, 20]}
        ... ).sort("age")
        >>> df1.collect()
        shape: (4, 2)
        ┌────────┬─────┐
        │ name   ┆ age │
        │ ---    ┆ --- │
        │ str    ┆ i64 │
        ╞════════╪═════╡
        │ thomas ┆ 20  │
        │ anna   ┆ 21  │
        │ megan  ┆ 33  │
        │ steve  ┆ 42  │
        └────────┴─────┘
        >>> df0.merge_sorted(df1, key="age").collect()
        shape: (7, 2)
        ┌────────┬─────┐
        │ name   ┆ age │
        │ ---    ┆ --- │
        │ str    ┆ i64 │
        ╞════════╪═════╡
        │ bob    ┆ 18  │
        │ thomas ┆ 20  │
        │ anna   ┆ 21  │
        │ megan  ┆ 33  │
        │ steve  ┆ 42  │
        │ steve  ┆ 42  │
        │ elise  ┆ 44  │
        └────────┴─────┘

        Notes
        -----
        No guarantee is given over the output row order when the key is equal
        between the both dataframes.

        The key must be sorted in ascending order.
        """
        return self._from_pyldf(self._ldf.merge_sorted(other._ldf, key))

    def set_sorted(
        self,
        column: str,
        *,
        descending: bool = False,
    ) -> LazyFrame:
        """
        Flag a column as sorted.

        This can speed up future operations.

        Parameters
        ----------
        column
            Column that is sorted
        descending
            Whether the column is sorted in descending order.

        Warnings
        --------
        This can lead to incorrect results if the data is NOT sorted!!
        Use with care!

        """
        # NOTE: Only accepts 1 column on purpose! User think they are sorted by
        # the combined multicolumn values.
        if not isinstance(column, str):
            msg = "expected a 'str' for argument 'column' in 'set_sorted'"
            raise TypeError(msg)
        return self.with_columns(F.col(column).set_sorted(descending=descending))

    @unstable()
    def update(
        self,
        other: LazyFrame,
        on: str | Sequence[str] | None = None,
        how: Literal["left", "inner", "full"] = "left",
        *,
        left_on: str | Sequence[str] | None = None,
        right_on: str | Sequence[str] | None = None,
        include_nulls: bool = False,
    ) -> LazyFrame:
        """
        Update the values in this `LazyFrame` with the values in `other`.

        .. warning::
            This functionality is considered **unstable**. It may be changed
            at any point without it being considered a breaking change.

        Parameters
        ----------
        other
            LazyFrame that will be used to update the values
        on
            Column names that will be joined on. If set to `None` (default),
            the implicit row index of each frame is used as a join key.
        how : {'left', 'inner', 'full'}
            * 'left' will keep all rows from the left table; rows may be duplicated
              if multiple rows in the right frame match the left row's key.
            * 'inner' keeps only those rows where the key exists in both frames.
            * 'full' will update existing rows where the key matches while also
              adding any new rows contained in the given frame.
        left_on
           Join column(s) of the left DataFrame.
        right_on
           Join column(s) of the right DataFrame.
        include_nulls
            Overwrite values in the left frame with null values from the right frame.
            If set to `False` (default), null values in the right frame are ignored.

        Notes
        -----
        This is syntactic sugar for a left/inner join, with an optional coalesce when
        `include_nulls = False`.

        Examples
        --------
        >>> lf = pl.LazyFrame(
        ...     {
        ...         "A": [1, 2, 3, 4],
        ...         "B": [400, 500, 600, 700],
        ...     }
        ... )
        >>> lf.collect()
        shape: (4, 2)
        ┌─────┬─────┐
        │ A   ┆ B   │
        │ --- ┆ --- │
        │ i64 ┆ i64 │
        ╞═════╪═════╡
        │ 1   ┆ 400 │
        │ 2   ┆ 500 │
        │ 3   ┆ 600 │
        │ 4   ┆ 700 │
        └─────┴─────┘
        >>> new_lf = pl.LazyFrame(
        ...     {
        ...         "B": [-66, None, -99],
        ...         "C": [5, 3, 1],
        ...     }
        ... )

        Update `df` values with the non-null values in `new_df`, by row index:

        >>> lf.update(new_lf).collect()
        shape: (4, 2)
        ┌─────┬─────┐
        │ A   ┆ B   │
        │ --- ┆ --- │
        │ i64 ┆ i64 │
        ╞═════╪═════╡
        │ 1   ┆ -66 │
        │ 2   ┆ 500 │
        │ 3   ┆ -99 │
        │ 4   ┆ 700 │
        └─────┴─────┘

        Update `df` values with the non-null values in `new_df`, by row index,
        but only keeping those rows that are common to both frames:

        >>> lf.update(new_lf, how="inner").collect()
        shape: (3, 2)
        ┌─────┬─────┐
        │ A   ┆ B   │
        │ --- ┆ --- │
        │ i64 ┆ i64 │
        ╞═════╪═════╡
        │ 1   ┆ -66 │
        │ 2   ┆ 500 │
        │ 3   ┆ -99 │
        └─────┴─────┘

        Update `df` values with the non-null values in `new_df`, using a full
        outer join strategy that defines explicit join columns in each frame:

        >>> lf.update(new_lf, left_on=["A"], right_on=["C"], how="full").collect()
        shape: (5, 2)
        ┌─────┬─────┐
        │ A   ┆ B   │
        │ --- ┆ --- │
        │ i64 ┆ i64 │
        ╞═════╪═════╡
        │ 1   ┆ -99 │
        │ 2   ┆ 500 │
        │ 3   ┆ 600 │
        │ 4   ┆ 700 │
        │ 5   ┆ -66 │
        └─────┴─────┘

        Update `df` values including null values in `new_df`, using a full
        outer join strategy that defines explicit join columns in each frame:

        >>> lf.update(
        ...     new_lf, left_on="A", right_on="C", how="full", include_nulls=True
        ... ).collect()
        shape: (5, 2)
        ┌─────┬──────┐
        │ A   ┆ B    │
        │ --- ┆ ---  │
        │ i64 ┆ i64  │
        ╞═════╪══════╡
        │ 1   ┆ -99  │
        │ 2   ┆ 500  │
        │ 3   ┆ null │
        │ 4   ┆ 700  │
        │ 5   ┆ -66  │
        └─────┴──────┘
        """
        if how in ("outer", "outer_coalesce"):
            how = "full"
            issue_deprecation_warning(
                "Use of `how='outer'` should be replaced with `how='full'`.",
                version="0.20.29",
            )

        if how not in ("left", "inner", "full"):
            msg = f"`how` must be one of {{'left', 'inner', 'full'}}; found {how!r}"
            raise ValueError(msg)

        row_index_used = False
        if on is None:
            if left_on is None and right_on is None:
                # no keys provided--use row index
                row_index_used = True
                row_index_name = "__POLARS_ROW_INDEX"
                self = self.with_row_index(row_index_name)
                other = other.with_row_index(row_index_name)
                left_on = right_on = [row_index_name]
            else:
                # one of left or right is missing, raise error
                if left_on is None:
                    msg = "missing join columns for left frame"
                    raise ValueError(msg)
                if right_on is None:
                    msg = "missing join columns for right frame"
                    raise ValueError(msg)
        else:
            # move on into left/right_on to simplify logic
            left_on = right_on = on

        if isinstance(left_on, str):
            left_on = [left_on]
        if isinstance(right_on, str):
            right_on = [right_on]

        left_schema = self.collect_schema()
        for name in left_on:
            if name not in left_schema:
                msg = f"left join column {name!r} not found"
                raise ValueError(msg)
        right_schema = other.collect_schema()
        for name in right_on:
            if name not in right_schema:
                msg = f"right join column {name!r} not found"
                raise ValueError(msg)

        # no need to join if *only* join columns are in other (inner/left update only)
        if how != "full" and len(right_schema) == len(right_on):
            if row_index_used:
                return self.drop(row_index_name)
            return self

        # only use non-idx right columns present in left frame
        right_other = set(right_schema).intersection(left_schema) - set(right_on)

        # When include_nulls is True, we need to distinguish records after the join that
        # were originally null in the right frame, as opposed to records that were null
        # because the key was missing from the right frame.
        # Add a validity column to track whether row was matched or not.
        if include_nulls:
            validity = ("__POLARS_VALIDITY",)
            other = other.with_columns(F.lit(True).alias(validity[0]))
        else:
            validity = ()  # type: ignore[assignment]

        tmp_name = "__POLARS_RIGHT"
        drop_columns = [*(f"{name}{tmp_name}" for name in right_other), *validity]
        result = (
            self.join(
                other.select(*right_on, *right_other, *validity),
                left_on=left_on,
                right_on=right_on,
                how=how,
                suffix=tmp_name,
                coalesce=True,
            )
            .with_columns(
                (
                    # use left value only when right value failed to join
                    F.when(F.col(validity).is_null())
                    .then(F.col(name))
                    .otherwise(F.col(f"{name}{tmp_name}"))
                    if include_nulls
                    else F.coalesce([f"{name}{tmp_name}", F.col(name)])
                ).alias(name)
                for name in right_other
            )
            .drop(drop_columns)
        )
        if row_index_used:
            result = result.drop(row_index_name)

        return self._from_pyldf(result._ldf)

    def count(self) -> LazyFrame:
        """
        Return the number of non-null elements for each column.

        Examples
        --------
        >>> lf = pl.LazyFrame(
        ...     {"a": [1, 2, 3, 4], "b": [1, 2, 1, None], "c": [None, None, None, None]}
        ... )
        >>> lf.count().collect()
        shape: (1, 3)
        ┌─────┬─────┬─────┐
        │ a   ┆ b   ┆ c   │
        │ --- ┆ --- ┆ --- │
        │ u32 ┆ u32 ┆ u32 │
        ╞═════╪═════╪═════╡
        │ 4   ┆ 3   ┆ 0   │
        └─────┴─────┴─────┘
        """
        return self._from_pyldf(self._ldf.count())

    @deprecate_function(
        "Use `unpivot` instead, with `index` instead of `id_vars` and `on` instead of `value_vars`",
        version="1.0.0",
    )
    def melt(
        self,
        id_vars: ColumnNameOrSelector | Sequence[ColumnNameOrSelector] | None = None,
        value_vars: ColumnNameOrSelector | Sequence[ColumnNameOrSelector] | None = None,
        variable_name: str | None = None,
        value_name: str | None = None,
        *,
        streamable: bool = True,
    ) -> LazyFrame:
        """
        Unpivot a DataFrame from wide to long format.

        Optionally leaves identifiers set.

        This function is useful to massage a DataFrame into a format where one or more
        columns are identifier variables (id_vars) while all other columns, considered
        measured variables (value_vars), are "unpivoted" to the row axis leaving just
        two non-identifier columns, 'variable' and 'value'.

        .. deprecated:: 1.0.0
            Please use :meth:`.unpivot` instead.

        Parameters
        ----------
        id_vars
            Column(s) or selector(s) to use as identifier variables.
        value_vars
            Column(s) or selector(s) to use as values variables; if `value_vars`
            is empty all columns that are not in `id_vars` will be used.
        variable_name
            Name to give to the `variable` column. Defaults to "variable"
        value_name
            Name to give to the `value` column. Defaults to "value"
        streamable
            Allow this node to run in the streaming engine.
            If this runs in streaming, the output of the unpivot operation
            will not have a stable ordering.
        """
        return self.unpivot(
            index=id_vars,
            on=value_vars,
            variable_name=variable_name,
            value_name=value_name,
            streamable=streamable,
        )

    @unstable()
    def remote(
        self,
        context: pc.ComputeContext | None = None,
        plan_type: pc._typing.PlanTypePreference = "dot",
    ) -> pc.LazyFrameExt:
        """
        Run a query remotely on Polars Cloud.

        This allows you to run Polars remotely on
        one or more workers via several strategies
        for distributed compute.

        Read more in the `Announcement post <https://pola.rs/posts/polars-cloud-what-we-are-building/>`_

        Parameters
        ----------
        context
            Compute context in which queries are executed.
            If none given, it will take the default context.
        plan_type
            Whether to give a dot diagram of a plain text
            version of logical plan.

        Examples
        --------
        Run a query on a cloud instance.

        >>> lf = pl.LazyFrame([1, 2, 3]).sum()
        >>> in_progress = lf.remote().collect()  # doctest: +SKIP
        >>> # do some other work
        >>> in_progress.await_result()  # doctest: +SKIP
        shape: (1, 1)
        ┌──────────┐
        │ column_0 │
        │ ---      │
        │ i64      │
        ╞══════════╡
        │ 6        │
        └──────────┘

        Run a query distributed.

        >>> lf = (
        ...     pl.scan_parquet("s3://my_bucket/").group_by("key").agg(pl.sum("values"))
        ... )
        >>> in_progress = lf.remote().distributed().collect()  # doctest: +SKIP
        >>> in_progress.await_result()  # doctest: +SKIP
        shape: (1, 1)
        ┌──────────┐
        │ column_0 │
        │ ---      │
        │ i64      │
        ╞══════════╡
        │ 6        │
        └──────────┘

        """
        return pc.LazyFrameExt(lf=self, context=context, plan_type=plan_type)

    def _to_metadata(
        self,
        columns: None | str | list[str] = None,
        stats: None | str | list[str] = None,
    ) -> DataFrame:
        """
        Get all runtime metadata for each column.

        This is unstable and is meant for debugging purposes.
        """
        lf = self

        if columns is not None:
            if isinstance(columns, str):
                columns = [columns]

            lf = lf.select(columns)

        return lf.collect()._to_metadata(stats=stats)<|MERGE_RESOLUTION|>--- conflicted
+++ resolved
@@ -155,7 +155,11 @@
     new_streaming: bool,
     _eager: bool,
 ) -> Callable[[Any, int | None], None] | None:
-    is_gpu = (is_config_obj := isinstance(engine, GPUEngine)) or engine == "gpu"
+    is_gpu = (
+        (is_config_obj := isinstance(engine, GPUEngine))
+        or engine == "gpu"
+        or get_engine_affinity() == "gpu"
+    )
     if not (is_config_obj or engine in ("cpu", "gpu")):
         msg = f"Invalid engine argument {engine=}"
         raise ValueError(msg)
@@ -2098,27 +2102,6 @@
         if streaming:
             issue_unstable_warning("Streaming mode is considered unstable.")
 
-<<<<<<< HEAD
-        is_gpu = (
-            (is_config_obj := isinstance(engine, GPUEngine))
-            or engine == "gpu"
-            or get_engine_affinity() == "gpu"
-        )
-        if not (is_config_obj or engine in ("cpu", "gpu")):
-            msg = f"Invalid engine argument {engine=}"
-            raise ValueError(msg)
-        if (streaming or background or new_streaming) and is_gpu:
-            issue_warning(
-                "GPU engine does not support streaming or background collection, "
-                "disabling GPU engine.",
-                category=UserWarning,
-            )
-            is_gpu = False
-        if _eager:
-            # Don't run on GPU in _eager mode (but don't warn)
-            is_gpu = False
-
-=======
         callback = _gpu_engine_callback(
             engine,
             streaming=streaming,
@@ -2126,7 +2109,6 @@
             new_streaming=new_streaming,
             _eager=_eager,
         )
->>>>>>> fe56f69e
         type_check = _type_check
         ldf = self._ldf.optimization_toggle(
             type_coercion=type_coercion,
