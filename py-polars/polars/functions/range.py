--- conflicted
+++ resolved
@@ -554,55 +554,6 @@
     if name is not None:
         result = result.alias(name)
 
-<<<<<<< HEAD
-    if (
-        not eager
-        or isinstance(start, (str, pl.Expr))
-        or isinstance(end, (str, pl.Expr))
-    ):
-        start = expr_to_lit_or_expr(start, str_to_lit=False)._pyexpr
-        end = expr_to_lit_or_expr(end, str_to_lit=False)._pyexpr
-        return wrap_expr(plr.date_range_lazy(start, end, interval, closed, time_zone))
-
-    start, start_is_date = _ensure_datetime(start)
-    end, end_is_date = _ensure_datetime(end)
-
-    if start.tzinfo is not None or time_zone is not None:
-        if start.tzinfo != end.tzinfo:
-            raise ValueError(
-                "Cannot mix different timezone aware datetimes."
-                f" Got: '{start.tzinfo}' and '{end.tzinfo}'."
-            )
-
-        if time_zone is not None and start.tzinfo is not None:
-            if str(start.tzinfo) != time_zone:
-                raise ValueError(
-                    "Given time_zone is different from that of timezone aware datetimes."
-                    f" Given: '{time_zone}', got: '{start.tzinfo}'."
-                )
-        if time_zone is None and start.tzinfo is not None:
-            time_zone = str(start.tzinfo)
-
-    time_unit_: TimeUnit
-    if time_unit is not None:
-        time_unit_ = time_unit
-    elif "ns" in interval:
-        time_unit_ = "ns"
-    else:
-        time_unit_ = "us"
-
-    start_pl = _datetime_to_pl_timestamp(start, time_unit_)
-    end_pl = _datetime_to_pl_timestamp(end, time_unit_)
-    dt_range = wrap_s(
-        plr.date_range_eager(start_pl, end_pl, interval, closed, time_unit_, time_zone)
-    )
-    if (
-        start_is_date
-        and end_is_date
-        and not _interval_granularity(interval).endswith(("h", "m", "s"))
-    ):
-        dt_range = dt_range.cast(Date)
-=======
     if eager:
         s = F.select(result).to_series()
         if s.len() == 1:
@@ -628,7 +579,6 @@
     eager: Literal[False] = ...,
 ) -> Expr:
     ...
->>>>>>> c4ac8597
 
 
 @overload
