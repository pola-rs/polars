from __future__ import annotations

import contextlib
import warnings
from datetime import time, timedelta
from typing import TYPE_CHECKING, overload

import polars._reexport as pl
from polars import functions as F
from polars.datatypes import Int64
from polars.utils._parse_expr_input import parse_as_expression
from polars.utils._wrap import wrap_expr, wrap_s
from polars.utils.convert import (
    _time_to_pl_time,
    _timedelta_to_pl_duration,
)
from polars.utils.decorators import deprecated_alias
from polars.utils.various import find_stacklevel

with contextlib.suppress(ImportError):  # Module not available when building docs
    import polars.polars as plr

if TYPE_CHECKING:
<<<<<<< HEAD
    import sys
    from datetime import date, datetime
=======
    from datetime import date
    from typing import Literal
>>>>>>> 98371a46

    from polars import Expr, Series
    from polars.type_aliases import (
        ClosedInterval,
        IntoExpr,
        PolarsDataType,
        PolarsIntegerType,
        TimeUnit,
    )


@overload
def arange(
    start: int | Expr | Series,
    end: int | Expr | Series,
    step: int = ...,
    *,
    dtype: PolarsDataType | None = ...,
    eager: Literal[False] = ...,
) -> Expr:
    ...


@overload
def arange(
    start: int | Expr | Series,
    end: int | Expr | Series,
    step: int = ...,
    *,
    dtype: PolarsDataType | None = ...,
    eager: Literal[True],
) -> Series:
    ...


@overload
def arange(
    start: int | Expr | Series,
    end: int | Expr | Series,
    step: int = ...,
    *,
    dtype: PolarsDataType | None = ...,
    eager: bool,
) -> Expr | Series:
    ...


@deprecated_alias(low="start", high="end")
def arange(
    start: int | Expr | Series,
    end: int | Expr | Series,
    step: int = 1,
    *,
    dtype: PolarsDataType | None = None,
    eager: bool = False,
) -> Expr | Series:
    """
    Generate a range of integers.

    This can be used in a ``select``, ``with_columns`` etc. Be sure that the resulting
    range size is equal to the length of the DataFrame you are collecting.

    Parameters
    ----------
    start
        Lower bound of the range (inclusive).
    end
        Upper bound of the range (exclusive).
    step
        Step size of the range.
    dtype
        Data type of the resulting column. Defaults to ``Int64``.
    eager
        Evaluate immediately and return a ``Series``. If set to ``False`` (default),
        return an expression instead.

    Examples
    --------
    Generate a single range.

    >>> pl.arange(0, 3, eager=True)
    shape: (3,)
    Series: 'arange' [i64]
    [
            0
            1
            2
    ]

    Generate a range for each row of the input columns.

    >>> df = pl.DataFrame({"a": [1, 2], "b": [3, 4]})
    >>> df.select(pl.arange(pl.col("a"), pl.col("b")))
    shape: (2, 1)
    ┌───────────┐
    │ arange    │
    │ ---       │
    │ list[i64] │
    ╞═══════════╡
    │ [1, 2]    │
    │ [2, 3]    │
    └───────────┘

    """
    start = parse_as_expression(start)
    end = parse_as_expression(end)
    result = wrap_expr(plr.arange(start, end, step))

    if dtype is not None and dtype != Int64:
        result = result.cast(dtype)
    if eager:
        return F.select(result).to_series()

    return result


@overload
def int_range(
    start: int | IntoExpr,
    end: int | IntoExpr,
    step: int = ...,
    *,
    eager: Literal[False] = ...,
) -> Expr:
    ...


@overload
def int_range(
    start: int | IntoExpr,
    end: int | IntoExpr,
    step: int = ...,
    *,
    eager: Literal[True],
) -> Series:
    ...


@overload
def int_range(
    start: int | IntoExpr,
    end: int | IntoExpr,
    step: int = ...,
    *,
    eager: bool,
) -> Expr | Series:
    ...


def int_range(
    start: int | IntoExpr,
    end: int | IntoExpr,
    step: int = 1,
    *,
    eager: bool = False,
) -> Expr | Series:
    """
    Generate a range of integers.

    Parameters
    ----------
    start
        Lower bound of the range (inclusive).
    end
        Upper bound of the range (exclusive).
    step
        Step size of the range.
    eager
        Evaluate immediately and return a ``Series``. If set to ``False`` (default),
        return an expression instead.

    Returns
    -------
    Column of data type ``Int64``.

    Examples
    --------
    >>> pl.int_range(0, 3, eager=True)
    shape: (3,)
    Series: 'int' [i64]
    [
            0
            1
            2
    ]

    """
    start = parse_as_expression(start)
    end = parse_as_expression(end)
    result = wrap_expr(plr.int_range(start, end, step))

    if eager:
        return F.select(result).to_series()

    return result


@overload
def int_ranges(
    start: IntoExpr,
    end: IntoExpr,
    step: int = ...,
    *,
    dtype: PolarsIntegerType = ...,
    eager: Literal[False] = ...,
) -> Expr:
    ...


@overload
def int_ranges(
    start: IntoExpr,
    end: IntoExpr,
    step: int = ...,
    *,
    dtype: PolarsIntegerType = ...,
    eager: Literal[True],
) -> Series:
    ...


@overload
def int_ranges(
    start: IntoExpr,
    end: IntoExpr,
    step: int = ...,
    *,
    dtype: PolarsIntegerType = ...,
    eager: bool,
) -> Expr | Series:
    ...


def int_ranges(
    start: IntoExpr,
    end: IntoExpr,
    step: int = 1,
    *,
    dtype: PolarsIntegerType = Int64,
    eager: bool = False,
) -> Expr | Series:
    """
    Generate a range of integers for each row of the input columns.

    Parameters
    ----------
    start
        Lower bound of the range (inclusive).
    end
        Upper bound of the range (exclusive).
    step
        Step size of the range.
    dtype
        Integer data type of the ranges. Defaults to ``Int64``.
    eager
        Evaluate immediately and return a ``Series``. If set to ``False`` (default),
        return an expression instead.

    Returns
    -------
    Column of data type ``List(dtype)``.

    Examples
    --------
    >>> df = pl.DataFrame({"start": [1, -1], "end": [3, 2]})
    >>> df.with_columns(pl.int_ranges("start", "end"))
    shape: (2, 3)
    ┌───────┬─────┬────────────┐
    │ start ┆ end ┆ int_range  │
    │ ---   ┆ --- ┆ ---        │
    │ i64   ┆ i64 ┆ list[i64]  │
    ╞═══════╪═════╪════════════╡
    │ 1     ┆ 3   ┆ [1, 2]     │
    │ -1    ┆ 2   ┆ [-1, 0, 1] │
    └───────┴─────┴────────────┘

    """
    start = parse_as_expression(start)
    end = parse_as_expression(end)
    result = wrap_expr(plr.int_ranges(start, end, step, dtype))

    if eager:
        return F.select(result).to_series()

    return result


@overload
def date_range(
    start: date | datetime | Expr | str,
    end: date | datetime | Expr | str,
    interval: str | timedelta = ...,
    *,
    closed: ClosedInterval = ...,
    time_unit: TimeUnit | None = ...,
    time_zone: str | None = ...,
    eager: Literal[False] = ...,
    name: str | None = ...,
) -> Expr:
    ...


@overload
def date_range(
    start: date | datetime | Expr | str,
    end: date | datetime | Expr | str,
    interval: str | timedelta = ...,
    *,
    closed: ClosedInterval = ...,
    time_unit: TimeUnit | None = ...,
    time_zone: str | None = ...,
    eager: Literal[True],
    name: str | None = ...,
) -> Series:
    ...


@overload
def date_range(
    start: date | datetime | Expr | str,
    end: date | datetime | Expr | str,
    interval: str | timedelta = ...,
    *,
    closed: ClosedInterval = ...,
    time_unit: TimeUnit | None = ...,
    time_zone: str | None = ...,
    eager: bool,
    name: str | None = ...,
) -> Series | Expr:
    ...


@deprecated_alias(low="start", high="end")
def date_range(
    start: date | datetime | Expr | str,
    end: date | datetime | Expr | str,
    interval: str | timedelta = "1d",
    *,
    closed: ClosedInterval = "both",
    time_unit: TimeUnit | None = None,
    time_zone: str | None = None,
    eager: bool = False,
    name: str | None = None,
) -> Series | Expr:
    """
    Create a range of type `Datetime` (or `Date`).

    Parameters
    ----------
    start
        Lower bound of the date range, given as a date, datetime, Expr, or column name.
    end
        Upper bound of the date range, given as a date, datetime, Expr, or column name.
    interval
        Interval of the range periods; can be a python timedelta object like
        ``timedelta(days=10)`` or a polars duration string, such as ``3d12h4m25s``
        (representing 3 days, 12 hours, 4 minutes, and 25 seconds). Append
        ``_saturating`` to the interval string to restrict resulting invalid dates to
        valid ranges.

        It is common to attempt to create a month-end date series by using the "1mo"
        offset string with a start date at the end of the month. This will not produce
        the desired results. See Note #2 below for further information.
    closed : {'both', 'left', 'right', 'none'}
        Define whether the temporal window interval is closed or not.
    time_unit : {None, 'ns', 'us', 'ms'}
        Set the time unit. Only takes effect if output is of ``Datetime`` type.
    time_zone:
        Optional timezone. Only takes effect if output is of ``Datetime`` type.
    eager
        Evaluate immediately and return a ``Series``. If set to ``False`` (default),
        return an expression instead.
    name
        Name of the output column.

        .. deprecated:: 0.18.0
            This argument is deprecated. Use the ``alias`` method instead.


    Notes
    -----
    1) If both ``start`` and ``end`` are passed as date types (not datetime), and the
    interval granularity is no finer than 1d, the returned range is also of
    type date. All other permutations return a datetime Series.

    2) Because different months of the year have differing numbers of days, the offset
    strings "1mo" and "1y" are not well-defined units of time, and vary according to
    their starting point. For example, February 1st offset by one month returns a time
    28 days later (in a non-leap year), whereas May 1st offset by one month returns a
    time 31 days later. In general, an offset of one month selects the same day in the
    following month. However, this is not always intended: when one begins Febrary 28th
    and offsets by 1 month, does the user intend to target March 28th (the next month
    but same day), or March 31st (the end of the month)?

    Polars uses the first approach: February 28th offset by 1 month is March 28th. When
    a date-series is generated, each date is offset as of the prior date, meaning that
    if one began January 31st, 2023, and offset by ``1mo_saturating`` until May 31st,
    the following dates would be generated:

    ``2023-01-31``, ``2023-02-28``, ``2023-03-28``, ``2023-04-28``, ``2023-05-28``.

    This is almost never the intended result. Instead, it is recommended to begin with
    the first day of the month and use the ``.dt.month_end()`` conversion routine, as
    in:

    >>> from datetime import date
    >>> pl.date_range(
    ...     date(2023, 1, 1), date(2023, 5, 1), "1mo", eager=True
    ... ).dt.month_end()
    shape: (5,)
    Series: 'date' [date]
    [
            2023-01-31
            2023-02-28
            2023-03-31
            2023-04-30
            2023-05-31
    ]

    Returns
    -------
    A Series of type `Datetime` or `Date`.

    Examples
    --------
    Using polars duration string to specify the interval:

    >>> from datetime import date
    >>> pl.date_range(date(2022, 1, 1), date(2022, 3, 1), "1mo", eager=True)
    shape: (3,)
    Series: 'date' [date]
    [
        2022-01-01
        2022-02-01
        2022-03-01
    ]

    Using `timedelta` object to specify the interval:

    >>> from datetime import datetime, timedelta
    >>> pl.date_range(
    ...     datetime(1985, 1, 1),
    ...     datetime(1985, 1, 10),
    ...     timedelta(days=1, hours=12),
    ...     time_unit="ms",
    ...     eager=True,
    ... )
    shape: (7,)
    Series: 'date' [datetime[ms]]
    [
        1985-01-01 00:00:00
        1985-01-02 12:00:00
        1985-01-04 00:00:00
        1985-01-05 12:00:00
        1985-01-07 00:00:00
        1985-01-08 12:00:00
        1985-01-10 00:00:00
    ]

    Specify a time zone

    >>> pl.date_range(
    ...     datetime(2022, 1, 1),
    ...     datetime(2022, 3, 1),
    ...     "1mo",
    ...     time_zone="America/New_York",
    ...     eager=True,
    ... )
    shape: (3,)
    Series: 'date' [datetime[μs, America/New_York]]
    [
        2022-01-01 00:00:00 EST
        2022-02-01 00:00:00 EST
        2022-03-01 00:00:00 EST
    ]

    Combine with ``month_end`` to get the last day of the month:

    >>> (
    ...     pl.date_range(
    ...         datetime(2022, 1, 1), datetime(2022, 3, 1), "1mo", eager=True
    ...     ).dt.month_end()
    ... )
    shape: (3,)
    Series: 'date' [datetime[μs]]
    [
        2022-01-31 00:00:00
        2022-02-28 00:00:00
        2022-03-31 00:00:00
    ]

    """
    if name is not None:
        warnings.warn(
            "the `name` argument is deprecated. Use the `alias` method instead.",
            DeprecationWarning,
            stacklevel=find_stacklevel(),
        )

    if isinstance(interval, timedelta):
        interval = _timedelta_to_pl_duration(interval)
    elif " " in interval:
        interval = interval.replace(" ", "")

    time_unit_: TimeUnit | None
    if time_unit is not None:
        time_unit_ = time_unit
    elif "ns" in interval:
        time_unit_ = "ns"
    else:
        time_unit_ = None

    start_pl = parse_as_expression(start)
    end_pl = parse_as_expression(end)
    dt_range = wrap_expr(
        plr.date_range_lazy(start_pl, end_pl, interval, closed, time_unit_, time_zone)
    )
    if name is not None:
        dt_range = dt_range.alias(name)

    if (
        not eager
        or isinstance(start_pl, (str, pl.Expr))
        or isinstance(end_pl, (str, pl.Expr))
    ):
        return dt_range
    res = F.select(dt_range).to_series().explode().set_sorted()
    return res


@overload
def time_range(
    start: time | Expr | str | None = ...,
    end: time | Expr | str | None = ...,
    interval: str | timedelta = ...,
    *,
    closed: ClosedInterval = ...,
    eager: Literal[False] = ...,
    name: str | None = ...,
) -> Expr:
    ...


@overload
def time_range(
    start: time | Expr | str | None = ...,
    end: time | Expr | str | None = ...,
    interval: str | timedelta = ...,
    *,
    closed: ClosedInterval = ...,
    eager: Literal[True],
    name: str | None = ...,
) -> Series:
    ...


@overload
def time_range(
    start: time | Expr | str | None = ...,
    end: time | Expr | str | None = ...,
    interval: str | timedelta = ...,
    *,
    closed: ClosedInterval = ...,
    eager: bool,
    name: str | None = ...,
) -> Series | Expr:
    ...


def time_range(
    start: time | Expr | str | None = None,
    end: time | Expr | str | None = None,
    interval: str | timedelta = "1h",
    *,
    closed: ClosedInterval = "both",
    eager: bool = False,
    name: str | None = None,
) -> Series | Expr:
    """
    Create a range of type `Time`.

    Parameters
    ----------
    start
        Lower bound of the time range, given as a time, Expr, or column name.
        If omitted, will default to ``time(0,0,0,0)``.
    end
        Upper bound of the time range, given as a time, Expr, or column name.
        If omitted, will default to ``time(23,59,59,999999)``.
    interval
        Interval of the range periods; can be a python timedelta object like
        ``timedelta(minutes=10)`` or a polars duration string, such as ``1h30m25s``
        (representing 1 hour, 30 minutes, and 25 seconds).
    closed : {'both', 'left', 'right', 'none'}
        Define whether the temporal window interval is closed or not.
    eager
        Evaluate immediately and return a ``Series``. If set to ``False`` (default),
        return an expression instead.
    name
        Name of the output column.

        .. deprecated:: 0.18.0
            This argument is deprecated. Use the ``alias`` method instead.

    Returns
    -------
    A Series of type `Time`.

    Examples
    --------
    Create a Series that starts at 14:00, with intervals of 3 hours and 15 mins:

    >>> from datetime import time
    >>> pl.time_range(
    ...     start=time(14, 0),
    ...     interval=timedelta(hours=3, minutes=15),
    ...     eager=True,
    ... )
    shape: (4,)
    Series: 'time' [time]
    [
        14:00:00
        17:15:00
        20:30:00
        23:45:00
    ]

    Generate a DataFrame with two columns made of eager ``time_range`` Series,
    and create a third column using ``time_range`` in expression context:

    >>> lf = pl.LazyFrame(
    ...     {
    ...         "start": pl.time_range(interval="6h", eager=True),
    ...         "stop": pl.time_range(start=time(2, 59), interval="5h59m", eager=True),
    ...     }
    ... ).with_columns(
    ...     intervals=pl.time_range("start", "stop", interval="1h29m", eager=False)
    ... )
    >>> lf.collect()
    shape: (4, 3)
    ┌──────────┬──────────┬────────────────────────────────┐
    │ start    ┆ stop     ┆ intervals                      │
    │ ---      ┆ ---      ┆ ---                            │
    │ time     ┆ time     ┆ list[time]                     │
    ╞══════════╪══════════╪════════════════════════════════╡
    │ 00:00:00 ┆ 02:59:00 ┆ [00:00:00, 01:29:00, 02:58:00] │
    │ 06:00:00 ┆ 08:58:00 ┆ [06:00:00, 07:29:00, 08:58:00] │
    │ 12:00:00 ┆ 14:57:00 ┆ [12:00:00, 13:29:00]           │
    │ 18:00:00 ┆ 20:56:00 ┆ [18:00:00, 19:29:00]           │
    └──────────┴──────────┴────────────────────────────────┘

    """
    if name is not None:
        warnings.warn(
            "the `name` argument is deprecated. Use the `alias` method instead.",
            DeprecationWarning,
            stacklevel=find_stacklevel(),
        )

    if isinstance(interval, timedelta):
        interval = _timedelta_to_pl_duration(interval)
    elif " " in interval:
        interval = interval.replace(" ", "").lower()

    for unit in ("y", "mo", "w", "d"):
        if unit in interval:
            raise ValueError(f"invalid interval unit for time_range: found {unit!r}")

    default_start = time(0, 0, 0)
    default_end = time(23, 59, 59, 999999)
    if (
        not eager
        or isinstance(start, (str, pl.Expr))
        or isinstance(end, (str, pl.Expr))
    ):
        start_expr = (
            F.lit(default_start)._pyexpr
            if start is None
            else parse_as_expression(start)
        )

        end_expr = (
            F.lit(default_end)._pyexpr if end is None else parse_as_expression(end)
        )

        tm_expr = wrap_expr(plr.time_range_lazy(start_expr, end_expr, interval, closed))
        if name is not None:
            tm_expr = tm_expr.alias(name)
        return tm_expr
    else:
        tm_srs = wrap_s(
            plr.time_range_eager(
                _time_to_pl_time(default_start if start is None else start),
                _time_to_pl_time(default_end if end is None else end),
                interval,
                closed,
            )
        )
        if name is not None:
            tm_srs = tm_srs.alias(name)
        return tm_srs<|MERGE_RESOLUTION|>--- conflicted
+++ resolved
@@ -21,13 +21,8 @@
     import polars.polars as plr
 
 if TYPE_CHECKING:
-<<<<<<< HEAD
-    import sys
     from datetime import date, datetime
-=======
-    from datetime import date
     from typing import Literal
->>>>>>> 98371a46
 
     from polars import Expr, Series
     from polars.type_aliases import (
