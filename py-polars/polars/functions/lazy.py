--- conflicted
+++ resolved
@@ -141,18 +141,6 @@
 
 
 def std(column: str, ddof: int = 1) -> Expr:
-<<<<<<< HEAD
-    ...
-
-
-@overload
-def std(column: Series, ddof: int = 1) -> float | timedelta | None:
-    ...
-
-
-def std(column: str | Series, ddof: int = 1) -> Expr | float | timedelta | None:
-=======
->>>>>>> acab7910
     """
     Get the standard deviation.
 
@@ -187,18 +175,6 @@
 
 
 def var(column: str, ddof: int = 1) -> Expr:
-<<<<<<< HEAD
-    ...
-
-
-@overload
-def var(column: Series, ddof: int = 1) -> float | timedelta | None:
-    ...
-
-
-def var(column: str | Series, ddof: int = 1) -> Expr | float | timedelta | None:
-=======
->>>>>>> acab7910
     """
     Get the variance.
 
@@ -233,57 +209,15 @@
 
 
 def mean(column: str) -> Expr:
-<<<<<<< HEAD
-    ...
-
-
-@overload
-def mean(column: Series) -> PythonLiteral | None:
-    ...
-
-
-def mean(column: str | Series) -> Expr | PythonLiteral | None:
-=======
->>>>>>> acab7910
     """
     Get the mean value.
 
     This function is syntactic sugar for `pl.col(column).mean()`.
 
-<<<<<<< HEAD
-    """
-    if isinstance(column, pl.Series):
-        issue_deprecation_warning(
-            "passing a Series to `mean` is deprecated. Use `Series.mean()` instead.",
-            version="0.18.8",
-        )
-        return column.mean()
-    return F.col(column).mean()
-
-
-@overload
-def avg(column: str) -> Expr:
-    ...
-
-
-@overload
-def avg(column: Series) -> PythonLiteral:
-    ...
-
-
-@deprecate_renamed_function("mean", version="0.18.12")
-def avg(column: str | Series) -> Expr | PythonLiteral | None:
-    """
-    Alias for mean.
-
-    .. deprecated:: 0.18.12
-        Use `mean` instead.
-=======
     Parameters
     ----------
     column
         Column name.
->>>>>>> acab7910
 
     Examples
     --------
@@ -303,18 +237,6 @@
 
 
 def median(column: str) -> Expr:
-<<<<<<< HEAD
-    ...
-
-
-@overload
-def median(column: Series) -> PythonLiteral | None:
-    ...
-
-
-def median(column: str | Series) -> Expr | PythonLiteral | None:
-=======
->>>>>>> acab7910
     """
     Get the median value.
 
