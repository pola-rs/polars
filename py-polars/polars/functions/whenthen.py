from __future__ import annotations

import contextlib
from typing import TYPE_CHECKING

import polars._reexport as pl
from polars.utils._parse_expr_input import parse_as_expression
from polars.utils.deprecation import deprecate_renamed_parameter

with contextlib.suppress(ImportError):  # Module not available when building docs
    import polars.polars as plr

if TYPE_CHECKING:
    from polars.type_aliases import IntoExpr


@deprecate_renamed_parameter("expr", "condition", version="0.18.9")
def when(condition: IntoExpr) -> pl.When:
    """
    Start a `when-then-otherwise` expression.

    Expression similar to an `if-else` statement in Python. Always initiated by a
    `pl.when(<condition>).then(<value if condition>)`. Optionally followed by chaining
    one or more `.when(<condition>).then(<value>)` statements. If none of the conditions
    are `True`, an optional `.otherwise(<value if all statements are false>)` can be
    appended at the end. If not appended, and none of the conditions are `True`, `None`
    will be returned.

<<<<<<< HEAD
    .. warning::
        Polars evaluates all branches of a conditional statement, and only subsequently
        discards the results from non-matching branches. It's important to be aware that relying
        on the condition to prevent type-related errors within specific branches
        (e.g., attempting to cast NaN float values to Int) may not be effective.
=======
    Parameters
    ----------
    condition
        The condition for applying the subsequent statement.
        Accepts a boolean expression. String input is parsed as a column name.
>>>>>>> a7c78d2b

    Examples
    --------
    Below we add a column with the value 1, where column "foo" > 2 and the value -1
    where it isn't.

    >>> df = pl.DataFrame({"foo": [1, 3, 4], "bar": [3, 4, 0]})
    >>> df.with_columns(
    ...     pl.when(pl.col("foo") > 2)
    ...     .then(pl.lit(1))
    ...     .otherwise(pl.lit(-1))
    ...     .alias("val")
    ... )
    shape: (3, 3)
    ┌─────┬─────┬─────┐
    │ foo ┆ bar ┆ val │
    │ --- ┆ --- ┆ --- │
    │ i64 ┆ i64 ┆ i32 │
    ╞═════╪═════╪═════╡
    │ 1   ┆ 3   ┆ -1  │
    │ 3   ┆ 4   ┆ 1   │
    │ 4   ┆ 0   ┆ 1   │
    └─────┴─────┴─────┘

    Or with multiple `when, thens` chained:

    >>> df.with_columns(
    ...     pl.when(pl.col("foo") > 2)
    ...     .then(1)
    ...     .when(pl.col("bar") > 2)
    ...     .then(4)
    ...     .otherwise(-1)
    ...     .alias("val")
    ... )
    shape: (3, 3)
    ┌─────┬─────┬─────┐
    │ foo ┆ bar ┆ val │
    │ --- ┆ --- ┆ --- │
    │ i64 ┆ i64 ┆ i32 │
    ╞═════╪═════╪═════╡
    │ 1   ┆ 3   ┆ 4   │
    │ 3   ┆ 4   ┆ 1   │
    │ 4   ┆ 0   ┆ 1   │
    └─────┴─────┴─────┘

    Chained `when, thens` should be read as `if, elif, ... elif`, not
    as `if, if, ... if`, i.e. the first condition that evaluates to True will
    be picked. Note how in the example above for the second row in the dataframe,
    where `foo=3` and `bar=4`, the first `when` evaluates to `True`, and therefore
    the second `when`, which is also `True`, is not evaluated.

    The `otherwise` at the end is optional. If left out, any rows where none
    of the `when` expressions evaluate to True, are set to `null`:

    >>> df.with_columns(pl.when(pl.col("foo") > 2).then(pl.lit(1)).alias("val"))
    shape: (3, 3)
    ┌─────┬─────┬──────┐
    │ foo ┆ bar ┆ val  │
    │ --- ┆ --- ┆ ---  │
    │ i64 ┆ i64 ┆ i32  │
    ╞═════╪═════╪══════╡
    │ 1   ┆ 3   ┆ null │
    │ 3   ┆ 4   ┆ 1    │
    │ 4   ┆ 0   ┆ 1    │
    └─────┴─────┴──────┘

    """
    condition_pyexpr = parse_as_expression(condition)
    return pl.When(plr.when(condition_pyexpr))<|MERGE_RESOLUTION|>--- conflicted
+++ resolved
@@ -25,20 +25,18 @@
     are `True`, an optional `.otherwise(<value if all statements are false>)` can be
     appended at the end. If not appended, and none of the conditions are `True`, `None`
     will be returned.
-
-<<<<<<< HEAD
+    
     .. warning::
         Polars evaluates all branches of a conditional statement, and only subsequently
         discards the results from non-matching branches. It's important to be aware that relying
         on the condition to prevent type-related errors within specific branches
         (e.g., attempting to cast NaN float values to Int) may not be effective.
-=======
+
     Parameters
     ----------
     condition
         The condition for applying the subsequent statement.
         Accepts a boolean expression. String input is parsed as a column name.
->>>>>>> a7c78d2b
 
     Examples
     --------
