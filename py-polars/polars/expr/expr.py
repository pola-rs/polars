from __future__ import annotations

import contextlib
import math
import operator
import os
import warnings
from datetime import timedelta
from functools import partial, reduce
from typing import (
    TYPE_CHECKING,
    Any,
    Callable,
    ClassVar,
    Collection,
    FrozenSet,
    Iterable,
    NoReturn,
    Sequence,
    Set,
    TypeVar,
)

import polars._reexport as pl
from polars import functions as F
from polars.datatypes import (
    FLOAT_DTYPES,
    INTEGER_DTYPES,
    Categorical,
    Struct,
    UInt32,
    Utf8,
    is_polars_dtype,
    py_type_to_dtype,
)
from polars.dependencies import _check_for_numpy
from polars.dependencies import numpy as np
from polars.exceptions import PolarsInefficientMapWarning
from polars.expr.array import ExprArrayNameSpace
from polars.expr.binary import ExprBinaryNameSpace
from polars.expr.categorical import ExprCatNameSpace
from polars.expr.datetime import ExprDateTimeNameSpace
from polars.expr.list import ExprListNameSpace
from polars.expr.meta import ExprMetaNameSpace
from polars.expr.string import ExprStringNameSpace
from polars.expr.struct import ExprStructNameSpace
from polars.utils._parse_expr_input import (
    parse_as_expression,
    parse_as_list_of_expressions,
)
from polars.utils.convert import _timedelta_to_pl_duration
from polars.utils.deprecation import (
    deprecate_function,
    deprecate_nonkeyword_arguments,
    deprecate_renamed_function,
    deprecate_renamed_parameter,
    warn_closed_future_change,
)
from polars.utils.meta import threadpool_size
from polars.utils.various import sphinx_accessor

with contextlib.suppress(ImportError):  # Module not available when building docs
    from polars.polars import arg_where as py_arg_where
    from polars.polars import reduce as pyreduce

with contextlib.suppress(ImportError):  # Module not available when building docs
    from polars.polars import PyExpr

if TYPE_CHECKING:
    import sys

    from polars import DataFrame, LazyFrame, Series
    from polars.type_aliases import (
        ClosedInterval,
        FillNullStrategy,
        InterpolationMethod,
        IntoExpr,
        MapElementsStrategy,
        NullBehavior,
        PolarsDataType,
        PythonLiteral,
        RankMethod,
        RollingInterpolationMethod,
        SearchSortedSide,
        WindowMappingStrategy,
    )

    if sys.version_info >= (3, 11):
        from typing import Concatenate, ParamSpec, Self
    else:
        from typing_extensions import Concatenate, ParamSpec, Self

    T = TypeVar("T")
    P = ParamSpec("P")

elif os.getenv("BUILDING_SPHINX_DOCS"):
    property = sphinx_accessor


class Expr:
    """Expressions that can be used in various contexts."""

    _pyexpr: PyExpr = None
    _accessors: ClassVar[set[str]] = {
        "arr",
        "cat",
        "dt",
        "list",
        "meta",
        "str",
        "bin",
        "struct",
    }

    @classmethod
    def _from_pyexpr(cls, pyexpr: PyExpr) -> Self:
        expr = cls.__new__(cls)
        expr._pyexpr = pyexpr
        return expr

    def _to_pyexpr(self, other: Any) -> PyExpr:
        return self._to_expr(other)._pyexpr

    def _to_expr(self, other: Any) -> Expr:
        if isinstance(other, Expr):
            return other
        return F.lit(other)

    def _repr_html_(self) -> str:
        return self._pyexpr.to_str()

    def __str__(self) -> str:
        return self._pyexpr.to_str()

    def __bool__(self) -> NoReturn:
        raise TypeError(
            "the truth value of an Expr is ambiguous"
            "\n\nHint: use '&' or '|' to logically combine Expr, not 'and'/'or', and"
            " use 'x.is_in([y,z])' instead of 'x in [y,z]' to check membership"
        )

    def __abs__(self) -> Self:
        return self.abs()

    # operators
    def __add__(self, other: Any) -> Self:
        return self._from_pyexpr(self._pyexpr + self._to_pyexpr(other))

    def __radd__(self, other: Any) -> Self:
        return self._from_pyexpr(self._to_pyexpr(other) + self._pyexpr)

    def __and__(self, other: Expr | int | bool) -> Self:
        return self._from_pyexpr(self._pyexpr._and(self._to_pyexpr(other)))

    def __rand__(self, other: Any) -> Self:
        return self._from_pyexpr(self._to_pyexpr(other)._and(self._pyexpr))

    def __eq__(self, other: Any) -> Self:  # type: ignore[override]
        return self._from_pyexpr(self._pyexpr.eq(self._to_expr(other)._pyexpr))

    def __floordiv__(self, other: Any) -> Self:
        return self._from_pyexpr(self._pyexpr // self._to_pyexpr(other))

    def __rfloordiv__(self, other: Any) -> Self:
        return self._from_pyexpr(self._to_pyexpr(other) // self._pyexpr)

    def __ge__(self, other: Any) -> Self:
        return self._from_pyexpr(self._pyexpr.gt_eq(self._to_expr(other)._pyexpr))

    def __gt__(self, other: Any) -> Self:
        return self._from_pyexpr(self._pyexpr.gt(self._to_expr(other)._pyexpr))

    def __invert__(self) -> Self:
        return self.not_()

    def __le__(self, other: Any) -> Self:
        return self._from_pyexpr(self._pyexpr.lt_eq(self._to_expr(other)._pyexpr))

    def __lt__(self, other: Any) -> Self:
        return self._from_pyexpr(self._pyexpr.lt(self._to_expr(other)._pyexpr))

    def __mod__(self, other: Any) -> Self:
        return self._from_pyexpr(self._pyexpr % self._to_pyexpr(other))

    def __rmod__(self, other: Any) -> Self:
        return self._from_pyexpr(self._to_pyexpr(other) % self._pyexpr)

    def __mul__(self, other: Any) -> Self:
        return self._from_pyexpr(self._pyexpr * self._to_pyexpr(other))

    def __rmul__(self, other: Any) -> Self:
        return self._from_pyexpr(self._to_pyexpr(other) * self._pyexpr)

    def __ne__(self, other: Any) -> Self:  # type: ignore[override]
        return self._from_pyexpr(self._pyexpr.neq(self._to_expr(other)._pyexpr))

    def __neg__(self) -> Expr:
        return F.lit(0) - self

    def __or__(self, other: Expr | int | bool) -> Self:
        return self._from_pyexpr(self._pyexpr._or(self._to_pyexpr(other)))

    def __ror__(self, other: Any) -> Self:
        return self._from_pyexpr(self._to_pyexpr(other)._or(self._pyexpr))

    def __pos__(self) -> Expr:
        return F.lit(0) + self

    def __pow__(self, power: int | float | Series | Expr) -> Self:
        return self.pow(power)

    def __rpow__(self, base: int | float | Expr) -> Expr:
        return self._from_pyexpr(parse_as_expression(base)) ** self

    def __sub__(self, other: Any) -> Self:
        return self._from_pyexpr(self._pyexpr - self._to_pyexpr(other))

    def __rsub__(self, other: Any) -> Self:
        return self._from_pyexpr(self._to_pyexpr(other) - self._pyexpr)

    def __truediv__(self, other: Any) -> Self:
        return self._from_pyexpr(self._pyexpr / self._to_pyexpr(other))

    def __rtruediv__(self, other: Any) -> Self:
        return self._from_pyexpr(self._to_pyexpr(other) / self._pyexpr)

    def __xor__(self, other: Expr | int | bool) -> Self:
        return self._from_pyexpr(self._pyexpr._xor(self._to_pyexpr(other)))

    def __rxor__(self, other: Any) -> Self:
        return self._from_pyexpr(self._to_pyexpr(other)._xor(self._pyexpr))

    # state
    def __getstate__(self) -> Any:
        return self._pyexpr.__getstate__()

    def __setstate__(self, state: Any) -> None:
        # init with a dummy
        self._pyexpr = F.lit(0)._pyexpr
        self._pyexpr.__setstate__(state)

    def __array_ufunc__(
        self, ufunc: Callable[..., Any], method: str, *inputs: Any, **kwargs: Any
    ) -> Self:
        """Numpy universal functions."""
        num_expr = sum(isinstance(inp, Expr) for inp in inputs)
        if num_expr > 1:
            if num_expr < len(inputs):
                raise ValueError(
                    "NumPy ufunc with more than one expression can only be used"
                    " if all non-expression inputs are provided as keyword arguments only"
                )

            exprs = parse_as_list_of_expressions(inputs)
            return self._from_pyexpr(pyreduce(partial(ufunc, **kwargs), exprs))

        def function(s: Series) -> Series:  # pragma: no cover
            args = [inp if not isinstance(inp, Expr) else s for inp in inputs]
            return ufunc(*args, **kwargs)

        return self.map_batches(function)

    @classmethod
    def from_json(cls, value: str) -> Self:
        """
        Read an expression from a JSON encoded string to construct an Expression.

        Parameters
        ----------
        value
            JSON encoded string value

        """
        expr = cls.__new__(cls)
        expr._pyexpr = PyExpr.meta_read_json(value)
        return expr

    def to_physical(self) -> Self:
        """
        Cast to physical representation of the logical dtype.

        - :func:`polars.datatypes.Date` -> :func:`polars.datatypes.Int32`
        - :func:`polars.datatypes.Datetime` -> :func:`polars.datatypes.Int64`
        - :func:`polars.datatypes.Time` -> :func:`polars.datatypes.Int64`
        - :func:`polars.datatypes.Duration` -> :func:`polars.datatypes.Int64`
        - :func:`polars.datatypes.Categorical` -> :func:`polars.datatypes.UInt32`
        - ``List(inner)`` -> ``List(physical of inner)``

        Other data types will be left unchanged.

        Examples
        --------
        Replicating the pandas
        `pd.factorize
        <https://pandas.pydata.org/docs/reference/api/pandas.factorize.html>`_
        function.

        >>> pl.DataFrame({"vals": ["a", "x", None, "a"]}).with_columns(
        ...     [
        ...         pl.col("vals").cast(pl.Categorical),
        ...         pl.col("vals")
        ...         .cast(pl.Categorical)
        ...         .to_physical()
        ...         .alias("vals_physical"),
        ...     ]
        ... )
        shape: (4, 2)
        ┌──────┬───────────────┐
        │ vals ┆ vals_physical │
        │ ---  ┆ ---           │
        │ cat  ┆ u32           │
        ╞══════╪═══════════════╡
        │ a    ┆ 0             │
        │ x    ┆ 1             │
        │ null ┆ null          │
        │ a    ┆ 0             │
        └──────┴───────────────┘

        """
        return self._from_pyexpr(self._pyexpr.to_physical())

    @deprecate_renamed_parameter("drop_nulls", "ignore_nulls", version="0.19.0")
    def any(self, *, ignore_nulls: bool = True) -> Self:
        """
        Return whether any of the values in the column are ``True``.

        Only works on columns of data type :class:`Boolean`.

        Parameters
        ----------
        ignore_nulls
            Ignore null values (default).

            If set to ``False``, `Kleene logic`_ is used to deal with nulls:
            if the column contains any null values and no ``True`` values,
            the output is null.

            .. _Kleene logic: https://en.wikipedia.org/wiki/Three-valued_logic

        Returns
        -------
        Expr
            Expression of data type :class:`Boolean`.

        Examples
        --------
        >>> df = pl.DataFrame(
        ...     {
        ...         "a": [True, False],
        ...         "b": [False, False],
        ...         "c": [None, False],
        ...     }
        ... )
        >>> df.select(pl.col("*").any())
        shape: (1, 3)
        ┌──────┬───────┬───────┐
        │ a    ┆ b     ┆ c     │
        │ ---  ┆ ---   ┆ ---   │
        │ bool ┆ bool  ┆ bool  │
        ╞══════╪═══════╪═══════╡
        │ true ┆ false ┆ false │
        └──────┴───────┴───────┘

        Enable Kleene logic by setting ``ignore_nulls=False``.

        >>> df.select(pl.col("*").any(ignore_nulls=False))
        shape: (1, 3)
        ┌──────┬───────┬──────┐
        │ a    ┆ b     ┆ c    │
        │ ---  ┆ ---   ┆ ---  │
        │ bool ┆ bool  ┆ bool │
        ╞══════╪═══════╪══════╡
        │ true ┆ false ┆ null │
        └──────┴───────┴──────┘

        """
        return self._from_pyexpr(self._pyexpr.any(ignore_nulls))

    @deprecate_renamed_parameter("drop_nulls", "ignore_nulls", version="0.19.0")
    def all(self, *, ignore_nulls: bool = True) -> Self:
        """
        Return whether all values in the column are ``True``.

        Only works on columns of data type :class:`Boolean`.

        .. note::
            This method is not to be confused with the function :func:`polars.all`,
            which can be used to select all columns.

        Parameters
        ----------
        ignore_nulls
            Ignore null values (default).

            If set to ``False``, `Kleene logic`_ is used to deal with nulls:
            if the column contains any null values and no ``True`` values,
            the output is null.

            .. _Kleene logic: https://en.wikipedia.org/wiki/Three-valued_logic

        Returns
        -------
        Expr
            Expression of data type :class:`Boolean`.

        Examples
        --------
        >>> df = pl.DataFrame(
        ...     {
        ...         "a": [True, True],
        ...         "b": [False, True],
        ...         "c": [None, True],
        ...     }
        ... )
        >>> df.select(pl.col("*").all())
        shape: (1, 3)
        ┌──────┬───────┬──────┐
        │ a    ┆ b     ┆ c    │
        │ ---  ┆ ---   ┆ ---  │
        │ bool ┆ bool  ┆ bool │
        ╞══════╪═══════╪══════╡
        │ true ┆ false ┆ true │
        └──────┴───────┴──────┘

        Enable Kleene logic by setting ``ignore_nulls=False``.

        >>> df.select(pl.col("*").all(ignore_nulls=False))
        shape: (1, 3)
        ┌──────┬───────┬──────┐
        │ a    ┆ b     ┆ c    │
        │ ---  ┆ ---   ┆ ---  │
        │ bool ┆ bool  ┆ bool │
        ╞══════╪═══════╪══════╡
        │ true ┆ false ┆ null │
        └──────┴───────┴──────┘

        """
        return self._from_pyexpr(self._pyexpr.all(ignore_nulls))

    def arg_true(self) -> Self:
        """
        Return indices where expression evaluates `True`.

        .. warning::
            Modifies number of rows returned, so will fail in combination with other
            expressions. Use as only expression in `select` / `with_columns`.

        See Also
        --------
        Series.arg_true : Return indices where Series is True
        polars.arg_where

        Examples
        --------
        >>> df = pl.DataFrame({"a": [1, 1, 2, 1]})
        >>> df.select((pl.col("a") == 1).arg_true())
        shape: (3, 1)
        ┌─────┐
        │ a   │
        │ --- │
        │ u32 │
        ╞═════╡
        │ 0   │
        │ 1   │
        │ 3   │
        └─────┘

        """
        return self._from_pyexpr(py_arg_where(self._pyexpr))

    def sqrt(self) -> Self:
        """
        Compute the square root of the elements.

        Examples
        --------
        >>> df = pl.DataFrame({"values": [1.0, 2.0, 4.0]})
        >>> df.select(pl.col("values").sqrt())
        shape: (3, 1)
        ┌──────────┐
        │ values   │
        │ ---      │
        │ f64      │
        ╞══════════╡
        │ 1.0      │
        │ 1.414214 │
        │ 2.0      │
        └──────────┘

        """
        return self._from_pyexpr(self._pyexpr.sqrt())

    def cbrt(self) -> Self:
        """
        Compute the cube root of the elements.

        Examples
        --------
        >>> df = pl.DataFrame({"values": [1.0, 2.0, 4.0]})
        >>> df.select(pl.col("values").cbrt())
        shape: (3, 1)
        ┌──────────┐
        │ values   │
        │ ---      │
        │ f64      │
        ╞══════════╡
        │ 1.0      │
        │ 1.259921 │
        │ 1.587401 │
        └──────────┘

        """
        return self._from_pyexpr(self._pyexpr.cbrt())

    def log10(self) -> Self:
        """
        Compute the base 10 logarithm of the input array, element-wise.

        Examples
        --------
        >>> df = pl.DataFrame({"values": [1.0, 2.0, 4.0]})
        >>> df.select(pl.col("values").log10())
        shape: (3, 1)
        ┌─────────┐
        │ values  │
        │ ---     │
        │ f64     │
        ╞═════════╡
        │ 0.0     │
        │ 0.30103 │
        │ 0.60206 │
        └─────────┘

        """
        return self.log(10.0)

    def exp(self) -> Self:
        """
        Compute the exponential, element-wise.

        Examples
        --------
        >>> df = pl.DataFrame({"values": [1.0, 2.0, 4.0]})
        >>> df.select(pl.col("values").exp())
        shape: (3, 1)
        ┌──────────┐
        │ values   │
        │ ---      │
        │ f64      │
        ╞══════════╡
        │ 2.718282 │
        │ 7.389056 │
        │ 54.59815 │
        └──────────┘

        """
        return self._from_pyexpr(self._pyexpr.exp())

    def alias(self, name: str) -> Self:
        """
        Rename the expression.

        Parameters
        ----------
        name
            The new name.

        See Also
        --------
        map_alias
        prefix
        suffix

        Examples
        --------
        Rename an expression to avoid overwriting an existing column.

        >>> df = pl.DataFrame(
        ...     {
        ...         "a": [1, 2, 3],
        ...         "b": ["x", "y", "z"],
        ...     }
        ... )
        >>> df.with_columns(
        ...     pl.col("a") + 10,
        ...     pl.col("b").str.to_uppercase().alias("c"),
        ... )
        shape: (3, 3)
        ┌─────┬─────┬─────┐
        │ a   ┆ b   ┆ c   │
        │ --- ┆ --- ┆ --- │
        │ i64 ┆ str ┆ str │
        ╞═════╪═════╪═════╡
        │ 11  ┆ x   ┆ X   │
        │ 12  ┆ y   ┆ Y   │
        │ 13  ┆ z   ┆ Z   │
        └─────┴─────┴─────┘

        Overwrite the default name of literal columns to prevent errors due to duplicate
        column names.

        >>> df.with_columns(
        ...     pl.lit(True).alias("c"),
        ...     pl.lit(4.0).alias("d"),
        ... )
        shape: (3, 4)
        ┌─────┬─────┬──────┬─────┐
        │ a   ┆ b   ┆ c    ┆ d   │
        │ --- ┆ --- ┆ ---  ┆ --- │
        │ i64 ┆ str ┆ bool ┆ f64 │
        ╞═════╪═════╪══════╪═════╡
        │ 1   ┆ x   ┆ true ┆ 4.0 │
        │ 2   ┆ y   ┆ true ┆ 4.0 │
        │ 3   ┆ z   ┆ true ┆ 4.0 │
        └─────┴─────┴──────┴─────┘

        """
        return self._from_pyexpr(self._pyexpr.alias(name))

    def map_alias(self, function: Callable[[str], str]) -> Self:
        """
        Rename the output of an expression by mapping a function over the root name.

        Parameters
        ----------
        function
            Function that maps a root name to a new name.

        See Also
        --------
        alias
        prefix
        suffix

        Examples
        --------
        Remove a common suffix and convert to lower case.

        >>> df = pl.DataFrame(
        ...     {
        ...         "A_reverse": [3, 2, 1],
        ...         "B_reverse": ["z", "y", "x"],
        ...     }
        ... )
        >>> df.with_columns(
        ...     pl.all().reverse().map_alias(lambda c: c.rstrip("_reverse").lower())
        ... )
        shape: (3, 4)
        ┌───────────┬───────────┬─────┬─────┐
        │ A_reverse ┆ B_reverse ┆ a   ┆ b   │
        │ ---       ┆ ---       ┆ --- ┆ --- │
        │ i64       ┆ str       ┆ i64 ┆ str │
        ╞═══════════╪═══════════╪═════╪═════╡
        │ 3         ┆ z         ┆ 1   ┆ x   │
        │ 2         ┆ y         ┆ 2   ┆ y   │
        │ 1         ┆ x         ┆ 3   ┆ z   │
        └───────────┴───────────┴─────┴─────┘

        """
        return self._from_pyexpr(self._pyexpr.map_alias(function))

    def prefix(self, prefix: str) -> Self:
        """
        Add a prefix to the root column name of the expression.

        Parameters
        ----------
        prefix
            Prefix to add to the root column name.

        Notes
        -----
        This will undo any previous renaming operations on the expression.

        Due to implementation constraints, this method can only be called as the last
        expression in a chain.

        See Also
        --------
        suffix

        Examples
        --------
        >>> df = pl.DataFrame(
        ...     {
        ...         "a": [1, 2, 3],
        ...         "b": ["x", "y", "z"],
        ...     }
        ... )
        >>> df.with_columns(pl.all().reverse().prefix("reverse_"))
        shape: (3, 4)
        ┌─────┬─────┬───────────┬───────────┐
        │ a   ┆ b   ┆ reverse_a ┆ reverse_b │
        │ --- ┆ --- ┆ ---       ┆ ---       │
        │ i64 ┆ str ┆ i64       ┆ str       │
        ╞═════╪═════╪═══════════╪═══════════╡
        │ 1   ┆ x   ┆ 3         ┆ z         │
        │ 2   ┆ y   ┆ 2         ┆ y         │
        │ 3   ┆ z   ┆ 1         ┆ x         │
        └─────┴─────┴───────────┴───────────┘

        """
        return self._from_pyexpr(self._pyexpr.prefix(prefix))

    def suffix(self, suffix: str) -> Self:
        """
        Add a suffix to the root column name of the expression.

        Parameters
        ----------
        suffix
            Suffix to add to the root column name.

        Notes
        -----
        This will undo any previous renaming operations on the expression.

        Due to implementation constraints, this method can only be called as the last
        expression in a chain.

        See Also
        --------
        prefix

        Examples
        --------
        >>> df = pl.DataFrame(
        ...     {
        ...         "a": [1, 2, 3],
        ...         "b": ["x", "y", "z"],
        ...     }
        ... )
        >>> df.with_columns(pl.all().reverse().suffix("_reverse"))
        shape: (3, 4)
        ┌─────┬─────┬───────────┬───────────┐
        │ a   ┆ b   ┆ a_reverse ┆ b_reverse │
        │ --- ┆ --- ┆ ---       ┆ ---       │
        │ i64 ┆ str ┆ i64       ┆ str       │
        ╞═════╪═════╪═══════════╪═══════════╡
        │ 1   ┆ x   ┆ 3         ┆ z         │
        │ 2   ┆ y   ┆ 2         ┆ y         │
        │ 3   ┆ z   ┆ 1         ┆ x         │
        └─────┴─────┴───────────┴───────────┘

        """
        return self._from_pyexpr(self._pyexpr.suffix(suffix))

    def keep_name(self) -> Self:
        """
        Keep the original root name of the expression.

        Notes
        -----
        Due to implementation constraints, this method can only be called as the last
        expression in a chain.

        See Also
        --------
        alias

        Examples
        --------
        Undo an alias operation.

        >>> df = pl.DataFrame(
        ...     {
        ...         "a": [1, 2],
        ...         "b": [3, 4],
        ...     }
        ... )
        >>> df.with_columns((pl.col("a") * 9).alias("c").keep_name())
        shape: (2, 2)
        ┌─────┬─────┐
        │ a   ┆ b   │
        │ --- ┆ --- │
        │ i64 ┆ i64 │
        ╞═════╪═════╡
        │ 9   ┆ 3   │
        │ 18  ┆ 4   │
        └─────┴─────┘

        Prevent errors due to duplicate column names.

        >>> df.select((pl.lit(10) / pl.all()).keep_name())
        shape: (2, 2)
        ┌──────┬──────────┐
        │ a    ┆ b        │
        │ ---  ┆ ---      │
        │ f64  ┆ f64      │
        ╞══════╪══════════╡
        │ 10.0 ┆ 3.333333 │
        │ 5.0  ┆ 2.5      │
        └──────┴──────────┘

        """
        return self._from_pyexpr(self._pyexpr.keep_name())

    def exclude(
        self,
        columns: str | PolarsDataType | Collection[str] | Collection[PolarsDataType],
        *more_columns: str | PolarsDataType,
    ) -> Self:
        """
        Exclude columns from a multi-column expression.

        Only works after a wildcard or regex column selection, and you cannot provide
        both string column names *and* dtypes (you may prefer to use selectors instead).

        Parameters
        ----------
        columns
            The name or datatype of the column(s) to exclude. Accepts regular expression
            input. Regular expressions should start with ``^`` and end with ``$``.
        *more_columns
            Additional names or datatypes of columns to exclude, specified as positional
            arguments.

        Examples
        --------
        >>> df = pl.DataFrame(
        ...     {
        ...         "aa": [1, 2, 3],
        ...         "ba": ["a", "b", None],
        ...         "cc": [None, 2.5, 1.5],
        ...     }
        ... )
        >>> df
        shape: (3, 3)
        ┌─────┬──────┬──────┐
        │ aa  ┆ ba   ┆ cc   │
        │ --- ┆ ---  ┆ ---  │
        │ i64 ┆ str  ┆ f64  │
        ╞═════╪══════╪══════╡
        │ 1   ┆ a    ┆ null │
        │ 2   ┆ b    ┆ 2.5  │
        │ 3   ┆ null ┆ 1.5  │
        └─────┴──────┴──────┘

        Exclude by column name(s):

        >>> df.select(pl.all().exclude("ba"))
        shape: (3, 2)
        ┌─────┬──────┐
        │ aa  ┆ cc   │
        │ --- ┆ ---  │
        │ i64 ┆ f64  │
        ╞═════╪══════╡
        │ 1   ┆ null │
        │ 2   ┆ 2.5  │
        │ 3   ┆ 1.5  │
        └─────┴──────┘

        Exclude by regex, e.g. removing all columns whose names end with the letter "a":

        >>> df.select(pl.all().exclude("^.*a$"))
        shape: (3, 1)
        ┌──────┐
        │ cc   │
        │ ---  │
        │ f64  │
        ╞══════╡
        │ null │
        │ 2.5  │
        │ 1.5  │
        └──────┘

        Exclude by dtype(s), e.g. removing all columns of type Int64 or Float64:

        >>> df.select(pl.all().exclude([pl.Int64, pl.Float64]))
        shape: (3, 1)
        ┌──────┐
        │ ba   │
        │ ---  │
        │ str  │
        ╞══════╡
        │ a    │
        │ b    │
        │ null │
        └──────┘

        """
        exclude_cols: list[str] = []
        exclude_dtypes: list[PolarsDataType] = []
        for item in (
            *(
                columns
                if isinstance(columns, Collection) and not isinstance(columns, str)
                else [columns]
            ),
            *more_columns,
        ):
            if isinstance(item, str):
                exclude_cols.append(item)
            elif is_polars_dtype(item):
                exclude_dtypes.append(item)
            else:
                raise TypeError(
                    "invalid input for `exclude`"
                    f"\n\nExpected one or more `str`, `DataType`, or selector; found {type(item).__name__!r} instead."
                )

        if exclude_cols and exclude_dtypes:
            raise TypeError(
                "cannot exclude by both column name and dtype; use a selector instead"
            )
        elif exclude_dtypes:
            return self._from_pyexpr(self._pyexpr.exclude_dtype(exclude_dtypes))
        else:
            return self._from_pyexpr(self._pyexpr.exclude(exclude_cols))

    def pipe(
        self,
        function: Callable[Concatenate[Expr, P], T],
        *args: P.args,
        **kwargs: P.kwargs,
    ) -> T:
        r'''
        Offers a structured way to apply a sequence of user-defined functions (UDFs).

        Parameters
        ----------
        function
            Callable; will receive the expression as the first parameter,
            followed by any given args/kwargs.
        *args
            Arguments to pass to the UDF.
        **kwargs
            Keyword arguments to pass to the UDF.

        Examples
        --------
        >>> def extract_number(expr: pl.Expr) -> pl.Expr:
        ...     """Extract the digits from a string."""
        ...     return expr.str.extract(r"\d+", 0).cast(pl.Int64)
        >>>
        >>> def scale_negative_even(expr: pl.Expr, *, n: int = 1) -> pl.Expr:
        ...     """Set even numbers negative, and scale by a user-supplied value."""
        ...     expr = pl.when(expr % 2 == 0).then(-expr).otherwise(expr)
        ...     return expr * n
        >>>
        >>> df = pl.DataFrame({"val": ["a: 1", "b: 2", "c: 3", "d: 4"]})
        >>> df.with_columns(
        ...     udfs=(
        ...         pl.col("val").pipe(extract_number).pipe(scale_negative_even, n=5)
        ...     ),
        ... )
        shape: (4, 2)
        ┌──────┬──────┐
        │ val  ┆ udfs │
        │ ---  ┆ ---  │
        │ str  ┆ i64  │
        ╞══════╪══════╡
        │ a: 1 ┆ 5    │
        │ b: 2 ┆ -10  │
        │ c: 3 ┆ 15   │
        │ d: 4 ┆ -20  │
        └──────┴──────┘

        '''
        return function(self, *args, **kwargs)

    @deprecate_renamed_function("not_", version="0.19.2")
    def is_not(self) -> Self:
        """
        Negate a boolean expression.

        .. deprecated:: 0.19.2
            This method has been renamed to :func:`Expr.not_`.

        """
        return self.not_()

    def not_(self) -> Self:
        """
        Negate a boolean expression.

        Examples
        --------
        >>> df = pl.DataFrame(
        ...     {
        ...         "a": [True, False, False],
        ...         "b": ["a", "b", None],
        ...     }
        ... )
        >>> df
        shape: (3, 2)
        ┌───────┬──────┐
        │ a     ┆ b    │
        │ ---   ┆ ---  │
        │ bool  ┆ str  │
        ╞═══════╪══════╡
        │ true  ┆ a    │
        │ false ┆ b    │
        │ false ┆ null │
        └───────┴──────┘
        >>> df.select(pl.col("a").not_())
        shape: (3, 1)
        ┌───────┐
        │ a     │
        │ ---   │
        │ bool  │
        ╞═══════╡
        │ false │
        │ true  │
        │ true  │
        └───────┘

        """
        return self._from_pyexpr(self._pyexpr.not_())

    def is_null(self) -> Self:
        """
        Returns a boolean Series indicating which values are null.

        Examples
        --------
        >>> df = pl.DataFrame(
        ...     {
        ...         "a": [1, 2, None, 1, 5],
        ...         "b": [1.0, 2.0, float("nan"), 1.0, 5.0],
        ...     }
        ... )
        >>> df.with_columns(pl.all().is_null().suffix("_isnull"))  # nan != null
        shape: (5, 4)
        ┌──────┬─────┬──────────┬──────────┐
        │ a    ┆ b   ┆ a_isnull ┆ b_isnull │
        │ ---  ┆ --- ┆ ---      ┆ ---      │
        │ i64  ┆ f64 ┆ bool     ┆ bool     │
        ╞══════╪═════╪══════════╪══════════╡
        │ 1    ┆ 1.0 ┆ false    ┆ false    │
        │ 2    ┆ 2.0 ┆ false    ┆ false    │
        │ null ┆ NaN ┆ true     ┆ false    │
        │ 1    ┆ 1.0 ┆ false    ┆ false    │
        │ 5    ┆ 5.0 ┆ false    ┆ false    │
        └──────┴─────┴──────────┴──────────┘

        """
        return self._from_pyexpr(self._pyexpr.is_null())

    def is_not_null(self) -> Self:
        """
        Returns a boolean Series indicating which values are not null.

        Examples
        --------
        >>> df = pl.DataFrame(
        ...     {
        ...         "a": [1, 2, None, 1, 5],
        ...         "b": [1.0, 2.0, float("nan"), 1.0, 5.0],
        ...     }
        ... )
        >>> df.with_columns(pl.all().is_not_null().suffix("_not_null"))  # nan != null
        shape: (5, 4)
        ┌──────┬─────┬────────────┬────────────┐
        │ a    ┆ b   ┆ a_not_null ┆ b_not_null │
        │ ---  ┆ --- ┆ ---        ┆ ---        │
        │ i64  ┆ f64 ┆ bool       ┆ bool       │
        ╞══════╪═════╪════════════╪════════════╡
        │ 1    ┆ 1.0 ┆ true       ┆ true       │
        │ 2    ┆ 2.0 ┆ true       ┆ true       │
        │ null ┆ NaN ┆ false      ┆ true       │
        │ 1    ┆ 1.0 ┆ true       ┆ true       │
        │ 5    ┆ 5.0 ┆ true       ┆ true       │
        └──────┴─────┴────────────┴────────────┘

        """
        return self._from_pyexpr(self._pyexpr.is_not_null())

    def is_finite(self) -> Self:
        """
        Returns a boolean Series indicating which values are finite.

        Returns
        -------
        Expr
            Expression of data type :class:`Boolean`.

        Examples
        --------
        >>> df = pl.DataFrame(
        ...     {
        ...         "A": [1.0, 2],
        ...         "B": [3.0, float("inf")],
        ...     }
        ... )
        >>> df.select(pl.all().is_finite())
        shape: (2, 2)
        ┌──────┬───────┐
        │ A    ┆ B     │
        │ ---  ┆ ---   │
        │ bool ┆ bool  │
        ╞══════╪═══════╡
        │ true ┆ true  │
        │ true ┆ false │
        └──────┴───────┘

        """
        return self._from_pyexpr(self._pyexpr.is_finite())

    def is_infinite(self) -> Self:
        """
        Returns a boolean Series indicating which values are infinite.

        Returns
        -------
        Expr
            Expression of data type :class:`Boolean`.

        Examples
        --------
        >>> df = pl.DataFrame(
        ...     {
        ...         "A": [1.0, 2],
        ...         "B": [3.0, float("inf")],
        ...     }
        ... )
        >>> df.select(pl.all().is_infinite())
        shape: (2, 2)
        ┌───────┬───────┐
        │ A     ┆ B     │
        │ ---   ┆ ---   │
        │ bool  ┆ bool  │
        ╞═══════╪═══════╡
        │ false ┆ false │
        │ false ┆ true  │
        └───────┴───────┘

        """
        return self._from_pyexpr(self._pyexpr.is_infinite())

    def is_nan(self) -> Self:
        """
        Returns a boolean Series indicating which values are NaN.

        Notes
        -----
        Floating point ```NaN`` (Not A Number) should not be confused
        with missing data represented as ``Null/None``.

        Examples
        --------
        >>> df = pl.DataFrame(
        ...     {
        ...         "a": [1, 2, None, 1, 5],
        ...         "b": [1.0, 2.0, float("nan"), 1.0, 5.0],
        ...     }
        ... )
        >>> df.with_columns(pl.col(pl.Float64).is_nan().suffix("_isnan"))
        shape: (5, 3)
        ┌──────┬─────┬─────────┐
        │ a    ┆ b   ┆ b_isnan │
        │ ---  ┆ --- ┆ ---     │
        │ i64  ┆ f64 ┆ bool    │
        ╞══════╪═════╪═════════╡
        │ 1    ┆ 1.0 ┆ false   │
        │ 2    ┆ 2.0 ┆ false   │
        │ null ┆ NaN ┆ true    │
        │ 1    ┆ 1.0 ┆ false   │
        │ 5    ┆ 5.0 ┆ false   │
        └──────┴─────┴─────────┘

        """
        return self._from_pyexpr(self._pyexpr.is_nan())

    def is_not_nan(self) -> Self:
        """
        Returns a boolean Series indicating which values are not NaN.

        Notes
        -----
        Floating point ```NaN`` (Not A Number) should not be confused
        with missing data represented as ``Null/None``.

        Examples
        --------
        >>> df = pl.DataFrame(
        ...     {
        ...         "a": [1, 2, None, 1, 5],
        ...         "b": [1.0, 2.0, float("nan"), 1.0, 5.0],
        ...     }
        ... )
        >>> df.with_columns(pl.col(pl.Float64).is_not_nan().suffix("_is_not_nan"))
        shape: (5, 3)
        ┌──────┬─────┬──────────────┐
        │ a    ┆ b   ┆ b_is_not_nan │
        │ ---  ┆ --- ┆ ---          │
        │ i64  ┆ f64 ┆ bool         │
        ╞══════╪═════╪══════════════╡
        │ 1    ┆ 1.0 ┆ true         │
        │ 2    ┆ 2.0 ┆ true         │
        │ null ┆ NaN ┆ false        │
        │ 1    ┆ 1.0 ┆ true         │
        │ 5    ┆ 5.0 ┆ true         │
        └──────┴─────┴──────────────┘

        """
        return self._from_pyexpr(self._pyexpr.is_not_nan())

    def agg_groups(self) -> Self:
        """
        Get the group indexes of the group by operation.

        Should be used in aggregation context only.

        Examples
        --------
        >>> df = pl.DataFrame(
        ...     {
        ...         "group": [
        ...             "one",
        ...             "one",
        ...             "one",
        ...             "two",
        ...             "two",
        ...             "two",
        ...         ],
        ...         "value": [94, 95, 96, 97, 97, 99],
        ...     }
        ... )
        >>> df.group_by("group", maintain_order=True).agg(pl.col("value").agg_groups())
        shape: (2, 2)
        ┌───────┬───────────┐
        │ group ┆ value     │
        │ ---   ┆ ---       │
        │ str   ┆ list[u32] │
        ╞═══════╪═══════════╡
        │ one   ┆ [0, 1, 2] │
        │ two   ┆ [3, 4, 5] │
        └───────┴───────────┘

        """
        return self._from_pyexpr(self._pyexpr.agg_groups())

    def count(self) -> Self:
        """
        Count the number of values in this expression.

        .. warning::
            `null` is deemed a value in this context.

        Examples
        --------
        >>> df = pl.DataFrame({"a": [8, 9, 10], "b": [None, 4, 4]})
        >>> df.select(pl.all().count())  # counts nulls
        shape: (1, 2)
        ┌─────┬─────┐
        │ a   ┆ b   │
        │ --- ┆ --- │
        │ u32 ┆ u32 │
        ╞═════╪═════╡
        │ 3   ┆ 3   │
        └─────┴─────┘

        """
        return self._from_pyexpr(self._pyexpr.count())

    def len(self) -> Self:
        """
        Count the number of values in this expression.

        Alias for :func:`count`.

        Examples
        --------
        >>> df = pl.DataFrame(
        ...     {
        ...         "a": [8, 9, 10],
        ...         "b": [None, 4, 4],
        ...     }
        ... )
        >>> df.select(pl.all().len())  # counts nulls
        shape: (1, 2)
        ┌─────┬─────┐
        │ a   ┆ b   │
        │ --- ┆ --- │
        │ u32 ┆ u32 │
        ╞═════╪═════╡
        │ 3   ┆ 3   │
        └─────┴─────┘

        """
        return self.count()

    def slice(self, offset: int | Expr, length: int | Expr | None = None) -> Self:
        """
        Get a slice of this expression.

        Parameters
        ----------
        offset
            Start index. Negative indexing is supported.
        length
            Length of the slice. If set to ``None``, all rows starting at the offset
            will be selected.

        Examples
        --------
        >>> df = pl.DataFrame(
        ...     {
        ...         "a": [8, 9, 10, 11],
        ...         "b": [None, 4, 4, 4],
        ...     }
        ... )
        >>> df.select(pl.all().slice(1, 2))
        shape: (2, 2)
        ┌─────┬─────┐
        │ a   ┆ b   │
        │ --- ┆ --- │
        │ i64 ┆ i64 │
        ╞═════╪═════╡
        │ 9   ┆ 4   │
        │ 10  ┆ 4   │
        └─────┴─────┘

        """
        if not isinstance(offset, Expr):
            offset = F.lit(offset)
        if not isinstance(length, Expr):
            length = F.lit(length)
        return self._from_pyexpr(self._pyexpr.slice(offset._pyexpr, length._pyexpr))

    def append(self, other: IntoExpr, *, upcast: bool = True) -> Self:
        """
        Append expressions.

        This is done by adding the chunks of `other` to this `Series`.

        Parameters
        ----------
        other
            Expression to append.
        upcast
            Cast both `Series` to the same supertype.

        Examples
        --------
        >>> df = pl.DataFrame(
        ...     {
        ...         "a": [8, 9, 10],
        ...         "b": [None, 4, 4],
        ...     }
        ... )
        >>> df.select(pl.all().head(1).append(pl.all().tail(1)))
        shape: (2, 2)
        ┌─────┬──────┐
        │ a   ┆ b    │
        │ --- ┆ ---  │
        │ i64 ┆ i64  │
        ╞═════╪══════╡
        │ 8   ┆ null │
        │ 10  ┆ 4    │
        └─────┴──────┘

        """
        other = parse_as_expression(other)
        return self._from_pyexpr(self._pyexpr.append(other, upcast))

    def rechunk(self) -> Self:
        """
        Create a single chunk of memory for this Series.

        Examples
        --------
        >>> df = pl.DataFrame({"a": [1, 1, 2]})

        Create a Series with 3 nulls, append column a then rechunk

        >>> df.select(pl.repeat(None, 3).append(pl.col("a")).rechunk())
        shape: (6, 1)
        ┌────────┐
        │ repeat │
        │ ---    │
        │ i64    │
        ╞════════╡
        │ null   │
        │ null   │
        │ null   │
        │ 1      │
        │ 1      │
        │ 2      │
        └────────┘

        """
        return self._from_pyexpr(self._pyexpr.rechunk())

    def drop_nulls(self) -> Self:
        """
        Drop all null values.

        Warnings
        --------
        Note that null values are not floating point NaN values!
        To drop NaN values, use :func:`drop_nans`.

        Examples
        --------
        >>> df = pl.DataFrame(
        ...     {
        ...         "a": [8, 9, 10, 11],
        ...         "b": [None, 4.0, 4.0, float("nan")],
        ...     }
        ... )
        >>> df.select(pl.col("b").drop_nulls())
        shape: (3, 1)
        ┌─────┐
        │ b   │
        │ --- │
        │ f64 │
        ╞═════╡
        │ 4.0 │
        │ 4.0 │
        │ NaN │
        └─────┘

        """
        return self._from_pyexpr(self._pyexpr.drop_nulls())

    def drop_nans(self) -> Self:
        """
        Drop floating point NaN values.

        Warnings
        --------
        Note that NaN values are not null values!
        To drop null values, use :func:`drop_nulls`.

        Examples
        --------
        >>> df = pl.DataFrame(
        ...     {
        ...         "a": [8, 9, 10, 11],
        ...         "b": [None, 4.0, 4.0, float("nan")],
        ...     }
        ... )
        >>> df.select(pl.col("b").drop_nans())
        shape: (3, 1)
        ┌──────┐
        │ b    │
        │ ---  │
        │ f64  │
        ╞══════╡
        │ null │
        │ 4.0  │
        │ 4.0  │
        └──────┘

        """
        return self._from_pyexpr(self._pyexpr.drop_nans())

    def cumsum(self, *, reverse: bool = False) -> Self:
        """
        Get an array with the cumulative sum computed at every element.

        Parameters
        ----------
        reverse
            Reverse the operation.

        Notes
        -----
        Dtypes in {Int8, UInt8, Int16, UInt16} are cast to
        Int64 before summing to prevent overflow issues.

        Examples
        --------
        >>> df = pl.DataFrame({"a": [1, 2, 3, 4]})
        >>> df.select(
        ...     [
        ...         pl.col("a").cumsum(),
        ...         pl.col("a").cumsum(reverse=True).alias("a_reverse"),
        ...     ]
        ... )
        shape: (4, 2)
        ┌─────┬───────────┐
        │ a   ┆ a_reverse │
        │ --- ┆ ---       │
        │ i64 ┆ i64       │
        ╞═════╪═══════════╡
        │ 1   ┆ 10        │
        │ 3   ┆ 9         │
        │ 6   ┆ 7         │
        │ 10  ┆ 4         │
        └─────┴───────────┘

        Null values are excluded, but can also be filled by calling ``forward_fill``.

        >>> df = pl.DataFrame({"values": [None, 10, None, 8, 9, None, 16, None]})
        >>> df.with_columns(
        ...     [
        ...         pl.col("values").cumsum().alias("value_cumsum"),
        ...         pl.col("values")
        ...         .cumsum()
        ...         .forward_fill()
        ...         .alias("value_cumsum_all_filled"),
        ...     ]
        ... )
        shape: (8, 3)
        ┌────────┬──────────────┬─────────────────────────┐
        │ values ┆ value_cumsum ┆ value_cumsum_all_filled │
        │ ---    ┆ ---          ┆ ---                     │
        │ i64    ┆ i64          ┆ i64                     │
        ╞════════╪══════════════╪═════════════════════════╡
        │ null   ┆ null         ┆ null                    │
        │ 10     ┆ 10           ┆ 10                      │
        │ null   ┆ null         ┆ 10                      │
        │ 8      ┆ 18           ┆ 18                      │
        │ 9      ┆ 27           ┆ 27                      │
        │ null   ┆ null         ┆ 27                      │
        │ 16     ┆ 43           ┆ 43                      │
        │ null   ┆ null         ┆ 43                      │
        └────────┴──────────────┴─────────────────────────┘

        """
        return self._from_pyexpr(self._pyexpr.cumsum(reverse))

    def cumprod(self, *, reverse: bool = False) -> Self:
        """
        Get an array with the cumulative product computed at every element.

        Parameters
        ----------
        reverse
            Reverse the operation.

        Notes
        -----
        Dtypes in {Int8, UInt8, Int16, UInt16} are cast to
        Int64 before summing to prevent overflow issues.

        Examples
        --------
        >>> df = pl.DataFrame({"a": [1, 2, 3, 4]})
        >>> df.select(
        ...     [
        ...         pl.col("a").cumprod(),
        ...         pl.col("a").cumprod(reverse=True).alias("a_reverse"),
        ...     ]
        ... )
        shape: (4, 2)
        ┌─────┬───────────┐
        │ a   ┆ a_reverse │
        │ --- ┆ ---       │
        │ i64 ┆ i64       │
        ╞═════╪═══════════╡
        │ 1   ┆ 24        │
        │ 2   ┆ 24        │
        │ 6   ┆ 12        │
        │ 24  ┆ 4         │
        └─────┴───────────┘

        """
        return self._from_pyexpr(self._pyexpr.cumprod(reverse))

    def cummin(self, *, reverse: bool = False) -> Self:
        """
        Get an array with the cumulative min computed at every element.

        Parameters
        ----------
        reverse
            Reverse the operation.

        Examples
        --------
        >>> df = pl.DataFrame({"a": [1, 2, 3, 4]})
        >>> df.select(
        ...     [
        ...         pl.col("a").cummin(),
        ...         pl.col("a").cummin(reverse=True).alias("a_reverse"),
        ...     ]
        ... )
        shape: (4, 2)
        ┌─────┬───────────┐
        │ a   ┆ a_reverse │
        │ --- ┆ ---       │
        │ i64 ┆ i64       │
        ╞═════╪═══════════╡
        │ 1   ┆ 1         │
        │ 1   ┆ 2         │
        │ 1   ┆ 3         │
        │ 1   ┆ 4         │
        └─────┴───────────┘

        """
        return self._from_pyexpr(self._pyexpr.cummin(reverse))

    def cummax(self, *, reverse: bool = False) -> Self:
        """
        Get an array with the cumulative max computed at every element.

        Parameters
        ----------
        reverse
            Reverse the operation.

        Examples
        --------
        >>> df = pl.DataFrame({"a": [1, 2, 3, 4]})
        >>> df.select(
        ...     [
        ...         pl.col("a").cummax(),
        ...         pl.col("a").cummax(reverse=True).alias("a_reverse"),
        ...     ]
        ... )
        shape: (4, 2)
        ┌─────┬───────────┐
        │ a   ┆ a_reverse │
        │ --- ┆ ---       │
        │ i64 ┆ i64       │
        ╞═════╪═══════════╡
        │ 1   ┆ 4         │
        │ 2   ┆ 4         │
        │ 3   ┆ 4         │
        │ 4   ┆ 4         │
        └─────┴───────────┘

        Null values are excluded, but can also be filled by calling ``forward_fill``.

        >>> df = pl.DataFrame({"values": [None, 10, None, 8, 9, None, 16, None]})
        >>> df.with_columns(
        ...     [
        ...         pl.col("values").cummax().alias("value_cummax"),
        ...         pl.col("values")
        ...         .cummax()
        ...         .forward_fill()
        ...         .alias("value_cummax_all_filled"),
        ...     ]
        ... )
        shape: (8, 3)
        ┌────────┬──────────────┬─────────────────────────┐
        │ values ┆ value_cummax ┆ value_cummax_all_filled │
        │ ---    ┆ ---          ┆ ---                     │
        │ i64    ┆ i64          ┆ i64                     │
        ╞════════╪══════════════╪═════════════════════════╡
        │ null   ┆ null         ┆ null                    │
        │ 10     ┆ 10           ┆ 10                      │
        │ null   ┆ null         ┆ 10                      │
        │ 8      ┆ 10           ┆ 10                      │
        │ 9      ┆ 10           ┆ 10                      │
        │ null   ┆ null         ┆ 10                      │
        │ 16     ┆ 16           ┆ 16                      │
        │ null   ┆ null         ┆ 16                      │
        └────────┴──────────────┴─────────────────────────┘

        """
        return self._from_pyexpr(self._pyexpr.cummax(reverse))

    def cumcount(self, *, reverse: bool = False) -> Self:
        """
        Get an array with the cumulative count computed at every element.

        Counting from 0 to len

        Parameters
        ----------
        reverse
            Reverse the operation.

        Examples
        --------
        >>> df = pl.DataFrame({"a": [1, 2, 3, 4]})
        >>> df.select(
        ...     [
        ...         pl.col("a").cumcount(),
        ...         pl.col("a").cumcount(reverse=True).alias("a_reverse"),
        ...     ]
        ... )
        shape: (4, 2)
        ┌─────┬───────────┐
        │ a   ┆ a_reverse │
        │ --- ┆ ---       │
        │ u32 ┆ u32       │
        ╞═════╪═══════════╡
        │ 0   ┆ 3         │
        │ 1   ┆ 2         │
        │ 2   ┆ 1         │
        │ 3   ┆ 0         │
        └─────┴───────────┘

        """
        return self._from_pyexpr(self._pyexpr.cumcount(reverse))

    def floor(self) -> Self:
        """
        Rounds down to the nearest integer value.

        Only works on floating point Series.

        Examples
        --------
        >>> df = pl.DataFrame({"a": [0.3, 0.5, 1.0, 1.1]})
        >>> df.select(pl.col("a").floor())
        shape: (4, 1)
        ┌─────┐
        │ a   │
        │ --- │
        │ f64 │
        ╞═════╡
        │ 0.0 │
        │ 0.0 │
        │ 1.0 │
        │ 1.0 │
        └─────┘

        """
        return self._from_pyexpr(self._pyexpr.floor())

    def ceil(self) -> Self:
        """
        Rounds up to the nearest integer value.

        Only works on floating point Series.

        Examples
        --------
        >>> df = pl.DataFrame({"a": [0.3, 0.5, 1.0, 1.1]})
        >>> df.select(pl.col("a").ceil())
        shape: (4, 1)
        ┌─────┐
        │ a   │
        │ --- │
        │ f64 │
        ╞═════╡
        │ 1.0 │
        │ 1.0 │
        │ 1.0 │
        │ 2.0 │
        └─────┘

        """
        return self._from_pyexpr(self._pyexpr.ceil())

    def round(self, decimals: int = 0) -> Self:
        """
        Round underlying floating point data by `decimals` digits.

        Parameters
        ----------
        decimals
            Number of decimals to round by.

        Examples
        --------
        >>> df = pl.DataFrame({"a": [0.33, 0.52, 1.02, 1.17]})
        >>> df.select(pl.col("a").round(1))
        shape: (4, 1)
        ┌─────┐
        │ a   │
        │ --- │
        │ f64 │
        ╞═════╡
        │ 0.3 │
        │ 0.5 │
        │ 1.0 │
        │ 1.2 │
        └─────┘

        """
        return self._from_pyexpr(self._pyexpr.round(decimals))

    def dot(self, other: Expr | str) -> Self:
        """
        Compute the dot/inner product between two Expressions.

        Parameters
        ----------
        other
            Expression to compute dot product with.

        Examples
        --------
        >>> df = pl.DataFrame(
        ...     {
        ...         "a": [1, 3, 5],
        ...         "b": [2, 4, 6],
        ...     }
        ... )
        >>> df.select(pl.col("a").dot(pl.col("b")))
        shape: (1, 1)
        ┌─────┐
        │ a   │
        │ --- │
        │ i64 │
        ╞═════╡
        │ 44  │
        └─────┘

        """
        other = parse_as_expression(other)
        return self._from_pyexpr(self._pyexpr.dot(other))

    def mode(self) -> Self:
        """
        Compute the most occurring value(s).

        Can return multiple Values.

        Examples
        --------
        >>> df = pl.DataFrame(
        ...     {
        ...         "a": [1, 1, 2, 3],
        ...         "b": [1, 1, 2, 2],
        ...     }
        ... )
        >>> df.select(pl.all().mode())  # doctest: +IGNORE_RESULT
        shape: (2, 2)
        ┌─────┬─────┐
        │ a   ┆ b   │
        │ --- ┆ --- │
        │ i64 ┆ i64 │
        ╞═════╪═════╡
        │ 1   ┆ 1   │
        │ 1   ┆ 2   │
        └─────┴─────┘

        """
        return self._from_pyexpr(self._pyexpr.mode())

    def cast(self, dtype: PolarsDataType | type[Any], *, strict: bool = True) -> Self:
        """
        Cast between data types.

        Parameters
        ----------
        dtype
            DataType to cast to.
        strict
            Throw an error if a cast could not be done (for instance, due to an
            overflow).

        Examples
        --------
        >>> df = pl.DataFrame(
        ...     {
        ...         "a": [1, 2, 3],
        ...         "b": ["4", "5", "6"],
        ...     }
        ... )
        >>> df.with_columns(
        ...     [
        ...         pl.col("a").cast(pl.Float64),
        ...         pl.col("b").cast(pl.Int32),
        ...     ]
        ... )
        shape: (3, 2)
        ┌─────┬─────┐
        │ a   ┆ b   │
        │ --- ┆ --- │
        │ f64 ┆ i32 │
        ╞═════╪═════╡
        │ 1.0 ┆ 4   │
        │ 2.0 ┆ 5   │
        │ 3.0 ┆ 6   │
        └─────┴─────┘

        """
        dtype = py_type_to_dtype(dtype)
        return self._from_pyexpr(self._pyexpr.cast(dtype, strict))

    def sort(self, *, descending: bool = False, nulls_last: bool = False) -> Self:
        """
        Sort this column.

        When used in a projection/selection context, the whole column is sorted.
        When used in a group by context, the groups are sorted.

        Parameters
        ----------
        descending
            Sort in descending order.
        nulls_last
            Place null values last.

        Examples
        --------
        >>> df = pl.DataFrame(
        ...     {
        ...         "a": [1, None, 3, 2],
        ...     }
        ... )
        >>> df.select(pl.col("a").sort())
        shape: (4, 1)
        ┌──────┐
        │ a    │
        │ ---  │
        │ i64  │
        ╞══════╡
        │ null │
        │ 1    │
        │ 2    │
        │ 3    │
        └──────┘
        >>> df.select(pl.col("a").sort(descending=True))
        shape: (4, 1)
        ┌──────┐
        │ a    │
        │ ---  │
        │ i64  │
        ╞══════╡
        │ null │
        │ 3    │
        │ 2    │
        │ 1    │
        └──────┘
        >>> df.select(pl.col("a").sort(nulls_last=True))
        shape: (4, 1)
        ┌──────┐
        │ a    │
        │ ---  │
        │ i64  │
        ╞══════╡
        │ 1    │
        │ 2    │
        │ 3    │
        │ null │
        └──────┘

        When sorting in a group by context, the groups are sorted.

        >>> df = pl.DataFrame(
        ...     {
        ...         "group": ["one", "one", "one", "two", "two", "two"],
        ...         "value": [1, 98, 2, 3, 99, 4],
        ...     }
        ... )
        >>> df.group_by("group").agg(pl.col("value").sort())  # doctest: +IGNORE_RESULT
        shape: (2, 2)
        ┌───────┬────────────┐
        │ group ┆ value      │
        │ ---   ┆ ---        │
        │ str   ┆ list[i64]  │
        ╞═══════╪════════════╡
        │ two   ┆ [3, 4, 99] │
        │ one   ┆ [1, 2, 98] │
        └───────┴────────────┘

        """
        return self._from_pyexpr(self._pyexpr.sort_with(descending, nulls_last))

    def top_k(self, k: int = 5) -> Self:
        r"""
        Return the `k` largest elements.

        This has time complexity:

        .. math:: O(n + k \\log{}n - \frac{k}{2})

        Parameters
        ----------
        k
            Number of elements to return.

        See Also
        --------
        bottom_k

        Examples
        --------
        >>> df = pl.DataFrame(
        ...     {
        ...         "value": [1, 98, 2, 3, 99, 4],
        ...     }
        ... )
        >>> df.select(
        ...     [
        ...         pl.col("value").top_k().alias("top_k"),
        ...         pl.col("value").bottom_k().alias("bottom_k"),
        ...     ]
        ... )
        shape: (5, 2)
        ┌───────┬──────────┐
        │ top_k ┆ bottom_k │
        │ ---   ┆ ---      │
        │ i64   ┆ i64      │
        ╞═══════╪══════════╡
        │ 99    ┆ 1        │
        │ 98    ┆ 2        │
        │ 4     ┆ 3        │
        │ 3     ┆ 4        │
        │ 2     ┆ 98       │
        └───────┴──────────┘

        """
        return self._from_pyexpr(self._pyexpr.top_k(k))

    def bottom_k(self, k: int = 5) -> Self:
        r"""
        Return the `k` smallest elements.

        This has time complexity:

        .. math:: O(n + k \\log{}n - \frac{k}{2})

        Parameters
        ----------
        k
            Number of elements to return.

        See Also
        --------
        top_k

        Examples
        --------
        >>> df = pl.DataFrame(
        ...     {
        ...         "value": [1, 98, 2, 3, 99, 4],
        ...     }
        ... )
        >>> df.select(
        ...     [
        ...         pl.col("value").top_k().alias("top_k"),
        ...         pl.col("value").bottom_k().alias("bottom_k"),
        ...     ]
        ... )
        shape: (5, 2)
        ┌───────┬──────────┐
        │ top_k ┆ bottom_k │
        │ ---   ┆ ---      │
        │ i64   ┆ i64      │
        ╞═══════╪══════════╡
        │ 99    ┆ 1        │
        │ 98    ┆ 2        │
        │ 4     ┆ 3        │
        │ 3     ┆ 4        │
        │ 2     ┆ 98       │
        └───────┴──────────┘

        """
        return self._from_pyexpr(self._pyexpr.bottom_k(k))

    def arg_sort(self, *, descending: bool = False, nulls_last: bool = False) -> Self:
        """
        Get the index values that would sort this column.

        Parameters
        ----------
        descending
            Sort in descending (descending) order.
        nulls_last
            Place null values last instead of first.

        Returns
        -------
        Expr
            Expression of data type :class:`UInt32`.

        Examples
        --------
        >>> df = pl.DataFrame(
        ...     {
        ...         "a": [20, 10, 30],
        ...     }
        ... )
        >>> df.select(pl.col("a").arg_sort())
        shape: (3, 1)
        ┌─────┐
        │ a   │
        │ --- │
        │ u32 │
        ╞═════╡
        │ 1   │
        │ 0   │
        │ 2   │
        └─────┘

        """
        return self._from_pyexpr(self._pyexpr.arg_sort(descending, nulls_last))

    def arg_max(self) -> Self:
        """
        Get the index of the maximal value.

        Examples
        --------
        >>> df = pl.DataFrame(
        ...     {
        ...         "a": [20, 10, 30],
        ...     }
        ... )
        >>> df.select(pl.col("a").arg_max())
        shape: (1, 1)
        ┌─────┐
        │ a   │
        │ --- │
        │ u32 │
        ╞═════╡
        │ 2   │
        └─────┘

        """
        return self._from_pyexpr(self._pyexpr.arg_max())

    def arg_min(self) -> Self:
        """
        Get the index of the minimal value.

        Examples
        --------
        >>> df = pl.DataFrame(
        ...     {
        ...         "a": [20, 10, 30],
        ...     }
        ... )
        >>> df.select(pl.col("a").arg_min())
        shape: (1, 1)
        ┌─────┐
        │ a   │
        │ --- │
        │ u32 │
        ╞═════╡
        │ 1   │
        └─────┘

        """
        return self._from_pyexpr(self._pyexpr.arg_min())

    def search_sorted(
        self, element: Expr | int | float | Series, side: SearchSortedSide = "any"
    ) -> Self:
        """
        Find indices where elements should be inserted to maintain order.

        .. math:: a[i-1] < v <= a[i]

        Parameters
        ----------
        element
            Expression or scalar value.
        side : {'any', 'left', 'right'}
            If 'any', the index of the first suitable location found is given.
            If 'left', the index of the leftmost suitable location found is given.
            If 'right', return the rightmost suitable location found is given.

        Examples
        --------
        >>> df = pl.DataFrame(
        ...     {
        ...         "values": [1, 2, 3, 5],
        ...     }
        ... )
        >>> df.select(
        ...     [
        ...         pl.col("values").search_sorted(0).alias("zero"),
        ...         pl.col("values").search_sorted(3).alias("three"),
        ...         pl.col("values").search_sorted(6).alias("six"),
        ...     ]
        ... )
        shape: (1, 3)
        ┌──────┬───────┬─────┐
        │ zero ┆ three ┆ six │
        │ ---  ┆ ---   ┆ --- │
        │ u32  ┆ u32   ┆ u32 │
        ╞══════╪═══════╪═════╡
        │ 0    ┆ 2     ┆ 4   │
        └──────┴───────┴─────┘

        """
        element = parse_as_expression(element)
        return self._from_pyexpr(self._pyexpr.search_sorted(element, side))

    def sort_by(
        self,
        by: IntoExpr | Iterable[IntoExpr],
        *more_by: IntoExpr,
        descending: bool | Sequence[bool] = False,
    ) -> Self:
        """
        Sort this column by the ordering of other columns.

        When used in a projection/selection context, the whole column is sorted.
        When used in a group by context, the groups are sorted.

        Parameters
        ----------
        by
            Column(s) to sort by. Accepts expression input. Strings are parsed as column
            names.
        *more_by
            Additional columns to sort by, specified as positional arguments.
        descending
            Sort in descending order. When sorting by multiple columns, can be specified
            per column by passing a sequence of booleans.

        Examples
        --------
        Pass a single column name to sort by that column.

        >>> df = pl.DataFrame(
        ...     {
        ...         "group": ["a", "a", "b", "b"],
        ...         "value1": [1, 3, 4, 2],
        ...         "value2": [8, 7, 6, 5],
        ...     }
        ... )
        >>> df.select(pl.col("group").sort_by("value1"))
        shape: (4, 1)
        ┌───────┐
        │ group │
        │ ---   │
        │ str   │
        ╞═══════╡
        │ a     │
        │ b     │
        │ a     │
        │ b     │
        └───────┘

        Sorting by expressions is also supported.

        >>> df.select(pl.col("group").sort_by(pl.col("value1") + pl.col("value2")))
        shape: (4, 1)
        ┌───────┐
        │ group │
        │ ---   │
        │ str   │
        ╞═══════╡
        │ b     │
        │ a     │
        │ a     │
        │ b     │
        └───────┘

        Sort by multiple columns by passing a list of columns.

        >>> df.select(pl.col("group").sort_by(["value1", "value2"], descending=True))
        shape: (4, 1)
        ┌───────┐
        │ group │
        │ ---   │
        │ str   │
        ╞═══════╡
        │ b     │
        │ a     │
        │ b     │
        │ a     │
        └───────┘

        Or use positional arguments to sort by multiple columns in the same way.

        >>> df.select(pl.col("group").sort_by("value1", "value2"))
        shape: (4, 1)
        ┌───────┐
        │ group │
        │ ---   │
        │ str   │
        ╞═══════╡
        │ a     │
        │ b     │
        │ a     │
        │ b     │
        └───────┘

        When sorting in a group by context, the groups are sorted.

        >>> df.group_by("group").agg(
        ...     pl.col("value1").sort_by("value2")
        ... )  # doctest: +IGNORE_RESULT
        shape: (2, 2)
        ┌───────┬───────────┐
        │ group ┆ value1    │
        │ ---   ┆ ---       │
        │ str   ┆ list[i64] │
        ╞═══════╪═══════════╡
        │ a     ┆ [3, 1]    │
        │ b     ┆ [2, 4]    │
        └───────┴───────────┘

        Take a single row from each group where a column attains its minimal value
        within that group.

        >>> df.group_by("group").agg(
        ...     pl.all().sort_by("value2").first()
        ... )  # doctest: +IGNORE_RESULT
        shape: (2, 3)
        ┌───────┬────────┬────────┐
        │ group ┆ value1 ┆ value2 |
        │ ---   ┆ ---    ┆ ---    │
        │ str   ┆ i64    ┆ i64    |
        ╞═══════╪════════╪════════╡
        │ a     ┆ 3      ┆ 7      |
        │ b     ┆ 2      ┆ 5      |
        └───────┴────────┴────────┘

        """
        by = parse_as_list_of_expressions(by, *more_by)
        if isinstance(descending, bool):
            descending = [descending]
        elif len(by) != len(descending):
            raise ValueError(
                f"the length of `descending` ({len(descending)}) does not match the length of `by` ({len(by)})"
            )
        return self._from_pyexpr(self._pyexpr.sort_by(by, descending))

    def take(
        self, indices: int | list[int] | Expr | Series | np.ndarray[Any, Any]
    ) -> Self:
        """
        Take values by index.

        Parameters
        ----------
        indices
            An expression that leads to a UInt32 dtyped Series.

        Returns
        -------
        Expr
            Expression of the same data type.

        Examples
        --------
        >>> df = pl.DataFrame(
        ...     {
        ...         "group": [
        ...             "one",
        ...             "one",
        ...             "one",
        ...             "two",
        ...             "two",
        ...             "two",
        ...         ],
        ...         "value": [1, 98, 2, 3, 99, 4],
        ...     }
        ... )
        >>> df.group_by("group", maintain_order=True).agg(pl.col("value").take(1))
        shape: (2, 2)
        ┌───────┬───────┐
        │ group ┆ value │
        │ ---   ┆ ---   │
        │ str   ┆ i64   │
        ╞═══════╪═══════╡
        │ one   ┆ 98    │
        │ two   ┆ 99    │
        └───────┴───────┘

        """
        if isinstance(indices, list) or (
            _check_for_numpy(indices) and isinstance(indices, np.ndarray)
        ):
            indices_lit = F.lit(pl.Series("", indices, dtype=UInt32))._pyexpr
        else:
            indices_lit = parse_as_expression(indices)  # type: ignore[arg-type]
        return self._from_pyexpr(self._pyexpr.take(indices_lit))

    def shift(self, periods: int = 1) -> Self:
        """
        Shift the values by a given period.

        Parameters
        ----------
        periods
            Number of places to shift (may be negative).

        Examples
        --------
        >>> df = pl.DataFrame({"foo": [1, 2, 3, 4]})
        >>> df.select(pl.col("foo").shift(1))
        shape: (4, 1)
        ┌──────┐
        │ foo  │
        │ ---  │
        │ i64  │
        ╞══════╡
        │ null │
        │ 1    │
        │ 2    │
        │ 3    │
        └──────┘

        """
        return self._from_pyexpr(self._pyexpr.shift(periods))

    def shift_and_fill(
        self,
        fill_value: IntoExpr,
        *,
        periods: int = 1,
    ) -> Self:
        """
        Shift the values by a given period and fill the resulting null values.

        Parameters
        ----------
        fill_value
            Fill None values with the result of this expression.
        periods
            Number of places to shift (may be negative).

        Examples
        --------
        >>> df = pl.DataFrame({"foo": [1, 2, 3, 4]})
        >>> df.select(pl.col("foo").shift_and_fill("a", periods=1))
        shape: (4, 1)
        ┌─────┐
        │ foo │
        │ --- │
        │ str │
        ╞═════╡
        │ a   │
        │ 1   │
        │ 2   │
        │ 3   │
        └─────┘

        """
        fill_value = parse_as_expression(fill_value, str_as_lit=True)
        return self._from_pyexpr(self._pyexpr.shift_and_fill(periods, fill_value))

    def fill_null(
        self,
        value: Any | None = None,
        strategy: FillNullStrategy | None = None,
        limit: int | None = None,
    ) -> Self:
        """
        Fill null values using the specified value or strategy.

        To interpolate over null values see interpolate.
        See the examples below to fill nulls with an expression.

        Parameters
        ----------
        value
            Value used to fill null values.
        strategy : {None, 'forward', 'backward', 'min', 'max', 'mean', 'zero', 'one'}
            Strategy used to fill null values.
        limit
            Number of consecutive null values to fill when using the 'forward' or
            'backward' strategy.

        Examples
        --------
        >>> df = pl.DataFrame(
        ...     {
        ...         "a": [1, 2, None],
        ...         "b": [4, None, 6],
        ...     }
        ... )
        >>> df.with_columns(pl.col("b").fill_null(strategy="zero"))
        shape: (3, 2)
        ┌──────┬─────┐
        │ a    ┆ b   │
        │ ---  ┆ --- │
        │ i64  ┆ i64 │
        ╞══════╪═════╡
        │ 1    ┆ 4   │
        │ 2    ┆ 0   │
        │ null ┆ 6   │
        └──────┴─────┘
        >>> df.with_columns(pl.col("b").fill_null(99))
        shape: (3, 2)
        ┌──────┬─────┐
        │ a    ┆ b   │
        │ ---  ┆ --- │
        │ i64  ┆ i64 │
        ╞══════╪═════╡
        │ 1    ┆ 4   │
        │ 2    ┆ 99  │
        │ null ┆ 6   │
        └──────┴─────┘
        >>> df.with_columns(pl.col("b").fill_null(strategy="forward"))
        shape: (3, 2)
        ┌──────┬─────┐
        │ a    ┆ b   │
        │ ---  ┆ --- │
        │ i64  ┆ i64 │
        ╞══════╪═════╡
        │ 1    ┆ 4   │
        │ 2    ┆ 4   │
        │ null ┆ 6   │
        └──────┴─────┘
        >>> df.with_columns(pl.col("b").fill_null(pl.col("b").median()))
        shape: (3, 2)
        ┌──────┬─────┐
        │ a    ┆ b   │
        │ ---  ┆ --- │
        │ i64  ┆ f64 │
        ╞══════╪═════╡
        │ 1    ┆ 4.0 │
        │ 2    ┆ 5.0 │
        │ null ┆ 6.0 │
        └──────┴─────┘
        >>> df.with_columns(pl.all().fill_null(pl.all().median()))
        shape: (3, 2)
        ┌─────┬─────┐
        │ a   ┆ b   │
        │ --- ┆ --- │
        │ f64 ┆ f64 │
        ╞═════╪═════╡
        │ 1.0 ┆ 4.0 │
        │ 2.0 ┆ 5.0 │
        │ 1.5 ┆ 6.0 │
        └─────┴─────┘

        """
        if value is not None and strategy is not None:
            raise ValueError("cannot specify both `value` and `strategy`")
        elif value is None and strategy is None:
            raise ValueError("must specify either a fill `value` or `strategy`")
        elif strategy not in ("forward", "backward") and limit is not None:
            raise ValueError(
                "can only specify `limit` when strategy is set to 'backward' or 'forward'"
            )

        if value is not None:
            value = parse_as_expression(value, str_as_lit=True)
            return self._from_pyexpr(self._pyexpr.fill_null(value))
        else:
            return self._from_pyexpr(
                self._pyexpr.fill_null_with_strategy(strategy, limit)
            )

    def fill_nan(self, value: int | float | Expr | None) -> Self:
        """
        Fill floating point NaN value with a fill value.

        Examples
        --------
        >>> df = pl.DataFrame(
        ...     {
        ...         "a": [1.0, None, float("nan")],
        ...         "b": [4.0, float("nan"), 6],
        ...     }
        ... )
        >>> df.with_columns(pl.col("b").fill_nan(0))
        shape: (3, 2)
        ┌──────┬─────┐
        │ a    ┆ b   │
        │ ---  ┆ --- │
        │ f64  ┆ f64 │
        ╞══════╪═════╡
        │ 1.0  ┆ 4.0 │
        │ null ┆ 0.0 │
        │ NaN  ┆ 6.0 │
        └──────┴─────┘

        """
        fill_value = parse_as_expression(value, str_as_lit=True)
        return self._from_pyexpr(self._pyexpr.fill_nan(fill_value))

    def forward_fill(self, limit: int | None = None) -> Self:
        """
        Fill missing values with the latest seen values.

        Parameters
        ----------
        limit
            The number of consecutive null values to forward fill.

        Examples
        --------
        >>> df = pl.DataFrame(
        ...     {
        ...         "a": [1, 2, None],
        ...         "b": [4, None, 6],
        ...     }
        ... )
        >>> df.select(pl.all().forward_fill())
        shape: (3, 2)
        ┌─────┬─────┐
        │ a   ┆ b   │
        │ --- ┆ --- │
        │ i64 ┆ i64 │
        ╞═════╪═════╡
        │ 1   ┆ 4   │
        │ 2   ┆ 4   │
        │ 2   ┆ 6   │
        └─────┴─────┘

        """
        return self._from_pyexpr(self._pyexpr.forward_fill(limit))

    def backward_fill(self, limit: int | None = None) -> Self:
        """
        Fill missing values with the next to be seen values.

        Parameters
        ----------
        limit
            The number of consecutive null values to backward fill.

        Examples
        --------
        >>> df = pl.DataFrame(
        ...     {
        ...         "a": [1, 2, None],
        ...         "b": [4, None, 6],
        ...         "c": [None, None, 2],
        ...     }
        ... )
        >>> df.select(pl.all().backward_fill())
        shape: (3, 3)
        ┌──────┬─────┬─────┐
        │ a    ┆ b   ┆ c   │
        │ ---  ┆ --- ┆ --- │
        │ i64  ┆ i64 ┆ i64 │
        ╞══════╪═════╪═════╡
        │ 1    ┆ 4   ┆ 2   │
        │ 2    ┆ 6   ┆ 2   │
        │ null ┆ 6   ┆ 2   │
        └──────┴─────┴─────┘
        >>> df.select(pl.all().backward_fill(limit=1))
        shape: (3, 3)
        ┌──────┬─────┬──────┐
        │ a    ┆ b   ┆ c    │
        │ ---  ┆ --- ┆ ---  │
        │ i64  ┆ i64 ┆ i64  │
        ╞══════╪═════╪══════╡
        │ 1    ┆ 4   ┆ null │
        │ 2    ┆ 6   ┆ 2    │
        │ null ┆ 6   ┆ 2    │
        └──────┴─────┴──────┘

        """
        return self._from_pyexpr(self._pyexpr.backward_fill(limit))

    def reverse(self) -> Self:
        """
        Reverse the selection.

        Examples
        --------
        >>> df = pl.DataFrame(
        ...     {
        ...         "A": [1, 2, 3, 4, 5],
        ...         "fruits": ["banana", "banana", "apple", "apple", "banana"],
        ...         "B": [5, 4, 3, 2, 1],
        ...         "cars": ["beetle", "audi", "beetle", "beetle", "beetle"],
        ...     }
        ... )
        >>> df.select(
        ...     [
        ...         pl.all(),
        ...         pl.all().reverse().suffix("_reverse"),
        ...     ]
        ... )
        shape: (5, 8)
        ┌─────┬────────┬─────┬────────┬───────────┬────────────────┬───────────┬──────────────┐
        │ A   ┆ fruits ┆ B   ┆ cars   ┆ A_reverse ┆ fruits_reverse ┆ B_reverse ┆ cars_reverse │
        │ --- ┆ ---    ┆ --- ┆ ---    ┆ ---       ┆ ---            ┆ ---       ┆ ---          │
        │ i64 ┆ str    ┆ i64 ┆ str    ┆ i64       ┆ str            ┆ i64       ┆ str          │
        ╞═════╪════════╪═════╪════════╪═══════════╪════════════════╪═══════════╪══════════════╡
        │ 1   ┆ banana ┆ 5   ┆ beetle ┆ 5         ┆ banana         ┆ 1         ┆ beetle       │
        │ 2   ┆ banana ┆ 4   ┆ audi   ┆ 4         ┆ apple          ┆ 2         ┆ beetle       │
        │ 3   ┆ apple  ┆ 3   ┆ beetle ┆ 3         ┆ apple          ┆ 3         ┆ beetle       │
        │ 4   ┆ apple  ┆ 2   ┆ beetle ┆ 2         ┆ banana         ┆ 4         ┆ audi         │
        │ 5   ┆ banana ┆ 1   ┆ beetle ┆ 1         ┆ banana         ┆ 5         ┆ beetle       │
        └─────┴────────┴─────┴────────┴───────────┴────────────────┴───────────┴──────────────┘

        """  # noqa: W505
        return self._from_pyexpr(self._pyexpr.reverse())

    def std(self, ddof: int = 1) -> Self:
        """
        Get standard deviation.

        Parameters
        ----------
        ddof
            “Delta Degrees of Freedom”: the divisor used in the calculation is N - ddof,
            where N represents the number of elements.
            By default ddof is 1.

        Examples
        --------
        >>> df = pl.DataFrame({"a": [-1, 0, 1]})
        >>> df.select(pl.col("a").std())
        shape: (1, 1)
        ┌─────┐
        │ a   │
        │ --- │
        │ f64 │
        ╞═════╡
        │ 1.0 │
        └─────┘

        """
        return self._from_pyexpr(self._pyexpr.std(ddof))

    def var(self, ddof: int = 1) -> Self:
        """
        Get variance.

        Parameters
        ----------
        ddof
            “Delta Degrees of Freedom”: the divisor used in the calculation is N - ddof,
            where N represents the number of elements.
            By default ddof is 1.

        Examples
        --------
        >>> df = pl.DataFrame({"a": [-1, 0, 1]})
        >>> df.select(pl.col("a").var())
        shape: (1, 1)
        ┌─────┐
        │ a   │
        │ --- │
        │ f64 │
        ╞═════╡
        │ 1.0 │
        └─────┘

        """
        return self._from_pyexpr(self._pyexpr.var(ddof))

    def max(self) -> Self:
        """
        Get maximum value.

        Examples
        --------
        >>> df = pl.DataFrame({"a": [-1, float("nan"), 1]})
        >>> df.select(pl.col("a").max())
        shape: (1, 1)
        ┌─────┐
        │ a   │
        │ --- │
        │ f64 │
        ╞═════╡
        │ 1.0 │
        └─────┘

        """
        return self._from_pyexpr(self._pyexpr.max())

    def min(self) -> Self:
        """
        Get minimum value.

        Examples
        --------
        >>> df = pl.DataFrame({"a": [-1, float("nan"), 1]})
        >>> df.select(pl.col("a").min())
        shape: (1, 1)
        ┌──────┐
        │ a    │
        │ ---  │
        │ f64  │
        ╞══════╡
        │ -1.0 │
        └──────┘

        """
        return self._from_pyexpr(self._pyexpr.min())

    def nan_max(self) -> Self:
        """
        Get maximum value, but propagate/poison encountered NaN values.

        This differs from numpy's `nanmax` as numpy defaults to propagating NaN values,
        whereas polars defaults to ignoring them.

        Examples
        --------
        >>> df = pl.DataFrame({"a": [0, float("nan")]})
        >>> df.select(pl.col("a").nan_max())
        shape: (1, 1)
        ┌─────┐
        │ a   │
        │ --- │
        │ f64 │
        ╞═════╡
        │ NaN │
        └─────┘

        """
        return self._from_pyexpr(self._pyexpr.nan_max())

    def nan_min(self) -> Self:
        """
        Get minimum value, but propagate/poison encountered NaN values.

        This differs from numpy's `nanmax` as numpy defaults to propagating NaN values,
        whereas polars defaults to ignoring them.

        Examples
        --------
        >>> df = pl.DataFrame({"a": [0, float("nan")]})
        >>> df.select(pl.col("a").nan_min())
        shape: (1, 1)
        ┌─────┐
        │ a   │
        │ --- │
        │ f64 │
        ╞═════╡
        │ NaN │
        └─────┘

        """
        return self._from_pyexpr(self._pyexpr.nan_min())

    def sum(self) -> Self:
        """
        Get sum value.

        Notes
        -----
        Dtypes in {Int8, UInt8, Int16, UInt16} are cast to
        Int64 before summing to prevent overflow issues.

        Examples
        --------
        >>> df = pl.DataFrame({"a": [-1, 0, 1]})
        >>> df.select(pl.col("a").sum())
        shape: (1, 1)
        ┌─────┐
        │ a   │
        │ --- │
        │ i64 │
        ╞═════╡
        │  0  │
        └─────┘

        """
        return self._from_pyexpr(self._pyexpr.sum())

    def mean(self) -> Self:
        """
        Get mean value.

        Examples
        --------
        >>> df = pl.DataFrame({"a": [-1, 0, 1]})
        >>> df.select(pl.col("a").mean())
        shape: (1, 1)
        ┌─────┐
        │ a   │
        │ --- │
        │ f64 │
        ╞═════╡
        │ 0.0 │
        └─────┘

        """
        return self._from_pyexpr(self._pyexpr.mean())

    def median(self) -> Self:
        """
        Get median value using linear interpolation.

        Examples
        --------
        >>> df = pl.DataFrame({"a": [-1, 0, 1]})
        >>> df.select(pl.col("a").median())
        shape: (1, 1)
        ┌─────┐
        │ a   │
        │ --- │
        │ f64 │
        ╞═════╡
        │ 0.0 │
        └─────┘

        """
        return self._from_pyexpr(self._pyexpr.median())

    def product(self) -> Self:
        """
        Compute the product of an expression.

        Examples
        --------
        >>> df = pl.DataFrame({"a": [1, 2, 3]})
        >>> df.select(pl.col("a").product())
        shape: (1, 1)
        ┌─────┐
        │ a   │
        │ --- │
        │ i64 │
        ╞═════╡
        │ 6   │
        └─────┘

        """
        return self._from_pyexpr(self._pyexpr.product())

    def n_unique(self) -> Self:
        """
        Count unique values.

        Examples
        --------
        >>> df = pl.DataFrame({"a": [1, 1, 2]})
        >>> df.select(pl.col("a").n_unique())
        shape: (1, 1)
        ┌─────┐
        │ a   │
        │ --- │
        │ u32 │
        ╞═════╡
        │ 2   │
        └─────┘

        """
        return self._from_pyexpr(self._pyexpr.n_unique())

    def approx_n_unique(self) -> Self:
        """
        Approximate count of unique values.

        This is done using the HyperLogLog++ algorithm for cardinality estimation.

        Examples
        --------
        >>> df = pl.DataFrame({"a": [1, 1, 2]})
        >>> df.select(pl.col("a").approx_n_unique())
        shape: (1, 1)
        ┌─────┐
        │ a   │
        │ --- │
        │ u32 │
        ╞═════╡
        │ 2   │
        └─────┘

        """
        return self._from_pyexpr(self._pyexpr.approx_n_unique())

    def null_count(self) -> Self:
        """
        Count null values.

        Examples
        --------
        >>> df = pl.DataFrame(
        ...     {
        ...         "a": [None, 1, None],
        ...         "b": [1, 2, 3],
        ...     }
        ... )
        >>> df.select(pl.all().null_count())
        shape: (1, 2)
        ┌─────┬─────┐
        │ a   ┆ b   │
        │ --- ┆ --- │
        │ u32 ┆ u32 │
        ╞═════╪═════╡
        │ 2   ┆ 0   │
        └─────┴─────┘

        """
        return self._from_pyexpr(self._pyexpr.null_count())

    def arg_unique(self) -> Self:
        """
        Get index of first unique value.

        Examples
        --------
        >>> df = pl.DataFrame(
        ...     {
        ...         "a": [8, 9, 10],
        ...         "b": [None, 4, 4],
        ...     }
        ... )
        >>> df.select(pl.col("a").arg_unique())
        shape: (3, 1)
        ┌─────┐
        │ a   │
        │ --- │
        │ u32 │
        ╞═════╡
        │ 0   │
        │ 1   │
        │ 2   │
        └─────┘
        >>> df.select(pl.col("b").arg_unique())
        shape: (2, 1)
        ┌─────┐
        │ b   │
        │ --- │
        │ u32 │
        ╞═════╡
        │ 0   │
        │ 1   │
        └─────┘

        """
        return self._from_pyexpr(self._pyexpr.arg_unique())

    def unique(self, *, maintain_order: bool = False) -> Self:
        """
        Get unique values of this expression.

        Parameters
        ----------
        maintain_order
            Maintain order of data. This requires more work.

        Examples
        --------
        >>> df = pl.DataFrame({"a": [1, 1, 2]})
        >>> df.select(pl.col("a").unique())  # doctest: +IGNORE_RESULT
        shape: (2, 1)
        ┌─────┐
        │ a   │
        │ --- │
        │ i64 │
        ╞═════╡
        │ 2   │
        │ 1   │
        └─────┘
        >>> df.select(pl.col("a").unique(maintain_order=True))
        shape: (2, 1)
        ┌─────┐
        │ a   │
        │ --- │
        │ i64 │
        ╞═════╡
        │ 1   │
        │ 2   │
        └─────┘

        """
        if maintain_order:
            return self._from_pyexpr(self._pyexpr.unique_stable())
        return self._from_pyexpr(self._pyexpr.unique())

    def first(self) -> Self:
        """
        Get the first value.

        Examples
        --------
        >>> df = pl.DataFrame({"a": [1, 1, 2]})
        >>> df.select(pl.col("a").first())
        shape: (1, 1)
        ┌─────┐
        │ a   │
        │ --- │
        │ i64 │
        ╞═════╡
        │ 1   │
        └─────┘

        """
        return self._from_pyexpr(self._pyexpr.first())

    def last(self) -> Self:
        """
        Get the last value.

        Examples
        --------
        >>> df = pl.DataFrame({"a": [1, 1, 2]})
        >>> df.select(pl.col("a").last())
        shape: (1, 1)
        ┌─────┐
        │ a   │
        │ --- │
        │ i64 │
        ╞═════╡
        │ 2   │
        └─────┘

        """
        return self._from_pyexpr(self._pyexpr.last())

    def over(
        self,
        expr: IntoExpr | Iterable[IntoExpr],
        *more_exprs: IntoExpr,
        mapping_strategy: WindowMappingStrategy = "group_to_rows",
    ) -> Self:
        """
        Compute expressions over the given groups.

        This expression is similar to performing a group by aggregation and joining the
        result back into the original dataframe.

        The outcome is similar to how `window functions
        <https://www.postgresql.org/docs/current/tutorial-window.html>`_
        work in PostgreSQL.

        Parameters
        ----------
        expr
            Column(s) to group by. Accepts expression input. Strings are parsed as
            column names.
        *more_exprs
            Additional columns to group by, specified as positional arguments.
        mapping_strategy: {'group_to_rows', 'join', 'explode'}
            - group_to_rows
                If the aggregation results in multiple values, assign them back to their
                position in the DataFrame. This can only be done if the group yields
                the same elements before aggregation as after.
            - join
                Join the groups as 'List<group_dtype>' to the row positions.
                warning: this can be memory intensive.
            - explode
                Don't do any mapping, but simply flatten the group.
                This only makes sense if the input data is sorted.

        Examples
        --------
        Pass the name of a column to compute the expression over that column.

        >>> df = pl.DataFrame(
        ...     {
        ...         "a": ["a", "a", "b", "b", "b"],
        ...         "b": [1, 2, 3, 5, 3],
        ...         "c": [5, 4, 3, 2, 1],
        ...     }
        ... )
        >>> df.with_columns(pl.col("c").max().over("a").suffix("_max"))
        shape: (5, 4)
        ┌─────┬─────┬─────┬───────┐
        │ a   ┆ b   ┆ c   ┆ c_max │
        │ --- ┆ --- ┆ --- ┆ ---   │
        │ str ┆ i64 ┆ i64 ┆ i64   │
        ╞═════╪═════╪═════╪═══════╡
        │ a   ┆ 1   ┆ 5   ┆ 5     │
        │ a   ┆ 2   ┆ 4   ┆ 5     │
        │ b   ┆ 3   ┆ 3   ┆ 3     │
        │ b   ┆ 5   ┆ 2   ┆ 3     │
        │ b   ┆ 3   ┆ 1   ┆ 3     │
        └─────┴─────┴─────┴───────┘

        Expression input is supported.

        >>> df.with_columns(pl.col("c").max().over(pl.col("b") // 2).suffix("_max"))
        shape: (5, 4)
        ┌─────┬─────┬─────┬───────┐
        │ a   ┆ b   ┆ c   ┆ c_max │
        │ --- ┆ --- ┆ --- ┆ ---   │
        │ str ┆ i64 ┆ i64 ┆ i64   │
        ╞═════╪═════╪═════╪═══════╡
        │ a   ┆ 1   ┆ 5   ┆ 5     │
        │ a   ┆ 2   ┆ 4   ┆ 4     │
        │ b   ┆ 3   ┆ 3   ┆ 4     │
        │ b   ┆ 5   ┆ 2   ┆ 2     │
        │ b   ┆ 3   ┆ 1   ┆ 4     │
        └─────┴─────┴─────┴───────┘

        Group by multiple columns by passing a list of column names or expressions.

        >>> df.with_columns(pl.col("c").min().over(["a", "b"]).suffix("_min"))
        shape: (5, 4)
        ┌─────┬─────┬─────┬───────┐
        │ a   ┆ b   ┆ c   ┆ c_min │
        │ --- ┆ --- ┆ --- ┆ ---   │
        │ str ┆ i64 ┆ i64 ┆ i64   │
        ╞═════╪═════╪═════╪═══════╡
        │ a   ┆ 1   ┆ 5   ┆ 5     │
        │ a   ┆ 2   ┆ 4   ┆ 4     │
        │ b   ┆ 3   ┆ 3   ┆ 1     │
        │ b   ┆ 5   ┆ 2   ┆ 2     │
        │ b   ┆ 3   ┆ 1   ┆ 1     │
        └─────┴─────┴─────┴───────┘

        Or use positional arguments to group by multiple columns in the same way.

        >>> df.with_columns(pl.col("c").min().over("a", pl.col("b") % 2).suffix("_min"))
        shape: (5, 4)
        ┌─────┬─────┬─────┬───────┐
        │ a   ┆ b   ┆ c   ┆ c_min │
        │ --- ┆ --- ┆ --- ┆ ---   │
        │ str ┆ i64 ┆ i64 ┆ i64   │
        ╞═════╪═════╪═════╪═══════╡
        │ a   ┆ 1   ┆ 5   ┆ 5     │
        │ a   ┆ 2   ┆ 4   ┆ 4     │
        │ b   ┆ 3   ┆ 3   ┆ 1     │
        │ b   ┆ 5   ┆ 2   ┆ 1     │
        │ b   ┆ 3   ┆ 1   ┆ 1     │
        └─────┴─────┴─────┴───────┘

        """
        exprs = parse_as_list_of_expressions(expr, *more_exprs)
        return self._from_pyexpr(self._pyexpr.over(exprs, mapping_strategy))

    def is_unique(self) -> Self:
        """
        Get mask of unique values.

        Examples
        --------
        >>> df = pl.DataFrame({"a": [1, 1, 2]})
        >>> df.select(pl.col("a").is_unique())
        shape: (3, 1)
        ┌───────┐
        │ a     │
        │ ---   │
        │ bool  │
        ╞═══════╡
        │ false │
        │ false │
        │ true  │
        └───────┘

        """
        return self._from_pyexpr(self._pyexpr.is_unique())

    def is_first(self) -> Self:
        """
        Get a mask of the first unique value.

        Returns
        -------
        Expr
            Expression of data type :class:`Boolean`.

        Examples
        --------
        >>> df = pl.DataFrame(
        ...     {
        ...         "num": [1, 2, 3, 1, 5],
        ...     }
        ... )
        >>> df.with_columns(pl.col("num").is_first().alias("is_first"))
        shape: (5, 2)
        ┌─────┬──────────┐
        │ num ┆ is_first │
        │ --- ┆ ---      │
        │ i64 ┆ bool     │
        ╞═════╪══════════╡
        │ 1   ┆ true     │
        │ 2   ┆ true     │
        │ 3   ┆ true     │
        │ 1   ┆ false    │
        │ 5   ┆ true     │
        └─────┴──────────┘

        """
        return self._from_pyexpr(self._pyexpr.is_first())

    def is_last(self) -> Self:
        """
        Get a mask of the last unique value.

        Returns
        -------
        Expr
            Expression of data type :class:`Boolean`.

        Examples
        --------
        >>> df = pl.DataFrame(
        ...     {
        ...         "num": [1, 2, 3, 1, 5],
        ...     }
        ... )
        >>> df.with_columns(pl.col("num").is_last().alias("is_last"))
        shape: (5, 2)
        ┌─────┬─────────┐
        │ num ┆ is_last │
        │ --- ┆ ---     │
        │ i64 ┆ bool    │
        ╞═════╪═════════╡
        │ 1   ┆ false   │
        │ 2   ┆ true    │
        │ 3   ┆ true    │
        │ 1   ┆ true    │
        │ 5   ┆ true    │
        └─────┴─────────┘

        """
        return self._from_pyexpr(self._pyexpr.is_last())

    def is_duplicated(self) -> Self:
        """
        Get mask of duplicated values.

        Examples
        --------
        >>> df = pl.DataFrame({"a": [1, 1, 2]})
        >>> df.select(pl.col("a").is_duplicated())
        shape: (3, 1)
        ┌───────┐
        │ a     │
        │ ---   │
        │ bool  │
        ╞═══════╡
        │ true  │
        │ true  │
        │ false │
        └───────┘

        """
        return self._from_pyexpr(self._pyexpr.is_duplicated())

    def quantile(
        self,
        quantile: float | Expr,
        interpolation: RollingInterpolationMethod = "nearest",
    ) -> Self:
        """
        Get quantile value.

        Parameters
        ----------
        quantile
            Quantile between 0.0 and 1.0.
        interpolation : {'nearest', 'higher', 'lower', 'midpoint', 'linear'}
            Interpolation method.

        Examples
        --------
        >>> df = pl.DataFrame({"a": [0, 1, 2, 3, 4, 5]})
        >>> df.select(pl.col("a").quantile(0.3))
        shape: (1, 1)
        ┌─────┐
        │ a   │
        │ --- │
        │ f64 │
        ╞═════╡
        │ 1.0 │
        └─────┘
        >>> df.select(pl.col("a").quantile(0.3, interpolation="higher"))
        shape: (1, 1)
        ┌─────┐
        │ a   │
        │ --- │
        │ f64 │
        ╞═════╡
        │ 2.0 │
        └─────┘
        >>> df.select(pl.col("a").quantile(0.3, interpolation="lower"))
        shape: (1, 1)
        ┌─────┐
        │ a   │
        │ --- │
        │ f64 │
        ╞═════╡
        │ 1.0 │
        └─────┘
        >>> df.select(pl.col("a").quantile(0.3, interpolation="midpoint"))
        shape: (1, 1)
        ┌─────┐
        │ a   │
        │ --- │
        │ f64 │
        ╞═════╡
        │ 1.5 │
        └─────┘
        >>> df.select(pl.col("a").quantile(0.3, interpolation="linear"))
        shape: (1, 1)
        ┌─────┐
        │ a   │
        │ --- │
        │ f64 │
        ╞═════╡
        │ 1.5 │
        └─────┘

        """
        quantile = parse_as_expression(quantile)
        return self._from_pyexpr(self._pyexpr.quantile(quantile, interpolation))

    @deprecate_nonkeyword_arguments(["self", "breaks"], version="0.18.14")
    def cut(
        self,
        breaks: Sequence[float],
        labels: Sequence[str] | None = None,
        left_closed: bool = False,
        include_breaks: bool = False,
    ) -> Self:
        """
        Bin continuous values into discrete categories.

        Parameters
        ----------
        breaks
            List of unique cut points.
        labels
            Names of the categories. The number of labels must be equal to the number
            of cut points plus one.
        left_closed
            Set the intervals to be left-closed instead of right-closed.
        include_breaks
            Include a column with the right endpoint of the bin each observation falls
            in. This will change the data type of the output from a
            :class:`Categorical` to a :class:`Struct`.

        Returns
        -------
        Expr
            Expression of data type :class:`Categorical` if ``include_breaks`` is set to
            ``False`` (default), otherwise an expression of data type :class:`Struct`.

        See Also
        --------
        qcut

        Examples
        --------
        Divide a column into three categories.

        >>> df = pl.DataFrame({"foo": [-2, -1, 0, 1, 2]})
        >>> df.with_columns(
        ...     pl.col("foo").cut([-1, 1], labels=["a", "b", "c"]).alias("cut")
        ... )
        shape: (5, 2)
        ┌─────┬─────┐
        │ foo ┆ cut │
        │ --- ┆ --- │
        │ i64 ┆ cat │
        ╞═════╪═════╡
        │ -2  ┆ a   │
        │ -1  ┆ a   │
        │ 0   ┆ b   │
        │ 1   ┆ b   │
        │ 2   ┆ c   │
        └─────┴─────┘

        Add both the category and the breakpoint.

        >>> df.with_columns(
        ...     pl.col("foo").cut([-1, 1], include_breaks=True).alias("cut")
        ... ).unnest("cut")
        shape: (5, 3)
        ┌─────┬──────┬────────────┐
        │ foo ┆ brk  ┆ foo_bin    │
        │ --- ┆ ---  ┆ ---        │
        │ i64 ┆ f64  ┆ cat        │
        ╞═════╪══════╪════════════╡
        │ -2  ┆ -1.0 ┆ (-inf, -1] │
        │ -1  ┆ -1.0 ┆ (-inf, -1] │
        │ 0   ┆ 1.0  ┆ (-1, 1]    │
        │ 1   ┆ 1.0  ┆ (-1, 1]    │
        │ 2   ┆ inf  ┆ (1, inf]   │
        └─────┴──────┴────────────┘

        """
        return self._from_pyexpr(
            self._pyexpr.cut(breaks, labels, left_closed, include_breaks)
        )

    @deprecate_nonkeyword_arguments(["self", "quantiles"], version="0.18.14")
    @deprecate_renamed_parameter("probs", "quantiles", version="0.18.8")
    @deprecate_renamed_parameter("q", "quantiles", version="0.18.12")
    def qcut(
        self,
        quantiles: Sequence[float] | int,
        labels: Sequence[str] | None = None,
        left_closed: bool = False,
        allow_duplicates: bool = False,
        include_breaks: bool = False,
    ) -> Self:
        """
        Bin continuous values into discrete categories based on their quantiles.

        Parameters
        ----------
        quantiles
            Either a list of quantile probabilities between 0 and 1 or a positive
            integer determining the number of bins with uniform probability.
        labels
            Names of the categories. The number of labels must be equal to the number
            of categories.
        left_closed
            Set the intervals to be left-closed instead of right-closed.
        allow_duplicates
            If set to ``True``, duplicates in the resulting quantiles are dropped,
            rather than raising a `DuplicateError`. This can happen even with unique
            probabilities, depending on the data.
        include_breaks
            Include a column with the right endpoint of the bin each observation falls
            in. This will change the data type of the output from a
            :class:`Categorical` to a :class:`Struct`.

        Returns
        -------
        Expr
            Expression of data type :class:`Categorical` if ``include_breaks`` is set to
            ``False`` (default), otherwise an expression of data type :class:`Struct`.

        See Also
        --------
        cut

        Examples
        --------
        Divide a column into three categories according to pre-defined quantile
        probabilities.

        >>> df = pl.DataFrame({"foo": [-2, -1, 0, 1, 2]})
        >>> df.with_columns(
        ...     pl.col("foo").qcut([0.25, 0.75], labels=["a", "b", "c"]).alias("qcut")
        ... )
        shape: (5, 2)
        ┌─────┬──────┐
        │ foo ┆ qcut │
        │ --- ┆ ---  │
        │ i64 ┆ cat  │
        ╞═════╪══════╡
        │ -2  ┆ a    │
        │ -1  ┆ a    │
        │ 0   ┆ b    │
        │ 1   ┆ b    │
        │ 2   ┆ c    │
        └─────┴──────┘

        Divide a column into two categories using uniform quantile probabilities.

        >>> df.with_columns(
        ...     pl.col("foo")
        ...     .qcut(2, labels=["low", "high"], left_closed=True)
        ...     .alias("qcut")
        ... )
        shape: (5, 2)
        ┌─────┬──────┐
        │ foo ┆ qcut │
        │ --- ┆ ---  │
        │ i64 ┆ cat  │
        ╞═════╪══════╡
        │ -2  ┆ low  │
        │ -1  ┆ low  │
        │ 0   ┆ high │
        │ 1   ┆ high │
        │ 2   ┆ high │
        └─────┴──────┘

        Add both the category and the breakpoint.

        >>> df.with_columns(
        ...     pl.col("foo").qcut([0.25, 0.75], include_breaks=True).alias("qcut")
        ... ).unnest("qcut")
        shape: (5, 3)
        ┌─────┬──────┬────────────┐
        │ foo ┆ brk  ┆ foo_bin    │
        │ --- ┆ ---  ┆ ---        │
        │ i64 ┆ f64  ┆ cat        │
        ╞═════╪══════╪════════════╡
        │ -2  ┆ -1.0 ┆ (-inf, -1] │
        │ -1  ┆ -1.0 ┆ (-inf, -1] │
        │ 0   ┆ 1.0  ┆ (-1, 1]    │
        │ 1   ┆ 1.0  ┆ (-1, 1]    │
        │ 2   ┆ inf  ┆ (1, inf]   │
        └─────┴──────┴────────────┘

        """
        if isinstance(quantiles, int):
            pyexpr = self._pyexpr.qcut_uniform(
                quantiles, labels, left_closed, allow_duplicates, include_breaks
            )
        else:
            pyexpr = self._pyexpr.qcut(
                quantiles, labels, left_closed, allow_duplicates, include_breaks
            )

        return self._from_pyexpr(pyexpr)

    def rle(self) -> Self:
        """
        Get the lengths of runs of identical values.

        Returns
        -------
        Expr
            Expression of data type :class:`Struct` with Fields "lengths" and "values".

        Examples
        --------
        >>> df = pl.DataFrame(pl.Series("s", [1, 1, 2, 1, None, 1, 3, 3]))
        >>> df.select(pl.col("s").rle()).unnest("s")
        shape: (6, 2)
        ┌─────────┬────────┐
        │ lengths ┆ values │
        │ ---     ┆ ---    │
        │ i32     ┆ i64    │
        ╞═════════╪════════╡
        │ 2       ┆ 1      │
        │ 1       ┆ 2      │
        │ 1       ┆ 1      │
        │ 1       ┆ null   │
        │ 1       ┆ 1      │
        │ 2       ┆ 3      │
        └─────────┴────────┘
        """
        return self._from_pyexpr(self._pyexpr.rle())

    def rle_id(self) -> Self:
        """
        Map values to run IDs.

        Similar to RLE, but it maps each value to an ID corresponding to the run into
        which it falls. This is especially useful when you want to define groups by
        runs of identical values rather than the values themselves.


        Examples
        --------
        >>> df = pl.DataFrame(dict(a=[1, 2, 1, 1, 1], b=["x", "x", None, "y", "y"]))
        >>> # It works on structs of multiple values too!
        >>> df.with_columns(a_r=pl.col("a").rle_id(), ab_r=pl.struct("a", "b").rle_id())
        shape: (5, 4)
        ┌─────┬──────┬─────┬──────┐
        │ a   ┆ b    ┆ a_r ┆ ab_r │
        │ --- ┆ ---  ┆ --- ┆ ---  │
        │ i64 ┆ str  ┆ u32 ┆ u32  │
        ╞═════╪══════╪═════╪══════╡
        │ 1   ┆ x    ┆ 0   ┆ 0    │
        │ 2   ┆ x    ┆ 1   ┆ 1    │
        │ 1   ┆ null ┆ 2   ┆ 2    │
        │ 1   ┆ y    ┆ 2   ┆ 3    │
        │ 1   ┆ y    ┆ 2   ┆ 3    │
        └─────┴──────┴─────┴──────┘
        """
        return self._from_pyexpr(self._pyexpr.rle_id())

    def filter(self, predicate: Expr) -> Self:
        """
        Filter a single column.

        Mostly useful in an aggregation context. If you want to filter on a DataFrame
        level, use `LazyFrame.filter`.

        Parameters
        ----------
        predicate
            Boolean expression.

        Examples
        --------
        >>> df = pl.DataFrame(
        ...     {
        ...         "group_col": ["g1", "g1", "g2"],
        ...         "b": [1, 2, 3],
        ...     }
        ... )
        >>> df.group_by("group_col").agg(
        ...     [
        ...         pl.col("b").filter(pl.col("b") < 2).sum().alias("lt"),
        ...         pl.col("b").filter(pl.col("b") >= 2).sum().alias("gte"),
        ...     ]
        ... ).sort("group_col")
        shape: (2, 3)
        ┌───────────┬─────┬─────┐
        │ group_col ┆ lt  ┆ gte │
        │ ---       ┆ --- ┆ --- │
        │ str       ┆ i64 ┆ i64 │
        ╞═══════════╪═════╪═════╡
        │ g1        ┆ 1   ┆ 2   │
        │ g2        ┆ 0   ┆ 3   │
        └───────────┴─────┴─────┘

        """
        return self._from_pyexpr(self._pyexpr.filter(predicate._pyexpr))

    def where(self, predicate: Expr) -> Self:
        """
        Filter a single column.

        Alias for :func:`filter`.

        Parameters
        ----------
        predicate
            Boolean expression.

        Examples
        --------
        >>> df = pl.DataFrame(
        ...     {
        ...         "group_col": ["g1", "g1", "g2"],
        ...         "b": [1, 2, 3],
        ...     }
        ... )
        >>> df.group_by("group_col").agg(
        ...     [
        ...         pl.col("b").where(pl.col("b") < 2).sum().alias("lt"),
        ...         pl.col("b").where(pl.col("b") >= 2).sum().alias("gte"),
        ...     ]
        ... ).sort("group_col")
        shape: (2, 3)
        ┌───────────┬─────┬─────┐
        │ group_col ┆ lt  ┆ gte │
        │ ---       ┆ --- ┆ --- │
        │ str       ┆ i64 ┆ i64 │
        ╞═══════════╪═════╪═════╡
        │ g1        ┆ 1   ┆ 2   │
        │ g2        ┆ 0   ┆ 3   │
        └───────────┴─────┴─────┘

        """
        return self.filter(predicate)

    def map_batches(
        self,
        function: Callable[[Series], Series | Any],
        return_dtype: PolarsDataType | None = None,
        *,
        agg_list: bool = False,
    ) -> Self:
        """
        Apply a custom python function to a whole Series or sequence of Series.

        The output of this custom function must be a Series. If you want to apply a
        custom function elementwise over single values, see :func:`map_elements`.
        A reasonable use case for ``map`` functions is transforming the values
        represented by an expression using a third-party library.

        Read more in `the book
        <https://pola-rs.github.io/polars-book/user-guide/expressions/user-defined-functions>`_.

        Parameters
        ----------
        function
            Lambda/function to apply.
        return_dtype
            Dtype of the output Series.
        agg_list
            Aggregate list.

        Notes
        -----
        If you are looking to map a function over a window function or groupby context,
        refer to func:`map_elements` instead.

        Warnings
        --------
        If ``return_dtype`` is not provided, this may lead to unexpected results.
        We allow this, but it is considered a bug in the user's query.

        See Also
        --------
        map_dict
        map_elements

        Examples
        --------
        >>> df = pl.DataFrame(
        ...     {
        ...         "sine": [0.0, 1.0, 0.0, -1.0],
        ...         "cosine": [1.0, 0.0, -1.0, 0.0],
        ...     }
        ... )
        >>> df.select(pl.all().map_batches(lambda x: x.to_numpy().argmax()))
        shape: (1, 2)
        ┌──────┬────────┐
        │ sine ┆ cosine │
        │ ---  ┆ ---    │
        │ i64  ┆ i64    │
        ╞══════╪════════╡
        │ 1    ┆ 0      │
        └──────┴────────┘

        """
        if return_dtype is not None:
            return_dtype = py_type_to_dtype(return_dtype)
        return self._from_pyexpr(
            self._pyexpr.map_batches(function, return_dtype, agg_list)
        )

    def map_elements(
        self,
        function: Callable[[Series], Series] | Callable[[Any], Any],
        return_dtype: PolarsDataType | None = None,
        *,
        skip_nulls: bool = True,
        pass_name: bool = False,
        strategy: MapElementsStrategy = "thread_local",
    ) -> Self:
        """
<<<<<<< HEAD
        Apply a custom/user-defined function (UDF) to each element of a column.
=======
        Map a custom/user-defined function (UDF) in a GroupBy or Projection context.
>>>>>>> c4fdbfe2

        .. warning::
            This method is much slower than the native expressions API.
            Only use it if you cannot implement your logic otherwise.

        The UDF is applied to each element of a column. Note that, in a GroupBy
        context, the column will have been pre-aggregated and so each element
        will itself be a Series. Therefore, depending on the context,
        requirements for `function` differ:

        * Selection
<<<<<<< HEAD
            Expects `function` to be of type ``Callable[[Any], Any]``.
            Applies a Python function to each individual value in the column.
        * GroupBy
            Expects `function` to be of type ``Callable[[Series], Any]``.
            For each group, applies a Python function to the slice of the column
            corresponding to that group.
=======
            Expects `function` to be of type Callable[[Any], Any].
            Applies a python function over each individual value in the column.
        * GroupBy
            Expects `function` to be of type Callable[[Series], Series].
            Applies a python function over each group.
>>>>>>> c4fdbfe2

        Parameters
        ----------
        function
            Lambda/function to map.
        return_dtype
            Dtype of the output Series.
            If not set, the dtype will be ``pl.Unknown``.
        skip_nulls
            Don't map the function over values that contain nulls (this is faster).
        pass_name
            Pass the Series name to the custom function (this is more expensive).
        strategy : {'thread_local', 'threading'}
<<<<<<< HEAD
            This functionality is in `alpha` stage. This may be removed
            / changed without it being considered a breaking change.
=======
            This functionality is considered experimental and may be removed/changed.
>>>>>>> c4fdbfe2

            - 'thread_local': run the python function on a single thread.
            - 'threading': run the python function on separate threads. Use with
              care as this can slow performance. This might only speed up
              your code if the amount of work per element is significant
              and the python function releases the GIL (e.g. via calling
              a c function)

        Notes
        -----
        * Using ``map_elements`` is strongly discouraged as you will be effectively
          running python "for" loops, which will be very slow. Wherever possible you
          should prefer the native expression API to achieve the best performance.

        * If your function is expensive and you don't want it to be called more than
          once for a given input, consider applying an ``@lru_cache`` decorator to it.
          If your data is suitable you may achieve *significant* speedups.

        * Window function application using ``over`` is considered a GroupBy context
          here, so ``map_elements`` can be used to map functions over window groups.

        Warnings
        --------
        If ``return_dtype`` is not provided, this may lead to unexpected results.
        We allow this, but it is considered a bug in the user's query.

        Examples
        --------
        >>> df = pl.DataFrame(
        ...     {
        ...         "a": [1, 2, 3, 1],
        ...         "b": ["a", "b", "c", "c"],
        ...     }
        ... )

        The function is applied to each element of column `'a'`:

        >>> df.with_columns(  # doctest: +SKIP
        ...     pl.col("a").map_elements(lambda x: x * 2).alias("a_times_2"),
        ... )
        shape: (4, 3)
        ┌─────┬─────┬───────────┐
        │ a   ┆ b   ┆ a_times_2 │
        │ --- ┆ --- ┆ ---       │
        │ i64 ┆ str ┆ i64       │
        ╞═════╪═════╪═══════════╡
        │ 1   ┆ a   ┆ 2         │
        │ 2   ┆ b   ┆ 4         │
        │ 3   ┆ c   ┆ 6         │
        │ 1   ┆ c   ┆ 2         │
        └─────┴─────┴───────────┘

        Tip: it is better to implement this with an expression:

        >>> df.with_columns(
        ...     (pl.col("a") * 2).alias("a_times_2"),
        ... )  # doctest: +IGNORE_RESULT

        In a GroupBy context, each element of the column is itself a Series:

<<<<<<< HEAD
        >>> (
        ...     df.lazy().group_by("b").agg(pl.col("a")).collect()
        ... )  # doctest: +IGNORE_RESULT
        shape: (3, 2)
        ┌─────┬───────────┐
        │ b   ┆ a         │
        │ --- ┆ ---       │
        │ str ┆ list[i64] │
        ╞═════╪═══════════╡
        │ a   ┆ [1]       │
        │ b   ┆ [2]       │
        │ c   ┆ [3, 1]    │
        └─────┴───────────┘

        Therefore, from the user's point-of-view, the function is applied per-group:

        >>> (
        ...     df.lazy()
        ...     .group_by("b")
        ...     .agg(pl.col("a").apply(lambda x: x.sum()))
        ...     .collect()
        ... )  # doctest: +IGNORE_RESULT
=======
        >>> df.lazy().group_by("b", maintain_order=True).agg(
        ...     pl.col("a").map_elements(lambda x: x.sum())
        ... ).collect()
>>>>>>> c4fdbfe2
        shape: (3, 2)
        ┌─────┬─────┐
        │ b   ┆ a   │
        │ --- ┆ --- │
        │ str ┆ i64 │
        ╞═════╪═════╡
        │ a   ┆ 1   │
        │ b   ┆ 2   │
        │ c   ┆ 4   │
        └─────┴─────┘

        Tip: again, it is better to implement this with an expression:

        >>> (
        ...     df.lazy()
        ...     .group_by("b", maintain_order=True)
        ...     .agg(pl.col("a").sum())
        ...     .collect()
        ... )  # doctest: +IGNORE_RESULT

        Window function application using ``over`` will behave as a GroupBy
        context, with your function receiving individual window groups:

        >>> df = pl.DataFrame(
        ...     {
        ...         "key": ["x", "x", "y", "x", "y", "z"],
        ...         "val": [1, 1, 1, 1, 1, 1],
        ...     }
        ... )
        >>> df.with_columns(
        ...     scaled=pl.col("val").map_elements(lambda s: s * len(s)).over("key"),
        ... ).sort("key")
        shape: (6, 3)
        ┌─────┬─────┬────────┐
        │ key ┆ val ┆ scaled │
        │ --- ┆ --- ┆ ---    │
        │ str ┆ i64 ┆ i64    │
        ╞═════╪═════╪════════╡
        │ x   ┆ 1   ┆ 3      │
        │ x   ┆ 1   ┆ 3      │
        │ x   ┆ 1   ┆ 3      │
        │ y   ┆ 1   ┆ 2      │
        │ y   ┆ 1   ┆ 2      │
        │ z   ┆ 1   ┆ 1      │
        └─────┴─────┴────────┘

        Note that this function would *also* be better-implemented natively:

        >>> df.with_columns(
        ...     scaled=(pl.col("val") * pl.col("val").count()).over("key"),
        ... ).sort(
        ...     "key"
        ... )  # doctest: +IGNORE_RESULT

        """
        # input x: Series of type list containing the group values
        from polars.utils.udfs import warn_on_inefficient_map

        root_names = self.meta.root_names()
        if len(root_names) > 0:
            warn_on_inefficient_map(function, columns=root_names, map_target="expr")

        if pass_name:

            def wrap_f(x: Series) -> Series:  # pragma: no cover
                def inner(s: Series) -> Series:  # pragma: no cover
                    return function(s.alias(x.name))

                with warnings.catch_warnings():
                    warnings.simplefilter("ignore", PolarsInefficientMapWarning)
                    return x.map_elements(
                        inner, return_dtype=return_dtype, skip_nulls=skip_nulls
                    )

        else:

            def wrap_f(x: Series) -> Series:  # pragma: no cover
                with warnings.catch_warnings():
                    warnings.simplefilter("ignore", PolarsInefficientMapWarning)
                    return x.map_elements(
                        function, return_dtype=return_dtype, skip_nulls=skip_nulls
                    )

        if strategy == "thread_local":
            return self.map_batches(wrap_f, agg_list=True, return_dtype=return_dtype)
        elif strategy == "threading":

            def wrap_threading(x: Series) -> Series:
                def get_lazy_promise(df: DataFrame) -> LazyFrame:
                    return df.lazy().select(
                        F.col("x").map_batches(
                            wrap_f, agg_list=True, return_dtype=return_dtype
                        )
                    )

                df = x.to_frame("x")

                if x.len() == 0:
                    return get_lazy_promise(df).collect().to_series()

                n_threads = threadpool_size()
                chunk_size = x.len() // n_threads
                remainder = x.len() % n_threads
                if chunk_size == 0:
                    chunk_sizes = [1 for _ in range(remainder)]
                else:
                    chunk_sizes = [
                        chunk_size + 1 if i < remainder else chunk_size
                        for i in range(n_threads)
                    ]

                # create partitions with LazyFrames
                # these are promises on a computation
                partitions = []
                b = 0
                for step in chunk_sizes:
                    a = b
                    b = b + step
                    partition_df = df[a:b]
                    partitions.append(get_lazy_promise(partition_df))

                out = [df.to_series() for df in F.collect_all(partitions)]
                return F.concat(out, rechunk=False)

            return self.map_batches(
                wrap_threading, agg_list=True, return_dtype=return_dtype
            )
        else:
            ValueError(f"Strategy {strategy} is not supported.")

    def flatten(self) -> Self:
        """
        Flatten a list or string column.

        Alias for :func:`polars.expr.list.ExprListNameSpace.explode`.

        Examples
        --------
        >>> df = pl.DataFrame(
        ...     {
        ...         "group": ["a", "b", "b"],
        ...         "values": [[1, 2], [2, 3], [4]],
        ...     }
        ... )
        >>> df.group_by("group").agg(pl.col("values").flatten())  # doctest: +SKIP
        shape: (2, 2)
        ┌───────┬───────────┐
        │ group ┆ values    │
        │ ---   ┆ ---       │
        │ str   ┆ list[i64] │
        ╞═══════╪═══════════╡
        │ a     ┆ [1, 2]    │
        │ b     ┆ [2, 3, 4] │
        └───────┴───────────┘

        """
        return self._from_pyexpr(self._pyexpr.explode())

    def explode(self) -> Self:
        """
        Explode a list expression.

        This means that every item is expanded to a new row.

        Returns
        -------
        Expr
            Expression with the data type of the list elements.

        See Also
        --------
        Expr.list.explode : Explode a list column.
        Expr.str.explode : Explode a string column.

        Examples
        --------
        >>> df = pl.DataFrame(
        ...     {
        ...         "group": ["a", "b"],
        ...         "values": [
        ...             [1, 2],
        ...             [3, 4],
        ...         ],
        ...     }
        ... )
        >>> df.select(pl.col("values").explode())
        shape: (4, 1)
        ┌────────┐
        │ values │
        │ ---    │
        │ i64    │
        ╞════════╡
        │ 1      │
        │ 2      │
        │ 3      │
        │ 4      │
        └────────┘

        """
        return self._from_pyexpr(self._pyexpr.explode())

    def implode(self) -> Self:
        """
        Aggregate values into a list.

        Examples
        --------
        >>> df = pl.DataFrame(
        ...     {
        ...         "a": [1, 2, 3],
        ...         "b": [4, 5, 6],
        ...     }
        ... )
        >>> df.select(pl.all().implode())
        shape: (1, 2)
        ┌───────────┬───────────┐
        │ a         ┆ b         │
        │ ---       ┆ ---       │
        │ list[i64] ┆ list[i64] │
        ╞═══════════╪═══════════╡
        │ [1, 2, 3] ┆ [4, 5, 6] │
        └───────────┴───────────┘

        """
        return self._from_pyexpr(self._pyexpr.implode())

    def take_every(self, n: int) -> Self:
        """
        Take every nth value in the Series and return as a new Series.

        Examples
        --------
        >>> df = pl.DataFrame({"foo": [1, 2, 3, 4, 5, 6, 7, 8, 9]})
        >>> df.select(pl.col("foo").take_every(3))
        shape: (3, 1)
        ┌─────┐
        │ foo │
        │ --- │
        │ i64 │
        ╞═════╡
        │ 1   │
        │ 4   │
        │ 7   │
        └─────┘

        """
        return self._from_pyexpr(self._pyexpr.take_every(n))

    def head(self, n: int | Expr = 10) -> Self:
        """
        Get the first `n` rows.

        Parameters
        ----------
        n
            Number of rows to return.

        Examples
        --------
        >>> df = pl.DataFrame({"foo": [1, 2, 3, 4, 5, 6, 7]})
        >>> df.head(3)
        shape: (3, 1)
        ┌─────┐
        │ foo │
        │ --- │
        │ i64 │
        ╞═════╡
        │ 1   │
        │ 2   │
        │ 3   │
        └─────┘

        """
        return self.slice(0, n)

    def tail(self, n: int | Expr = 10) -> Self:
        """
        Get the last `n` rows.

        Parameters
        ----------
        n
            Number of rows to return.

        Examples
        --------
        >>> df = pl.DataFrame({"foo": [1, 2, 3, 4, 5, 6, 7]})
        >>> df.tail(3)
        shape: (3, 1)
        ┌─────┐
        │ foo │
        │ --- │
        │ i64 │
        ╞═════╡
        │ 5   │
        │ 6   │
        │ 7   │
        └─────┘

        """
        offset = -self._from_pyexpr(parse_as_expression(n))
        return self.slice(offset, n)

    def limit(self, n: int | Expr = 10) -> Self:
        """
        Get the first `n` rows (alias for :func:`Expr.head`).

        Parameters
        ----------
        n
            Number of rows to return.

        Examples
        --------
        >>> df = pl.DataFrame({"foo": [1, 2, 3, 4, 5, 6, 7]})
        >>> df.limit(3)
        shape: (3, 1)
        ┌─────┐
        │ foo │
        │ --- │
        │ i64 │
        ╞═════╡
        │ 1   │
        │ 2   │
        │ 3   │
        └─────┘

        """
        return self.head(n)

    def and_(self, *others: Any) -> Self:
        """
        Method equivalent of bitwise "and" operator ``expr & other & ...``.

        Parameters
        ----------
        *others
            One or more integer or boolean expressions to evaluate/combine.

        Examples
        --------
        >>> df = pl.DataFrame(
        ...     data={
        ...         "x": [5, 6, 7, 4, 8],
        ...         "y": [1.5, 2.5, 1.0, 4.0, -5.75],
        ...         "z": [-9, 2, -1, 4, 8],
        ...     }
        ... )
        >>> df.select(
        ...     (pl.col("x") >= pl.col("z"))
        ...     .and_(
        ...         pl.col("y") >= pl.col("z"),
        ...         pl.col("y") == pl.col("y"),
        ...         pl.col("z") <= pl.col("x"),
        ...         pl.col("y") != pl.col("x"),
        ...     )
        ...     .alias("all")
        ... )
        shape: (5, 1)
        ┌───────┐
        │ all   │
        │ ---   │
        │ bool  │
        ╞═══════╡
        │ true  │
        │ true  │
        │ true  │
        │ false │
        │ false │
        └───────┘

        """
        return reduce(operator.and_, (self,) + others)

    def or_(self, *others: Any) -> Self:
        """
        Method equivalent of bitwise "or" operator ``expr | other | ...``.

        Parameters
        ----------
        *others
            One or more integer or boolean expressions to evaluate/combine.

        Examples
        --------
        >>> df = pl.DataFrame(
        ...     data={
        ...         "x": [5, 6, 7, 4, 8],
        ...         "y": [1.5, 2.5, 1.0, 4.0, -5.75],
        ...         "z": [-9, 2, -1, 4, 8],
        ...     }
        ... )
        >>> df.select(
        ...     (pl.col("x") == pl.col("y"))
        ...     .or_(
        ...         pl.col("x") == pl.col("y"),
        ...         pl.col("y") == pl.col("z"),
        ...         pl.col("y").cast(int) == pl.col("z"),
        ...     )
        ...     .alias("any")
        ... )
        shape: (5, 1)
        ┌───────┐
        │ any   │
        │ ---   │
        │ bool  │
        ╞═══════╡
        │ false │
        │ true  │
        │ false │
        │ true  │
        │ false │
        └───────┘

        """
        return reduce(operator.or_, (self,) + others)

    def eq(self, other: Any) -> Self:
        """
        Method equivalent of equality operator ``expr == other``.

        Parameters
        ----------
        other
            A literal or expression value to compare with.

        Examples
        --------
        >>> df = pl.DataFrame(
        ...     data={
        ...         "x": [1.0, 2.0, float("nan"), 4.0],
        ...         "y": [2.0, 2.0, float("nan"), 4.0],
        ...     }
        ... )
        >>> df.with_columns(
        ...     pl.col("x").eq(pl.col("y")).alias("x == y"),
        ... )
        shape: (4, 3)
        ┌─────┬─────┬────────┐
        │ x   ┆ y   ┆ x == y │
        │ --- ┆ --- ┆ ---    │
        │ f64 ┆ f64 ┆ bool   │
        ╞═════╪═════╪════════╡
        │ 1.0 ┆ 2.0 ┆ false  │
        │ 2.0 ┆ 2.0 ┆ true   │
        │ NaN ┆ NaN ┆ false  │
        │ 4.0 ┆ 4.0 ┆ true   │
        └─────┴─────┴────────┘

        """
        return self.__eq__(other)

    def eq_missing(self, other: Any) -> Self:
        """
        Method equivalent of equality operator ``expr == other`` where `None` == None`.

        This differs from default ``eq`` where null values are propagated.

        Parameters
        ----------
        other
            A literal or expression value to compare with.

        Examples
        --------
        >>> df = pl.DataFrame(
        ...     data={
        ...         "x": [1.0, 2.0, float("nan"), 4.0, None, None],
        ...         "y": [2.0, 2.0, float("nan"), 4.0, 5.0, None],
        ...     }
        ... )
        >>> df.with_columns(
        ...     pl.col("x").eq(pl.col("y")).alias("x eq y"),
        ...     pl.col("x").eq_missing(pl.col("y")).alias("x eq_missing y"),
        ... )
        shape: (6, 4)
        ┌──────┬──────┬────────┬────────────────┐
        │ x    ┆ y    ┆ x eq y ┆ x eq_missing y │
        │ ---  ┆ ---  ┆ ---    ┆ ---            │
        │ f64  ┆ f64  ┆ bool   ┆ bool           │
        ╞══════╪══════╪════════╪════════════════╡
        │ 1.0  ┆ 2.0  ┆ false  ┆ false          │
        │ 2.0  ┆ 2.0  ┆ true   ┆ true           │
        │ NaN  ┆ NaN  ┆ false  ┆ false          │
        │ 4.0  ┆ 4.0  ┆ true   ┆ true           │
        │ null ┆ 5.0  ┆ null   ┆ false          │
        │ null ┆ null ┆ null   ┆ true           │
        └──────┴──────┴────────┴────────────────┘

        """
        return self._from_pyexpr(self._pyexpr.eq_missing(self._to_expr(other)._pyexpr))

    def ge(self, other: Any) -> Self:
        """
        Method equivalent of "greater than or equal" operator ``expr >= other``.

        Parameters
        ----------
        other
            A literal or expression value to compare with.

        Examples
        --------
        >>> df = pl.DataFrame(
        ...     data={
        ...         "x": [5.0, 4.0, float("nan"), 2.0],
        ...         "y": [5.0, 3.0, float("nan"), 1.0],
        ...     }
        ... )
        >>> df.with_columns(
        ...     pl.col("x").ge(pl.col("y")).alias("x >= y"),
        ... )
        shape: (4, 3)
        ┌─────┬─────┬────────┐
        │ x   ┆ y   ┆ x >= y │
        │ --- ┆ --- ┆ ---    │
        │ f64 ┆ f64 ┆ bool   │
        ╞═════╪═════╪════════╡
        │ 5.0 ┆ 5.0 ┆ true   │
        │ 4.0 ┆ 3.0 ┆ true   │
        │ NaN ┆ NaN ┆ false  │
        │ 2.0 ┆ 1.0 ┆ true   │
        └─────┴─────┴────────┘

        """
        return self.__ge__(other)

    def gt(self, other: Any) -> Self:
        """
        Method equivalent of "greater than" operator ``expr > other``.

        Parameters
        ----------
        other
            A literal or expression value to compare with.

        Examples
        --------
        >>> df = pl.DataFrame(
        ...     data={
        ...         "x": [5.0, 4.0, float("nan"), 2.0],
        ...         "y": [5.0, 3.0, float("nan"), 1.0],
        ...     }
        ... )
        >>> df.with_columns(
        ...     pl.col("x").gt(pl.col("y")).alias("x > y"),
        ... )
        shape: (4, 3)
        ┌─────┬─────┬───────┐
        │ x   ┆ y   ┆ x > y │
        │ --- ┆ --- ┆ ---   │
        │ f64 ┆ f64 ┆ bool  │
        ╞═════╪═════╪═══════╡
        │ 5.0 ┆ 5.0 ┆ false │
        │ 4.0 ┆ 3.0 ┆ true  │
        │ NaN ┆ NaN ┆ false │
        │ 2.0 ┆ 1.0 ┆ true  │
        └─────┴─────┴───────┘

        """
        return self.__gt__(other)

    def le(self, other: Any) -> Self:
        """
        Method equivalent of "less than or equal" operator ``expr <= other``.

        Parameters
        ----------
        other
            A literal or expression value to compare with.

        Examples
        --------
        >>> df = pl.DataFrame(
        ...     data={
        ...         "x": [5.0, 4.0, float("nan"), 0.5],
        ...         "y": [5.0, 3.5, float("nan"), 2.0],
        ...     }
        ... )
        >>> df.with_columns(
        ...     pl.col("x").le(pl.col("y")).alias("x <= y"),
        ... )
        shape: (4, 3)
        ┌─────┬─────┬────────┐
        │ x   ┆ y   ┆ x <= y │
        │ --- ┆ --- ┆ ---    │
        │ f64 ┆ f64 ┆ bool   │
        ╞═════╪═════╪════════╡
        │ 5.0 ┆ 5.0 ┆ true   │
        │ 4.0 ┆ 3.5 ┆ false  │
        │ NaN ┆ NaN ┆ false  │
        │ 0.5 ┆ 2.0 ┆ true   │
        └─────┴─────┴────────┘

        """
        return self.__le__(other)

    def lt(self, other: Any) -> Self:
        """
        Method equivalent of "less than" operator ``expr < other``.

        Parameters
        ----------
        other
            A literal or expression value to compare with.

        Examples
        --------
        >>> df = pl.DataFrame(
        ...     data={
        ...         "x": [1.0, 2.0, float("nan"), 3.0],
        ...         "y": [2.0, 2.0, float("nan"), 4.0],
        ...     }
        ... )
        >>> df.with_columns(
        ...     pl.col("x").lt(pl.col("y")).alias("x < y"),
        ... )
        shape: (4, 3)
        ┌─────┬─────┬───────┐
        │ x   ┆ y   ┆ x < y │
        │ --- ┆ --- ┆ ---   │
        │ f64 ┆ f64 ┆ bool  │
        ╞═════╪═════╪═══════╡
        │ 1.0 ┆ 2.0 ┆ true  │
        │ 2.0 ┆ 2.0 ┆ false │
        │ NaN ┆ NaN ┆ false │
        │ 3.0 ┆ 4.0 ┆ true  │
        └─────┴─────┴───────┘

        """
        return self.__lt__(other)

    def ne(self, other: Any) -> Self:
        """
        Method equivalent of inequality operator ``expr != other``.

        Parameters
        ----------
        other
            A literal or expression value to compare with.

        Examples
        --------
        >>> df = pl.DataFrame(
        ...     data={
        ...         "x": [1.0, 2.0, float("nan"), 4.0],
        ...         "y": [2.0, 2.0, float("nan"), 4.0],
        ...     }
        ... )
        >>> df.with_columns(
        ...     pl.col("x").ne(pl.col("y")).alias("x != y"),
        ... )
        shape: (4, 3)
        ┌─────┬─────┬────────┐
        │ x   ┆ y   ┆ x != y │
        │ --- ┆ --- ┆ ---    │
        │ f64 ┆ f64 ┆ bool   │
        ╞═════╪═════╪════════╡
        │ 1.0 ┆ 2.0 ┆ true   │
        │ 2.0 ┆ 2.0 ┆ false  │
        │ NaN ┆ NaN ┆ true   │
        │ 4.0 ┆ 4.0 ┆ false  │
        └─────┴─────┴────────┘

        """
        return self.__ne__(other)

    def ne_missing(self, other: Any) -> Self:
        """
        Method equivalent of equality operator ``expr != other`` where `None` == None`.

        This differs from default ``ne`` where null values are propagated.

        Parameters
        ----------
        other
            A literal or expression value to compare with.

        Examples
        --------
        >>> df = pl.DataFrame(
        ...     data={
        ...         "x": [1.0, 2.0, float("nan"), 4.0, None, None],
        ...         "y": [2.0, 2.0, float("nan"), 4.0, 5.0, None],
        ...     }
        ... )
        >>> df.with_columns(
        ...     pl.col("x").ne(pl.col("y")).alias("x ne y"),
        ...     pl.col("x").ne_missing(pl.col("y")).alias("x ne_missing y"),
        ... )
        shape: (6, 4)
        ┌──────┬──────┬────────┬────────────────┐
        │ x    ┆ y    ┆ x ne y ┆ x ne_missing y │
        │ ---  ┆ ---  ┆ ---    ┆ ---            │
        │ f64  ┆ f64  ┆ bool   ┆ bool           │
        ╞══════╪══════╪════════╪════════════════╡
        │ 1.0  ┆ 2.0  ┆ true   ┆ true           │
        │ 2.0  ┆ 2.0  ┆ false  ┆ false          │
        │ NaN  ┆ NaN  ┆ true   ┆ true           │
        │ 4.0  ┆ 4.0  ┆ false  ┆ false          │
        │ null ┆ 5.0  ┆ null   ┆ true           │
        │ null ┆ null ┆ null   ┆ false          │
        └──────┴──────┴────────┴────────────────┘

        """
        return self._from_pyexpr(self._pyexpr.neq_missing(self._to_expr(other)._pyexpr))

    def add(self, other: Any) -> Self:
        """
        Method equivalent of addition operator ``expr + other``.

        Parameters
        ----------
        other
            numeric or string value; accepts expression input.

        Examples
        --------
        >>> df = pl.DataFrame({"x": [1, 2, 3, 4, 5]})
        >>> df.with_columns(
        ...     pl.col("x").add(2).alias("x+int"),
        ...     pl.col("x").add(pl.col("x").cumprod()).alias("x+expr"),
        ... )
        shape: (5, 3)
        ┌─────┬───────┬────────┐
        │ x   ┆ x+int ┆ x+expr │
        │ --- ┆ ---   ┆ ---    │
        │ i64 ┆ i64   ┆ i64    │
        ╞═════╪═══════╪════════╡
        │ 1   ┆ 3     ┆ 2      │
        │ 2   ┆ 4     ┆ 4      │
        │ 3   ┆ 5     ┆ 9      │
        │ 4   ┆ 6     ┆ 28     │
        │ 5   ┆ 7     ┆ 125    │
        └─────┴───────┴────────┘

        >>> df = pl.DataFrame(
        ...     {"x": ["a", "d", "g"], "y": ["b", "e", "h"], "z": ["c", "f", "i"]}
        ... )
        >>> df.with_columns(pl.col("x").add(pl.col("y")).add(pl.col("z")).alias("xyz"))
        shape: (3, 4)
        ┌─────┬─────┬─────┬─────┐
        │ x   ┆ y   ┆ z   ┆ xyz │
        │ --- ┆ --- ┆ --- ┆ --- │
        │ str ┆ str ┆ str ┆ str │
        ╞═════╪═════╪═════╪═════╡
        │ a   ┆ b   ┆ c   ┆ abc │
        │ d   ┆ e   ┆ f   ┆ def │
        │ g   ┆ h   ┆ i   ┆ ghi │
        └─────┴─────┴─────┴─────┘

        """
        return self.__add__(other)

    def floordiv(self, other: Any) -> Self:
        """
        Method equivalent of integer division operator ``expr // other``.

        Parameters
        ----------
        other
            Numeric literal or expression value.

        See Also
        --------
        truediv

        Examples
        --------
        >>> df = pl.DataFrame({"x": [1, 2, 3, 4, 5]})
        >>> df.with_columns(
        ...     pl.col("x").truediv(2).alias("x/2"),
        ...     pl.col("x").floordiv(2).alias("x//2"),
        ... )
        shape: (5, 3)
        ┌─────┬─────┬──────┐
        │ x   ┆ x/2 ┆ x//2 │
        │ --- ┆ --- ┆ ---  │
        │ i64 ┆ f64 ┆ i64  │
        ╞═════╪═════╪══════╡
        │ 1   ┆ 0.5 ┆ 0    │
        │ 2   ┆ 1.0 ┆ 1    │
        │ 3   ┆ 1.5 ┆ 1    │
        │ 4   ┆ 2.0 ┆ 2    │
        │ 5   ┆ 2.5 ┆ 2    │
        └─────┴─────┴──────┘

        """
        return self.__floordiv__(other)

    def mod(self, other: Any) -> Self:
        """
        Method equivalent of modulus operator ``expr % other``.

        Parameters
        ----------
        other
            Numeric literal or expression value.

        Examples
        --------
        >>> df = pl.DataFrame({"x": [0, 1, 2, 3, 4]})
        >>> df.with_columns(pl.col("x").mod(2).alias("x%2"))
        shape: (5, 2)
        ┌─────┬─────┐
        │ x   ┆ x%2 │
        │ --- ┆ --- │
        │ i64 ┆ i64 │
        ╞═════╪═════╡
        │ 0   ┆ 0   │
        │ 1   ┆ 1   │
        │ 2   ┆ 0   │
        │ 3   ┆ 1   │
        │ 4   ┆ 0   │
        └─────┴─────┘

        """
        return self.__mod__(other)

    def mul(self, other: Any) -> Self:
        """
        Method equivalent of multiplication operator ``expr * other``.

        Parameters
        ----------
        other
            Numeric literal or expression value.

        Examples
        --------
        >>> df = pl.DataFrame({"x": [1, 2, 4, 8, 16]})
        >>> df.with_columns(
        ...     pl.col("x").mul(2).alias("x*2"),
        ...     pl.col("x").mul(pl.col("x").log(2)).alias("x * xlog2"),
        ... )
        shape: (5, 3)
        ┌─────┬─────┬───────────┐
        │ x   ┆ x*2 ┆ x * xlog2 │
        │ --- ┆ --- ┆ ---       │
        │ i64 ┆ i64 ┆ f64       │
        ╞═════╪═════╪═══════════╡
        │ 1   ┆ 2   ┆ 0.0       │
        │ 2   ┆ 4   ┆ 2.0       │
        │ 4   ┆ 8   ┆ 8.0       │
        │ 8   ┆ 16  ┆ 24.0      │
        │ 16  ┆ 32  ┆ 64.0      │
        └─────┴─────┴───────────┘

        """
        return self.__mul__(other)

    def sub(self, other: Any) -> Self:
        """
        Method equivalent of subtraction operator ``expr - other``.

        Parameters
        ----------
        other
            Numeric literal or expression value.

        Examples
        --------
        >>> df = pl.DataFrame({"x": [0, 1, 2, 3, 4]})
        >>> df.with_columns(
        ...     pl.col("x").sub(2).alias("x-2"),
        ...     pl.col("x").sub(pl.col("x").cumsum()).alias("x-expr"),
        ... )
        shape: (5, 3)
        ┌─────┬─────┬────────┐
        │ x   ┆ x-2 ┆ x-expr │
        │ --- ┆ --- ┆ ---    │
        │ i64 ┆ i64 ┆ i64    │
        ╞═════╪═════╪════════╡
        │ 0   ┆ -2  ┆ 0      │
        │ 1   ┆ -1  ┆ 0      │
        │ 2   ┆ 0   ┆ -1     │
        │ 3   ┆ 1   ┆ -3     │
        │ 4   ┆ 2   ┆ -6     │
        └─────┴─────┴────────┘

        """
        return self.__sub__(other)

    def truediv(self, other: Any) -> Self:
        """
        Method equivalent of float division operator ``expr / other``.

        Parameters
        ----------
        other
            Numeric literal or expression value.

        Notes
        -----
        Zero-division behaviour follows IEEE-754:

        0/0: Invalid operation - mathematically undefined, returns NaN.
        n/0: On finite operands gives an exact infinite result, eg: ±infinity.

        See Also
        --------
        floordiv

        Examples
        --------
        >>> df = pl.DataFrame(
        ...     data={"x": [-2, -1, 0, 1, 2], "y": [0.5, 0.0, 0.0, -4.0, -0.5]}
        ... )
        >>> df.with_columns(
        ...     pl.col("x").truediv(2).alias("x/2"),
        ...     pl.col("x").truediv(pl.col("y")).alias("x/y"),
        ... )
        shape: (5, 4)
        ┌─────┬──────┬──────┬───────┐
        │ x   ┆ y    ┆ x/2  ┆ x/y   │
        │ --- ┆ ---  ┆ ---  ┆ ---   │
        │ i64 ┆ f64  ┆ f64  ┆ f64   │
        ╞═════╪══════╪══════╪═══════╡
        │ -2  ┆ 0.5  ┆ -1.0 ┆ -4.0  │
        │ -1  ┆ 0.0  ┆ -0.5 ┆ -inf  │
        │ 0   ┆ 0.0  ┆ 0.0  ┆ NaN   │
        │ 1   ┆ -4.0 ┆ 0.5  ┆ -0.25 │
        │ 2   ┆ -0.5 ┆ 1.0  ┆ -4.0  │
        └─────┴──────┴──────┴───────┘

        """
        return self.__truediv__(other)

    def pow(self, exponent: int | float | None | Series | Expr) -> Self:
        """
        Method equivalent of exponentiation operator ``expr ** exponent``.

        Parameters
        ----------
        exponent
            Numeric literal or expression exponent value.

        Examples
        --------
        >>> df = pl.DataFrame({"x": [1, 2, 4, 8]})
        >>> df.with_columns(
        ...     pl.col("x").pow(3).alias("cube"),
        ...     pl.col("x").pow(pl.col("x").log(2)).alias("x ** xlog2"),
        ... )
        shape: (4, 3)
        ┌─────┬───────┬────────────┐
        │ x   ┆ cube  ┆ x ** xlog2 │
        │ --- ┆ ---   ┆ ---        │
        │ i64 ┆ f64   ┆ f64        │
        ╞═════╪═══════╪════════════╡
        │ 1   ┆ 1.0   ┆ 1.0        │
        │ 2   ┆ 8.0   ┆ 2.0        │
        │ 4   ┆ 64.0  ┆ 16.0       │
        │ 8   ┆ 512.0 ┆ 512.0      │
        └─────┴───────┴────────────┘

        """
        exponent = parse_as_expression(exponent)
        return self._from_pyexpr(self._pyexpr.pow(exponent))

    def xor(self, other: Any) -> Self:
        """
        Method equivalent of bitwise exclusive-or operator ``expr ^ other``.

        Parameters
        ----------
        other
            Integer or boolean value; accepts expression input.

        Examples
        --------
        >>> df = pl.DataFrame(
        ...     {"x": [True, False, True, False], "y": [True, True, False, False]}
        ... )
        >>> df.with_columns(pl.col("x").xor(pl.col("y")).alias("x ^ y"))
        shape: (4, 3)
        ┌───────┬───────┬───────┐
        │ x     ┆ y     ┆ x ^ y │
        │ ---   ┆ ---   ┆ ---   │
        │ bool  ┆ bool  ┆ bool  │
        ╞═══════╪═══════╪═══════╡
        │ true  ┆ true  ┆ false │
        │ false ┆ true  ┆ true  │
        │ true  ┆ false ┆ true  │
        │ false ┆ false ┆ false │
        └───────┴───────┴───────┘

        >>> def binary_string(n: int) -> str:
        ...     return bin(n)[2:].zfill(8)
        >>>
        >>> df = pl.DataFrame(
        ...     data={"x": [10, 8, 250, 66], "y": [1, 2, 3, 4]},
        ...     schema={"x": pl.UInt8, "y": pl.UInt8},
        ... )
        >>> df.with_columns(
        ...     pl.col("x").map_elements(binary_string).alias("bin_x"),
        ...     pl.col("y").map_elements(binary_string).alias("bin_y"),
        ...     pl.col("x").xor(pl.col("y")).alias("xor_xy"),
        ...     pl.col("x")
        ...     .xor(pl.col("y"))
        ...     .map_elements(binary_string)
        ...     .alias("bin_xor_xy"),
        ... )
        shape: (4, 6)
        ┌─────┬─────┬──────────┬──────────┬────────┬────────────┐
        │ x   ┆ y   ┆ bin_x    ┆ bin_y    ┆ xor_xy ┆ bin_xor_xy │
        │ --- ┆ --- ┆ ---      ┆ ---      ┆ ---    ┆ ---        │
        │ u8  ┆ u8  ┆ str      ┆ str      ┆ u8     ┆ str        │
        ╞═════╪═════╪══════════╪══════════╪════════╪════════════╡
        │ 10  ┆ 1   ┆ 00001010 ┆ 00000001 ┆ 11     ┆ 00001011   │
        │ 8   ┆ 2   ┆ 00001000 ┆ 00000010 ┆ 10     ┆ 00001010   │
        │ 250 ┆ 3   ┆ 11111010 ┆ 00000011 ┆ 249    ┆ 11111001   │
        │ 66  ┆ 4   ┆ 01000010 ┆ 00000100 ┆ 70     ┆ 01000110   │
        └─────┴─────┴──────────┴──────────┴────────┴────────────┘

        """
        return self.__xor__(other)

    def is_in(self, other: Expr | Collection[Any] | Series) -> Self:
        """
        Check if elements of this expression are present in the other Series.

        Parameters
        ----------
        other
            Series or sequence of primitive type.

        Returns
        -------
        Expr
            Expression of data type :class:`Boolean`.

        Examples
        --------
        >>> df = pl.DataFrame(
        ...     {"sets": [[1, 2, 3], [1, 2], [9, 10]], "optional_members": [1, 2, 3]}
        ... )
        >>> df.select([pl.col("optional_members").is_in("sets").alias("contains")])
        shape: (3, 1)
        ┌──────────┐
        │ contains │
        │ ---      │
        │ bool     │
        ╞══════════╡
        │ true     │
        │ true     │
        │ false    │
        └──────────┘

        """
        if isinstance(other, Collection) and not isinstance(other, str):
            if isinstance(other, (Set, FrozenSet)):
                other = list(other)
            other = F.lit(pl.Series(other))
            other = other._pyexpr
        else:
            other = parse_as_expression(other)
        return self._from_pyexpr(self._pyexpr.is_in(other))

    def repeat_by(self, by: pl.Series | Expr | str | int) -> Self:
        """
        Repeat the elements in this Series as specified in the given expression.

        The repeated elements are expanded into a `List`.

        Parameters
        ----------
        by
            Numeric column that determines how often the values will be repeated.
            The column will be coerced to UInt32. Give this dtype to make the coercion a
            no-op.

        Returns
        -------
        Expr
            Expression of data type :class:`List`, where the inner data type is equal
            to the original data type.

        Examples
        --------
        >>> df = pl.DataFrame(
        ...     {
        ...         "a": ["x", "y", "z"],
        ...         "n": [1, 2, 3],
        ...     }
        ... )
        >>> df.select(pl.col("a").repeat_by("n"))
        shape: (3, 1)
        ┌─────────────────┐
        │ a               │
        │ ---             │
        │ list[str]       │
        ╞═════════════════╡
        │ ["x"]           │
        │ ["y", "y"]      │
        │ ["z", "z", "z"] │
        └─────────────────┘

        """
        by = parse_as_expression(by)
        return self._from_pyexpr(self._pyexpr.repeat_by(by))

    def is_between(
        self,
        lower_bound: IntoExpr,
        upper_bound: IntoExpr,
        closed: ClosedInterval = "both",
    ) -> Self:
        """
        Check if this expression is between the given start and end values.

        Parameters
        ----------
        lower_bound
            Lower bound value. Accepts expression input. Strings are parsed as column
            names, other non-expression inputs are parsed as literals.
        upper_bound
            Upper bound value. Accepts expression input. Strings are parsed as column
            names, other non-expression inputs are parsed as literals.
        closed : {'both', 'left', 'right', 'none'}
            Define which sides of the interval are closed (inclusive).

        Returns
        -------
        Expr
            Expression of data type :class:`Boolean`.

        Examples
        --------
        >>> df = pl.DataFrame({"num": [1, 2, 3, 4, 5]})
        >>> df.with_columns(pl.col("num").is_between(2, 4).alias("is_between"))
        shape: (5, 2)
        ┌─────┬────────────┐
        │ num ┆ is_between │
        │ --- ┆ ---        │
        │ i64 ┆ bool       │
        ╞═════╪════════════╡
        │ 1   ┆ false      │
        │ 2   ┆ true       │
        │ 3   ┆ true       │
        │ 4   ┆ true       │
        │ 5   ┆ false      │
        └─────┴────────────┘

        Use the ``closed`` argument to include or exclude the values at the bounds:

        >>> df.with_columns(
        ...     pl.col("num").is_between(2, 4, closed="left").alias("is_between")
        ... )
        shape: (5, 2)
        ┌─────┬────────────┐
        │ num ┆ is_between │
        │ --- ┆ ---        │
        │ i64 ┆ bool       │
        ╞═════╪════════════╡
        │ 1   ┆ false      │
        │ 2   ┆ true       │
        │ 3   ┆ true       │
        │ 4   ┆ false      │
        │ 5   ┆ false      │
        └─────┴────────────┘

        You can also use strings as well as numeric/temporal values (note: ensure that
        string literals are wrapped with ``lit`` so as not to conflate them with
        column names):

        >>> df = pl.DataFrame({"a": ["a", "b", "c", "d", "e"]})
        >>> df.with_columns(
        ...     pl.col("a")
        ...     .is_between(pl.lit("a"), pl.lit("c"), closed="both")
        ...     .alias("is_between")
        ... )
        shape: (5, 2)
        ┌─────┬────────────┐
        │ a   ┆ is_between │
        │ --- ┆ ---        │
        │ str ┆ bool       │
        ╞═════╪════════════╡
        │ a   ┆ true       │
        │ b   ┆ true       │
        │ c   ┆ true       │
        │ d   ┆ false      │
        │ e   ┆ false      │
        └─────┴────────────┘

        """
        lower_bound = self._from_pyexpr(parse_as_expression(lower_bound))
        upper_bound = self._from_pyexpr(parse_as_expression(upper_bound))

        if closed == "none":
            return (self > lower_bound) & (self < upper_bound)
        elif closed == "both":
            return (self >= lower_bound) & (self <= upper_bound)
        elif closed == "right":
            return (self > lower_bound) & (self <= upper_bound)
        elif closed == "left":
            return (self >= lower_bound) & (self < upper_bound)
        else:
            raise ValueError(
                "`closed` must be one of {'left', 'right', 'both', 'none'},"
                f" got {closed!r}"
            )

    def hash(
        self,
        seed: int = 0,
        seed_1: int | None = None,
        seed_2: int | None = None,
        seed_3: int | None = None,
    ) -> Self:
        """
        Hash the elements in the selection.

        The hash value is of type `UInt64`.

        Parameters
        ----------
        seed
            Random seed parameter. Defaults to 0.
        seed_1
            Random seed parameter. Defaults to `seed` if not set.
        seed_2
            Random seed parameter. Defaults to `seed` if not set.
        seed_3
            Random seed parameter. Defaults to `seed` if not set.

        Examples
        --------
        >>> df = pl.DataFrame(
        ...     {
        ...         "a": [1, 2, None],
        ...         "b": ["x", None, "z"],
        ...     }
        ... )
        >>> df.with_columns(pl.all().hash(10, 20, 30, 40))  # doctest: +IGNORE_RESULT
        shape: (3, 2)
        ┌──────────────────────┬──────────────────────┐
        │ a                    ┆ b                    │
        │ ---                  ┆ ---                  │
        │ u64                  ┆ u64                  │
        ╞══════════════════════╪══════════════════════╡
        │ 9774092659964970114  ┆ 13614470193936745724 │
        │ 1101441246220388612  ┆ 11638928888656214026 │
        │ 11638928888656214026 ┆ 13382926553367784577 │
        └──────────────────────┴──────────────────────┘

        """
        k0 = seed
        k1 = seed_1 if seed_1 is not None else seed
        k2 = seed_2 if seed_2 is not None else seed
        k3 = seed_3 if seed_3 is not None else seed
        return self._from_pyexpr(self._pyexpr.hash(k0, k1, k2, k3))

    def reinterpret(self, *, signed: bool = True) -> Self:
        """
        Reinterpret the underlying bits as a signed/unsigned integer.

        This operation is only allowed for 64bit integers. For lower bits integers,
        you can safely use that cast operation.

        Parameters
        ----------
        signed
            If True, reinterpret as `pl.Int64`. Otherwise, reinterpret as `pl.UInt64`.

        Examples
        --------
        >>> s = pl.Series("a", [1, 1, 2], dtype=pl.UInt64)
        >>> df = pl.DataFrame([s])
        >>> df.select(
        ...     [
        ...         pl.col("a").reinterpret(signed=True).alias("reinterpreted"),
        ...         pl.col("a").alias("original"),
        ...     ]
        ... )
        shape: (3, 2)
        ┌───────────────┬──────────┐
        │ reinterpreted ┆ original │
        │ ---           ┆ ---      │
        │ i64           ┆ u64      │
        ╞═══════════════╪══════════╡
        │ 1             ┆ 1        │
        │ 1             ┆ 1        │
        │ 2             ┆ 2        │
        └───────────────┴──────────┘

        """
        return self._from_pyexpr(self._pyexpr.reinterpret(signed))

    def inspect(self, fmt: str = "{}") -> Self:
        """
        Print the value that this expression evaluates to and pass on the value.

        Examples
        --------
        >>> df = pl.DataFrame({"foo": [1, 1, 2]})
        >>> df.select(pl.col("foo").cumsum().inspect("value is: {}").alias("bar"))
        value is: shape: (3,)
        Series: 'foo' [i64]
        [
            1
            2
            4
        ]
        shape: (3, 1)
        ┌─────┐
        │ bar │
        │ --- │
        │ i64 │
        ╞═════╡
        │ 1   │
        │ 2   │
        │ 4   │
        └─────┘

        """

        def inspect(s: Series) -> Series:  # pragma: no cover
            print(fmt.format(s))
            return s

        return self.map_batches(inspect, return_dtype=None, agg_list=True)

    def interpolate(self, method: InterpolationMethod = "linear") -> Self:
        """
        Fill null values using interpolation.

        Parameters
        ----------
        method : {'linear', 'nearest'}
            Interpolation method.

        Examples
        --------
        Fill null values using linear interpolation.

        >>> df = pl.DataFrame(
        ...     {
        ...         "a": [1, None, 3],
        ...         "b": [1.0, float("nan"), 3.0],
        ...     }
        ... )
        >>> df.select(pl.all().interpolate())
        shape: (3, 2)
        ┌─────┬─────┐
        │ a   ┆ b   │
        │ --- ┆ --- │
        │ i64 ┆ f64 │
        ╞═════╪═════╡
        │ 1   ┆ 1.0 │
        │ 2   ┆ NaN │
        │ 3   ┆ 3.0 │
        └─────┴─────┘

        Fill null values using nearest interpolation.

        >>> df.select(pl.all().interpolate("nearest"))
        shape: (3, 2)
        ┌─────┬─────┐
        │ a   ┆ b   │
        │ --- ┆ --- │
        │ i64 ┆ f64 │
        ╞═════╪═════╡
        │ 1   ┆ 1.0 │
        │ 3   ┆ NaN │
        │ 3   ┆ 3.0 │
        └─────┴─────┘

        Regrid data to a new grid.

        >>> df_original_grid = pl.DataFrame(
        ...     {
        ...         "grid_points": [1, 3, 10],
        ...         "values": [2.0, 6.0, 20.0],
        ...     }
        ... )  # Interpolate from this to the new grid
        >>> df_new_grid = pl.DataFrame({"grid_points": range(1, 11)})
        >>> df_new_grid.join(
        ...     df_original_grid, on="grid_points", how="left"
        ... ).with_columns(pl.col("values").interpolate())
        shape: (10, 2)
        ┌─────────────┬────────┐
        │ grid_points ┆ values │
        │ ---         ┆ ---    │
        │ i64         ┆ f64    │
        ╞═════════════╪════════╡
        │ 1           ┆ 2.0    │
        │ 2           ┆ 4.0    │
        │ 3           ┆ 6.0    │
        │ 4           ┆ 8.0    │
        │ …           ┆ …      │
        │ 7           ┆ 14.0   │
        │ 8           ┆ 16.0   │
        │ 9           ┆ 18.0   │
        │ 10          ┆ 20.0   │
        └─────────────┴────────┘

        """
        return self._from_pyexpr(self._pyexpr.interpolate(method))

    @warn_closed_future_change()
    def rolling_min(
        self,
        window_size: int | timedelta | str,
        weights: list[float] | None = None,
        min_periods: int | None = None,
        *,
        center: bool = False,
        by: str | None = None,
        closed: ClosedInterval = "left",
    ) -> Self:
        """
        Apply a rolling min (moving min) over the values in this array.

        A window of length `window_size` will traverse the array. The values that fill
        this window will (optionally) be multiplied with the weights given by the
        `weight` vector. The resulting values will be aggregated to their sum.

        If ``by`` has not been specified (the default), the window at a given row will
        include the row itself, and the `window_size - 1` elements before it.

        If you pass a ``by`` column ``<t_0, t_1, ..., t_n>``, then `closed="left"`
        means the windows will be:

            - [t_0 - window_size, t_0)
            - [t_1 - window_size, t_1)
            - ...
            - [t_n - window_size, t_n)

        With `closed="right"`, the left endpoint is not included and the right
        endpoint is included.

        Parameters
        ----------
        window_size
            The length of the window. Can be a fixed integer size, or a dynamic
            temporal size indicated by a timedelta or the following string language:

            - 1ns   (1 nanosecond)
            - 1us   (1 microsecond)
            - 1ms   (1 millisecond)
            - 1s    (1 second)
            - 1m    (1 minute)
            - 1h    (1 hour)
            - 1d    (1 calendar day)
            - 1w    (1 calendar week)
            - 1mo   (1 calendar month)
            - 1q    (1 calendar quarter)
            - 1y    (1 calendar year)
            - 1i    (1 index count)

            Suffix with `"_saturating"` to indicate that dates too large for
            their month should saturate at the largest date
            (e.g. 2022-02-29 -> 2022-02-28) instead of erroring.

            By "calendar day", we mean the corresponding time on the next day
            (which may not be 24 hours, due to daylight savings). Similarly for
            "calendar week", "calendar month", "calendar quarter", and
            "calendar year".

            If a timedelta or the dynamic string language is used, the `by`
            and `closed` arguments must also be set.
        weights
            An optional slice with the same length as the window that will be multiplied
            elementwise with the values in the window.
        min_periods
            The number of values in the window that should be non-null before computing
            a result. If None, it will be set equal to window size.
        center
            Set the labels at the center of the window
        by
            If the `window_size` is temporal for instance `"5h"` or `"3s"`, you must
            set the column that will be used to determine the windows. This column must
            be of dtype Datetime.
        closed : {'left', 'right', 'both', 'none'}
            Define which sides of the temporal interval are closed (inclusive); only
            applicable if `by` has been set.

        Warnings
        --------
        This functionality is experimental and may change without it being considered a
        breaking change.

        Notes
        -----
        If you want to compute multiple aggregation statistics over the same dynamic
        window, consider using `group_by_rolling` this method can cache the window size
        computation.

        Examples
        --------
        >>> df = pl.DataFrame({"A": [1.0, 2.0, 3.0, 4.0, 5.0, 6.0]})
        >>> df.with_columns(
        ...     rolling_min=pl.col("A").rolling_min(window_size=2),
        ... )
        shape: (6, 2)
        ┌─────┬─────────────┐
        │ A   ┆ rolling_min │
        │ --- ┆ ---         │
        │ f64 ┆ f64         │
        ╞═════╪═════════════╡
        │ 1.0 ┆ null        │
        │ 2.0 ┆ 1.0         │
        │ 3.0 ┆ 2.0         │
        │ 4.0 ┆ 3.0         │
        │ 5.0 ┆ 4.0         │
        │ 6.0 ┆ 5.0         │
        └─────┴─────────────┘

        Specify weights to multiply the values in the window with:

        >>> df.with_columns(
        ...     rolling_min=pl.col("A").rolling_min(
        ...         window_size=2, weights=[0.25, 0.75]
        ...     ),
        ... )
        shape: (6, 2)
        ┌─────┬─────────────┐
        │ A   ┆ rolling_min │
        │ --- ┆ ---         │
        │ f64 ┆ f64         │
        ╞═════╪═════════════╡
        │ 1.0 ┆ null        │
        │ 2.0 ┆ 0.25        │
        │ 3.0 ┆ 0.5         │
        │ 4.0 ┆ 0.75        │
        │ 5.0 ┆ 1.0         │
        │ 6.0 ┆ 1.25        │
        └─────┴─────────────┘

        Center the values in the window

        >>> df.with_columns(
        ...     rolling_min=pl.col("A").rolling_min(window_size=3, center=True),
        ... )
        shape: (6, 2)
        ┌─────┬─────────────┐
        │ A   ┆ rolling_min │
        │ --- ┆ ---         │
        │ f64 ┆ f64         │
        ╞═════╪═════════════╡
        │ 1.0 ┆ null        │
        │ 2.0 ┆ 1.0         │
        │ 3.0 ┆ 2.0         │
        │ 4.0 ┆ 3.0         │
        │ 5.0 ┆ 4.0         │
        │ 6.0 ┆ null        │
        └─────┴─────────────┘

        Create a DataFrame with a datetime column and a row number column

        >>> from datetime import timedelta, datetime
        >>> start = datetime(2001, 1, 1)
        >>> stop = datetime(2001, 1, 2)
        >>> df_temporal = pl.DataFrame(
        ...     {"date": pl.date_range(start, stop, "1h", eager=True)}
        ... ).with_row_count()
        >>> df_temporal
        shape: (25, 2)
        ┌────────┬─────────────────────┐
        │ row_nr ┆ date                │
        │ ---    ┆ ---                 │
        │ u32    ┆ datetime[μs]        │
        ╞════════╪═════════════════════╡
        │ 0      ┆ 2001-01-01 00:00:00 │
        │ 1      ┆ 2001-01-01 01:00:00 │
        │ 2      ┆ 2001-01-01 02:00:00 │
        │ 3      ┆ 2001-01-01 03:00:00 │
        │ …      ┆ …                   │
        │ 21     ┆ 2001-01-01 21:00:00 │
        │ 22     ┆ 2001-01-01 22:00:00 │
        │ 23     ┆ 2001-01-01 23:00:00 │
        │ 24     ┆ 2001-01-02 00:00:00 │
        └────────┴─────────────────────┘
        >>> df_temporal.with_columns(
        ...     rolling_row_min=pl.col("row_nr").rolling_min(
        ...         window_size="2h", by="date", closed="left"
        ...     )
        ... )
        shape: (25, 3)
        ┌────────┬─────────────────────┬─────────────────┐
        │ row_nr ┆ date                ┆ rolling_row_min │
        │ ---    ┆ ---                 ┆ ---             │
        │ u32    ┆ datetime[μs]        ┆ u32             │
        ╞════════╪═════════════════════╪═════════════════╡
        │ 0      ┆ 2001-01-01 00:00:00 ┆ null            │
        │ 1      ┆ 2001-01-01 01:00:00 ┆ 0               │
        │ 2      ┆ 2001-01-01 02:00:00 ┆ 0               │
        │ 3      ┆ 2001-01-01 03:00:00 ┆ 1               │
        │ …      ┆ …                   ┆ …               │
        │ 21     ┆ 2001-01-01 21:00:00 ┆ 19              │
        │ 22     ┆ 2001-01-01 22:00:00 ┆ 20              │
        │ 23     ┆ 2001-01-01 23:00:00 ┆ 21              │
        │ 24     ┆ 2001-01-02 00:00:00 ┆ 22              │
        └────────┴─────────────────────┴─────────────────┘

        """
        window_size, min_periods = _prepare_rolling_window_args(
            window_size, min_periods
        )
        return self._from_pyexpr(
            self._pyexpr.rolling_min(
                window_size, weights, min_periods, center, by, closed
            )
        )

    @warn_closed_future_change()
    def rolling_max(
        self,
        window_size: int | timedelta | str,
        weights: list[float] | None = None,
        min_periods: int | None = None,
        *,
        center: bool = False,
        by: str | None = None,
        closed: ClosedInterval = "left",
    ) -> Self:
        """
        Apply a rolling max (moving max) over the values in this array.

        A window of length `window_size` will traverse the array. The values that fill
        this window will (optionally) be multiplied with the weights given by the
        `weight` vector. The resulting values will be aggregated to their sum.

        If ``by`` has not been specified (the default), the window at a given row will
        include the row itself, and the `window_size - 1` elements before it.

        If you pass a ``by`` column ``<t_0, t_1, ..., t_n>``, then `closed="left"`
        means the windows will be:

            - [t_0 - window_size, t_0)
            - [t_1 - window_size, t_1)
            - ...
            - [t_n - window_size, t_n)

        With `closed="right"`, the left endpoint is not included and the right
        endpoint is included.

        Parameters
        ----------
        window_size
            The length of the window. Can be a fixed integer size, or a dynamic temporal
            size indicated by a timedelta or the following string language:

            - 1ns   (1 nanosecond)
            - 1us   (1 microsecond)
            - 1ms   (1 millisecond)
            - 1s    (1 second)
            - 1m    (1 minute)
            - 1h    (1 hour)
            - 1d    (1 calendar day)
            - 1w    (1 calendar week)
            - 1mo   (1 calendar month)
            - 1q    (1 calendar quarter)
            - 1y    (1 calendar year)
            - 1i    (1 index count)

            Suffix with `"_saturating"` to indicate that dates too large for
            their month should saturate at the largest date
            (e.g. 2022-02-29 -> 2022-02-28) instead of erroring.

            By "calendar day", we mean the corresponding time on the next day
            (which may not be 24 hours, due to daylight savings). Similarly for
            "calendar week", "calendar month", "calendar quarter", and
            "calendar year".

            If a timedelta or the dynamic string language is used, the `by`
            and `closed` arguments must also be set.
        weights
            An optional slice with the same length as the window that will be multiplied
            elementwise with the values in the window.
        min_periods
            The number of values in the window that should be non-null before computing
            a result. If None, it will be set equal to window size.
        center
            Set the labels at the center of the window
        by
            If the `window_size` is temporal, for instance `"5h"` or `"3s"`, you must
            set the column that will be used to determine the windows. This column must
            be of dtype Datetime.
        closed : {'left', 'right', 'both', 'none'}
            Define which sides of the temporal interval are closed (inclusive); only
            applicable if `by` has been set.

        Warnings
        --------
        This functionality is experimental and may change without it being considered a
        breaking change.

        Notes
        -----
        If you want to compute multiple aggregation statistics over the same dynamic
        window, consider using `group_by_rolling` this method can cache the window size
        computation.

        Examples
        --------
        >>> df = pl.DataFrame({"A": [1.0, 2.0, 3.0, 4.0, 5.0, 6.0]})
        >>> df.with_columns(
        ...     rolling_max=pl.col("A").rolling_max(window_size=2),
        ... )
        shape: (6, 2)
        ┌─────┬─────────────┐
        │ A   ┆ rolling_max │
        │ --- ┆ ---         │
        │ f64 ┆ f64         │
        ╞═════╪═════════════╡
        │ 1.0 ┆ null        │
        │ 2.0 ┆ 2.0         │
        │ 3.0 ┆ 3.0         │
        │ 4.0 ┆ 4.0         │
        │ 5.0 ┆ 5.0         │
        │ 6.0 ┆ 6.0         │
        └─────┴─────────────┘

        Specify weights to multiply the values in the window with:

        >>> df.with_columns(
        ...     rolling_max=pl.col("A").rolling_max(
        ...         window_size=2, weights=[0.25, 0.75]
        ...     ),
        ... )
        shape: (6, 2)
        ┌─────┬─────────────┐
        │ A   ┆ rolling_max │
        │ --- ┆ ---         │
        │ f64 ┆ f64         │
        ╞═════╪═════════════╡
        │ 1.0 ┆ null        │
        │ 2.0 ┆ 1.5         │
        │ 3.0 ┆ 2.25        │
        │ 4.0 ┆ 3.0         │
        │ 5.0 ┆ 3.75        │
        │ 6.0 ┆ 4.5         │
        └─────┴─────────────┘

        Center the values in the window

        >>> df.with_columns(
        ...     rolling_max=pl.col("A").rolling_max(window_size=3, center=True),
        ... )
        shape: (6, 2)
        ┌─────┬─────────────┐
        │ A   ┆ rolling_max │
        │ --- ┆ ---         │
        │ f64 ┆ f64         │
        ╞═════╪═════════════╡
        │ 1.0 ┆ null        │
        │ 2.0 ┆ 3.0         │
        │ 3.0 ┆ 4.0         │
        │ 4.0 ┆ 5.0         │
        │ 5.0 ┆ 6.0         │
        │ 6.0 ┆ null        │
        └─────┴─────────────┘

        Create a DataFrame with a datetime column and a row number column

        >>> from datetime import timedelta, datetime
        >>> start = datetime(2001, 1, 1)
        >>> stop = datetime(2001, 1, 2)
        >>> df_temporal = pl.DataFrame(
        ...     {"date": pl.date_range(start, stop, "1h", eager=True)}
        ... ).with_row_count()
        >>> df_temporal
        shape: (25, 2)
        ┌────────┬─────────────────────┐
        │ row_nr ┆ date                │
        │ ---    ┆ ---                 │
        │ u32    ┆ datetime[μs]        │
        ╞════════╪═════════════════════╡
        │ 0      ┆ 2001-01-01 00:00:00 │
        │ 1      ┆ 2001-01-01 01:00:00 │
        │ 2      ┆ 2001-01-01 02:00:00 │
        │ 3      ┆ 2001-01-01 03:00:00 │
        │ …      ┆ …                   │
        │ 21     ┆ 2001-01-01 21:00:00 │
        │ 22     ┆ 2001-01-01 22:00:00 │
        │ 23     ┆ 2001-01-01 23:00:00 │
        │ 24     ┆ 2001-01-02 00:00:00 │
        └────────┴─────────────────────┘

        Compute the rolling max with the default left closure of temporal windows

        >>> df_temporal.with_columns(
        ...     rolling_row_max=pl.col("row_nr").rolling_max(
        ...         window_size="2h", by="date", closed="left"
        ...     )
        ... )
        shape: (25, 3)
        ┌────────┬─────────────────────┬─────────────────┐
        │ row_nr ┆ date                ┆ rolling_row_max │
        │ ---    ┆ ---                 ┆ ---             │
        │ u32    ┆ datetime[μs]        ┆ u32             │
        ╞════════╪═════════════════════╪═════════════════╡
        │ 0      ┆ 2001-01-01 00:00:00 ┆ null            │
        │ 1      ┆ 2001-01-01 01:00:00 ┆ 0               │
        │ 2      ┆ 2001-01-01 02:00:00 ┆ 1               │
        │ 3      ┆ 2001-01-01 03:00:00 ┆ 2               │
        │ …      ┆ …                   ┆ …               │
        │ 21     ┆ 2001-01-01 21:00:00 ┆ 20              │
        │ 22     ┆ 2001-01-01 22:00:00 ┆ 21              │
        │ 23     ┆ 2001-01-01 23:00:00 ┆ 22              │
        │ 24     ┆ 2001-01-02 00:00:00 ┆ 23              │
        └────────┴─────────────────────┴─────────────────┘

        Compute the rolling max with the closure of windows on both sides

        >>> df_temporal.with_columns(
        ...     rolling_row_max=pl.col("row_nr").rolling_max(
        ...         window_size="2h", by="date", closed="both"
        ...     )
        ... )
        shape: (25, 3)
        ┌────────┬─────────────────────┬─────────────────┐
        │ row_nr ┆ date                ┆ rolling_row_max │
        │ ---    ┆ ---                 ┆ ---             │
        │ u32    ┆ datetime[μs]        ┆ u32             │
        ╞════════╪═════════════════════╪═════════════════╡
        │ 0      ┆ 2001-01-01 00:00:00 ┆ 0               │
        │ 1      ┆ 2001-01-01 01:00:00 ┆ 1               │
        │ 2      ┆ 2001-01-01 02:00:00 ┆ 2               │
        │ 3      ┆ 2001-01-01 03:00:00 ┆ 3               │
        │ …      ┆ …                   ┆ …               │
        │ 21     ┆ 2001-01-01 21:00:00 ┆ 21              │
        │ 22     ┆ 2001-01-01 22:00:00 ┆ 22              │
        │ 23     ┆ 2001-01-01 23:00:00 ┆ 23              │
        │ 24     ┆ 2001-01-02 00:00:00 ┆ 24              │
        └────────┴─────────────────────┴─────────────────┘

        """
        window_size, min_periods = _prepare_rolling_window_args(
            window_size, min_periods
        )
        return self._from_pyexpr(
            self._pyexpr.rolling_max(
                window_size, weights, min_periods, center, by, closed
            )
        )

    @warn_closed_future_change()
    def rolling_mean(
        self,
        window_size: int | timedelta | str,
        weights: list[float] | None = None,
        min_periods: int | None = None,
        *,
        center: bool = False,
        by: str | None = None,
        closed: ClosedInterval = "left",
    ) -> Self:
        """
        Apply a rolling mean (moving mean) over the values in this array.

        A window of length `window_size` will traverse the array. The values that fill
        this window will (optionally) be multiplied with the weights given by the
        `weight` vector. The resulting values will be aggregated to their mean.

        If ``by`` has not been specified (the default), the window at a given row will
        include the row itself, and the `window_size - 1` elements before it.

        If you pass a ``by`` column ``<t_0, t_1, ..., t_n>``, then `closed="left"`
        means the windows will be:

            - [t_0 - window_size, t_0)
            - [t_1 - window_size, t_1)
            - ...
            - [t_n - window_size, t_n)

        With `closed="right"`, the left endpoint is not included and the right
        endpoint is included.

        Parameters
        ----------
        window_size
            The length of the window. Can be a fixed integer size, or a dynamic temporal
            size indicated by a timedelta or the following string language:

            - 1ns   (1 nanosecond)
            - 1us   (1 microsecond)
            - 1ms   (1 millisecond)
            - 1s    (1 second)
            - 1m    (1 minute)
            - 1h    (1 hour)
            - 1d    (1 calendar day)
            - 1w    (1 calendar week)
            - 1mo   (1 calendar month)
            - 1q    (1 calendar quarter)
            - 1y    (1 calendar year)
            - 1i    (1 index count)

            Suffix with `"_saturating"` to indicate that dates too large for
            their month should saturate at the largest date
            (e.g. 2022-02-29 -> 2022-02-28) instead of erroring.

            By "calendar day", we mean the corresponding time on the next day
            (which may not be 24 hours, due to daylight savings). Similarly for
            "calendar week", "calendar month", "calendar quarter", and
            "calendar year".

            If a timedelta or the dynamic string language is used, the `by`
            and `closed` arguments must also be set.
        weights
            An optional slice with the same length as the window that will be multiplied
            elementwise with the values in the window.
        min_periods
            The number of values in the window that should be non-null before computing
            a result. If None, it will be set equal to window size.
        center
            Set the labels at the center of the window
        by
            If the `window_size` is temporal for instance `"5h"` or `"3s"`, you must
            set the column that will be used to determine the windows. This column must
            be of dtype Datetime.
        closed : {'left', 'right', 'both', 'none'}
            Define which sides of the temporal interval are closed (inclusive); only
            applicable if `by` has been set.

        Warnings
        --------
        This functionality is experimental and may change without it being considered a
        breaking change.

        Notes
        -----
        If you want to compute multiple aggregation statistics over the same dynamic
        window, consider using `group_by_rolling` this method can cache the window size
        computation.

        Examples
        --------
        >>> df = pl.DataFrame({"A": [1.0, 2.0, 3.0, 4.0, 5.0, 6.0]})
        >>> df.with_columns(
        ...     rolling_mean=pl.col("A").rolling_mean(window_size=2),
        ... )
        shape: (6, 2)
        ┌─────┬──────────────┐
        │ A   ┆ rolling_mean │
        │ --- ┆ ---          │
        │ f64 ┆ f64          │
        ╞═════╪══════════════╡
        │ 1.0 ┆ null         │
        │ 2.0 ┆ 1.5          │
        │ 3.0 ┆ 2.5          │
        │ 4.0 ┆ 3.5          │
        │ 5.0 ┆ 4.5          │
        │ 6.0 ┆ 5.5          │
        └─────┴──────────────┘

        Specify weights to multiply the values in the window with:

        >>> df.with_columns(
        ...     rolling_mean=pl.col("A").rolling_mean(
        ...         window_size=2, weights=[0.25, 0.75]
        ...     ),
        ... )
        shape: (6, 2)
        ┌─────┬──────────────┐
        │ A   ┆ rolling_mean │
        │ --- ┆ ---          │
        │ f64 ┆ f64          │
        ╞═════╪══════════════╡
        │ 1.0 ┆ null         │
        │ 2.0 ┆ 1.75         │
        │ 3.0 ┆ 2.75         │
        │ 4.0 ┆ 3.75         │
        │ 5.0 ┆ 4.75         │
        │ 6.0 ┆ 5.75         │
        └─────┴──────────────┘

        Center the values in the window

        >>> df.with_columns(
        ...     rolling_mean=pl.col("A").rolling_mean(window_size=3, center=True),
        ... )
        shape: (6, 2)
        ┌─────┬──────────────┐
        │ A   ┆ rolling_mean │
        │ --- ┆ ---          │
        │ f64 ┆ f64          │
        ╞═════╪══════════════╡
        │ 1.0 ┆ null         │
        │ 2.0 ┆ 2.0          │
        │ 3.0 ┆ 3.0          │
        │ 4.0 ┆ 4.0          │
        │ 5.0 ┆ 5.0          │
        │ 6.0 ┆ null         │
        └─────┴──────────────┘

        Create a DataFrame with a datetime column and a row number column

        >>> from datetime import timedelta, datetime
        >>> start = datetime(2001, 1, 1)
        >>> stop = datetime(2001, 1, 2)
        >>> df_temporal = pl.DataFrame(
        ...     {"date": pl.date_range(start, stop, "1h", eager=True)}
        ... ).with_row_count()
        >>> df_temporal
        shape: (25, 2)
        ┌────────┬─────────────────────┐
        │ row_nr ┆ date                │
        │ ---    ┆ ---                 │
        │ u32    ┆ datetime[μs]        │
        ╞════════╪═════════════════════╡
        │ 0      ┆ 2001-01-01 00:00:00 │
        │ 1      ┆ 2001-01-01 01:00:00 │
        │ 2      ┆ 2001-01-01 02:00:00 │
        │ 3      ┆ 2001-01-01 03:00:00 │
        │ …      ┆ …                   │
        │ 21     ┆ 2001-01-01 21:00:00 │
        │ 22     ┆ 2001-01-01 22:00:00 │
        │ 23     ┆ 2001-01-01 23:00:00 │
        │ 24     ┆ 2001-01-02 00:00:00 │
        └────────┴─────────────────────┘

        Compute the rolling mean with the default left closure of temporal windows

        >>> df_temporal.with_columns(
        ...     rolling_row_mean=pl.col("row_nr").rolling_mean(
        ...         window_size="2h", by="date", closed="left"
        ...     )
        ... )
        shape: (25, 3)
        ┌────────┬─────────────────────┬──────────────────┐
        │ row_nr ┆ date                ┆ rolling_row_mean │
        │ ---    ┆ ---                 ┆ ---              │
        │ u32    ┆ datetime[μs]        ┆ f64              │
        ╞════════╪═════════════════════╪══════════════════╡
        │ 0      ┆ 2001-01-01 00:00:00 ┆ null             │
        │ 1      ┆ 2001-01-01 01:00:00 ┆ 0.0              │
        │ 2      ┆ 2001-01-01 02:00:00 ┆ 0.5              │
        │ 3      ┆ 2001-01-01 03:00:00 ┆ 1.5              │
        │ …      ┆ …                   ┆ …                │
        │ 21     ┆ 2001-01-01 21:00:00 ┆ 19.5             │
        │ 22     ┆ 2001-01-01 22:00:00 ┆ 20.5             │
        │ 23     ┆ 2001-01-01 23:00:00 ┆ 21.5             │
        │ 24     ┆ 2001-01-02 00:00:00 ┆ 22.5             │
        └────────┴─────────────────────┴──────────────────┘

        Compute the rolling mean with the closure of windows on both sides

        >>> df_temporal.with_columns(
        ...     rolling_row_mean=pl.col("row_nr").rolling_mean(
        ...         window_size="2h", by="date", closed="both"
        ...     )
        ... )
        shape: (25, 3)
        ┌────────┬─────────────────────┬──────────────────┐
        │ row_nr ┆ date                ┆ rolling_row_mean │
        │ ---    ┆ ---                 ┆ ---              │
        │ u32    ┆ datetime[μs]        ┆ f64              │
        ╞════════╪═════════════════════╪══════════════════╡
        │ 0      ┆ 2001-01-01 00:00:00 ┆ 0.0              │
        │ 1      ┆ 2001-01-01 01:00:00 ┆ 0.5              │
        │ 2      ┆ 2001-01-01 02:00:00 ┆ 1.0              │
        │ 3      ┆ 2001-01-01 03:00:00 ┆ 2.0              │
        │ …      ┆ …                   ┆ …                │
        │ 21     ┆ 2001-01-01 21:00:00 ┆ 20.0             │
        │ 22     ┆ 2001-01-01 22:00:00 ┆ 21.0             │
        │ 23     ┆ 2001-01-01 23:00:00 ┆ 22.0             │
        │ 24     ┆ 2001-01-02 00:00:00 ┆ 23.0             │
        └────────┴─────────────────────┴──────────────────┘

        """
        window_size, min_periods = _prepare_rolling_window_args(
            window_size, min_periods
        )
        return self._from_pyexpr(
            self._pyexpr.rolling_mean(
                window_size, weights, min_periods, center, by, closed
            )
        )

    @warn_closed_future_change()
    def rolling_sum(
        self,
        window_size: int | timedelta | str,
        weights: list[float] | None = None,
        min_periods: int | None = None,
        *,
        center: bool = False,
        by: str | None = None,
        closed: ClosedInterval = "left",
    ) -> Self:
        """
        Apply a rolling sum (moving sum) over the values in this array.

        A window of length `window_size` will traverse the array. The values that fill
        this window will (optionally) be multiplied with the weights given by the
        `weight` vector. The resulting values will be aggregated to their sum.

        If ``by`` has not been specified (the default), the window at a given row will
        include the row itself, and the `window_size - 1` elements before it.

        If you pass a ``by`` column ``<t_0, t_1, ..., t_n>``, then `closed="left"`
        means the windows will be:

            - [t_0 - window_size, t_0)
            - [t_1 - window_size, t_1)
            - ...
            - [t_n - window_size, t_n)

        With `closed="right"`, the left endpoint is not included and the right
        endpoint is included.

        Parameters
        ----------
        window_size
            The length of the window. Can be a fixed integer size, or a dynamic temporal
            size indicated by a timedelta or the following string language:

            - 1ns   (1 nanosecond)
            - 1us   (1 microsecond)
            - 1ms   (1 millisecond)
            - 1s    (1 second)
            - 1m    (1 minute)
            - 1h    (1 hour)
            - 1d    (1 calendar day)
            - 1w    (1 calendar week)
            - 1mo   (1 calendar month)
            - 1q    (1 calendar quarter)
            - 1y    (1 calendar year)
            - 1i    (1 index count)

            Suffix with `"_saturating"` to indicate that dates too large for
            their month should saturate at the largest date
            (e.g. 2022-02-29 -> 2022-02-28) instead of erroring.

            By "calendar day", we mean the corresponding time on the next day
            (which may not be 24 hours, due to daylight savings). Similarly for
            "calendar week", "calendar month", "calendar quarter", and
            "calendar year".

            If a timedelta or the dynamic string language is used, the `by`
            and `closed` arguments must also be set.
        weights
            An optional slice with the same length as the window that will be multiplied
            elementwise with the values in the window.
        min_periods
            The number of values in the window that should be non-null before computing
            a result. If None, it will be set equal to window size.
        center
            Set the labels at the center of the window
        by
            If the `window_size` is temporal for instance `"5h"` or `"3s"`, you must
            set the column that will be used to determine the windows. This column must
            of dtype `{Date, Datetime}`
        closed : {'left', 'right', 'both', 'none'}
            Define which sides of the temporal interval are closed (inclusive); only
            applicable if `by` has been set.

        Warnings
        --------
        This functionality is experimental and may change without it being considered a
        breaking change.

        Notes
        -----
        If you want to compute multiple aggregation statistics over the same dynamic
        window, consider using `group_by_rolling` this method can cache the window size
        computation.

        Examples
        --------
        >>> df = pl.DataFrame({"A": [1.0, 2.0, 3.0, 4.0, 5.0, 6.0]})
        >>> df.with_columns(
        ...     rolling_sum=pl.col("A").rolling_sum(window_size=2),
        ... )
        shape: (6, 2)
        ┌─────┬─────────────┐
        │ A   ┆ rolling_sum │
        │ --- ┆ ---         │
        │ f64 ┆ f64         │
        ╞═════╪═════════════╡
        │ 1.0 ┆ null        │
        │ 2.0 ┆ 3.0         │
        │ 3.0 ┆ 5.0         │
        │ 4.0 ┆ 7.0         │
        │ 5.0 ┆ 9.0         │
        │ 6.0 ┆ 11.0        │
        └─────┴─────────────┘

        Specify weights to multiply the values in the window with:

        >>> df.with_columns(
        ...     rolling_sum=pl.col("A").rolling_sum(
        ...         window_size=2, weights=[0.25, 0.75]
        ...     ),
        ... )
        shape: (6, 2)
        ┌─────┬─────────────┐
        │ A   ┆ rolling_sum │
        │ --- ┆ ---         │
        │ f64 ┆ f64         │
        ╞═════╪═════════════╡
        │ 1.0 ┆ null        │
        │ 2.0 ┆ 1.75        │
        │ 3.0 ┆ 2.75        │
        │ 4.0 ┆ 3.75        │
        │ 5.0 ┆ 4.75        │
        │ 6.0 ┆ 5.75        │
        └─────┴─────────────┘

        Center the values in the window

        >>> df.with_columns(
        ...     rolling_sum=pl.col("A").rolling_sum(window_size=3, center=True),
        ... )
        shape: (6, 2)
        ┌─────┬─────────────┐
        │ A   ┆ rolling_sum │
        │ --- ┆ ---         │
        │ f64 ┆ f64         │
        ╞═════╪═════════════╡
        │ 1.0 ┆ null        │
        │ 2.0 ┆ 6.0         │
        │ 3.0 ┆ 9.0         │
        │ 4.0 ┆ 12.0        │
        │ 5.0 ┆ 15.0        │
        │ 6.0 ┆ null        │
        └─────┴─────────────┘

        Create a DataFrame with a datetime column and a row number column

        >>> from datetime import timedelta, datetime
        >>> start = datetime(2001, 1, 1)
        >>> stop = datetime(2001, 1, 2)
        >>> df_temporal = pl.DataFrame(
        ...     {"date": pl.date_range(start, stop, "1h", eager=True)}
        ... ).with_row_count()
        >>> df_temporal
        shape: (25, 2)
        ┌────────┬─────────────────────┐
        │ row_nr ┆ date                │
        │ ---    ┆ ---                 │
        │ u32    ┆ datetime[μs]        │
        ╞════════╪═════════════════════╡
        │ 0      ┆ 2001-01-01 00:00:00 │
        │ 1      ┆ 2001-01-01 01:00:00 │
        │ 2      ┆ 2001-01-01 02:00:00 │
        │ 3      ┆ 2001-01-01 03:00:00 │
        │ …      ┆ …                   │
        │ 21     ┆ 2001-01-01 21:00:00 │
        │ 22     ┆ 2001-01-01 22:00:00 │
        │ 23     ┆ 2001-01-01 23:00:00 │
        │ 24     ┆ 2001-01-02 00:00:00 │
        └────────┴─────────────────────┘

        Compute the rolling sum with the default left closure of temporal windows

        >>> df_temporal.with_columns(
        ...     rolling_row_sum=pl.col("row_nr").rolling_sum(
        ...         window_size="2h", by="date", closed="left"
        ...     )
        ... )
        shape: (25, 3)
        ┌────────┬─────────────────────┬─────────────────┐
        │ row_nr ┆ date                ┆ rolling_row_sum │
        │ ---    ┆ ---                 ┆ ---             │
        │ u32    ┆ datetime[μs]        ┆ u32             │
        ╞════════╪═════════════════════╪═════════════════╡
        │ 0      ┆ 2001-01-01 00:00:00 ┆ null            │
        │ 1      ┆ 2001-01-01 01:00:00 ┆ 0               │
        │ 2      ┆ 2001-01-01 02:00:00 ┆ 1               │
        │ 3      ┆ 2001-01-01 03:00:00 ┆ 3               │
        │ …      ┆ …                   ┆ …               │
        │ 21     ┆ 2001-01-01 21:00:00 ┆ 39              │
        │ 22     ┆ 2001-01-01 22:00:00 ┆ 41              │
        │ 23     ┆ 2001-01-01 23:00:00 ┆ 43              │
        │ 24     ┆ 2001-01-02 00:00:00 ┆ 45              │
        └────────┴─────────────────────┴─────────────────┘

        Compute the rolling sum with the closure of windows on both sides

        >>> df_temporal.with_columns(
        ...     rolling_row_sum=pl.col("row_nr").rolling_sum(
        ...         window_size="2h", by="date", closed="both"
        ...     )
        ... )
        shape: (25, 3)
        ┌────────┬─────────────────────┬─────────────────┐
        │ row_nr ┆ date                ┆ rolling_row_sum │
        │ ---    ┆ ---                 ┆ ---             │
        │ u32    ┆ datetime[μs]        ┆ u32             │
        ╞════════╪═════════════════════╪═════════════════╡
        │ 0      ┆ 2001-01-01 00:00:00 ┆ 0               │
        │ 1      ┆ 2001-01-01 01:00:00 ┆ 1               │
        │ 2      ┆ 2001-01-01 02:00:00 ┆ 3               │
        │ 3      ┆ 2001-01-01 03:00:00 ┆ 6               │
        │ …      ┆ …                   ┆ …               │
        │ 21     ┆ 2001-01-01 21:00:00 ┆ 60              │
        │ 22     ┆ 2001-01-01 22:00:00 ┆ 63              │
        │ 23     ┆ 2001-01-01 23:00:00 ┆ 66              │
        │ 24     ┆ 2001-01-02 00:00:00 ┆ 69              │
        └────────┴─────────────────────┴─────────────────┘

        """
        window_size, min_periods = _prepare_rolling_window_args(
            window_size, min_periods
        )
        return self._from_pyexpr(
            self._pyexpr.rolling_sum(
                window_size, weights, min_periods, center, by, closed
            )
        )

    @warn_closed_future_change()
    def rolling_std(
        self,
        window_size: int | timedelta | str,
        weights: list[float] | None = None,
        min_periods: int | None = None,
        *,
        center: bool = False,
        by: str | None = None,
        closed: ClosedInterval = "left",
        ddof: int = 1,
    ) -> Self:
        """
        Compute a rolling standard deviation.

        If ``by`` has not been specified (the default), the window at a given row will
        include the row itself, and the `window_size - 1` elements before it.

        If you pass a ``by`` column ``<t_0, t_1, ..., t_n>``, then `closed="left"` means
        the windows will be:

            - [t_0 - window_size, t_0)
            - [t_1 - window_size, t_1)
            - ...
            - [t_n - window_size, t_n)

        With `closed="right"`, the left endpoint is not included and the right
        endpoint is included.

        Parameters
        ----------
        window_size
            The length of the window. Can be a fixed integer size, or a dynamic temporal
            size indicated by a timedelta or the following string language:

            - 1ns   (1 nanosecond)
            - 1us   (1 microsecond)
            - 1ms   (1 millisecond)
            - 1s    (1 second)
            - 1m    (1 minute)
            - 1h    (1 hour)
            - 1d    (1 calendar day)
            - 1w    (1 calendar week)
            - 1mo   (1 calendar month)
            - 1q    (1 calendar quarter)
            - 1y    (1 calendar year)
            - 1i    (1 index count)

            Suffix with `"_saturating"` to indicate that dates too large for
            their month should saturate at the largest date
            (e.g. 2022-02-29 -> 2022-02-28) instead of erroring.

            By "calendar day", we mean the corresponding time on the next day
            (which may not be 24 hours, due to daylight savings). Similarly for
            "calendar week", "calendar month", "calendar quarter", and
            "calendar year".

            If a timedelta or the dynamic string language is used, the `by`
            and `closed` arguments must also be set.
        weights
            An optional slice with the same length as the window that determines the
            relative contribution of each value in a window to the output.
        min_periods
            The number of values in the window that should be non-null before computing
            a result. If None, it will be set equal to window size.
        center
            Set the labels at the center of the window
        by
            If the `window_size` is temporal for instance `"5h"` or `"3s"`, you must
            set the column that will be used to determine the windows. This column must
            be of dtype Datetime.
        closed : {'left', 'right', 'both', 'none'}
            Define which sides of the temporal interval are closed (inclusive); only
            applicable if `by` has been set.
        ddof
            "Delta Degrees of Freedom": The divisor for a length N window is N - ddof

        Warnings
        --------
        This functionality is experimental and may change without it being considered a
        breaking change.

        Notes
        -----
        If you want to compute multiple aggregation statistics over the same dynamic
        window, consider using `group_by_rolling` this method can cache the window size
        computation.

        Examples
        --------
        >>> df = pl.DataFrame({"A": [1.0, 2.0, 3.0, 4.0, 5.0, 6.0]})
        >>> df.with_columns(
        ...     rolling_std=pl.col("A").rolling_std(window_size=2),
        ... )
        shape: (6, 2)
        ┌─────┬─────────────┐
        │ A   ┆ rolling_std │
        │ --- ┆ ---         │
        │ f64 ┆ f64         │
        ╞═════╪═════════════╡
        │ 1.0 ┆ null        │
        │ 2.0 ┆ 0.707107    │
        │ 3.0 ┆ 0.707107    │
        │ 4.0 ┆ 0.707107    │
        │ 5.0 ┆ 0.707107    │
        │ 6.0 ┆ 0.707107    │
        └─────┴─────────────┘

        Specify weights to multiply the values in the window with:

        >>> df.with_columns(
        ...     rolling_std=pl.col("A").rolling_std(
        ...         window_size=2, weights=[0.25, 0.75]
        ...     ),
        ... )
        shape: (6, 2)
        ┌─────┬─────────────┐
        │ A   ┆ rolling_std │
        │ --- ┆ ---         │
        │ f64 ┆ f64         │
        ╞═════╪═════════════╡
        │ 1.0 ┆ null        │
        │ 2.0 ┆ 0.433013    │
        │ 3.0 ┆ 0.433013    │
        │ 4.0 ┆ 0.433013    │
        │ 5.0 ┆ 0.433013    │
        │ 6.0 ┆ 0.433013    │
        └─────┴─────────────┘

        Center the values in the window

        >>> df.with_columns(
        ...     rolling_std=pl.col("A").rolling_std(window_size=3, center=True),
        ... )
        shape: (6, 2)
        ┌─────┬─────────────┐
        │ A   ┆ rolling_std │
        │ --- ┆ ---         │
        │ f64 ┆ f64         │
        ╞═════╪═════════════╡
        │ 1.0 ┆ null        │
        │ 2.0 ┆ 1.0         │
        │ 3.0 ┆ 1.0         │
        │ 4.0 ┆ 1.0         │
        │ 5.0 ┆ 1.0         │
        │ 6.0 ┆ null        │
        └─────┴─────────────┘

        Create a DataFrame with a datetime column and a row number column

        >>> from datetime import timedelta, datetime
        >>> start = datetime(2001, 1, 1)
        >>> stop = datetime(2001, 1, 2)
        >>> df_temporal = pl.DataFrame(
        ...     {"date": pl.date_range(start, stop, "1h", eager=True)}
        ... ).with_row_count()
        >>> df_temporal
        shape: (25, 2)
        ┌────────┬─────────────────────┐
        │ row_nr ┆ date                │
        │ ---    ┆ ---                 │
        │ u32    ┆ datetime[μs]        │
        ╞════════╪═════════════════════╡
        │ 0      ┆ 2001-01-01 00:00:00 │
        │ 1      ┆ 2001-01-01 01:00:00 │
        │ 2      ┆ 2001-01-01 02:00:00 │
        │ 3      ┆ 2001-01-01 03:00:00 │
        │ …      ┆ …                   │
        │ 21     ┆ 2001-01-01 21:00:00 │
        │ 22     ┆ 2001-01-01 22:00:00 │
        │ 23     ┆ 2001-01-01 23:00:00 │
        │ 24     ┆ 2001-01-02 00:00:00 │
        └────────┴─────────────────────┘

        Compute the rolling std with the default left closure of temporal windows

        >>> df_temporal.with_columns(
        ...     rolling_row_std=pl.col("row_nr").rolling_std(
        ...         window_size="2h", by="date", closed="left"
        ...     )
        ... )
        shape: (25, 3)
        ┌────────┬─────────────────────┬─────────────────┐
        │ row_nr ┆ date                ┆ rolling_row_std │
        │ ---    ┆ ---                 ┆ ---             │
        │ u32    ┆ datetime[μs]        ┆ f64             │
        ╞════════╪═════════════════════╪═════════════════╡
        │ 0      ┆ 2001-01-01 00:00:00 ┆ null            │
        │ 1      ┆ 2001-01-01 01:00:00 ┆ 0.0             │
        │ 2      ┆ 2001-01-01 02:00:00 ┆ 0.707107        │
        │ 3      ┆ 2001-01-01 03:00:00 ┆ 0.707107        │
        │ …      ┆ …                   ┆ …               │
        │ 21     ┆ 2001-01-01 21:00:00 ┆ 0.707107        │
        │ 22     ┆ 2001-01-01 22:00:00 ┆ 0.707107        │
        │ 23     ┆ 2001-01-01 23:00:00 ┆ 0.707107        │
        │ 24     ┆ 2001-01-02 00:00:00 ┆ 0.707107        │
        └────────┴─────────────────────┴─────────────────┘

        Compute the rolling std with the closure of windows on both sides

        >>> df_temporal.with_columns(
        ...     rolling_row_std=pl.col("row_nr").rolling_std(
        ...         window_size="2h", by="date", closed="both"
        ...     )
        ... )
        shape: (25, 3)
        ┌────────┬─────────────────────┬─────────────────┐
        │ row_nr ┆ date                ┆ rolling_row_std │
        │ ---    ┆ ---                 ┆ ---             │
        │ u32    ┆ datetime[μs]        ┆ f64             │
        ╞════════╪═════════════════════╪═════════════════╡
        │ 0      ┆ 2001-01-01 00:00:00 ┆ 0.0             │
        │ 1      ┆ 2001-01-01 01:00:00 ┆ 0.707107        │
        │ 2      ┆ 2001-01-01 02:00:00 ┆ 1.0             │
        │ 3      ┆ 2001-01-01 03:00:00 ┆ 1.0             │
        │ …      ┆ …                   ┆ …               │
        │ 21     ┆ 2001-01-01 21:00:00 ┆ 1.0             │
        │ 22     ┆ 2001-01-01 22:00:00 ┆ 1.0             │
        │ 23     ┆ 2001-01-01 23:00:00 ┆ 1.0             │
        │ 24     ┆ 2001-01-02 00:00:00 ┆ 1.0             │
        └────────┴─────────────────────┴─────────────────┘

        """
        window_size, min_periods = _prepare_rolling_window_args(
            window_size, min_periods
        )
        return self._from_pyexpr(
            self._pyexpr.rolling_std(
                window_size, weights, min_periods, center, by, closed, ddof
            )
        )

    @warn_closed_future_change()
    def rolling_var(
        self,
        window_size: int | timedelta | str,
        weights: list[float] | None = None,
        min_periods: int | None = None,
        *,
        center: bool = False,
        by: str | None = None,
        closed: ClosedInterval = "left",
        ddof: int = 1,
    ) -> Self:
        """
        Compute a rolling variance.

        If ``by`` has not been specified (the default), the window at a given row will
        include the row itself, and the `window_size - 1` elements before it.

        If you pass a ``by`` column ``<t_0, t_1, ..., t_n>``, then `closed="left"`
        means the windows will be:

            - [t_0 - window_size, t_0)
            - [t_1 - window_size, t_1)
            - ...
            - [t_n - window_size, t_n)

        With `closed="right"`, the left endpoint is not included and the right
        endpoint is included.

        Parameters
        ----------
        window_size
            The length of the window. Can be a fixed integer size, or a dynamic temporal
            size indicated by a timedelta or the following string language:

            - 1ns   (1 nanosecond)
            - 1us   (1 microsecond)
            - 1ms   (1 millisecond)
            - 1s    (1 second)
            - 1m    (1 minute)
            - 1h    (1 hour)
            - 1d    (1 calendar day)
            - 1w    (1 calendar week)
            - 1mo   (1 calendar month)
            - 1q    (1 calendar quarter)
            - 1y    (1 calendar year)
            - 1i    (1 index count)

            Suffix with `"_saturating"` to indicate that dates too large for
            their month should saturate at the largest date
            (e.g. 2022-02-29 -> 2022-02-28) instead of erroring.

            By "calendar day", we mean the corresponding time on the next day
            (which may not be 24 hours, due to daylight savings). Similarly for
            "calendar week", "calendar month", "calendar quarter", and
            "calendar year".

            If a timedelta or the dynamic string language is used, the `by`
            and `closed` arguments must also be set.
        weights
            An optional slice with the same length as the window that determines the
            relative contribution of each value in a window to the output.
        min_periods
            The number of values in the window that should be non-null before computing
            a result. If None, it will be set equal to window size.
        center
            Set the labels at the center of the window
        by
            If the `window_size` is temporal for instance `"5h"` or `"3s"`, you must
            set the column that will be used to determine the windows. This column must
            be of dtype Datetime.
        closed : {'left', 'right', 'both', 'none'}
            Define which sides of the temporal interval are closed (inclusive); only
            applicable if `by` has been set.
        ddof
            "Delta Degrees of Freedom": The divisor for a length N window is N - ddof

        Warnings
        --------
        This functionality is experimental and may change without it being considered a
        breaking change.

        Notes
        -----
        If you want to compute multiple aggregation statistics over the same dynamic
        window, consider using `group_by_rolling` this method can cache the window size
        computation.

        Examples
        --------
        >>> df = pl.DataFrame({"A": [1.0, 2.0, 3.0, 4.0, 5.0, 6.0]})
        >>> df.with_columns(
        ...     rolling_var=pl.col("A").rolling_var(window_size=2),
        ... )
        shape: (6, 2)
        ┌─────┬─────────────┐
        │ A   ┆ rolling_var │
        │ --- ┆ ---         │
        │ f64 ┆ f64         │
        ╞═════╪═════════════╡
        │ 1.0 ┆ null        │
        │ 2.0 ┆ 0.5         │
        │ 3.0 ┆ 0.5         │
        │ 4.0 ┆ 0.5         │
        │ 5.0 ┆ 0.5         │
        │ 6.0 ┆ 0.5         │
        └─────┴─────────────┘

        Specify weights to multiply the values in the window with:

        >>> df.with_columns(
        ...     rolling_var=pl.col("A").rolling_var(
        ...         window_size=2, weights=[0.25, 0.75]
        ...     ),
        ... )
        shape: (6, 2)
        ┌─────┬─────────────┐
        │ A   ┆ rolling_var │
        │ --- ┆ ---         │
        │ f64 ┆ f64         │
        ╞═════╪═════════════╡
        │ 1.0 ┆ null        │
        │ 2.0 ┆ 0.1875      │
        │ 3.0 ┆ 0.1875      │
        │ 4.0 ┆ 0.1875      │
        │ 5.0 ┆ 0.1875      │
        │ 6.0 ┆ 0.1875      │
        └─────┴─────────────┘

        Center the values in the window

        >>> df.with_columns(
        ...     rolling_var=pl.col("A").rolling_var(window_size=3, center=True),
        ... )
        shape: (6, 2)
        ┌─────┬─────────────┐
        │ A   ┆ rolling_var │
        │ --- ┆ ---         │
        │ f64 ┆ f64         │
        ╞═════╪═════════════╡
        │ 1.0 ┆ null        │
        │ 2.0 ┆ 1.0         │
        │ 3.0 ┆ 1.0         │
        │ 4.0 ┆ 1.0         │
        │ 5.0 ┆ 1.0         │
        │ 6.0 ┆ null        │
        └─────┴─────────────┘

        Create a DataFrame with a datetime column and a row number column

        >>> from datetime import timedelta, datetime
        >>> start = datetime(2001, 1, 1)
        >>> stop = datetime(2001, 1, 2)
        >>> df_temporal = pl.DataFrame(
        ...     {"date": pl.date_range(start, stop, "1h", eager=True)}
        ... ).with_row_count()
        >>> df_temporal
        shape: (25, 2)
        ┌────────┬─────────────────────┐
        │ row_nr ┆ date                │
        │ ---    ┆ ---                 │
        │ u32    ┆ datetime[μs]        │
        ╞════════╪═════════════════════╡
        │ 0      ┆ 2001-01-01 00:00:00 │
        │ 1      ┆ 2001-01-01 01:00:00 │
        │ 2      ┆ 2001-01-01 02:00:00 │
        │ 3      ┆ 2001-01-01 03:00:00 │
        │ …      ┆ …                   │
        │ 21     ┆ 2001-01-01 21:00:00 │
        │ 22     ┆ 2001-01-01 22:00:00 │
        │ 23     ┆ 2001-01-01 23:00:00 │
        │ 24     ┆ 2001-01-02 00:00:00 │
        └────────┴─────────────────────┘

        Compute the rolling var with the default left closure of temporal windows

        >>> df_temporal.with_columns(
        ...     rolling_row_var=pl.col("row_nr").rolling_var(
        ...         window_size="2h", by="date", closed="left"
        ...     )
        ... )
        shape: (25, 3)
        ┌────────┬─────────────────────┬─────────────────┐
        │ row_nr ┆ date                ┆ rolling_row_var │
        │ ---    ┆ ---                 ┆ ---             │
        │ u32    ┆ datetime[μs]        ┆ f64             │
        ╞════════╪═════════════════════╪═════════════════╡
        │ 0      ┆ 2001-01-01 00:00:00 ┆ null            │
        │ 1      ┆ 2001-01-01 01:00:00 ┆ 0.0             │
        │ 2      ┆ 2001-01-01 02:00:00 ┆ 0.5             │
        │ 3      ┆ 2001-01-01 03:00:00 ┆ 0.5             │
        │ …      ┆ …                   ┆ …               │
        │ 21     ┆ 2001-01-01 21:00:00 ┆ 0.5             │
        │ 22     ┆ 2001-01-01 22:00:00 ┆ 0.5             │
        │ 23     ┆ 2001-01-01 23:00:00 ┆ 0.5             │
        │ 24     ┆ 2001-01-02 00:00:00 ┆ 0.5             │
        └────────┴─────────────────────┴─────────────────┘

        Compute the rolling var with the closure of windows on both sides

        >>> df_temporal.with_columns(
        ...     rolling_row_var=pl.col("row_nr").rolling_var(
        ...         window_size="2h", by="date", closed="both"
        ...     )
        ... )
        shape: (25, 3)
        ┌────────┬─────────────────────┬─────────────────┐
        │ row_nr ┆ date                ┆ rolling_row_var │
        │ ---    ┆ ---                 ┆ ---             │
        │ u32    ┆ datetime[μs]        ┆ f64             │
        ╞════════╪═════════════════════╪═════════════════╡
        │ 0      ┆ 2001-01-01 00:00:00 ┆ 0.0             │
        │ 1      ┆ 2001-01-01 01:00:00 ┆ 0.5             │
        │ 2      ┆ 2001-01-01 02:00:00 ┆ 1.0             │
        │ 3      ┆ 2001-01-01 03:00:00 ┆ 1.0             │
        │ …      ┆ …                   ┆ …               │
        │ 21     ┆ 2001-01-01 21:00:00 ┆ 1.0             │
        │ 22     ┆ 2001-01-01 22:00:00 ┆ 1.0             │
        │ 23     ┆ 2001-01-01 23:00:00 ┆ 1.0             │
        │ 24     ┆ 2001-01-02 00:00:00 ┆ 1.0             │
        └────────┴─────────────────────┴─────────────────┘

        """
        window_size, min_periods = _prepare_rolling_window_args(
            window_size, min_periods
        )
        return self._from_pyexpr(
            self._pyexpr.rolling_var(
                window_size,
                weights,
                min_periods,
                center,
                by,
                closed,
                ddof,
            )
        )

    @warn_closed_future_change()
    def rolling_median(
        self,
        window_size: int | timedelta | str,
        weights: list[float] | None = None,
        min_periods: int | None = None,
        *,
        center: bool = False,
        by: str | None = None,
        closed: ClosedInterval = "left",
    ) -> Self:
        """
        Compute a rolling median.

        If ``by`` has not been specified (the default), the window at a given row will
        include the row itself, and the `window_size - 1` elements before it.

        If you pass a ``by`` column ``<t_0, t_1, ..., t_n>``, then `closed="left"` means
        the windows will be:

            - [t_0 - window_size, t_0)
            - [t_1 - window_size, t_1)
            - ...
            - [t_n - window_size, t_n)

        With `closed="right"`, the left endpoint is not included and the right
        endpoint is included.

        Parameters
        ----------
        window_size
            The length of the window. Can be a fixed integer size, or a dynamic temporal
            size indicated by a timedelta or the following string language:

            - 1ns   (1 nanosecond)
            - 1us   (1 microsecond)
            - 1ms   (1 millisecond)
            - 1s    (1 second)
            - 1m    (1 minute)
            - 1h    (1 hour)
            - 1d    (1 calendar day)
            - 1w    (1 calendar week)
            - 1mo   (1 calendar month)
            - 1q    (1 calendar quarter)
            - 1y    (1 calendar year)
            - 1i    (1 index count)

            Suffix with `"_saturating"` to indicate that dates too large for
            their month should saturate at the largest date
            (e.g. 2022-02-29 -> 2022-02-28) instead of erroring.

            By "calendar day", we mean the corresponding time on the next day
            (which may not be 24 hours, due to daylight savings). Similarly for
            "calendar week", "calendar month", "calendar quarter", and
            "calendar year".

            If a timedelta or the dynamic string language is used, the `by`
            and `closed` arguments must also be set.
        weights
            An optional slice with the same length as the window that determines the
            relative contribution of each value in a window to the output.
        min_periods
            The number of values in the window that should be non-null before computing
            a result. If None, it will be set equal to window size.
        center
            Set the labels at the center of the window
        by
            If the `window_size` is temporal for instance `"5h"` or `"3s"`, you must
            set the column that will be used to determine the windows. This column must
            be of dtype Datetime.
        closed : {'left', 'right', 'both', 'none'}
            Define which sides of the temporal interval are closed (inclusive); only
            applicable if `by` has been set.

        Warnings
        --------
        This functionality is experimental and may change without it being considered a
        breaking change.

        Notes
        -----
        If you want to compute multiple aggregation statistics over the same dynamic
        window, consider using `group_by_rolling` this method can cache the window size
        computation.

        Examples
        --------
        >>> df = pl.DataFrame({"A": [1.0, 2.0, 3.0, 4.0, 5.0, 6.0]})
        >>> df.with_columns(
        ...     rolling_median=pl.col("A").rolling_median(window_size=2),
        ... )
        shape: (6, 2)
        ┌─────┬────────────────┐
        │ A   ┆ rolling_median │
        │ --- ┆ ---            │
        │ f64 ┆ f64            │
        ╞═════╪════════════════╡
        │ 1.0 ┆ null           │
        │ 2.0 ┆ 1.5            │
        │ 3.0 ┆ 2.5            │
        │ 4.0 ┆ 3.5            │
        │ 5.0 ┆ 4.5            │
        │ 6.0 ┆ 5.5            │
        └─────┴────────────────┘

        Specify weights for the values in each window:

        >>> df.with_columns(
        ...     rolling_median=pl.col("A").rolling_median(
        ...         window_size=2, weights=[0.25, 0.75]
        ...     ),
        ... )
        shape: (6, 2)
        ┌─────┬────────────────┐
        │ A   ┆ rolling_median │
        │ --- ┆ ---            │
        │ f64 ┆ f64            │
        ╞═════╪════════════════╡
        │ 1.0 ┆ null           │
        │ 2.0 ┆ 1.5            │
        │ 3.0 ┆ 2.5            │
        │ 4.0 ┆ 3.5            │
        │ 5.0 ┆ 4.5            │
        │ 6.0 ┆ 5.5            │
        └─────┴────────────────┘

        Center the values in the window

        >>> df.with_columns(
        ...     rolling_median=pl.col("A").rolling_median(window_size=3, center=True),
        ... )
        shape: (6, 2)
        ┌─────┬────────────────┐
        │ A   ┆ rolling_median │
        │ --- ┆ ---            │
        │ f64 ┆ f64            │
        ╞═════╪════════════════╡
        │ 1.0 ┆ null           │
        │ 2.0 ┆ 2.0            │
        │ 3.0 ┆ 3.0            │
        │ 4.0 ┆ 4.0            │
        │ 5.0 ┆ 5.0            │
        │ 6.0 ┆ null           │
        └─────┴────────────────┘

        """
        window_size, min_periods = _prepare_rolling_window_args(
            window_size, min_periods
        )
        return self._from_pyexpr(
            self._pyexpr.rolling_median(
                window_size, weights, min_periods, center, by, closed
            )
        )

    @warn_closed_future_change()
    def rolling_quantile(
        self,
        quantile: float,
        interpolation: RollingInterpolationMethod = "nearest",
        window_size: int | timedelta | str = 2,
        weights: list[float] | None = None,
        min_periods: int | None = None,
        *,
        center: bool = False,
        by: str | None = None,
        closed: ClosedInterval = "left",
    ) -> Self:
        """
        Compute a rolling quantile.

        If ``by`` has not been specified (the default), the window at a given row will
        include the row itself, and the `window_size - 1` elements before it.

        If you pass a ``by`` column ``<t_0, t_1, ..., t_n>``, then `closed="left"`
        means the windows will be:

            - [t_0 - window_size, t_0)
            - [t_1 - window_size, t_1)
            - ...
            - [t_n - window_size, t_n)

        With `closed="right"`, the left endpoint is not included and the right
        endpoint is included.

        Parameters
        ----------
        quantile
            Quantile between 0.0 and 1.0.
        interpolation : {'nearest', 'higher', 'lower', 'midpoint', 'linear'}
            Interpolation method.
        window_size
            The length of the window. Can be a fixed integer size, or a dynamic
            temporal size indicated by a timedelta or the following string language:

            - 1ns   (1 nanosecond)
            - 1us   (1 microsecond)
            - 1ms   (1 millisecond)
            - 1s    (1 second)
            - 1m    (1 minute)
            - 1h    (1 hour)
            - 1d    (1 calendar day)
            - 1w    (1 calendar week)
            - 1mo   (1 calendar month)
            - 1q    (1 calendar quarter)
            - 1y    (1 calendar year)
            - 1i    (1 index count)

            Suffix with `"_saturating"` to indicate that dates too large for
            their month should saturate at the largest date
            (e.g. 2022-02-29 -> 2022-02-28) instead of erroring.

            By "calendar day", we mean the corresponding time on the next day
            (which may not be 24 hours, due to daylight savings). Similarly for
            "calendar week", "calendar month", "calendar quarter", and
            "calendar year".

            If a timedelta or the dynamic string language is used, the `by`
            and `closed` arguments must also be set.
        weights
            An optional slice with the same length as the window that determines the
            relative contribution of each value in a window to the output.
        min_periods
            The number of values in the window that should be non-null before computing
            a result. If None, it will be set equal to window size.
        center
            Set the labels at the center of the window
        by
            If the `window_size` is temporal for instance `"5h"` or `"3s"`, you must
            set the column that will be used to determine the windows. This column must
            be of dtype Datetime.
        closed : {'left', 'right', 'both', 'none'}
            Define which sides of the temporal interval are closed (inclusive); only
            applicable if `by` has been set.

        Warnings
        --------
        This functionality is experimental and may change without it being considered a
        breaking change.

        Notes
        -----
        If you want to compute multiple aggregation statistics over the same dynamic
        window, consider using `group_by_rolling` this method can cache the window size
        computation.

        Examples
        --------
        >>> df = pl.DataFrame({"A": [1.0, 2.0, 3.0, 4.0, 5.0, 6.0]})
        >>> df.with_columns(
        ...     rolling_quantile=pl.col("A").rolling_quantile(
        ...         quantile=0.25, window_size=4
        ...     ),
        ... )
        shape: (6, 2)
        ┌─────┬──────────────────┐
        │ A   ┆ rolling_quantile │
        │ --- ┆ ---              │
        │ f64 ┆ f64              │
        ╞═════╪══════════════════╡
        │ 1.0 ┆ null             │
        │ 2.0 ┆ null             │
        │ 3.0 ┆ null             │
        │ 4.0 ┆ 2.0              │
        │ 5.0 ┆ 3.0              │
        │ 6.0 ┆ 4.0              │
        └─────┴──────────────────┘

        Specify weights for the values in each window:

        >>> df.with_columns(
        ...     rolling_quantile=pl.col("A").rolling_quantile(
        ...         quantile=0.25, window_size=4, weights=[0.2, 0.4, 0.4, 0.2]
        ...     ),
        ... )
        shape: (6, 2)
        ┌─────┬──────────────────┐
        │ A   ┆ rolling_quantile │
        │ --- ┆ ---              │
        │ f64 ┆ f64              │
        ╞═════╪══════════════════╡
        │ 1.0 ┆ null             │
        │ 2.0 ┆ null             │
        │ 3.0 ┆ null             │
        │ 4.0 ┆ 2.0              │
        │ 5.0 ┆ 3.0              │
        │ 6.0 ┆ 4.0              │
        └─────┴──────────────────┘

        Specify weights and interpolation method

        >>> df.with_columns(
        ...     rolling_quantile=pl.col("A").rolling_quantile(
        ...         quantile=0.25,
        ...         window_size=4,
        ...         weights=[0.2, 0.4, 0.4, 0.2],
        ...         interpolation="linear",
        ...     ),
        ... )
        shape: (6, 2)
        ┌─────┬──────────────────┐
        │ A   ┆ rolling_quantile │
        │ --- ┆ ---              │
        │ f64 ┆ f64              │
        ╞═════╪══════════════════╡
        │ 1.0 ┆ null             │
        │ 2.0 ┆ null             │
        │ 3.0 ┆ null             │
        │ 4.0 ┆ 1.625            │
        │ 5.0 ┆ 2.625            │
        │ 6.0 ┆ 3.625            │
        └─────┴──────────────────┘

        Center the values in the window

        >>> df.with_columns(
        ...     rolling_quantile=pl.col("A").rolling_quantile(
        ...         quantile=0.2, window_size=5, center=True
        ...     ),
        ... )
        shape: (6, 2)
        ┌─────┬──────────────────┐
        │ A   ┆ rolling_quantile │
        │ --- ┆ ---              │
        │ f64 ┆ f64              │
        ╞═════╪══════════════════╡
        │ 1.0 ┆ null             │
        │ 2.0 ┆ null             │
        │ 3.0 ┆ 2.0              │
        │ 4.0 ┆ 3.0              │
        │ 5.0 ┆ null             │
        │ 6.0 ┆ null             │
        └─────┴──────────────────┘

        """
        window_size, min_periods = _prepare_rolling_window_args(
            window_size, min_periods
        )
        return self._from_pyexpr(
            self._pyexpr.rolling_quantile(
                quantile,
                interpolation,
                window_size,
                weights,
                min_periods,
                center,
                by,
                closed,
            )
        )

    def rolling_skew(self, window_size: int, *, bias: bool = True) -> Self:
        """
        Compute a rolling skew.

        The window at a given row includes the row itself and the
        `window_size - 1` elements before it.

        Parameters
        ----------
        window_size
            Integer size of the rolling window.
        bias
            If False, the calculations are corrected for statistical bias.

        Examples
        --------
        >>> df = pl.DataFrame({"a": [1, 4, 2, 9]})
        >>> df.select(pl.col("a").rolling_skew(3))
        shape: (4, 1)
        ┌──────────┐
        │ a        │
        │ ---      │
        │ f64      │
        ╞══════════╡
        │ null     │
        │ null     │
        │ 0.381802 │
        │ 0.47033  │
        └──────────┘

        Note how the values match the following:

        >>> pl.Series([1, 4, 2]).skew(), pl.Series([4, 2, 9]).skew()
        (0.38180177416060584, 0.47033046033698594)

        """
        return self._from_pyexpr(self._pyexpr.rolling_skew(window_size, bias))

    def rolling_map(
        self,
        function: Callable[[Series], Any],
        window_size: int,
        weights: list[float] | None = None,
        min_periods: int | None = None,
        *,
        center: bool = False,
    ) -> Self:
        """
        Compute a custom rolling window function.

        .. warning::
            Computing custom functions is extremely slow. Use specialized rolling
            functions such as :func:`Expr.rolling_sum` if at all possible.

        Parameters
        ----------
        function
            Custom aggregation function.
        window_size
            Size of the window. The window at a given row will include the row
            itself and the ``window_size - 1`` elements before it.
        weights
            A list of weights with the same length as the window that will be multiplied
            elementwise with the values in the window.
        min_periods
            The number of values in the window that should be non-null before computing
            a result. If None, it will be set equal to window size.
        center
            Set the labels at the center of the window.

        Examples
        --------
        >>> from numpy import nansum
        >>> df = pl.DataFrame({"a": [11.0, 2.0, 9.0, float("nan"), 8.0]})
        >>> df.select(pl.col("a").rolling_map(nansum, window_size=3))
        shape: (5, 1)
        ┌──────┐
        │ a    │
        │ ---  │
        │ f64  │
        ╞══════╡
        │ null │
        │ null │
        │ 22.0 │
        │ 11.0 │
        │ 17.0 │
        └──────┘

        """
        if min_periods is None:
            min_periods = window_size
        return self._from_pyexpr(
            self._pyexpr.rolling_map(
                function, window_size, weights, min_periods, center
            )
        )

    def abs(self) -> Self:
        """
        Compute absolute values.

        Same as `abs(expr)`.

        Examples
        --------
        >>> df = pl.DataFrame(
        ...     {
        ...         "A": [-1.0, 0.0, 1.0, 2.0],
        ...     }
        ... )
        >>> df.select(pl.col("A").abs())
        shape: (4, 1)
        ┌─────┐
        │ A   │
        │ --- │
        │ f64 │
        ╞═════╡
        │ 1.0 │
        │ 0.0 │
        │ 1.0 │
        │ 2.0 │
        └─────┘

        """
        return self._from_pyexpr(self._pyexpr.abs())

    def rank(
        self,
        method: RankMethod = "average",
        *,
        descending: bool = False,
        seed: int | None = None,
    ) -> Self:
        """
        Assign ranks to data, dealing with ties appropriately.

        Parameters
        ----------
        method : {'average', 'min', 'max', 'dense', 'ordinal', 'random'}
            The method used to assign ranks to tied elements.
            The following methods are available (default is 'average'):

            - 'average' : The average of the ranks that would have been assigned to
              all the tied values is assigned to each value.
            - 'min' : The minimum of the ranks that would have been assigned to all
              the tied values is assigned to each value. (This is also referred to
              as "competition" ranking.)
            - 'max' : The maximum of the ranks that would have been assigned to all
              the tied values is assigned to each value.
            - 'dense' : Like 'min', but the rank of the next highest element is
              assigned the rank immediately after those assigned to the tied
              elements.
            - 'ordinal' : All values are given a distinct rank, corresponding to
              the order that the values occur in the Series.
            - 'random' : Like 'ordinal', but the rank for ties is not dependent
              on the order that the values occur in the Series.
        descending
            Rank in descending order.
        seed
            If `method="random"`, use this as seed.

        Examples
        --------
        The 'average' method:

        >>> df = pl.DataFrame({"a": [3, 6, 1, 1, 6]})
        >>> df.select(pl.col("a").rank())
        shape: (5, 1)
        ┌─────┐
        │ a   │
        │ --- │
        │ f64 │
        ╞═════╡
        │ 3.0 │
        │ 4.5 │
        │ 1.5 │
        │ 1.5 │
        │ 4.5 │
        └─────┘

        The 'ordinal' method:

        >>> df = pl.DataFrame({"a": [3, 6, 1, 1, 6]})
        >>> df.select(pl.col("a").rank("ordinal"))
        shape: (5, 1)
        ┌─────┐
        │ a   │
        │ --- │
        │ u32 │
        ╞═════╡
        │ 3   │
        │ 4   │
        │ 1   │
        │ 2   │
        │ 5   │
        └─────┘

        Use 'rank' with 'over' to rank within groups:

        >>> df = pl.DataFrame({"a": [1, 1, 2, 2, 2], "b": [6, 7, 5, 14, 11]})
        >>> df.with_columns(pl.col("b").rank().over("a").alias("rank"))
        shape: (5, 3)
        ┌─────┬─────┬──────┐
        │ a   ┆ b   ┆ rank │
        │ --- ┆ --- ┆ ---  │
        │ i64 ┆ i64 ┆ f64  │
        ╞═════╪═════╪══════╡
        │ 1   ┆ 6   ┆ 1.0  │
        │ 1   ┆ 7   ┆ 2.0  │
        │ 2   ┆ 5   ┆ 1.0  │
        │ 2   ┆ 14  ┆ 3.0  │
        │ 2   ┆ 11  ┆ 2.0  │
        └─────┴─────┴──────┘

        """
        return self._from_pyexpr(self._pyexpr.rank(method, descending, seed))

    def diff(self, n: int = 1, null_behavior: NullBehavior = "ignore") -> Self:
        """
        Calculate the n-th discrete difference.

        Parameters
        ----------
        n
            Number of slots to shift.
        null_behavior : {'ignore', 'drop'}
            How to handle null values.

        Examples
        --------
        >>> df = pl.DataFrame({"int": [20, 10, 30, 25, 35]})
        >>> df.with_columns(change=pl.col("int").diff())
        shape: (5, 2)
        ┌─────┬────────┐
        │ int ┆ change │
        │ --- ┆ ---    │
        │ i64 ┆ i64    │
        ╞═════╪════════╡
        │ 20  ┆ null   │
        │ 10  ┆ -10    │
        │ 30  ┆ 20     │
        │ 25  ┆ -5     │
        │ 35  ┆ 10     │
        └─────┴────────┘

        >>> df.with_columns(change=pl.col("int").diff(n=2))
        shape: (5, 2)
        ┌─────┬────────┐
        │ int ┆ change │
        │ --- ┆ ---    │
        │ i64 ┆ i64    │
        ╞═════╪════════╡
        │ 20  ┆ null   │
        │ 10  ┆ null   │
        │ 30  ┆ 10     │
        │ 25  ┆ 15     │
        │ 35  ┆ 5      │
        └─────┴────────┘

        >>> df.select(pl.col("int").diff(n=2, null_behavior="drop").alias("diff"))
        shape: (3, 1)
        ┌──────┐
        │ diff │
        │ ---  │
        │ i64  │
        ╞══════╡
        │ 10   │
        │ 15   │
        │ 5    │
        └──────┘

        """
        return self._from_pyexpr(self._pyexpr.diff(n, null_behavior))

    def pct_change(self, n: int = 1) -> Self:
        """
        Computes percentage change between values.

        Percentage change (as fraction) between current element and most-recent
        non-null element at least ``n`` period(s) before the current element.

        Computes the change from the previous row by default.

        Parameters
        ----------
        n
            periods to shift for forming percent change.

        Examples
        --------
        >>> df = pl.DataFrame(
        ...     {
        ...         "a": [10, 11, 12, None, 12],
        ...     }
        ... )
        >>> df.with_columns(pl.col("a").pct_change().alias("pct_change"))
        shape: (5, 2)
        ┌──────┬────────────┐
        │ a    ┆ pct_change │
        │ ---  ┆ ---        │
        │ i64  ┆ f64        │
        ╞══════╪════════════╡
        │ 10   ┆ null       │
        │ 11   ┆ 0.1        │
        │ 12   ┆ 0.090909   │
        │ null ┆ 0.0        │
        │ 12   ┆ 0.0        │
        └──────┴────────────┘

        """
        return self._from_pyexpr(self._pyexpr.pct_change(n))

    def skew(self, *, bias: bool = True) -> Self:
        r"""
        Compute the sample skewness of a data set.

        For normally distributed data, the skewness should be about zero. For
        unimodal continuous distributions, a skewness value greater than zero means
        that there is more weight in the right tail of the distribution. The
        function `skewtest` can be used to determine if the skewness value
        is close enough to zero, statistically speaking.


        See scipy.stats for more information.

        Parameters
        ----------
        bias : bool, optional
            If False, the calculations are corrected for statistical bias.

        Notes
        -----
        The sample skewness is computed as the Fisher-Pearson coefficient
        of skewness, i.e.

        .. math:: g_1=\frac{m_3}{m_2^{3/2}}

        where

        .. math:: m_i=\frac{1}{N}\sum_{n=1}^N(x[n]-\bar{x})^i

        is the biased sample :math:`i\texttt{th}` central moment, and
        :math:`\bar{x}` is
        the sample mean.  If ``bias`` is False, the calculations are
        corrected for bias and the value computed is the adjusted
        Fisher-Pearson standardized moment coefficient, i.e.

        .. math::
            G_1 = \frac{k_3}{k_2^{3/2}} = \frac{\sqrt{N(N-1)}}{N-2}\frac{m_3}{m_2^{3/2}}

        Examples
        --------
        >>> df = pl.DataFrame({"a": [1, 2, 3, 2, 1]})
        >>> df.select(pl.col("a").skew())
        shape: (1, 1)
        ┌──────────┐
        │ a        │
        │ ---      │
        │ f64      │
        ╞══════════╡
        │ 0.343622 │
        └──────────┘

        """
        return self._from_pyexpr(self._pyexpr.skew(bias))

    def kurtosis(self, *, fisher: bool = True, bias: bool = True) -> Self:
        """
        Compute the kurtosis (Fisher or Pearson) of a dataset.

        Kurtosis is the fourth central moment divided by the square of the
        variance. If Fisher's definition is used, then 3.0 is subtracted from
        the result to give 0.0 for a normal distribution.
        If bias is False then the kurtosis is calculated using k statistics to
        eliminate bias coming from biased moment estimators

        See scipy.stats for more information

        Parameters
        ----------
        fisher : bool, optional
            If True, Fisher's definition is used (normal ==> 0.0). If False,
            Pearson's definition is used (normal ==> 3.0).
        bias : bool, optional
            If False, the calculations are corrected for statistical bias.

        Examples
        --------
        >>> df = pl.DataFrame({"a": [1, 2, 3, 2, 1]})
        >>> df.select(pl.col("a").kurtosis())
        shape: (1, 1)
        ┌───────────┐
        │ a         │
        │ ---       │
        │ f64       │
        ╞═══════════╡
        │ -1.153061 │
        └───────────┘

        """
        return self._from_pyexpr(self._pyexpr.kurtosis(fisher, bias))

    def clip(self, lower_bound: int | float, upper_bound: int | float) -> Self:
        """
        Clip (limit) the values in an array to a `min` and `max` boundary.

        Only works for numerical types.

        If you want to clip other dtypes, consider writing a "when, then, otherwise"
        expression. See :func:`when` for more information.

        Parameters
        ----------
        lower_bound
            Lower bound.
        upper_bound
            Upper bound.

        Examples
        --------
        >>> df = pl.DataFrame({"foo": [-50, 5, None, 50]})
        >>> df.with_columns(pl.col("foo").clip(1, 10).alias("foo_clipped"))
        shape: (4, 2)
        ┌──────┬─────────────┐
        │ foo  ┆ foo_clipped │
        │ ---  ┆ ---         │
        │ i64  ┆ i64         │
        ╞══════╪═════════════╡
        │ -50  ┆ 1           │
        │ 5    ┆ 5           │
        │ null ┆ null        │
        │ 50   ┆ 10          │
        └──────┴─────────────┘

        """
        return self._from_pyexpr(self._pyexpr.clip(lower_bound, upper_bound))

    def clip_min(self, lower_bound: int | float) -> Self:
        """
        Clip (limit) the values in an array to a `min` boundary.

        Only works for numerical types.

        If you want to clip other dtypes, consider writing a "when, then, otherwise"
        expression. See :func:`when` for more information.

        Parameters
        ----------
        lower_bound
            Lower bound.

        Examples
        --------
        >>> df = pl.DataFrame({"foo": [-50, 5, None, 50]})
        >>> df.with_columns(pl.col("foo").clip_min(0).alias("foo_clipped"))
        shape: (4, 2)
        ┌──────┬─────────────┐
        │ foo  ┆ foo_clipped │
        │ ---  ┆ ---         │
        │ i64  ┆ i64         │
        ╞══════╪═════════════╡
        │ -50  ┆ 0           │
        │ 5    ┆ 5           │
        │ null ┆ null        │
        │ 50   ┆ 50          │
        └──────┴─────────────┘

        """
        return self._from_pyexpr(self._pyexpr.clip_min(lower_bound))

    def clip_max(self, upper_bound: int | float) -> Self:
        """
        Clip (limit) the values in an array to a `max` boundary.

        Only works for numerical types.

        If you want to clip other dtypes, consider writing a "when, then, otherwise"
        expression. See :func:`when` for more information.

        Parameters
        ----------
        upper_bound
            Upper bound.

        Examples
        --------
        >>> df = pl.DataFrame({"foo": [-50, 5, None, 50]})
        >>> df.with_columns(pl.col("foo").clip_max(0).alias("foo_clipped"))
        shape: (4, 2)
        ┌──────┬─────────────┐
        │ foo  ┆ foo_clipped │
        │ ---  ┆ ---         │
        │ i64  ┆ i64         │
        ╞══════╪═════════════╡
        │ -50  ┆ -50         │
        │ 5    ┆ 0           │
        │ null ┆ null        │
        │ 50   ┆ 0           │
        └──────┴─────────────┘

        """
        return self._from_pyexpr(self._pyexpr.clip_max(upper_bound))

    def lower_bound(self) -> Self:
        """
        Calculate the lower bound.

        Returns a unit Series with the lowest value possible for the dtype of this
        expression.

        Examples
        --------
        >>> df = pl.DataFrame({"a": [1, 2, 3, 2, 1]})
        >>> df.select(pl.col("a").lower_bound())
        shape: (1, 1)
        ┌──────────────────────┐
        │ a                    │
        │ ---                  │
        │ i64                  │
        ╞══════════════════════╡
        │ -9223372036854775808 │
        └──────────────────────┘

        """
        return self._from_pyexpr(self._pyexpr.lower_bound())

    def upper_bound(self) -> Self:
        """
        Calculate the upper bound.

        Returns a unit Series with the highest value possible for the dtype of this
        expression.

        Examples
        --------
        >>> df = pl.DataFrame({"a": [1, 2, 3, 2, 1]})
        >>> df.select(pl.col("a").upper_bound())
        shape: (1, 1)
        ┌─────────────────────┐
        │ a                   │
        │ ---                 │
        │ i64                 │
        ╞═════════════════════╡
        │ 9223372036854775807 │
        └─────────────────────┘

        """
        return self._from_pyexpr(self._pyexpr.upper_bound())

    def sign(self) -> Self:
        """
        Compute the element-wise indication of the sign.

        The returned values can be -1, 0, or 1:

        * -1 if x  < 0.
        *  0 if x == 0.
        *  1 if x  > 0.

        (null values are preserved as-is).

        Examples
        --------
        >>> df = pl.DataFrame({"a": [-9.0, -0.0, 0.0, 4.0, None]})
        >>> df.select(pl.col("a").sign())
        shape: (5, 1)
        ┌──────┐
        │ a    │
        │ ---  │
        │ i64  │
        ╞══════╡
        │ -1   │
        │ 0    │
        │ 0    │
        │ 1    │
        │ null │
        └──────┘

        """
        return self._from_pyexpr(self._pyexpr.sign())

    def sin(self) -> Self:
        """
        Compute the element-wise value for the sine.

        Returns
        -------
        Expr
            Expression of data type :class:`Float64`.

        Examples
        --------
        >>> df = pl.DataFrame({"a": [0.0]})
        >>> df.select(pl.col("a").sin())
        shape: (1, 1)
        ┌─────┐
        │ a   │
        │ --- │
        │ f64 │
        ╞═════╡
        │ 0.0 │
        └─────┘

        """
        return self._from_pyexpr(self._pyexpr.sin())

    def cos(self) -> Self:
        """
        Compute the element-wise value for the cosine.

        Returns
        -------
        Expr
            Expression of data type :class:`Float64`.

        Examples
        --------
        >>> df = pl.DataFrame({"a": [0.0]})
        >>> df.select(pl.col("a").cos())
        shape: (1, 1)
        ┌─────┐
        │ a   │
        │ --- │
        │ f64 │
        ╞═════╡
        │ 1.0 │
        └─────┘

        """
        return self._from_pyexpr(self._pyexpr.cos())

    def tan(self) -> Self:
        """
        Compute the element-wise value for the tangent.

        Returns
        -------
        Expr
            Expression of data type :class:`Float64`.

        Examples
        --------
        >>> df = pl.DataFrame({"a": [1.0]})
        >>> df.select(pl.col("a").tan().round(2))
        shape: (1, 1)
        ┌──────┐
        │ a    │
        │ ---  │
        │ f64  │
        ╞══════╡
        │ 1.56 │
        └──────┘

        """
        return self._from_pyexpr(self._pyexpr.tan())

    def arcsin(self) -> Self:
        """
        Compute the element-wise value for the inverse sine.

        Returns
        -------
        Expr
            Expression of data type :class:`Float64`.

        Examples
        --------
        >>> df = pl.DataFrame({"a": [1.0]})
        >>> df.select(pl.col("a").arcsin())
        shape: (1, 1)
        ┌──────────┐
        │ a        │
        │ ---      │
        │ f64      │
        ╞══════════╡
        │ 1.570796 │
        └──────────┘

        """
        return self._from_pyexpr(self._pyexpr.arcsin())

    def arccos(self) -> Self:
        """
        Compute the element-wise value for the inverse cosine.

        Returns
        -------
        Expr
            Expression of data type :class:`Float64`.

        Examples
        --------
        >>> df = pl.DataFrame({"a": [0.0]})
        >>> df.select(pl.col("a").arccos())
        shape: (1, 1)
        ┌──────────┐
        │ a        │
        │ ---      │
        │ f64      │
        ╞══════════╡
        │ 1.570796 │
        └──────────┘

        """
        return self._from_pyexpr(self._pyexpr.arccos())

    def arctan(self) -> Self:
        """
        Compute the element-wise value for the inverse tangent.

        Returns
        -------
        Expr
            Expression of data type :class:`Float64`.

        Examples
        --------
        >>> df = pl.DataFrame({"a": [1.0]})
        >>> df.select(pl.col("a").arctan())
        shape: (1, 1)
        ┌──────────┐
        │ a        │
        │ ---      │
        │ f64      │
        ╞══════════╡
        │ 0.785398 │
        └──────────┘

        """
        return self._from_pyexpr(self._pyexpr.arctan())

    def sinh(self) -> Self:
        """
        Compute the element-wise value for the hyperbolic sine.

        Returns
        -------
        Expr
            Expression of data type :class:`Float64`.

        Examples
        --------
        >>> df = pl.DataFrame({"a": [1.0]})
        >>> df.select(pl.col("a").sinh())
        shape: (1, 1)
        ┌──────────┐
        │ a        │
        │ ---      │
        │ f64      │
        ╞══════════╡
        │ 1.175201 │
        └──────────┘

        """
        return self._from_pyexpr(self._pyexpr.sinh())

    def cosh(self) -> Self:
        """
        Compute the element-wise value for the hyperbolic cosine.

        Returns
        -------
        Expr
            Expression of data type :class:`Float64`.

        Examples
        --------
        >>> df = pl.DataFrame({"a": [1.0]})
        >>> df.select(pl.col("a").cosh())
        shape: (1, 1)
        ┌──────────┐
        │ a        │
        │ ---      │
        │ f64      │
        ╞══════════╡
        │ 1.543081 │
        └──────────┘

        """
        return self._from_pyexpr(self._pyexpr.cosh())

    def tanh(self) -> Self:
        """
        Compute the element-wise value for the hyperbolic tangent.

        Returns
        -------
        Expr
            Expression of data type :class:`Float64`.

        Examples
        --------
        >>> df = pl.DataFrame({"a": [1.0]})
        >>> df.select(pl.col("a").tanh())
        shape: (1, 1)
        ┌──────────┐
        │ a        │
        │ ---      │
        │ f64      │
        ╞══════════╡
        │ 0.761594 │
        └──────────┘

        """
        return self._from_pyexpr(self._pyexpr.tanh())

    def arcsinh(self) -> Self:
        """
        Compute the element-wise value for the inverse hyperbolic sine.

        Returns
        -------
        Expr
            Expression of data type :class:`Float64`.

        Examples
        --------
        >>> df = pl.DataFrame({"a": [1.0]})
        >>> df.select(pl.col("a").arcsinh())
        shape: (1, 1)
        ┌──────────┐
        │ a        │
        │ ---      │
        │ f64      │
        ╞══════════╡
        │ 0.881374 │
        └──────────┘

        """
        return self._from_pyexpr(self._pyexpr.arcsinh())

    def arccosh(self) -> Self:
        """
        Compute the element-wise value for the inverse hyperbolic cosine.

        Returns
        -------
        Expr
            Expression of data type :class:`Float64`.

        Examples
        --------
        >>> df = pl.DataFrame({"a": [1.0]})
        >>> df.select(pl.col("a").arccosh())
        shape: (1, 1)
        ┌─────┐
        │ a   │
        │ --- │
        │ f64 │
        ╞═════╡
        │ 0.0 │
        └─────┘

        """
        return self._from_pyexpr(self._pyexpr.arccosh())

    def arctanh(self) -> Self:
        """
        Compute the element-wise value for the inverse hyperbolic tangent.

        Returns
        -------
        Expr
            Expression of data type :class:`Float64`.

        Examples
        --------
        >>> df = pl.DataFrame({"a": [1.0]})
        >>> df.select(pl.col("a").arctanh())
        shape: (1, 1)
        ┌─────┐
        │ a   │
        │ --- │
        │ f64 │
        ╞═════╡
        │ inf │
        └─────┘

        """
        return self._from_pyexpr(self._pyexpr.arctanh())

    def degrees(self) -> Self:
        """
        Convert from radians to degrees.

        Returns
        -------
        Expr
            Expression of data type :class:`Float64`.

        Examples
        --------
        >>> import math
        >>> df = pl.DataFrame({"a": [x * math.pi for x in range(-4, 5)]})
        >>> df.select(pl.col("a").degrees())
        shape: (9, 1)
        ┌────────┐
        │ a      │
        │ ---    │
        │ f64    │
        ╞════════╡
        │ -720.0 │
        │ -540.0 │
        │ -360.0 │
        │ -180.0 │
        │ 0.0    │
        │ 180.0  │
        │ 360.0  │
        │ 540.0  │
        │ 720.0  │
        └────────┘
        """
        return self._from_pyexpr(self._pyexpr.degrees())

    def radians(self) -> Self:
        """
        Convert from degrees to radians.

        Returns
        -------
        Expr
            Expression of data type :class:`Float64`.

        Examples
        --------
        >>> df = pl.DataFrame({"a": [-720, -540, -360, -180, 0, 180, 360, 540, 720]})
        >>> df.select(pl.col("a").radians())
        shape: (9, 1)
        ┌────────────┐
        │ a          │
        │ ---        │
        │ f64        │
        ╞════════════╡
        │ -12.566371 │
        │ -9.424778  │
        │ -6.283185  │
        │ -3.141593  │
        │ 0.0        │
        │ 3.141593   │
        │ 6.283185   │
        │ 9.424778   │
        │ 12.566371  │
        └────────────┘
        """
        return self._from_pyexpr(self._pyexpr.radians())

    def reshape(self, dimensions: tuple[int, ...]) -> Self:
        """
        Reshape this Expr to a flat Series or a Series of Lists.

        Parameters
        ----------
        dimensions
            Tuple of the dimension sizes. If a -1 is used in any of the dimensions, that
            dimension is inferred.

        Returns
        -------
        Expr
            If a single dimension is given, results in an expression of the original
            data type.
            If a multiple dimensions are given, results in an expression of data type
            :class:`List` with shape (rows, cols).

        Examples
        --------
        >>> df = pl.DataFrame({"foo": [1, 2, 3, 4, 5, 6, 7, 8, 9]})
        >>> df.select(pl.col("foo").reshape((3, 3)))
        shape: (3, 1)
        ┌───────────┐
        │ foo       │
        │ ---       │
        │ list[i64] │
        ╞═══════════╡
        │ [1, 2, 3] │
        │ [4, 5, 6] │
        │ [7, 8, 9] │
        └───────────┘

        See Also
        --------
        Expr.list.explode : Explode a list column.

        """
        return self._from_pyexpr(self._pyexpr.reshape(dimensions))

    def shuffle(self, seed: int | None = None) -> Self:
        """
        Shuffle the contents of this expression.

        Parameters
        ----------
        seed
            Seed for the random number generator. If set to None (default), a
            random seed is generated each time the shuffle is called.

        Examples
        --------
        >>> df = pl.DataFrame({"a": [1, 2, 3]})
        >>> df.select(pl.col("a").shuffle(seed=1))
        shape: (3, 1)
        ┌─────┐
        │ a   │
        │ --- │
        │ i64 │
        ╞═════╡
        │ 2   │
        │ 1   │
        │ 3   │
        └─────┘

        """
        return self._from_pyexpr(self._pyexpr.shuffle(seed))

    def sample(
        self,
        n: int | None = None,
        *,
        fraction: float | None = None,
        with_replacement: bool = False,
        shuffle: bool = False,
        seed: int | None = None,
    ) -> Self:
        """
        Sample from this expression.

        Parameters
        ----------
        n
            Number of items to return. Cannot be used with `fraction`. Defaults to 1 if
            `fraction` is None.
        fraction
            Fraction of items to return. Cannot be used with `n`.
        with_replacement
            Allow values to be sampled more than once.
        shuffle
            Shuffle the order of sampled data points.
        seed
            Seed for the random number generator. If set to None (default), a
            random seed is generated for each sample operation.

        Examples
        --------
        >>> df = pl.DataFrame({"a": [1, 2, 3]})
        >>> df.select(pl.col("a").sample(fraction=1.0, with_replacement=True, seed=1))
        shape: (3, 1)
        ┌─────┐
        │ a   │
        │ --- │
        │ i64 │
        ╞═════╡
        │ 3   │
        │ 1   │
        │ 1   │
        └─────┘

        """
        if n is not None and fraction is not None:
            raise ValueError("cannot specify both `n` and `fraction`")

        if fraction is not None:
            return self._from_pyexpr(
                self._pyexpr.sample_frac(fraction, with_replacement, shuffle, seed)
            )

        if n is None:
            n = 1
        return self._from_pyexpr(
            self._pyexpr.sample_n(n, with_replacement, shuffle, seed)
        )

    def ewm_mean(
        self,
        com: float | None = None,
        span: float | None = None,
        half_life: float | None = None,
        alpha: float | None = None,
        *,
        adjust: bool = True,
        min_periods: int = 1,
        ignore_nulls: bool = True,
    ) -> Self:
        r"""
        Exponentially-weighted moving average.

        Parameters
        ----------
        com
            Specify decay in terms of center of mass, :math:`\gamma`, with

                .. math::
                    \alpha = \frac{1}{1 + \gamma} \; \forall \; \gamma \geq 0
        span
            Specify decay in terms of span, :math:`\theta`, with

                .. math::
                    \alpha = \frac{2}{\theta + 1} \; \forall \; \theta \geq 1
        half_life
            Specify decay in terms of half-life, :math:`\lambda`, with

                .. math::
                    \alpha = 1 - \exp \left\{ \frac{ -\ln(2) }{ \lambda } \right\} \;
                    \forall \; \lambda > 0
        alpha
            Specify smoothing factor alpha directly, :math:`0 < \alpha \leq 1`.
        adjust
            Divide by decaying adjustment factor in beginning periods to account for
            imbalance in relative weightings

                - When ``adjust=True`` the EW function is calculated
                  using weights :math:`w_i = (1 - \alpha)^i`
                - When ``adjust=False`` the EW function is calculated
                  recursively by

                  .. math::
                    y_0 &= x_0 \\
                    y_t &= (1 - \alpha)y_{t - 1} + \alpha x_t
        min_periods
            Minimum number of observations in window required to have a value
            (otherwise result is null).
        ignore_nulls
            Ignore missing values when calculating weights.

                - When ``ignore_nulls=False`` (default), weights are based on absolute
                  positions.
                  For example, the weights of :math:`x_0` and :math:`x_2` used in
                  calculating the final weighted average of
                  [:math:`x_0`, None, :math:`x_2`] are
                  :math:`(1-\alpha)^2` and :math:`1` if ``adjust=True``, and
                  :math:`(1-\alpha)^2` and :math:`\alpha` if ``adjust=False``.

                - When ``ignore_nulls=True``, weights are based
                  on relative positions. For example, the weights of
                  :math:`x_0` and :math:`x_2` used in calculating the final weighted
                  average of [:math:`x_0`, None, :math:`x_2`] are
                  :math:`1-\alpha` and :math:`1` if ``adjust=True``,
                  and :math:`1-\alpha` and :math:`\alpha` if ``adjust=False``.


        Examples
        --------
        >>> df = pl.DataFrame({"a": [1, 2, 3]})
        >>> df.select(pl.col("a").ewm_mean(com=1))
        shape: (3, 1)
        ┌──────────┐
        │ a        │
        │ ---      │
        │ f64      │
        ╞══════════╡
        │ 1.0      │
        │ 1.666667 │
        │ 2.428571 │
        └──────────┘

        """
        alpha = _prepare_alpha(com, span, half_life, alpha)
        return self._from_pyexpr(
            self._pyexpr.ewm_mean(alpha, adjust, min_periods, ignore_nulls)
        )

    def ewm_std(
        self,
        com: float | None = None,
        span: float | None = None,
        half_life: float | None = None,
        alpha: float | None = None,
        *,
        adjust: bool = True,
        bias: bool = False,
        min_periods: int = 1,
        ignore_nulls: bool = True,
    ) -> Self:
        r"""
        Exponentially-weighted moving standard deviation.

        Parameters
        ----------
        com
            Specify decay in terms of center of mass, :math:`\gamma`, with

                .. math::
                    \alpha = \frac{1}{1 + \gamma} \; \forall \; \gamma \geq 0
        span
            Specify decay in terms of span, :math:`\theta`, with

                .. math::
                    \alpha = \frac{2}{\theta + 1} \; \forall \; \theta \geq 1
        half_life
            Specify decay in terms of half-life, :math:`\lambda`, with

                .. math::
                    \alpha = 1 - \exp \left\{ \frac{ -\ln(2) }{ \lambda } \right\} \;
                    \forall \; \lambda > 0
        alpha
            Specify smoothing factor alpha directly, :math:`0 < \alpha \leq 1`.
        adjust
            Divide by decaying adjustment factor in beginning periods to account for
            imbalance in relative weightings

                - When ``adjust=True`` the EW function is calculated
                  using weights :math:`w_i = (1 - \alpha)^i`
                - When ``adjust=False`` the EW function is calculated
                  recursively by

                  .. math::
                    y_0 &= x_0 \\
                    y_t &= (1 - \alpha)y_{t - 1} + \alpha x_t
        bias
            When ``bias=False``, apply a correction to make the estimate statistically
            unbiased.
        min_periods
            Minimum number of observations in window required to have a value
            (otherwise result is null).
        ignore_nulls
            Ignore missing values when calculating weights.

                - When ``ignore_nulls=False`` (default), weights are based on absolute
                  positions.
                  For example, the weights of :math:`x_0` and :math:`x_2` used in
                  calculating the final weighted average of
                  [:math:`x_0`, None, :math:`x_2`] are
                  :math:`(1-\alpha)^2` and :math:`1` if ``adjust=True``, and
                  :math:`(1-\alpha)^2` and :math:`\alpha` if ``adjust=False``.

                - When ``ignore_nulls=True``, weights are based
                  on relative positions. For example, the weights of
                  :math:`x_0` and :math:`x_2` used in calculating the final weighted
                  average of [:math:`x_0`, None, :math:`x_2`] are
                  :math:`1-\alpha` and :math:`1` if ``adjust=True``,
                  and :math:`1-\alpha` and :math:`\alpha` if ``adjust=False``.

        Examples
        --------
        >>> df = pl.DataFrame({"a": [1, 2, 3]})
        >>> df.select(pl.col("a").ewm_std(com=1))
        shape: (3, 1)
        ┌──────────┐
        │ a        │
        │ ---      │
        │ f64      │
        ╞══════════╡
        │ 0.0      │
        │ 0.707107 │
        │ 0.963624 │
        └──────────┘

        """
        alpha = _prepare_alpha(com, span, half_life, alpha)
        return self._from_pyexpr(
            self._pyexpr.ewm_std(alpha, adjust, bias, min_periods, ignore_nulls)
        )

    def ewm_var(
        self,
        com: float | None = None,
        span: float | None = None,
        half_life: float | None = None,
        alpha: float | None = None,
        *,
        adjust: bool = True,
        bias: bool = False,
        min_periods: int = 1,
        ignore_nulls: bool = True,
    ) -> Self:
        r"""
        Exponentially-weighted moving variance.

        Parameters
        ----------
        com
            Specify decay in terms of center of mass, :math:`\gamma`, with

                .. math::
                    \alpha = \frac{1}{1 + \gamma} \; \forall \; \gamma \geq 0
        span
            Specify decay in terms of span, :math:`\theta`, with

                .. math::
                    \alpha = \frac{2}{\theta + 1} \; \forall \; \theta \geq 1
        half_life
            Specify decay in terms of half-life, :math:`\lambda`, with

                .. math::
                    \alpha = 1 - \exp \left\{ \frac{ -\ln(2) }{ \lambda } \right\} \;
                    \forall \; \lambda > 0
        alpha
            Specify smoothing factor alpha directly, :math:`0 < \alpha \leq 1`.
        adjust
            Divide by decaying adjustment factor in beginning periods to account for
            imbalance in relative weightings

                - When ``adjust=True`` the EW function is calculated
                  using weights :math:`w_i = (1 - \alpha)^i`
                - When ``adjust=False`` the EW function is calculated
                  recursively by

                  .. math::
                    y_0 &= x_0 \\
                    y_t &= (1 - \alpha)y_{t - 1} + \alpha x_t
        bias
            When ``bias=False``, apply a correction to make the estimate statistically
            unbiased.
        min_periods
            Minimum number of observations in window required to have a value
            (otherwise result is null).
        ignore_nulls
            Ignore missing values when calculating weights.

                - When ``ignore_nulls=False`` (default), weights are based on absolute
                  positions.
                  For example, the weights of :math:`x_0` and :math:`x_2` used in
                  calculating the final weighted average of
                  [:math:`x_0`, None, :math:`x_2`] are
                  :math:`(1-\alpha)^2` and :math:`1` if ``adjust=True``, and
                  :math:`(1-\alpha)^2` and :math:`\alpha` if ``adjust=False``.

                - When ``ignore_nulls=True``, weights are based
                  on relative positions. For example, the weights of
                  :math:`x_0` and :math:`x_2` used in calculating the final weighted
                  average of [:math:`x_0`, None, :math:`x_2`] are
                  :math:`1-\alpha` and :math:`1` if ``adjust=True``,
                  and :math:`1-\alpha` and :math:`\alpha` if ``adjust=False``.

        Examples
        --------
        >>> df = pl.DataFrame({"a": [1, 2, 3]})
        >>> df.select(pl.col("a").ewm_var(com=1))
        shape: (3, 1)
        ┌──────────┐
        │ a        │
        │ ---      │
        │ f64      │
        ╞══════════╡
        │ 0.0      │
        │ 0.5      │
        │ 0.928571 │
        └──────────┘

        """
        alpha = _prepare_alpha(com, span, half_life, alpha)
        return self._from_pyexpr(
            self._pyexpr.ewm_var(alpha, adjust, bias, min_periods, ignore_nulls)
        )

    def extend_constant(self, value: PythonLiteral | None, n: int) -> Self:
        """
        Extremely fast method for extending the Series with 'n' copies of a value.

        Parameters
        ----------
        value
            A constant literal value (not an expression) with which to extend the
            expression result Series; can pass None to extend with nulls.
        n
            The number of additional values that will be added.

        Examples
        --------
        >>> df = pl.DataFrame({"values": [1, 2, 3]})
        >>> df.select((pl.col("values") - 1).extend_constant(99, n=2))
        shape: (5, 1)
        ┌────────┐
        │ values │
        │ ---    │
        │ i64    │
        ╞════════╡
        │ 0      │
        │ 1      │
        │ 2      │
        │ 99     │
        │ 99     │
        └────────┘

        """
        if isinstance(value, Expr):
            raise TypeError(f"`value` must be a supported literal; found {value!r}")

        return self._from_pyexpr(self._pyexpr.extend_constant(value, n))

    @deprecate_renamed_parameter("multithreaded", "parallel", version="0.19.0")
    def value_counts(self, *, sort: bool = False, parallel: bool = False) -> Self:
        """
        Count the occurrences of unique values.

        Parameters
        ----------
        sort
            Sort the output by count in descending order.
            If set to ``False`` (default), the order of the output is random.
        parallel
            Execute the computation in parallel.

            .. note::
                This option should likely not be enabled in a group by context,
                as the computation is already parallelized per group.

        Returns
        -------
        Expr
            Expression of data type :class:`Struct` with mapping of unique values to
            their count.

        Examples
        --------
        >>> df = pl.DataFrame(
        ...     {"color": ["red", "blue", "red", "green", "blue", "blue"]}
        ... )
        >>> df.select(pl.col("color").value_counts())  # doctest: +IGNORE_RESULT
        shape: (3, 1)
        ┌─────────────┐
        │ color       │
        │ ---         │
        │ struct[2]   │
        ╞═════════════╡
        │ {"red",2}   │
        │ {"green",1} │
        │ {"blue",3}  │
        └─────────────┘

        Sort the output by count.

        >>> df.select(pl.col("color").value_counts(sort=True))
        shape: (3, 1)
        ┌─────────────┐
        │ color       │
        │ ---         │
        │ struct[2]   │
        ╞═════════════╡
        │ {"blue",3}  │
        │ {"red",2}   │
        │ {"green",1} │
        └─────────────┘

        """
        return self._from_pyexpr(self._pyexpr.value_counts(sort, parallel))

    def unique_counts(self) -> Self:
        """
        Return a count of the unique values in the order of appearance.

        This method differs from `value_counts` in that it does not return the
        values, only the counts and might be faster

        Examples
        --------
        >>> df = pl.DataFrame(
        ...     {
        ...         "id": ["a", "b", "b", "c", "c", "c"],
        ...     }
        ... )
        >>> df.select(
        ...     [
        ...         pl.col("id").unique_counts(),
        ...     ]
        ... )
        shape: (3, 1)
        ┌─────┐
        │ id  │
        │ --- │
        │ u32 │
        ╞═════╡
        │ 1   │
        │ 2   │
        │ 3   │
        └─────┘

        """
        return self._from_pyexpr(self._pyexpr.unique_counts())

    def log(self, base: float = math.e) -> Self:
        """
        Compute the logarithm to a given base.

        Parameters
        ----------
        base
            Given base, defaults to `e`

        Examples
        --------
        >>> df = pl.DataFrame({"a": [1, 2, 3]})
        >>> df.select(pl.col("a").log(base=2))
        shape: (3, 1)
        ┌──────────┐
        │ a        │
        │ ---      │
        │ f64      │
        ╞══════════╡
        │ 0.0      │
        │ 1.0      │
        │ 1.584963 │
        └──────────┘

        """
        return self._from_pyexpr(self._pyexpr.log(base))

    def log1p(self) -> Self:
        """
        Compute the natural logarithm of each element plus one.

        This computes `log(1 + x)` but is more numerically stable for `x` close to zero.

        Examples
        --------
        >>> df = pl.DataFrame({"a": [1, 2, 3]})
        >>> df.select(pl.col("a").log1p())
        shape: (3, 1)
        ┌──────────┐
        │ a        │
        │ ---      │
        │ f64      │
        ╞══════════╡
        │ 0.693147 │
        │ 1.098612 │
        │ 1.386294 │
        └──────────┘

        """
        return self._from_pyexpr(self._pyexpr.log1p())

    def entropy(self, base: float = math.e, *, normalize: bool = True) -> Self:
        """
        Computes the entropy.

        Uses the formula ``-sum(pk * log(pk)`` where ``pk`` are discrete probabilities.

        Parameters
        ----------
        base
            Given base, defaults to `e`
        normalize
            Normalize pk if it doesn't sum to 1.

        Examples
        --------
        >>> df = pl.DataFrame({"a": [1, 2, 3]})
        >>> df.select(pl.col("a").entropy(base=2))
        shape: (1, 1)
        ┌──────────┐
        │ a        │
        │ ---      │
        │ f64      │
        ╞══════════╡
        │ 1.459148 │
        └──────────┘
        >>> df.select(pl.col("a").entropy(base=2, normalize=False))
        shape: (1, 1)
        ┌───────────┐
        │ a         │
        │ ---       │
        │ f64       │
        ╞═══════════╡
        │ -6.754888 │
        └───────────┘

        """
        return self._from_pyexpr(self._pyexpr.entropy(base, normalize))

    def cumulative_eval(
        self, expr: Expr, min_periods: int = 1, *, parallel: bool = False
    ) -> Self:
        """
        Run an expression over a sliding window that increases `1` slot every iteration.

        Parameters
        ----------
        expr
            Expression to evaluate
        min_periods
            Number of valid values there should be in the window before the expression
            is evaluated. valid values = `length - null_count`
        parallel
            Run in parallel. Don't do this in a group by or another operation that
            already has much parallelization.

        Warnings
        --------
        This functionality is experimental and may change without it being considered a
        breaking change.

        This can be really slow as it can have `O(n^2)` complexity. Don't use this
        for operations that visit all elements.

        Examples
        --------
        >>> df = pl.DataFrame({"values": [1, 2, 3, 4, 5]})
        >>> df.select(
        ...     [
        ...         pl.col("values").cumulative_eval(
        ...             pl.element().first() - pl.element().last() ** 2
        ...         )
        ...     ]
        ... )
        shape: (5, 1)
        ┌────────┐
        │ values │
        │ ---    │
        │ f64    │
        ╞════════╡
        │ 0.0    │
        │ -3.0   │
        │ -8.0   │
        │ -15.0  │
        │ -24.0  │
        └────────┘

        """
        return self._from_pyexpr(
            self._pyexpr.cumulative_eval(expr._pyexpr, min_periods, parallel)
        )

    def set_sorted(self, *, descending: bool = False) -> Self:
        """
        Flags the expression as 'sorted'.

        Enables downstream code to user fast paths for sorted arrays.

        Parameters
        ----------
        descending
            Whether the `Series` order is descending.

        Warnings
        --------
        This can lead to incorrect results if this `Series` is not sorted!!
        Use with care!

        Examples
        --------
        >>> df = pl.DataFrame({"values": [1, 2, 3]})
        >>> df.select(pl.col("values").set_sorted().max())
        shape: (1, 1)
        ┌────────┐
        │ values │
        │ ---    │
        │ i64    │
        ╞════════╡
        │ 3      │
        └────────┘

        """
        return self._from_pyexpr(self._pyexpr.set_sorted_flag(descending))

    def shrink_dtype(self) -> Self:
        """
        Shrink numeric columns to the minimal required datatype.

        Shrink to the dtype needed to fit the extrema of this [`Series`].
        This can be used to reduce memory pressure.

        Examples
        --------
        >>> pl.DataFrame(
        ...     {
        ...         "a": [1, 2, 3],
        ...         "b": [1, 2, 2 << 32],
        ...         "c": [-1, 2, 1 << 30],
        ...         "d": [-112, 2, 112],
        ...         "e": [-112, 2, 129],
        ...         "f": ["a", "b", "c"],
        ...         "g": [0.1, 1.32, 0.12],
        ...         "h": [True, None, False],
        ...     }
        ... ).select(pl.all().shrink_dtype())
        shape: (3, 8)
        ┌─────┬────────────┬────────────┬──────┬──────┬─────┬──────┬───────┐
        │ a   ┆ b          ┆ c          ┆ d    ┆ e    ┆ f   ┆ g    ┆ h     │
        │ --- ┆ ---        ┆ ---        ┆ ---  ┆ ---  ┆ --- ┆ ---  ┆ ---   │
        │ i8  ┆ i64        ┆ i32        ┆ i8   ┆ i16  ┆ str ┆ f32  ┆ bool  │
        ╞═════╪════════════╪════════════╪══════╪══════╪═════╪══════╪═══════╡
        │ 1   ┆ 1          ┆ -1         ┆ -112 ┆ -112 ┆ a   ┆ 0.1  ┆ true  │
        │ 2   ┆ 2          ┆ 2          ┆ 2    ┆ 2    ┆ b   ┆ 1.32 ┆ null  │
        │ 3   ┆ 8589934592 ┆ 1073741824 ┆ 112  ┆ 129  ┆ c   ┆ 0.12 ┆ false │
        └─────┴────────────┴────────────┴──────┴──────┴─────┴──────┴───────┘

        """
        return self._from_pyexpr(self._pyexpr.shrink_dtype())

    @deprecate_function(
        "This method now does nothing. It has been superseded by the"
        " `comm_subexpr_elim` setting on `LazyFrame.collect`, which automatically"
        " caches expressions that are equal.",
        version="0.18.9",
    )
    def cache(self) -> Self:
        """
        Cache this expression so that it only is executed once per context.

        .. deprecated:: 0.18.9
            This method now does nothing. It has been superseded by the
            `comm_subexpr_elim` setting on `LazyFrame.collect`, which automatically
            caches expressions that are equal.

        """
        return self

    def map_dict(
        self,
        remapping: dict[Any, Any],
        *,
        default: Any = None,
        return_dtype: PolarsDataType | None = None,
    ) -> Self:
        """
        Replace values in column according to remapping dictionary.

        Needs a global string cache for lazily evaluated queries on columns of
        type ``pl.Categorical``.

        Parameters
        ----------
        remapping
            Dictionary containing the before/after values to map.
        default
            Value to use when the remapping dict does not contain the lookup value.
            Accepts expression input. Non-expression inputs are parsed as literals.
            Use ``pl.first()``, to keep the original value.
        return_dtype
            Set return dtype to override automatic return dtype determination.

        See Also
        --------
        map

        Examples
        --------
        >>> country_code_dict = {
        ...     "CA": "Canada",
        ...     "DE": "Germany",
        ...     "FR": "France",
        ...     None: "Not specified",
        ... }
        >>> df = pl.DataFrame(
        ...     {
        ...         "country_code": ["FR", None, "ES", "DE"],
        ...     }
        ... ).with_row_count()
        >>> df
        shape: (4, 2)
        ┌────────┬──────────────┐
        │ row_nr ┆ country_code │
        │ ---    ┆ ---          │
        │ u32    ┆ str          │
        ╞════════╪══════════════╡
        │ 0      ┆ FR           │
        │ 1      ┆ null         │
        │ 2      ┆ ES           │
        │ 3      ┆ DE           │
        └────────┴──────────────┘

        >>> df.with_columns(
        ...     pl.col("country_code").map_dict(country_code_dict).alias("remapped")
        ... )
        shape: (4, 3)
        ┌────────┬──────────────┬───────────────┐
        │ row_nr ┆ country_code ┆ remapped      │
        │ ---    ┆ ---          ┆ ---           │
        │ u32    ┆ str          ┆ str           │
        ╞════════╪══════════════╪═══════════════╡
        │ 0      ┆ FR           ┆ France        │
        │ 1      ┆ null         ┆ Not specified │
        │ 2      ┆ ES           ┆ null          │
        │ 3      ┆ DE           ┆ Germany       │
        └────────┴──────────────┴───────────────┘

        Set a default value for values that cannot be mapped...

        >>> df.with_columns(
        ...     pl.col("country_code")
        ...     .map_dict(country_code_dict, default="unknown")
        ...     .alias("remapped")
        ... )
        shape: (4, 3)
        ┌────────┬──────────────┬───────────────┐
        │ row_nr ┆ country_code ┆ remapped      │
        │ ---    ┆ ---          ┆ ---           │
        │ u32    ┆ str          ┆ str           │
        ╞════════╪══════════════╪═══════════════╡
        │ 0      ┆ FR           ┆ France        │
        │ 1      ┆ null         ┆ Not specified │
        │ 2      ┆ ES           ┆ unknown       │
        │ 3      ┆ DE           ┆ Germany       │
        └────────┴──────────────┴───────────────┘

        ...or keep the original value, by making use of ``pl.first()``:

        >>> df.with_columns(
        ...     pl.col("country_code")
        ...     .map_dict(country_code_dict, default=pl.first())
        ...     .alias("remapped")
        ... )
        shape: (4, 3)
        ┌────────┬──────────────┬───────────────┐
        │ row_nr ┆ country_code ┆ remapped      │
        │ ---    ┆ ---          ┆ ---           │
        │ u32    ┆ str          ┆ str           │
        ╞════════╪══════════════╪═══════════════╡
        │ 0      ┆ FR           ┆ France        │
        │ 1      ┆ null         ┆ Not specified │
        │ 2      ┆ ES           ┆ ES            │
        │ 3      ┆ DE           ┆ Germany       │
        └────────┴──────────────┴───────────────┘

        ...or keep the original value, by explicitly referring to the column:

        >>> df.with_columns(
        ...     pl.col("country_code")
        ...     .map_dict(country_code_dict, default=pl.col("country_code"))
        ...     .alias("remapped")
        ... )
        shape: (4, 3)
        ┌────────┬──────────────┬───────────────┐
        │ row_nr ┆ country_code ┆ remapped      │
        │ ---    ┆ ---          ┆ ---           │
        │ u32    ┆ str          ┆ str           │
        ╞════════╪══════════════╪═══════════════╡
        │ 0      ┆ FR           ┆ France        │
        │ 1      ┆ null         ┆ Not specified │
        │ 2      ┆ ES           ┆ ES            │
        │ 3      ┆ DE           ┆ Germany       │
        └────────┴──────────────┴───────────────┘

        If you need to access different columns to set a default value, a struct needs
        to be constructed; in the first field is the column that you want to remap and
        the rest of the fields are the other columns used in the default expression.

        >>> df.with_columns(
        ...     pl.struct(pl.col(["country_code", "row_nr"])).map_dict(
        ...         remapping=country_code_dict,
        ...         default=pl.col("row_nr").cast(pl.Utf8),
        ...     )
        ... )
        shape: (4, 2)
        ┌────────┬───────────────┐
        │ row_nr ┆ country_code  │
        │ ---    ┆ ---           │
        │ u32    ┆ str           │
        ╞════════╪═══════════════╡
        │ 0      ┆ France        │
        │ 1      ┆ Not specified │
        │ 2      ┆ 2             │
        │ 3      ┆ Germany       │
        └────────┴───────────────┘

        Override return dtype:

        >>> df.with_columns(
        ...     pl.col("row_nr")
        ...     .map_dict({1: 7, 3: 4}, default=3, return_dtype=pl.UInt8)
        ...     .alias("remapped")
        ... )
        shape: (4, 3)
        ┌────────┬──────────────┬──────────┐
        │ row_nr ┆ country_code ┆ remapped │
        │ ---    ┆ ---          ┆ ---      │
        │ u32    ┆ str          ┆ u8       │
        ╞════════╪══════════════╪══════════╡
        │ 0      ┆ FR           ┆ 3        │
        │ 1      ┆ null         ┆ 7        │
        │ 2      ┆ ES           ┆ 3        │
        │ 3      ┆ DE           ┆ 4        │
        └────────┴──────────────┴──────────┘

        """

        def _remap_key_or_value_series(
            name: str,
            values: Iterable[Any],
            dtype: PolarsDataType | None,
            dtype_if_empty: PolarsDataType | None,
            dtype_keys: PolarsDataType | None,
            is_keys: bool,
        ) -> Series:
            """
            Convert remapping keys or remapping values to `Series` with `dtype`.

            Try to convert the remapping keys or remapping values to `Series` with
            the specified dtype and check that none of the values are accidentally
            lost (replaced by nulls) during the conversion.

            Parameters
            ----------
            name
                Name of the keys or values series.
            values
                Values for the series: `remapping.keys()` or `remapping.values()`.
            dtype
                User specified dtype. If None,
            dtype_if_empty
                If no dtype is specified and values contains None, an empty list,
                or a list with only None values, set the Polars dtype of the Series
                data.
            dtype_keys
                If user set dtype is None, try to see if Series for remapping.values()
                can be converted to same dtype as the remapping.keys() Series dtype.
            is_keys
                If values contains keys or values from remapping dict.

            """
            try:
                if dtype is None:
                    # If no dtype was set, which should only happen when:
                    #     values = remapping.values()
                    # create a Series from those values and infer the dtype.
                    s = pl.Series(
                        name,
                        values,
                        dtype=None,
                        dtype_if_empty=dtype_if_empty,
                        strict=True,
                    )

                    if dtype_keys is not None:
                        if s.dtype == dtype_keys:
                            # Values Series has same dtype as keys Series.
                            dtype = s.dtype
                        elif (
                            (s.dtype in INTEGER_DTYPES and dtype_keys in INTEGER_DTYPES)
                            or (s.dtype in FLOAT_DTYPES and dtype_keys in FLOAT_DTYPES)
                            or (s.dtype == Utf8 and dtype_keys == Categorical)
                        ):
                            # Values Series and keys Series are of similar dtypes,
                            # that we can assume that the user wants the values Series
                            # of the same dtype as the key Series.
                            dtype = dtype_keys
                            s = pl.Series(
                                name,
                                values,
                                dtype=dtype_keys,
                                dtype_if_empty=dtype_if_empty,
                                strict=True,
                            )
                            if dtype != s.dtype:
                                raise ValueError(
                                    f"remapping values for `map_dict` could not be converted to {dtype!r}: found {s.dtype!r}"
                                )
                else:
                    # dtype was set, which should always be the case when:
                    #     values = remapping.keys()
                    # and in cases where the user set the output dtype when:
                    #     values = remapping.values()
                    s = pl.Series(
                        name,
                        values,
                        dtype=dtype,
                        dtype_if_empty=dtype_if_empty,
                        strict=True,
                    )
                    if dtype != s.dtype:
                        raise ValueError(
                            f"remapping {'keys' if is_keys else 'values'} for `map_dict` could not be converted to {dtype!r}: found {s.dtype!r}"
                        )

            except OverflowError as exc:
                if is_keys:
                    raise ValueError(
                        f"remapping keys for `map_dict` could not be converted to {dtype!r}: {exc!s}"
                    ) from exc
                else:
                    raise ValueError(
                        f"choose a more suitable output dtype for map_dict as remapping value could not be converted to {dtype!r}: {exc!s}"
                    ) from exc

            if is_keys:
                # values = remapping.keys()
                if s.null_count() == 0:  # noqa: SIM114
                    pass
                elif s.null_count() == 1 and None in remapping:
                    pass
                else:
                    raise ValueError(
                        f"remapping keys for `map_dict` could not be converted to {dtype!r} without losing values in the conversion"
                    )
            else:
                # values = remapping.values()
                if s.null_count() == 0:  # noqa: SIM114
                    pass
                elif s.len() - s.null_count() == len(list(filter(None, values))):
                    pass
                else:
                    raise ValueError(
                        f"remapping values for `map_dict` could not be converted to {dtype!r} without losing values in the conversion"
                    )

            return s

        # Use two functions to save unneeded work.
        # This factors out allocations and branches.
        def inner_with_default(s: Series) -> Series:
            # Convert Series to:
            #   - multicolumn DataFrame, if Series is a Struct.
            #   - one column DataFrame in other cases.
            df = s.to_frame().unnest(s.name) if s.dtype == Struct else s.to_frame()

            # For struct we always apply mapping to the first column.
            column = df.columns[0]
            input_dtype = df.dtypes[0]
            remap_key_column = f"__POLARS_REMAP_KEY_{column}"
            remap_value_column = f"__POLARS_REMAP_VALUE_{column}"
            is_remapped_column = f"__POLARS_REMAP_IS_REMAPPED_{column}"

            # Set output dtype:
            #  - to dtype, if specified.
            #  - to same dtype as expression specified as default value.
            #  - to None, if dtype was not specified and default was not an expression.
            return_dtype_ = (
                df.lazy().select(default).dtypes[0]
                if return_dtype is None and isinstance(default, Expr)
                else return_dtype
            )

            remap_key_s = _remap_key_or_value_series(
                name=remap_key_column,
                values=remapping.keys(),
                dtype=input_dtype,
                dtype_if_empty=input_dtype,
                dtype_keys=input_dtype,
                is_keys=True,
            )

            if return_dtype_:
                # Create remap value Series with specified output dtype.
                remap_value_s = pl.Series(
                    remap_value_column,
                    remapping.values(),
                    dtype=return_dtype_,
                    dtype_if_empty=input_dtype,
                )
            else:
                # Create remap value Series with same output dtype as remap key Series,
                # if possible (if both are integers, both are floats or remap value
                # Series is pl.Utf8 and remap key Series is pl.Categorical).
                remap_value_s = _remap_key_or_value_series(
                    name=remap_value_column,
                    values=remapping.values(),
                    dtype=None,
                    dtype_if_empty=input_dtype,
                    dtype_keys=input_dtype,
                    is_keys=False,
                )

            default_parsed = self._from_pyexpr(
                parse_as_expression(default, str_as_lit=True)
            )
            return (
                (
                    df.lazy()
                    .join(
                        pl.DataFrame(
                            [
                                remap_key_s,
                                remap_value_s,
                            ]
                        )
                        .lazy()
                        .with_columns(F.lit(True).alias(is_remapped_column)),
                        how="left",
                        left_on=column,
                        right_on=remap_key_column,
                    )
                    .select(
                        F.when(F.col(is_remapped_column).is_not_null())
                        .then(F.col(remap_value_column))
                        .otherwise(default_parsed)
                        .alias(column)
                    )
                )
                .collect(no_optimization=True)
                .to_series()
            )

        def inner(s: Series) -> Series:
            column = s.name
            input_dtype = s.dtype
            remap_key_column = f"__POLARS_REMAP_KEY_{column}"
            remap_value_column = f"__POLARS_REMAP_VALUE_{column}"
            is_remapped_column = f"__POLARS_REMAP_IS_REMAPPED_{column}"

            remap_key_s = _remap_key_or_value_series(
                name=remap_key_column,
                values=list(remapping.keys()),
                dtype=input_dtype,
                dtype_if_empty=input_dtype,
                dtype_keys=input_dtype,
                is_keys=True,
            )

            if return_dtype:
                # Create remap value Series with specified output dtype.
                remap_value_s = pl.Series(
                    remap_value_column,
                    remapping.values(),
                    dtype=return_dtype,
                    dtype_if_empty=input_dtype,
                )
            else:
                # Create remap value Series with same output dtype as remap key Series,
                # if possible (if both are integers, both are floats or remap value
                # Series is pl.Utf8 and remap key Series is pl.Categorical).
                remap_value_s = _remap_key_or_value_series(
                    name=remap_value_column,
                    values=remapping.values(),
                    dtype=None,
                    dtype_if_empty=input_dtype,
                    dtype_keys=input_dtype,
                    is_keys=False,
                )

            return (
                (
                    s.to_frame()
                    .lazy()
                    .join(
                        pl.DataFrame(
                            [
                                remap_key_s,
                                remap_value_s,
                            ]
                        )
                        .lazy()
                        .with_columns(F.lit(True).alias(is_remapped_column)),
                        how="left",
                        left_on=column,
                        right_on=remap_key_column,
                    )
                )
                .collect(no_optimization=True)
                .to_series(1)
            )

        func = inner_with_default if default is not None else inner
        return self.map_batches(func)

    @deprecate_renamed_function("map_batches", version="0.19.0")
    def map(
        self,
        function: Callable[[Series], Series | Any],
        return_dtype: PolarsDataType | None = None,
        *,
        agg_list: bool = False,
    ) -> Self:
        """
        Apply a custom python function to a Series or sequence of Series.

        .. deprecated:: 0.19.0
            This method has been renamed to :func:`Expr.map_batches`.

        Parameters
        ----------
        function
            Lambda/ function to apply.
        return_dtype
            Dtype of the output Series.
        agg_list
            Aggregate list

        """
        return self.map_batches(function, return_dtype, agg_list=agg_list)

    @deprecate_renamed_function("map_elements", version="0.19.0")
    def apply(
        self,
        function: Callable[[Series], Series] | Callable[[Any], Any],
        return_dtype: PolarsDataType | None = None,
        *,
        skip_nulls: bool = True,
        pass_name: bool = False,
        strategy: MapElementsStrategy = "thread_local",
    ) -> Self:
        """
        Apply a custom/user-defined function (UDF) in a GroupBy or Projection context.

        .. deprecated:: 0.19.0
            This method has been renamed to :func:`Expr.map_elements`.

        Parameters
        ----------
        function
            Lambda/ function to apply.
        return_dtype
            Dtype of the output Series.
            If not set, the dtype will be
            ``polars.Unknown``.
        skip_nulls
            Don't apply the function over values
            that contain nulls. This is faster.
        pass_name
            Pass the Series name to the custom function
            This is more expensive.
        strategy : {'thread_local', 'threading'}
            This functionality is in `alpha` stage. This may be removed
            /changed without it being considered a breaking change.

            - 'thread_local': run the python function on a single thread.
            - 'threading': run the python function on separate threads. Use with
                        care as this can slow performance. This might only speed up
                        your code if the amount of work per element is significant
                        and the python function releases the GIL (e.g. via calling
                        a c function)

        """
        return self.map_elements(
            function,
            return_dtype=return_dtype,
            skip_nulls=skip_nulls,
            pass_name=pass_name,
            strategy=strategy,
        )

    @deprecate_renamed_function("rolling_map", version="0.19.0")
    def rolling_apply(
        self,
        function: Callable[[Series], Any],
        window_size: int,
        weights: list[float] | None = None,
        min_periods: int | None = None,
        *,
        center: bool = False,
    ) -> Self:
        """
        Apply a custom rolling window function.

        .. deprecated:: 0.19.0
            This method has been renamed to :func:`Expr.rolling_map`.

        Parameters
        ----------
        function
            Aggregation function
        window_size
            The length of the window.
        weights
            An optional slice with the same length as the window that will be multiplied
            elementwise with the values in the window.
        min_periods
            The number of values in the window that should be non-null before computing
            a result. If None, it will be set equal to window size.
        center
            Set the labels at the center of the window

        """
        return self.rolling_map(
            function, window_size, weights, min_periods, center=center
        )

    @property
    def bin(self) -> ExprBinaryNameSpace:
        """
        Create an object namespace of all binary related methods.

        See the individual method pages for full details
        """
        return ExprBinaryNameSpace(self)

    @property
    def cat(self) -> ExprCatNameSpace:
        """
        Create an object namespace of all categorical related methods.

        See the individual method pages for full details

        Examples
        --------
        >>> df = pl.DataFrame({"values": ["a", "b"]}).select(
        ...     pl.col("values").cast(pl.Categorical)
        ... )
        >>> df.select(pl.col("values").cat.set_ordering(ordering="physical"))
        shape: (2, 1)
        ┌────────┐
        │ values │
        │ ---    │
        │ cat    │
        ╞════════╡
        │ a      │
        │ b      │
        └────────┘

        """
        return ExprCatNameSpace(self)

    @property
    def dt(self) -> ExprDateTimeNameSpace:
        """Create an object namespace of all datetime related methods."""
        return ExprDateTimeNameSpace(self)

    # Keep the `list` and `str` properties below at the end of the definition of Expr,
    # as to not confuse mypy with the type annotation `str` and `list`

    @property
    def list(self) -> ExprListNameSpace:
        """
        Create an object namespace of all list related methods.

        See the individual method pages for full details

        """
        return ExprListNameSpace(self)

    @property
    def arr(self) -> ExprArrayNameSpace:
        """
        Create an object namespace of all array related methods.

        See the individual method pages for full details

        """
        return ExprArrayNameSpace(self)

    @property
    def meta(self) -> ExprMetaNameSpace:
        """
        Create an object namespace of all meta related expression methods.

        This can be used to modify and traverse existing expressions

        """
        return ExprMetaNameSpace(self)

    @property
    def str(self) -> ExprStringNameSpace:
        """
        Create an object namespace of all string related methods.

        See the individual method pages for full details

        Examples
        --------
        >>> df = pl.DataFrame({"letters": ["a", "b"]})
        >>> df.select(pl.col("letters").str.to_uppercase())
        shape: (2, 1)
        ┌─────────┐
        │ letters │
        │ ---     │
        │ str     │
        ╞═════════╡
        │ A       │
        │ B       │
        └─────────┘

        """
        return ExprStringNameSpace(self)

    @property
    def struct(self) -> ExprStructNameSpace:
        """
        Create an object namespace of all struct related methods.

        See the individual method pages for full details

        Examples
        --------
        >>> df = (
        ...     pl.DataFrame(
        ...         {
        ...             "int": [1, 2],
        ...             "str": ["a", "b"],
        ...             "bool": [True, None],
        ...             "list": [[1, 2], [3]],
        ...         }
        ...     )
        ...     .to_struct("my_struct")
        ...     .to_frame()
        ... )
        >>> df.select(pl.col("my_struct").struct.field("str"))
        shape: (2, 1)
        ┌─────┐
        │ str │
        │ --- │
        │ str │
        ╞═════╡
        │ a   │
        │ b   │
        └─────┘

        """
        return ExprStructNameSpace(self)


def _prepare_alpha(
    com: float | int | None = None,
    span: float | int | None = None,
    half_life: float | int | None = None,
    alpha: float | int | None = None,
) -> float:
    """Normalise EWM decay specification in terms of smoothing factor 'alpha'."""
    if sum((param is not None) for param in (com, span, half_life, alpha)) > 1:
        raise ValueError(
            "parameters 'com', 'span', 'half_life', and 'alpha' are mutually exclusive"
        )
    if com is not None:
        if com < 0.0:
            raise ValueError(f"require 'com' >= 0 (found {com!r})")
        alpha = 1.0 / (1.0 + com)

    elif span is not None:
        if span < 1.0:
            raise ValueError(f"require 'span' >= 1 (found {span!r})")
        alpha = 2.0 / (span + 1.0)

    elif half_life is not None:
        if half_life <= 0.0:
            raise ValueError(f"require 'half_life' > 0 (found {half_life!r})")
        alpha = 1.0 - math.exp(-math.log(2.0) / half_life)

    elif alpha is None:
        raise ValueError("one of 'com', 'span', 'half_life', or 'alpha' must be set")

    elif not (0 < alpha <= 1):
        raise ValueError(f"require 0 < 'alpha' <= 1 (found {alpha!r})")

    return alpha


def _prepare_rolling_window_args(
    window_size: int | timedelta | str,
    min_periods: int | None = None,
) -> tuple[str, int]:
    if isinstance(window_size, int):
        if window_size < 1:
            raise ValueError("`window_size` must be positive")

        if min_periods is None:
            min_periods = window_size
        window_size = f"{window_size}i"
    elif isinstance(window_size, timedelta):
        window_size = _timedelta_to_pl_duration(window_size)
    if min_periods is None:
        min_periods = 1
    return window_size, min_periods<|MERGE_RESOLUTION|>--- conflicted
+++ resolved
@@ -3755,11 +3755,7 @@
         strategy: MapElementsStrategy = "thread_local",
     ) -> Self:
         """
-<<<<<<< HEAD
-        Apply a custom/user-defined function (UDF) to each element of a column.
-=======
-        Map a custom/user-defined function (UDF) in a GroupBy or Projection context.
->>>>>>> c4fdbfe2
+        Map a custom/user-defined function (UDF) to each element of a column.
 
         .. warning::
             This method is much slower than the native expressions API.
@@ -3771,20 +3767,12 @@
         requirements for `function` differ:
 
         * Selection
-<<<<<<< HEAD
             Expects `function` to be of type ``Callable[[Any], Any]``.
             Applies a Python function to each individual value in the column.
         * GroupBy
             Expects `function` to be of type ``Callable[[Series], Any]``.
             For each group, applies a Python function to the slice of the column
             corresponding to that group.
-=======
-            Expects `function` to be of type Callable[[Any], Any].
-            Applies a python function over each individual value in the column.
-        * GroupBy
-            Expects `function` to be of type Callable[[Series], Series].
-            Applies a python function over each group.
->>>>>>> c4fdbfe2
 
         Parameters
         ----------
@@ -3798,12 +3786,7 @@
         pass_name
             Pass the Series name to the custom function (this is more expensive).
         strategy : {'thread_local', 'threading'}
-<<<<<<< HEAD
-            This functionality is in `alpha` stage. This may be removed
-            / changed without it being considered a breaking change.
-=======
             This functionality is considered experimental and may be removed/changed.
->>>>>>> c4fdbfe2
 
             - 'thread_local': run the python function on a single thread.
             - 'threading': run the python function on separate threads. Use with
@@ -3864,7 +3847,6 @@
 
         In a GroupBy context, each element of the column is itself a Series:
 
-<<<<<<< HEAD
         >>> (
         ...     df.lazy().group_by("b").agg(pl.col("a")).collect()
         ... )  # doctest: +IGNORE_RESULT
@@ -3884,14 +3866,9 @@
         >>> (
         ...     df.lazy()
         ...     .group_by("b")
-        ...     .agg(pl.col("a").apply(lambda x: x.sum()))
+        ...     .agg(pl.col("a").map_elements(lambda x: x.sum()))
         ...     .collect()
         ... )  # doctest: +IGNORE_RESULT
-=======
-        >>> df.lazy().group_by("b", maintain_order=True).agg(
-        ...     pl.col("a").map_elements(lambda x: x.sum())
-        ... ).collect()
->>>>>>> c4fdbfe2
         shape: (3, 2)
         ┌─────┬─────┐
         │ b   ┆ a   │
