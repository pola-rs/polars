from __future__ import annotations

import contextlib
import math
import operator
import os
import warnings
from datetime import timedelta
from functools import partial, reduce
from typing import (
    TYPE_CHECKING,
    Any,
    Callable,
    ClassVar,
    Collection,
    FrozenSet,
    Iterable,
    NoReturn,
    Sequence,
    Set,
    TypeVar,
)

import polars._reexport as pl
from polars import functions as F
from polars.datatypes import (
    FLOAT_DTYPES,
    INTEGER_DTYPES,
    Categorical,
    Struct,
    UInt32,
    Utf8,
    is_polars_dtype,
    py_type_to_dtype,
)
from polars.dependencies import _check_for_numpy
from polars.dependencies import numpy as np
from polars.exceptions import PolarsInefficientMapWarning
from polars.expr.array import ExprArrayNameSpace
from polars.expr.binary import ExprBinaryNameSpace
from polars.expr.categorical import ExprCatNameSpace
from polars.expr.datetime import ExprDateTimeNameSpace
from polars.expr.list import ExprListNameSpace
from polars.expr.meta import ExprMetaNameSpace
from polars.expr.string import ExprStringNameSpace
from polars.expr.struct import ExprStructNameSpace
from polars.utils._parse_expr_input import (
    parse_as_expression,
    parse_as_list_of_expressions,
)
from polars.utils.convert import _timedelta_to_pl_duration
from polars.utils.deprecation import (
    deprecate_function,
    deprecate_nonkeyword_arguments,
    deprecate_renamed_function,
    deprecate_renamed_parameter,
    warn_closed_future_change,
)
from polars.utils.meta import threadpool_size
from polars.utils.various import sphinx_accessor

with contextlib.suppress(ImportError):  # Module not available when building docs
    from polars.polars import arg_where as py_arg_where
    from polars.polars import reduce as pyreduce

with contextlib.suppress(ImportError):  # Module not available when building docs
    from polars.polars import PyExpr

if TYPE_CHECKING:
    import sys

    from polars import DataFrame, LazyFrame, Series
    from polars.type_aliases import (
        ClosedInterval,
        FillNullStrategy,
        InterpolationMethod,
        IntoExpr,
        MapElementsStrategy,
        NullBehavior,
        PolarsDataType,
        PythonLiteral,
        RankMethod,
        RollingInterpolationMethod,
        SearchSortedSide,
        WindowMappingStrategy,
    )

    if sys.version_info >= (3, 11):
        from typing import Concatenate, ParamSpec, Self
    else:
        from typing_extensions import Concatenate, ParamSpec, Self

    T = TypeVar("T")
    P = ParamSpec("P")

elif os.getenv("BUILDING_SPHINX_DOCS"):
    property = sphinx_accessor


class Expr:
    """Expressions that can be used in various contexts."""

    _pyexpr: PyExpr = None
    _accessors: ClassVar[set[str]] = {
        "arr",
        "cat",
        "dt",
        "list",
        "meta",
        "str",
        "bin",
        "struct",
    }

    @classmethod
    def _from_pyexpr(cls, pyexpr: PyExpr) -> Self:
        expr = cls.__new__(cls)
        expr._pyexpr = pyexpr
        return expr

    def _to_pyexpr(self, other: Any) -> PyExpr:
        return self._to_expr(other)._pyexpr

    def _to_expr(self, other: Any) -> Expr:
        if isinstance(other, Expr):
            return other
        return F.lit(other)

    def _repr_html_(self) -> str:
        return self._pyexpr.to_str()

    def __str__(self) -> str:
        return self._pyexpr.to_str()

    def __bool__(self) -> NoReturn:
        raise TypeError(
            "the truth value of an Expr is ambiguous"
            "\n\nHint: use '&' or '|' to logically combine Expr, not 'and'/'or', and"
            " use 'x.is_in([y,z])' instead of 'x in [y,z]' to check membership"
        )

    def __abs__(self) -> Self:
        return self.abs()

    # operators
    def __add__(self, other: Any) -> Self:
        return self._from_pyexpr(self._pyexpr + self._to_pyexpr(other))

    def __radd__(self, other: Any) -> Self:
        return self._from_pyexpr(self._to_pyexpr(other) + self._pyexpr)

    def __and__(self, other: Expr | int | bool) -> Self:
        return self._from_pyexpr(self._pyexpr._and(self._to_pyexpr(other)))

    def __rand__(self, other: Any) -> Self:
        return self._from_pyexpr(self._to_pyexpr(other)._and(self._pyexpr))

    def __eq__(self, other: Any) -> Self:  # type: ignore[override]
        return self._from_pyexpr(self._pyexpr.eq(self._to_expr(other)._pyexpr))

    def __floordiv__(self, other: Any) -> Self:
        return self._from_pyexpr(self._pyexpr // self._to_pyexpr(other))

    def __rfloordiv__(self, other: Any) -> Self:
        return self._from_pyexpr(self._to_pyexpr(other) // self._pyexpr)

    def __ge__(self, other: Any) -> Self:
        return self._from_pyexpr(self._pyexpr.gt_eq(self._to_expr(other)._pyexpr))

    def __gt__(self, other: Any) -> Self:
        return self._from_pyexpr(self._pyexpr.gt(self._to_expr(other)._pyexpr))

    def __invert__(self) -> Self:
        return self.not_()

    def __le__(self, other: Any) -> Self:
        return self._from_pyexpr(self._pyexpr.lt_eq(self._to_expr(other)._pyexpr))

    def __lt__(self, other: Any) -> Self:
        return self._from_pyexpr(self._pyexpr.lt(self._to_expr(other)._pyexpr))

    def __mod__(self, other: Any) -> Self:
        return self._from_pyexpr(self._pyexpr % self._to_pyexpr(other))

    def __rmod__(self, other: Any) -> Self:
        return self._from_pyexpr(self._to_pyexpr(other) % self._pyexpr)

    def __mul__(self, other: Any) -> Self:
        return self._from_pyexpr(self._pyexpr * self._to_pyexpr(other))

    def __rmul__(self, other: Any) -> Self:
        return self._from_pyexpr(self._to_pyexpr(other) * self._pyexpr)

    def __ne__(self, other: Any) -> Self:  # type: ignore[override]
        return self._from_pyexpr(self._pyexpr.neq(self._to_expr(other)._pyexpr))

    def __neg__(self) -> Expr:
        return F.lit(0) - self

    def __or__(self, other: Expr | int | bool) -> Self:
        return self._from_pyexpr(self._pyexpr._or(self._to_pyexpr(other)))

    def __ror__(self, other: Any) -> Self:
        return self._from_pyexpr(self._to_pyexpr(other)._or(self._pyexpr))

    def __pos__(self) -> Expr:
        return F.lit(0) + self

    def __pow__(self, power: int | float | Series | Expr) -> Self:
        return self.pow(power)

    def __rpow__(self, base: int | float | Expr) -> Expr:
        return self._from_pyexpr(parse_as_expression(base)) ** self

    def __sub__(self, other: Any) -> Self:
        return self._from_pyexpr(self._pyexpr - self._to_pyexpr(other))

    def __rsub__(self, other: Any) -> Self:
        return self._from_pyexpr(self._to_pyexpr(other) - self._pyexpr)

    def __truediv__(self, other: Any) -> Self:
        return self._from_pyexpr(self._pyexpr / self._to_pyexpr(other))

    def __rtruediv__(self, other: Any) -> Self:
        return self._from_pyexpr(self._to_pyexpr(other) / self._pyexpr)

    def __xor__(self, other: Expr | int | bool) -> Self:
        return self._from_pyexpr(self._pyexpr._xor(self._to_pyexpr(other)))

    def __rxor__(self, other: Any) -> Self:
        return self._from_pyexpr(self._to_pyexpr(other)._xor(self._pyexpr))

    def __getstate__(self) -> bytes:
        return self._pyexpr.__getstate__()

    def __setstate__(self, state: bytes) -> None:
        self._pyexpr = F.lit(0)._pyexpr  # Initialize with a dummy
        self._pyexpr.__setstate__(state)

    def __array_ufunc__(
        self, ufunc: Callable[..., Any], method: str, *inputs: Any, **kwargs: Any
    ) -> Self:
        """Numpy universal functions."""
        num_expr = sum(isinstance(inp, Expr) for inp in inputs)
        if num_expr > 1:
            if num_expr < len(inputs):
                raise ValueError(
                    "NumPy ufunc with more than one expression can only be used"
                    " if all non-expression inputs are provided as keyword arguments only"
                )

            exprs = parse_as_list_of_expressions(inputs)
            return self._from_pyexpr(pyreduce(partial(ufunc, **kwargs), exprs))

        def function(s: Series) -> Series:  # pragma: no cover
            args = [inp if not isinstance(inp, Expr) else s for inp in inputs]
            return ufunc(*args, **kwargs)

        return self.map_batches(function)

    @classmethod
    def from_json(cls, value: str) -> Self:
        """
        Read an expression from a JSON encoded string to construct an Expression.

        Parameters
        ----------
        value
            JSON encoded string value

        """
        expr = cls.__new__(cls)
        expr._pyexpr = PyExpr.meta_read_json(value)
        return expr

    def to_physical(self) -> Self:
        """
        Cast to physical representation of the logical dtype.

        - :func:`polars.datatypes.Date` -> :func:`polars.datatypes.Int32`
        - :func:`polars.datatypes.Datetime` -> :func:`polars.datatypes.Int64`
        - :func:`polars.datatypes.Time` -> :func:`polars.datatypes.Int64`
        - :func:`polars.datatypes.Duration` -> :func:`polars.datatypes.Int64`
        - :func:`polars.datatypes.Categorical` -> :func:`polars.datatypes.UInt32`
        - ``List(inner)`` -> ``List(physical of inner)``

        Other data types will be left unchanged.

        Examples
        --------
        Replicating the pandas
        `pd.factorize
        <https://pandas.pydata.org/docs/reference/api/pandas.factorize.html>`_
        function.

        >>> pl.DataFrame({"vals": ["a", "x", None, "a"]}).with_columns(
        ...     [
        ...         pl.col("vals").cast(pl.Categorical),
        ...         pl.col("vals")
        ...         .cast(pl.Categorical)
        ...         .to_physical()
        ...         .alias("vals_physical"),
        ...     ]
        ... )
        shape: (4, 2)
        ┌──────┬───────────────┐
        │ vals ┆ vals_physical │
        │ ---  ┆ ---           │
        │ cat  ┆ u32           │
        ╞══════╪═══════════════╡
        │ a    ┆ 0             │
        │ x    ┆ 1             │
        │ null ┆ null          │
        │ a    ┆ 0             │
        └──────┴───────────────┘

        """
        return self._from_pyexpr(self._pyexpr.to_physical())

    @deprecate_renamed_parameter("drop_nulls", "ignore_nulls", version="0.19.0")
    def any(self, *, ignore_nulls: bool = True) -> Self:
        """
        Return whether any of the values in the column are ``True``.

        Only works on columns of data type :class:`Boolean`.

        Parameters
        ----------
        ignore_nulls
            Ignore null values (default).

            If set to ``False``, `Kleene logic`_ is used to deal with nulls:
            if the column contains any null values and no ``True`` values,
            the output is null.

            .. _Kleene logic: https://en.wikipedia.org/wiki/Three-valued_logic

        Returns
        -------
        Expr
            Expression of data type :class:`Boolean`.

        Examples
        --------
        >>> df = pl.DataFrame(
        ...     {
        ...         "a": [True, False],
        ...         "b": [False, False],
        ...         "c": [None, False],
        ...     }
        ... )
        >>> df.select(pl.col("*").any())
        shape: (1, 3)
        ┌──────┬───────┬───────┐
        │ a    ┆ b     ┆ c     │
        │ ---  ┆ ---   ┆ ---   │
        │ bool ┆ bool  ┆ bool  │
        ╞══════╪═══════╪═══════╡
        │ true ┆ false ┆ false │
        └──────┴───────┴───────┘

        Enable Kleene logic by setting ``ignore_nulls=False``.

        >>> df.select(pl.col("*").any(ignore_nulls=False))
        shape: (1, 3)
        ┌──────┬───────┬──────┐
        │ a    ┆ b     ┆ c    │
        │ ---  ┆ ---   ┆ ---  │
        │ bool ┆ bool  ┆ bool │
        ╞══════╪═══════╪══════╡
        │ true ┆ false ┆ null │
        └──────┴───────┴──────┘

        """
        return self._from_pyexpr(self._pyexpr.any(ignore_nulls))

    @deprecate_renamed_parameter("drop_nulls", "ignore_nulls", version="0.19.0")
    def all(self, *, ignore_nulls: bool = True) -> Self:
        """
        Return whether all values in the column are ``True``.

        Only works on columns of data type :class:`Boolean`.

        .. note::
            This method is not to be confused with the function :func:`polars.all`,
            which can be used to select all columns.

        Parameters
        ----------
        ignore_nulls
            Ignore null values (default).

            If set to ``False``, `Kleene logic`_ is used to deal with nulls:
            if the column contains any null values and no ``True`` values,
            the output is null.

            .. _Kleene logic: https://en.wikipedia.org/wiki/Three-valued_logic

        Returns
        -------
        Expr
            Expression of data type :class:`Boolean`.

        Examples
        --------
        >>> df = pl.DataFrame(
        ...     {
        ...         "a": [True, True],
        ...         "b": [False, True],
        ...         "c": [None, True],
        ...     }
        ... )
        >>> df.select(pl.col("*").all())
        shape: (1, 3)
        ┌──────┬───────┬──────┐
        │ a    ┆ b     ┆ c    │
        │ ---  ┆ ---   ┆ ---  │
        │ bool ┆ bool  ┆ bool │
        ╞══════╪═══════╪══════╡
        │ true ┆ false ┆ true │
        └──────┴───────┴──────┘

        Enable Kleene logic by setting ``ignore_nulls=False``.

        >>> df.select(pl.col("*").all(ignore_nulls=False))
        shape: (1, 3)
        ┌──────┬───────┬──────┐
        │ a    ┆ b     ┆ c    │
        │ ---  ┆ ---   ┆ ---  │
        │ bool ┆ bool  ┆ bool │
        ╞══════╪═══════╪══════╡
        │ true ┆ false ┆ null │
        └──────┴───────┴──────┘

        """
        return self._from_pyexpr(self._pyexpr.all(ignore_nulls))

    def arg_true(self) -> Self:
        """
        Return indices where expression evaluates `True`.

        .. warning::
            Modifies number of rows returned, so will fail in combination with other
            expressions. Use as only expression in `select` / `with_columns`.

        See Also
        --------
        Series.arg_true : Return indices where Series is True
        polars.arg_where

        Examples
        --------
        >>> df = pl.DataFrame({"a": [1, 1, 2, 1]})
        >>> df.select((pl.col("a") == 1).arg_true())
        shape: (3, 1)
        ┌─────┐
        │ a   │
        │ --- │
        │ u32 │
        ╞═════╡
        │ 0   │
        │ 1   │
        │ 3   │
        └─────┘

        """
        return self._from_pyexpr(py_arg_where(self._pyexpr))

    def sqrt(self) -> Self:
        """
        Compute the square root of the elements.

        Examples
        --------
        >>> df = pl.DataFrame({"values": [1.0, 2.0, 4.0]})
        >>> df.select(pl.col("values").sqrt())
        shape: (3, 1)
        ┌──────────┐
        │ values   │
        │ ---      │
        │ f64      │
        ╞══════════╡
        │ 1.0      │
        │ 1.414214 │
        │ 2.0      │
        └──────────┘

        """
        return self._from_pyexpr(self._pyexpr.sqrt())

    def cbrt(self) -> Self:
        """
        Compute the cube root of the elements.

        Examples
        --------
        >>> df = pl.DataFrame({"values": [1.0, 2.0, 4.0]})
        >>> df.select(pl.col("values").cbrt())
        shape: (3, 1)
        ┌──────────┐
        │ values   │
        │ ---      │
        │ f64      │
        ╞══════════╡
        │ 1.0      │
        │ 1.259921 │
        │ 1.587401 │
        └──────────┘

        """
        return self._from_pyexpr(self._pyexpr.cbrt())

    def log10(self) -> Self:
        """
        Compute the base 10 logarithm of the input array, element-wise.

        Examples
        --------
        >>> df = pl.DataFrame({"values": [1.0, 2.0, 4.0]})
        >>> df.select(pl.col("values").log10())
        shape: (3, 1)
        ┌─────────┐
        │ values  │
        │ ---     │
        │ f64     │
        ╞═════════╡
        │ 0.0     │
        │ 0.30103 │
        │ 0.60206 │
        └─────────┘

        """
        return self.log(10.0)

    def exp(self) -> Self:
        """
        Compute the exponential, element-wise.

        Examples
        --------
        >>> df = pl.DataFrame({"values": [1.0, 2.0, 4.0]})
        >>> df.select(pl.col("values").exp())
        shape: (3, 1)
        ┌──────────┐
        │ values   │
        │ ---      │
        │ f64      │
        ╞══════════╡
        │ 2.718282 │
        │ 7.389056 │
        │ 54.59815 │
        └──────────┘

        """
        return self._from_pyexpr(self._pyexpr.exp())

    def alias(self, name: str) -> Self:
        """
        Rename the expression.

        Parameters
        ----------
        name
            The new name.

        See Also
        --------
        map_alias
        prefix
        suffix

        Examples
        --------
        Rename an expression to avoid overwriting an existing column.

        >>> df = pl.DataFrame(
        ...     {
        ...         "a": [1, 2, 3],
        ...         "b": ["x", "y", "z"],
        ...     }
        ... )
        >>> df.with_columns(
        ...     pl.col("a") + 10,
        ...     pl.col("b").str.to_uppercase().alias("c"),
        ... )
        shape: (3, 3)
        ┌─────┬─────┬─────┐
        │ a   ┆ b   ┆ c   │
        │ --- ┆ --- ┆ --- │
        │ i64 ┆ str ┆ str │
        ╞═════╪═════╪═════╡
        │ 11  ┆ x   ┆ X   │
        │ 12  ┆ y   ┆ Y   │
        │ 13  ┆ z   ┆ Z   │
        └─────┴─────┴─────┘

        Overwrite the default name of literal columns to prevent errors due to duplicate
        column names.

        >>> df.with_columns(
        ...     pl.lit(True).alias("c"),
        ...     pl.lit(4.0).alias("d"),
        ... )
        shape: (3, 4)
        ┌─────┬─────┬──────┬─────┐
        │ a   ┆ b   ┆ c    ┆ d   │
        │ --- ┆ --- ┆ ---  ┆ --- │
        │ i64 ┆ str ┆ bool ┆ f64 │
        ╞═════╪═════╪══════╪═════╡
        │ 1   ┆ x   ┆ true ┆ 4.0 │
        │ 2   ┆ y   ┆ true ┆ 4.0 │
        │ 3   ┆ z   ┆ true ┆ 4.0 │
        └─────┴─────┴──────┴─────┘

        """
        return self._from_pyexpr(self._pyexpr.alias(name))

    def map_alias(self, function: Callable[[str], str]) -> Self:
        """
        Rename the output of an expression by mapping a function over the root name.

        Parameters
        ----------
        function
            Function that maps a root name to a new name.

        See Also
        --------
        alias
        prefix
        suffix

        Examples
        --------
        Remove a common suffix and convert to lower case.

        >>> df = pl.DataFrame(
        ...     {
        ...         "A_reverse": [3, 2, 1],
        ...         "B_reverse": ["z", "y", "x"],
        ...     }
        ... )
        >>> df.with_columns(
        ...     pl.all().reverse().map_alias(lambda c: c.rstrip("_reverse").lower())
        ... )
        shape: (3, 4)
        ┌───────────┬───────────┬─────┬─────┐
        │ A_reverse ┆ B_reverse ┆ a   ┆ b   │
        │ ---       ┆ ---       ┆ --- ┆ --- │
        │ i64       ┆ str       ┆ i64 ┆ str │
        ╞═══════════╪═══════════╪═════╪═════╡
        │ 3         ┆ z         ┆ 1   ┆ x   │
        │ 2         ┆ y         ┆ 2   ┆ y   │
        │ 1         ┆ x         ┆ 3   ┆ z   │
        └───────────┴───────────┴─────┴─────┘

        """
        return self._from_pyexpr(self._pyexpr.map_alias(function))

    def prefix(self, prefix: str) -> Self:
        """
        Add a prefix to the root column name of the expression.

        Parameters
        ----------
        prefix
            Prefix to add to the root column name.

        Notes
        -----
        This will undo any previous renaming operations on the expression.

        Due to implementation constraints, this method can only be called as the last
        expression in a chain.

        See Also
        --------
        suffix

        Examples
        --------
        >>> df = pl.DataFrame(
        ...     {
        ...         "a": [1, 2, 3],
        ...         "b": ["x", "y", "z"],
        ...     }
        ... )
        >>> df.with_columns(pl.all().reverse().prefix("reverse_"))
        shape: (3, 4)
        ┌─────┬─────┬───────────┬───────────┐
        │ a   ┆ b   ┆ reverse_a ┆ reverse_b │
        │ --- ┆ --- ┆ ---       ┆ ---       │
        │ i64 ┆ str ┆ i64       ┆ str       │
        ╞═════╪═════╪═══════════╪═══════════╡
        │ 1   ┆ x   ┆ 3         ┆ z         │
        │ 2   ┆ y   ┆ 2         ┆ y         │
        │ 3   ┆ z   ┆ 1         ┆ x         │
        └─────┴─────┴───────────┴───────────┘

        """
        return self._from_pyexpr(self._pyexpr.prefix(prefix))

    def suffix(self, suffix: str) -> Self:
        """
        Add a suffix to the root column name of the expression.

        Parameters
        ----------
        suffix
            Suffix to add to the root column name.

        Notes
        -----
        This will undo any previous renaming operations on the expression.

        Due to implementation constraints, this method can only be called as the last
        expression in a chain.

        See Also
        --------
        prefix

        Examples
        --------
        >>> df = pl.DataFrame(
        ...     {
        ...         "a": [1, 2, 3],
        ...         "b": ["x", "y", "z"],
        ...     }
        ... )
        >>> df.with_columns(pl.all().reverse().suffix("_reverse"))
        shape: (3, 4)
        ┌─────┬─────┬───────────┬───────────┐
        │ a   ┆ b   ┆ a_reverse ┆ b_reverse │
        │ --- ┆ --- ┆ ---       ┆ ---       │
        │ i64 ┆ str ┆ i64       ┆ str       │
        ╞═════╪═════╪═══════════╪═══════════╡
        │ 1   ┆ x   ┆ 3         ┆ z         │
        │ 2   ┆ y   ┆ 2         ┆ y         │
        │ 3   ┆ z   ┆ 1         ┆ x         │
        └─────┴─────┴───────────┴───────────┘

        """
        return self._from_pyexpr(self._pyexpr.suffix(suffix))

    def keep_name(self) -> Self:
        """
        Keep the original root name of the expression.

        Notes
        -----
        Due to implementation constraints, this method can only be called as the last
        expression in a chain.

        See Also
        --------
        alias

        Examples
        --------
        Undo an alias operation.

        >>> df = pl.DataFrame(
        ...     {
        ...         "a": [1, 2],
        ...         "b": [3, 4],
        ...     }
        ... )
        >>> df.with_columns((pl.col("a") * 9).alias("c").keep_name())
        shape: (2, 2)
        ┌─────┬─────┐
        │ a   ┆ b   │
        │ --- ┆ --- │
        │ i64 ┆ i64 │
        ╞═════╪═════╡
        │ 9   ┆ 3   │
        │ 18  ┆ 4   │
        └─────┴─────┘

        Prevent errors due to duplicate column names.

        >>> df.select((pl.lit(10) / pl.all()).keep_name())
        shape: (2, 2)
        ┌──────┬──────────┐
        │ a    ┆ b        │
        │ ---  ┆ ---      │
        │ f64  ┆ f64      │
        ╞══════╪══════════╡
        │ 10.0 ┆ 3.333333 │
        │ 5.0  ┆ 2.5      │
        └──────┴──────────┘

        """
        return self._from_pyexpr(self._pyexpr.keep_name())

    def exclude(
        self,
        columns: str | PolarsDataType | Collection[str] | Collection[PolarsDataType],
        *more_columns: str | PolarsDataType,
    ) -> Self:
        """
        Exclude columns from a multi-column expression.

        Only works after a wildcard or regex column selection, and you cannot provide
        both string column names *and* dtypes (you may prefer to use selectors instead).

        Parameters
        ----------
        columns
            The name or datatype of the column(s) to exclude. Accepts regular expression
            input. Regular expressions should start with ``^`` and end with ``$``.
        *more_columns
            Additional names or datatypes of columns to exclude, specified as positional
            arguments.

        Examples
        --------
        >>> df = pl.DataFrame(
        ...     {
        ...         "aa": [1, 2, 3],
        ...         "ba": ["a", "b", None],
        ...         "cc": [None, 2.5, 1.5],
        ...     }
        ... )
        >>> df
        shape: (3, 3)
        ┌─────┬──────┬──────┐
        │ aa  ┆ ba   ┆ cc   │
        │ --- ┆ ---  ┆ ---  │
        │ i64 ┆ str  ┆ f64  │
        ╞═════╪══════╪══════╡
        │ 1   ┆ a    ┆ null │
        │ 2   ┆ b    ┆ 2.5  │
        │ 3   ┆ null ┆ 1.5  │
        └─────┴──────┴──────┘

        Exclude by column name(s):

        >>> df.select(pl.all().exclude("ba"))
        shape: (3, 2)
        ┌─────┬──────┐
        │ aa  ┆ cc   │
        │ --- ┆ ---  │
        │ i64 ┆ f64  │
        ╞═════╪══════╡
        │ 1   ┆ null │
        │ 2   ┆ 2.5  │
        │ 3   ┆ 1.5  │
        └─────┴──────┘

        Exclude by regex, e.g. removing all columns whose names end with the letter "a":

        >>> df.select(pl.all().exclude("^.*a$"))
        shape: (3, 1)
        ┌──────┐
        │ cc   │
        │ ---  │
        │ f64  │
        ╞══════╡
        │ null │
        │ 2.5  │
        │ 1.5  │
        └──────┘

        Exclude by dtype(s), e.g. removing all columns of type Int64 or Float64:

        >>> df.select(pl.all().exclude([pl.Int64, pl.Float64]))
        shape: (3, 1)
        ┌──────┐
        │ ba   │
        │ ---  │
        │ str  │
        ╞══════╡
        │ a    │
        │ b    │
        │ null │
        └──────┘

        """
        exclude_cols: list[str] = []
        exclude_dtypes: list[PolarsDataType] = []
        for item in (
            *(
                columns
                if isinstance(columns, Collection) and not isinstance(columns, str)
                else [columns]
            ),
            *more_columns,
        ):
            if isinstance(item, str):
                exclude_cols.append(item)
            elif is_polars_dtype(item):
                exclude_dtypes.append(item)
            else:
                raise TypeError(
                    "invalid input for `exclude`"
                    f"\n\nExpected one or more `str`, `DataType`, or selector; found {type(item).__name__!r} instead."
                )

        if exclude_cols and exclude_dtypes:
            raise TypeError(
                "cannot exclude by both column name and dtype; use a selector instead"
            )
        elif exclude_dtypes:
            return self._from_pyexpr(self._pyexpr.exclude_dtype(exclude_dtypes))
        else:
            return self._from_pyexpr(self._pyexpr.exclude(exclude_cols))

    def pipe(
        self,
        function: Callable[Concatenate[Expr, P], T],
        *args: P.args,
        **kwargs: P.kwargs,
    ) -> T:
        r'''
        Offers a structured way to apply a sequence of user-defined functions (UDFs).

        Parameters
        ----------
        function
            Callable; will receive the expression as the first parameter,
            followed by any given args/kwargs.
        *args
            Arguments to pass to the UDF.
        **kwargs
            Keyword arguments to pass to the UDF.

        Examples
        --------
        >>> def extract_number(expr: pl.Expr) -> pl.Expr:
        ...     """Extract the digits from a string."""
        ...     return expr.str.extract(r"\d+", 0).cast(pl.Int64)
        >>>
        >>> def scale_negative_even(expr: pl.Expr, *, n: int = 1) -> pl.Expr:
        ...     """Set even numbers negative, and scale by a user-supplied value."""
        ...     expr = pl.when(expr % 2 == 0).then(-expr).otherwise(expr)
        ...     return expr * n
        >>>
        >>> df = pl.DataFrame({"val": ["a: 1", "b: 2", "c: 3", "d: 4"]})
        >>> df.with_columns(
        ...     udfs=(
        ...         pl.col("val").pipe(extract_number).pipe(scale_negative_even, n=5)
        ...     ),
        ... )
        shape: (4, 2)
        ┌──────┬──────┐
        │ val  ┆ udfs │
        │ ---  ┆ ---  │
        │ str  ┆ i64  │
        ╞══════╪══════╡
        │ a: 1 ┆ 5    │
        │ b: 2 ┆ -10  │
        │ c: 3 ┆ 15   │
        │ d: 4 ┆ -20  │
        └──────┴──────┘

        '''
        return function(self, *args, **kwargs)

    @deprecate_renamed_function("not_", version="0.19.2")
    def is_not(self) -> Self:
        """
        Negate a boolean expression.

        .. deprecated:: 0.19.2
            This method has been renamed to :func:`Expr.not_`.

        """
        return self.not_()

    def not_(self) -> Self:
        """
        Negate a boolean expression.

        Examples
        --------
        >>> df = pl.DataFrame(
        ...     {
        ...         "a": [True, False, False],
        ...         "b": ["a", "b", None],
        ...     }
        ... )
        >>> df
        shape: (3, 2)
        ┌───────┬──────┐
        │ a     ┆ b    │
        │ ---   ┆ ---  │
        │ bool  ┆ str  │
        ╞═══════╪══════╡
        │ true  ┆ a    │
        │ false ┆ b    │
        │ false ┆ null │
        └───────┴──────┘
        >>> df.select(pl.col("a").not_())
        shape: (3, 1)
        ┌───────┐
        │ a     │
        │ ---   │
        │ bool  │
        ╞═══════╡
        │ false │
        │ true  │
        │ true  │
        └───────┘

        """
        return self._from_pyexpr(self._pyexpr.not_())

    def is_null(self) -> Self:
        """
        Returns a boolean Series indicating which values are null.

        Examples
        --------
        >>> df = pl.DataFrame(
        ...     {
        ...         "a": [1, 2, None, 1, 5],
        ...         "b": [1.0, 2.0, float("nan"), 1.0, 5.0],
        ...     }
        ... )
        >>> df.with_columns(pl.all().is_null().suffix("_isnull"))  # nan != null
        shape: (5, 4)
        ┌──────┬─────┬──────────┬──────────┐
        │ a    ┆ b   ┆ a_isnull ┆ b_isnull │
        │ ---  ┆ --- ┆ ---      ┆ ---      │
        │ i64  ┆ f64 ┆ bool     ┆ bool     │
        ╞══════╪═════╪══════════╪══════════╡
        │ 1    ┆ 1.0 ┆ false    ┆ false    │
        │ 2    ┆ 2.0 ┆ false    ┆ false    │
        │ null ┆ NaN ┆ true     ┆ false    │
        │ 1    ┆ 1.0 ┆ false    ┆ false    │
        │ 5    ┆ 5.0 ┆ false    ┆ false    │
        └──────┴─────┴──────────┴──────────┘

        """
        return self._from_pyexpr(self._pyexpr.is_null())

    def is_not_null(self) -> Self:
        """
        Returns a boolean Series indicating which values are not null.

        Examples
        --------
        >>> df = pl.DataFrame(
        ...     {
        ...         "a": [1, 2, None, 1, 5],
        ...         "b": [1.0, 2.0, float("nan"), 1.0, 5.0],
        ...     }
        ... )
        >>> df.with_columns(pl.all().is_not_null().suffix("_not_null"))  # nan != null
        shape: (5, 4)
        ┌──────┬─────┬────────────┬────────────┐
        │ a    ┆ b   ┆ a_not_null ┆ b_not_null │
        │ ---  ┆ --- ┆ ---        ┆ ---        │
        │ i64  ┆ f64 ┆ bool       ┆ bool       │
        ╞══════╪═════╪════════════╪════════════╡
        │ 1    ┆ 1.0 ┆ true       ┆ true       │
        │ 2    ┆ 2.0 ┆ true       ┆ true       │
        │ null ┆ NaN ┆ false      ┆ true       │
        │ 1    ┆ 1.0 ┆ true       ┆ true       │
        │ 5    ┆ 5.0 ┆ true       ┆ true       │
        └──────┴─────┴────────────┴────────────┘

        """
        return self._from_pyexpr(self._pyexpr.is_not_null())

    def is_finite(self) -> Self:
        """
        Returns a boolean Series indicating which values are finite.

        Returns
        -------
        Expr
            Expression of data type :class:`Boolean`.

        Examples
        --------
        >>> df = pl.DataFrame(
        ...     {
        ...         "A": [1.0, 2],
        ...         "B": [3.0, float("inf")],
        ...     }
        ... )
        >>> df.select(pl.all().is_finite())
        shape: (2, 2)
        ┌──────┬───────┐
        │ A    ┆ B     │
        │ ---  ┆ ---   │
        │ bool ┆ bool  │
        ╞══════╪═══════╡
        │ true ┆ true  │
        │ true ┆ false │
        └──────┴───────┘

        """
        return self._from_pyexpr(self._pyexpr.is_finite())

    def is_infinite(self) -> Self:
        """
        Returns a boolean Series indicating which values are infinite.

        Returns
        -------
        Expr
            Expression of data type :class:`Boolean`.

        Examples
        --------
        >>> df = pl.DataFrame(
        ...     {
        ...         "A": [1.0, 2],
        ...         "B": [3.0, float("inf")],
        ...     }
        ... )
        >>> df.select(pl.all().is_infinite())
        shape: (2, 2)
        ┌───────┬───────┐
        │ A     ┆ B     │
        │ ---   ┆ ---   │
        │ bool  ┆ bool  │
        ╞═══════╪═══════╡
        │ false ┆ false │
        │ false ┆ true  │
        └───────┴───────┘

        """
        return self._from_pyexpr(self._pyexpr.is_infinite())

    def is_nan(self) -> Self:
        """
        Returns a boolean Series indicating which values are NaN.

        Notes
        -----
        Floating point ```NaN`` (Not A Number) should not be confused
        with missing data represented as ``Null/None``.

        Examples
        --------
        >>> df = pl.DataFrame(
        ...     {
        ...         "a": [1, 2, None, 1, 5],
        ...         "b": [1.0, 2.0, float("nan"), 1.0, 5.0],
        ...     }
        ... )
        >>> df.with_columns(pl.col(pl.Float64).is_nan().suffix("_isnan"))
        shape: (5, 3)
        ┌──────┬─────┬─────────┐
        │ a    ┆ b   ┆ b_isnan │
        │ ---  ┆ --- ┆ ---     │
        │ i64  ┆ f64 ┆ bool    │
        ╞══════╪═════╪═════════╡
        │ 1    ┆ 1.0 ┆ false   │
        │ 2    ┆ 2.0 ┆ false   │
        │ null ┆ NaN ┆ true    │
        │ 1    ┆ 1.0 ┆ false   │
        │ 5    ┆ 5.0 ┆ false   │
        └──────┴─────┴─────────┘

        """
        return self._from_pyexpr(self._pyexpr.is_nan())

    def is_not_nan(self) -> Self:
        """
        Returns a boolean Series indicating which values are not NaN.

        Notes
        -----
        Floating point ```NaN`` (Not A Number) should not be confused
        with missing data represented as ``Null/None``.

        Examples
        --------
        >>> df = pl.DataFrame(
        ...     {
        ...         "a": [1, 2, None, 1, 5],
        ...         "b": [1.0, 2.0, float("nan"), 1.0, 5.0],
        ...     }
        ... )
        >>> df.with_columns(pl.col(pl.Float64).is_not_nan().suffix("_is_not_nan"))
        shape: (5, 3)
        ┌──────┬─────┬──────────────┐
        │ a    ┆ b   ┆ b_is_not_nan │
        │ ---  ┆ --- ┆ ---          │
        │ i64  ┆ f64 ┆ bool         │
        ╞══════╪═════╪══════════════╡
        │ 1    ┆ 1.0 ┆ true         │
        │ 2    ┆ 2.0 ┆ true         │
        │ null ┆ NaN ┆ false        │
        │ 1    ┆ 1.0 ┆ true         │
        │ 5    ┆ 5.0 ┆ true         │
        └──────┴─────┴──────────────┘

        """
        return self._from_pyexpr(self._pyexpr.is_not_nan())

    def agg_groups(self) -> Self:
        """
        Get the group indexes of the group by operation.

        Should be used in aggregation context only.

        Examples
        --------
        >>> df = pl.DataFrame(
        ...     {
        ...         "group": [
        ...             "one",
        ...             "one",
        ...             "one",
        ...             "two",
        ...             "two",
        ...             "two",
        ...         ],
        ...         "value": [94, 95, 96, 97, 97, 99],
        ...     }
        ... )
        >>> df.group_by("group", maintain_order=True).agg(pl.col("value").agg_groups())
        shape: (2, 2)
        ┌───────┬───────────┐
        │ group ┆ value     │
        │ ---   ┆ ---       │
        │ str   ┆ list[u32] │
        ╞═══════╪═══════════╡
        │ one   ┆ [0, 1, 2] │
        │ two   ┆ [3, 4, 5] │
        └───────┴───────────┘

        """
        return self._from_pyexpr(self._pyexpr.agg_groups())

    def count(self) -> Self:
        """
        Count the number of values in this expression.

        .. warning::
            `null` is deemed a value in this context.

        Examples
        --------
        >>> df = pl.DataFrame({"a": [8, 9, 10], "b": [None, 4, 4]})
        >>> df.select(pl.all().count())  # counts nulls
        shape: (1, 2)
        ┌─────┬─────┐
        │ a   ┆ b   │
        │ --- ┆ --- │
        │ u32 ┆ u32 │
        ╞═════╪═════╡
        │ 3   ┆ 3   │
        └─────┴─────┘

        """
        return self._from_pyexpr(self._pyexpr.count())

    def len(self) -> Self:
        """
        Count the number of values in this expression.

        Alias for :func:`count`.

        Examples
        --------
        >>> df = pl.DataFrame(
        ...     {
        ...         "a": [8, 9, 10],
        ...         "b": [None, 4, 4],
        ...     }
        ... )
        >>> df.select(pl.all().len())  # counts nulls
        shape: (1, 2)
        ┌─────┬─────┐
        │ a   ┆ b   │
        │ --- ┆ --- │
        │ u32 ┆ u32 │
        ╞═════╪═════╡
        │ 3   ┆ 3   │
        └─────┴─────┘

        """
        return self.count()

    def slice(self, offset: int | Expr, length: int | Expr | None = None) -> Self:
        """
        Get a slice of this expression.

        Parameters
        ----------
        offset
            Start index. Negative indexing is supported.
        length
            Length of the slice. If set to ``None``, all rows starting at the offset
            will be selected.

        Examples
        --------
        >>> df = pl.DataFrame(
        ...     {
        ...         "a": [8, 9, 10, 11],
        ...         "b": [None, 4, 4, 4],
        ...     }
        ... )
        >>> df.select(pl.all().slice(1, 2))
        shape: (2, 2)
        ┌─────┬─────┐
        │ a   ┆ b   │
        │ --- ┆ --- │
        │ i64 ┆ i64 │
        ╞═════╪═════╡
        │ 9   ┆ 4   │
        │ 10  ┆ 4   │
        └─────┴─────┘

        """
        if not isinstance(offset, Expr):
            offset = F.lit(offset)
        if not isinstance(length, Expr):
            length = F.lit(length)
        return self._from_pyexpr(self._pyexpr.slice(offset._pyexpr, length._pyexpr))

    def append(self, other: IntoExpr, *, upcast: bool = True) -> Self:
        """
        Append expressions.

        This is done by adding the chunks of `other` to this `Series`.

        Parameters
        ----------
        other
            Expression to append.
        upcast
            Cast both `Series` to the same supertype.

        Examples
        --------
        >>> df = pl.DataFrame(
        ...     {
        ...         "a": [8, 9, 10],
        ...         "b": [None, 4, 4],
        ...     }
        ... )
        >>> df.select(pl.all().head(1).append(pl.all().tail(1)))
        shape: (2, 2)
        ┌─────┬──────┐
        │ a   ┆ b    │
        │ --- ┆ ---  │
        │ i64 ┆ i64  │
        ╞═════╪══════╡
        │ 8   ┆ null │
        │ 10  ┆ 4    │
        └─────┴──────┘

        """
        other = parse_as_expression(other)
        return self._from_pyexpr(self._pyexpr.append(other, upcast))

    def rechunk(self) -> Self:
        """
        Create a single chunk of memory for this Series.

        Examples
        --------
        >>> df = pl.DataFrame({"a": [1, 1, 2]})

        Create a Series with 3 nulls, append column a then rechunk

        >>> df.select(pl.repeat(None, 3).append(pl.col("a")).rechunk())
        shape: (6, 1)
        ┌────────┐
        │ repeat │
        │ ---    │
        │ i64    │
        ╞════════╡
        │ null   │
        │ null   │
        │ null   │
        │ 1      │
        │ 1      │
        │ 2      │
        └────────┘

        """
        return self._from_pyexpr(self._pyexpr.rechunk())

    def drop_nulls(self) -> Self:
        """
        Drop all null values.

        The original order of the remaining elements is preserved.

        See Also
        --------
        drop_nans

        Notes
        -----
        A null value is not the same as a NaN value.
        To drop NaN values, use :func:`drop_nans`.

        Examples
        --------
        >>> df = pl.DataFrame({"a": [1.0, None, 3.0, float("nan")]})
        >>> df.select(pl.col("a").drop_nulls())
        shape: (3, 1)
        ┌─────┐
        │ a   │
        │ --- │
        │ f64 │
        ╞═════╡
        │ 1.0 │
        │ 3.0 │
        │ NaN │
        └─────┘

        """
        return self._from_pyexpr(self._pyexpr.drop_nulls())

    def drop_nans(self) -> Self:
        """
        Drop all floating point NaN values.

        The original order of the remaining elements is preserved.

        See Also
        --------
        drop_nulls

        Notes
        -----
        A NaN value is not the same as a null value.
        To drop null values, use :func:`drop_nulls`.

        Examples
        --------
        >>> df = pl.DataFrame({"a": [1.0, None, 3.0, float("nan")]})
        >>> df.select(pl.col("a").drop_nans())
        shape: (3, 1)
        ┌──────┐
        │ a    │
        │ ---  │
        │ f64  │
        ╞══════╡
        │ 1.0  │
        │ null │
        │ 3.0  │
        └──────┘

        """
        return self._from_pyexpr(self._pyexpr.drop_nans())

    def cumsum(self, *, reverse: bool = False) -> Self:
        """
        Get an array with the cumulative sum computed at every element.

        Parameters
        ----------
        reverse
            Reverse the operation.

        Notes
        -----
        Dtypes in {Int8, UInt8, Int16, UInt16} are cast to
        Int64 before summing to prevent overflow issues.

        Examples
        --------
        >>> df = pl.DataFrame({"a": [1, 2, 3, 4]})
        >>> df.select(
        ...     [
        ...         pl.col("a").cumsum(),
        ...         pl.col("a").cumsum(reverse=True).alias("a_reverse"),
        ...     ]
        ... )
        shape: (4, 2)
        ┌─────┬───────────┐
        │ a   ┆ a_reverse │
        │ --- ┆ ---       │
        │ i64 ┆ i64       │
        ╞═════╪═══════════╡
        │ 1   ┆ 10        │
        │ 3   ┆ 9         │
        │ 6   ┆ 7         │
        │ 10  ┆ 4         │
        └─────┴───────────┘

        Null values are excluded, but can also be filled by calling ``forward_fill``.

        >>> df = pl.DataFrame({"values": [None, 10, None, 8, 9, None, 16, None]})
        >>> df.with_columns(
        ...     [
        ...         pl.col("values").cumsum().alias("value_cumsum"),
        ...         pl.col("values")
        ...         .cumsum()
        ...         .forward_fill()
        ...         .alias("value_cumsum_all_filled"),
        ...     ]
        ... )
        shape: (8, 3)
        ┌────────┬──────────────┬─────────────────────────┐
        │ values ┆ value_cumsum ┆ value_cumsum_all_filled │
        │ ---    ┆ ---          ┆ ---                     │
        │ i64    ┆ i64          ┆ i64                     │
        ╞════════╪══════════════╪═════════════════════════╡
        │ null   ┆ null         ┆ null                    │
        │ 10     ┆ 10           ┆ 10                      │
        │ null   ┆ null         ┆ 10                      │
        │ 8      ┆ 18           ┆ 18                      │
        │ 9      ┆ 27           ┆ 27                      │
        │ null   ┆ null         ┆ 27                      │
        │ 16     ┆ 43           ┆ 43                      │
        │ null   ┆ null         ┆ 43                      │
        └────────┴──────────────┴─────────────────────────┘

        """
        return self._from_pyexpr(self._pyexpr.cumsum(reverse))

    def cumprod(self, *, reverse: bool = False) -> Self:
        """
        Get an array with the cumulative product computed at every element.

        Parameters
        ----------
        reverse
            Reverse the operation.

        Notes
        -----
        Dtypes in {Int8, UInt8, Int16, UInt16} are cast to
        Int64 before summing to prevent overflow issues.

        Examples
        --------
        >>> df = pl.DataFrame({"a": [1, 2, 3, 4]})
        >>> df.select(
        ...     [
        ...         pl.col("a").cumprod(),
        ...         pl.col("a").cumprod(reverse=True).alias("a_reverse"),
        ...     ]
        ... )
        shape: (4, 2)
        ┌─────┬───────────┐
        │ a   ┆ a_reverse │
        │ --- ┆ ---       │
        │ i64 ┆ i64       │
        ╞═════╪═══════════╡
        │ 1   ┆ 24        │
        │ 2   ┆ 24        │
        │ 6   ┆ 12        │
        │ 24  ┆ 4         │
        └─────┴───────────┘

        """
        return self._from_pyexpr(self._pyexpr.cumprod(reverse))

    def cummin(self, *, reverse: bool = False) -> Self:
        """
        Get an array with the cumulative min computed at every element.

        Parameters
        ----------
        reverse
            Reverse the operation.

        Examples
        --------
        >>> df = pl.DataFrame({"a": [1, 2, 3, 4]})
        >>> df.select(
        ...     [
        ...         pl.col("a").cummin(),
        ...         pl.col("a").cummin(reverse=True).alias("a_reverse"),
        ...     ]
        ... )
        shape: (4, 2)
        ┌─────┬───────────┐
        │ a   ┆ a_reverse │
        │ --- ┆ ---       │
        │ i64 ┆ i64       │
        ╞═════╪═══════════╡
        │ 1   ┆ 1         │
        │ 1   ┆ 2         │
        │ 1   ┆ 3         │
        │ 1   ┆ 4         │
        └─────┴───────────┘

        """
        return self._from_pyexpr(self._pyexpr.cummin(reverse))

    def cummax(self, *, reverse: bool = False) -> Self:
        """
        Get an array with the cumulative max computed at every element.

        Parameters
        ----------
        reverse
            Reverse the operation.

        Examples
        --------
        >>> df = pl.DataFrame({"a": [1, 2, 3, 4]})
        >>> df.select(
        ...     [
        ...         pl.col("a").cummax(),
        ...         pl.col("a").cummax(reverse=True).alias("a_reverse"),
        ...     ]
        ... )
        shape: (4, 2)
        ┌─────┬───────────┐
        │ a   ┆ a_reverse │
        │ --- ┆ ---       │
        │ i64 ┆ i64       │
        ╞═════╪═══════════╡
        │ 1   ┆ 4         │
        │ 2   ┆ 4         │
        │ 3   ┆ 4         │
        │ 4   ┆ 4         │
        └─────┴───────────┘

        Null values are excluded, but can also be filled by calling ``forward_fill``.

        >>> df = pl.DataFrame({"values": [None, 10, None, 8, 9, None, 16, None]})
        >>> df.with_columns(
        ...     [
        ...         pl.col("values").cummax().alias("value_cummax"),
        ...         pl.col("values")
        ...         .cummax()
        ...         .forward_fill()
        ...         .alias("value_cummax_all_filled"),
        ...     ]
        ... )
        shape: (8, 3)
        ┌────────┬──────────────┬─────────────────────────┐
        │ values ┆ value_cummax ┆ value_cummax_all_filled │
        │ ---    ┆ ---          ┆ ---                     │
        │ i64    ┆ i64          ┆ i64                     │
        ╞════════╪══════════════╪═════════════════════════╡
        │ null   ┆ null         ┆ null                    │
        │ 10     ┆ 10           ┆ 10                      │
        │ null   ┆ null         ┆ 10                      │
        │ 8      ┆ 10           ┆ 10                      │
        │ 9      ┆ 10           ┆ 10                      │
        │ null   ┆ null         ┆ 10                      │
        │ 16     ┆ 16           ┆ 16                      │
        │ null   ┆ null         ┆ 16                      │
        └────────┴──────────────┴─────────────────────────┘

        """
        return self._from_pyexpr(self._pyexpr.cummax(reverse))

    def cumcount(self, *, reverse: bool = False) -> Self:
        """
        Get an array with the cumulative count computed at every element.

        Counting from 0 to len

        Parameters
        ----------
        reverse
            Reverse the operation.

        Examples
        --------
        >>> df = pl.DataFrame({"a": [1, 2, 3, 4]})
        >>> df.select(
        ...     [
        ...         pl.col("a").cumcount(),
        ...         pl.col("a").cumcount(reverse=True).alias("a_reverse"),
        ...     ]
        ... )
        shape: (4, 2)
        ┌─────┬───────────┐
        │ a   ┆ a_reverse │
        │ --- ┆ ---       │
        │ u32 ┆ u32       │
        ╞═════╪═══════════╡
        │ 0   ┆ 3         │
        │ 1   ┆ 2         │
        │ 2   ┆ 1         │
        │ 3   ┆ 0         │
        └─────┴───────────┘

        """
        return self._from_pyexpr(self._pyexpr.cumcount(reverse))

    def floor(self) -> Self:
        """
        Rounds down to the nearest integer value.

        Only works on floating point Series.

        Examples
        --------
        >>> df = pl.DataFrame({"a": [0.3, 0.5, 1.0, 1.1]})
        >>> df.select(pl.col("a").floor())
        shape: (4, 1)
        ┌─────┐
        │ a   │
        │ --- │
        │ f64 │
        ╞═════╡
        │ 0.0 │
        │ 0.0 │
        │ 1.0 │
        │ 1.0 │
        └─────┘

        """
        return self._from_pyexpr(self._pyexpr.floor())

    def ceil(self) -> Self:
        """
        Rounds up to the nearest integer value.

        Only works on floating point Series.

        Examples
        --------
        >>> df = pl.DataFrame({"a": [0.3, 0.5, 1.0, 1.1]})
        >>> df.select(pl.col("a").ceil())
        shape: (4, 1)
        ┌─────┐
        │ a   │
        │ --- │
        │ f64 │
        ╞═════╡
        │ 1.0 │
        │ 1.0 │
        │ 1.0 │
        │ 2.0 │
        └─────┘

        """
        return self._from_pyexpr(self._pyexpr.ceil())

    def round(self, decimals: int = 0) -> Self:
        """
        Round underlying floating point data by `decimals` digits.

        Parameters
        ----------
        decimals
            Number of decimals to round by.

        Examples
        --------
        >>> df = pl.DataFrame({"a": [0.33, 0.52, 1.02, 1.17]})
        >>> df.select(pl.col("a").round(1))
        shape: (4, 1)
        ┌─────┐
        │ a   │
        │ --- │
        │ f64 │
        ╞═════╡
        │ 0.3 │
        │ 0.5 │
        │ 1.0 │
        │ 1.2 │
        └─────┘

        """
        return self._from_pyexpr(self._pyexpr.round(decimals))

    def dot(self, other: Expr | str) -> Self:
        """
        Compute the dot/inner product between two Expressions.

        Parameters
        ----------
        other
            Expression to compute dot product with.

        Examples
        --------
        >>> df = pl.DataFrame(
        ...     {
        ...         "a": [1, 3, 5],
        ...         "b": [2, 4, 6],
        ...     }
        ... )
        >>> df.select(pl.col("a").dot(pl.col("b")))
        shape: (1, 1)
        ┌─────┐
        │ a   │
        │ --- │
        │ i64 │
        ╞═════╡
        │ 44  │
        └─────┘

        """
        other = parse_as_expression(other)
        return self._from_pyexpr(self._pyexpr.dot(other))

    def mode(self) -> Self:
        """
        Compute the most occurring value(s).

        Can return multiple Values.

        Examples
        --------
        >>> df = pl.DataFrame(
        ...     {
        ...         "a": [1, 1, 2, 3],
        ...         "b": [1, 1, 2, 2],
        ...     }
        ... )
        >>> df.select(pl.all().mode())  # doctest: +IGNORE_RESULT
        shape: (2, 2)
        ┌─────┬─────┐
        │ a   ┆ b   │
        │ --- ┆ --- │
        │ i64 ┆ i64 │
        ╞═════╪═════╡
        │ 1   ┆ 1   │
        │ 1   ┆ 2   │
        └─────┴─────┘

        """
        return self._from_pyexpr(self._pyexpr.mode())

    def cast(self, dtype: PolarsDataType | type[Any], *, strict: bool = True) -> Self:
        """
        Cast between data types.

        Parameters
        ----------
        dtype
            DataType to cast to.
        strict
            Throw an error if a cast could not be done (for instance, due to an
            overflow).

        Examples
        --------
        >>> df = pl.DataFrame(
        ...     {
        ...         "a": [1, 2, 3],
        ...         "b": ["4", "5", "6"],
        ...     }
        ... )
        >>> df.with_columns(
        ...     [
        ...         pl.col("a").cast(pl.Float64),
        ...         pl.col("b").cast(pl.Int32),
        ...     ]
        ... )
        shape: (3, 2)
        ┌─────┬─────┐
        │ a   ┆ b   │
        │ --- ┆ --- │
        │ f64 ┆ i32 │
        ╞═════╪═════╡
        │ 1.0 ┆ 4   │
        │ 2.0 ┆ 5   │
        │ 3.0 ┆ 6   │
        └─────┴─────┘

        """
        dtype = py_type_to_dtype(dtype)
        return self._from_pyexpr(self._pyexpr.cast(dtype, strict))

    def sort(self, *, descending: bool = False, nulls_last: bool = False) -> Self:
        """
        Sort this column.

        When used in a projection/selection context, the whole column is sorted.
        When used in a group by context, the groups are sorted.

        Parameters
        ----------
        descending
            Sort in descending order.
        nulls_last
            Place null values last.

        Examples
        --------
        >>> df = pl.DataFrame(
        ...     {
        ...         "a": [1, None, 3, 2],
        ...     }
        ... )
        >>> df.select(pl.col("a").sort())
        shape: (4, 1)
        ┌──────┐
        │ a    │
        │ ---  │
        │ i64  │
        ╞══════╡
        │ null │
        │ 1    │
        │ 2    │
        │ 3    │
        └──────┘
        >>> df.select(pl.col("a").sort(descending=True))
        shape: (4, 1)
        ┌──────┐
        │ a    │
        │ ---  │
        │ i64  │
        ╞══════╡
        │ null │
        │ 3    │
        │ 2    │
        │ 1    │
        └──────┘
        >>> df.select(pl.col("a").sort(nulls_last=True))
        shape: (4, 1)
        ┌──────┐
        │ a    │
        │ ---  │
        │ i64  │
        ╞══════╡
        │ 1    │
        │ 2    │
        │ 3    │
        │ null │
        └──────┘

        When sorting in a group by context, the groups are sorted.

        >>> df = pl.DataFrame(
        ...     {
        ...         "group": ["one", "one", "one", "two", "two", "two"],
        ...         "value": [1, 98, 2, 3, 99, 4],
        ...     }
        ... )
        >>> df.group_by("group").agg(pl.col("value").sort())  # doctest: +IGNORE_RESULT
        shape: (2, 2)
        ┌───────┬────────────┐
        │ group ┆ value      │
        │ ---   ┆ ---        │
        │ str   ┆ list[i64]  │
        ╞═══════╪════════════╡
        │ two   ┆ [3, 4, 99] │
        │ one   ┆ [1, 2, 98] │
        └───────┴────────────┘

        """
        return self._from_pyexpr(self._pyexpr.sort_with(descending, nulls_last))

    def top_k(self, k: int = 5) -> Self:
        r"""
        Return the `k` largest elements.

        This has time complexity:

        .. math:: O(n + k \\log{}n - \frac{k}{2})

        Parameters
        ----------
        k
            Number of elements to return.

        See Also
        --------
        bottom_k

        Examples
        --------
        >>> df = pl.DataFrame(
        ...     {
        ...         "value": [1, 98, 2, 3, 99, 4],
        ...     }
        ... )
        >>> df.select(
        ...     [
        ...         pl.col("value").top_k().alias("top_k"),
        ...         pl.col("value").bottom_k().alias("bottom_k"),
        ...     ]
        ... )
        shape: (5, 2)
        ┌───────┬──────────┐
        │ top_k ┆ bottom_k │
        │ ---   ┆ ---      │
        │ i64   ┆ i64      │
        ╞═══════╪══════════╡
        │ 99    ┆ 1        │
        │ 98    ┆ 2        │
        │ 4     ┆ 3        │
        │ 3     ┆ 4        │
        │ 2     ┆ 98       │
        └───────┴──────────┘

        """
        return self._from_pyexpr(self._pyexpr.top_k(k))

    def bottom_k(self, k: int = 5) -> Self:
        r"""
        Return the `k` smallest elements.

        This has time complexity:

        .. math:: O(n + k \\log{}n - \frac{k}{2})

        Parameters
        ----------
        k
            Number of elements to return.

        See Also
        --------
        top_k

        Examples
        --------
        >>> df = pl.DataFrame(
        ...     {
        ...         "value": [1, 98, 2, 3, 99, 4],
        ...     }
        ... )
        >>> df.select(
        ...     [
        ...         pl.col("value").top_k().alias("top_k"),
        ...         pl.col("value").bottom_k().alias("bottom_k"),
        ...     ]
        ... )
        shape: (5, 2)
        ┌───────┬──────────┐
        │ top_k ┆ bottom_k │
        │ ---   ┆ ---      │
        │ i64   ┆ i64      │
        ╞═══════╪══════════╡
        │ 99    ┆ 1        │
        │ 98    ┆ 2        │
        │ 4     ┆ 3        │
        │ 3     ┆ 4        │
        │ 2     ┆ 98       │
        └───────┴──────────┘

        """
        return self._from_pyexpr(self._pyexpr.bottom_k(k))

    def arg_sort(self, *, descending: bool = False, nulls_last: bool = False) -> Self:
        """
        Get the index values that would sort this column.

        Parameters
        ----------
        descending
            Sort in descending (descending) order.
        nulls_last
            Place null values last instead of first.

        Returns
        -------
        Expr
            Expression of data type :class:`UInt32`.

        Examples
        --------
        >>> df = pl.DataFrame(
        ...     {
        ...         "a": [20, 10, 30],
        ...     }
        ... )
        >>> df.select(pl.col("a").arg_sort())
        shape: (3, 1)
        ┌─────┐
        │ a   │
        │ --- │
        │ u32 │
        ╞═════╡
        │ 1   │
        │ 0   │
        │ 2   │
        └─────┘

        """
        return self._from_pyexpr(self._pyexpr.arg_sort(descending, nulls_last))

    def arg_max(self) -> Self:
        """
        Get the index of the maximal value.

        Examples
        --------
        >>> df = pl.DataFrame(
        ...     {
        ...         "a": [20, 10, 30],
        ...     }
        ... )
        >>> df.select(pl.col("a").arg_max())
        shape: (1, 1)
        ┌─────┐
        │ a   │
        │ --- │
        │ u32 │
        ╞═════╡
        │ 2   │
        └─────┘

        """
        return self._from_pyexpr(self._pyexpr.arg_max())

    def arg_min(self) -> Self:
        """
        Get the index of the minimal value.

        Examples
        --------
        >>> df = pl.DataFrame(
        ...     {
        ...         "a": [20, 10, 30],
        ...     }
        ... )
        >>> df.select(pl.col("a").arg_min())
        shape: (1, 1)
        ┌─────┐
        │ a   │
        │ --- │
        │ u32 │
        ╞═════╡
        │ 1   │
        └─────┘

        """
        return self._from_pyexpr(self._pyexpr.arg_min())

    def search_sorted(
        self, element: Expr | int | float | Series, side: SearchSortedSide = "any"
    ) -> Self:
        """
        Find indices where elements should be inserted to maintain order.

        .. math:: a[i-1] < v <= a[i]

        Parameters
        ----------
        element
            Expression or scalar value.
        side : {'any', 'left', 'right'}
            If 'any', the index of the first suitable location found is given.
            If 'left', the index of the leftmost suitable location found is given.
            If 'right', return the rightmost suitable location found is given.

        Examples
        --------
        >>> df = pl.DataFrame(
        ...     {
        ...         "values": [1, 2, 3, 5],
        ...     }
        ... )
        >>> df.select(
        ...     [
        ...         pl.col("values").search_sorted(0).alias("zero"),
        ...         pl.col("values").search_sorted(3).alias("three"),
        ...         pl.col("values").search_sorted(6).alias("six"),
        ...     ]
        ... )
        shape: (1, 3)
        ┌──────┬───────┬─────┐
        │ zero ┆ three ┆ six │
        │ ---  ┆ ---   ┆ --- │
        │ u32  ┆ u32   ┆ u32 │
        ╞══════╪═══════╪═════╡
        │ 0    ┆ 2     ┆ 4   │
        └──────┴───────┴─────┘

        """
        element = parse_as_expression(element)
        return self._from_pyexpr(self._pyexpr.search_sorted(element, side))

    def sort_by(
        self,
        by: IntoExpr | Iterable[IntoExpr],
        *more_by: IntoExpr,
        descending: bool | Sequence[bool] = False,
    ) -> Self:
        """
        Sort this column by the ordering of other columns.

        When used in a projection/selection context, the whole column is sorted.
        When used in a group by context, the groups are sorted.

        Parameters
        ----------
        by
            Column(s) to sort by. Accepts expression input. Strings are parsed as column
            names.
        *more_by
            Additional columns to sort by, specified as positional arguments.
        descending
            Sort in descending order. When sorting by multiple columns, can be specified
            per column by passing a sequence of booleans.

        Examples
        --------
        Pass a single column name to sort by that column.

        >>> df = pl.DataFrame(
        ...     {
        ...         "group": ["a", "a", "b", "b"],
        ...         "value1": [1, 3, 4, 2],
        ...         "value2": [8, 7, 6, 5],
        ...     }
        ... )
        >>> df.select(pl.col("group").sort_by("value1"))
        shape: (4, 1)
        ┌───────┐
        │ group │
        │ ---   │
        │ str   │
        ╞═══════╡
        │ a     │
        │ b     │
        │ a     │
        │ b     │
        └───────┘

        Sorting by expressions is also supported.

        >>> df.select(pl.col("group").sort_by(pl.col("value1") + pl.col("value2")))
        shape: (4, 1)
        ┌───────┐
        │ group │
        │ ---   │
        │ str   │
        ╞═══════╡
        │ b     │
        │ a     │
        │ a     │
        │ b     │
        └───────┘

        Sort by multiple columns by passing a list of columns.

        >>> df.select(pl.col("group").sort_by(["value1", "value2"], descending=True))
        shape: (4, 1)
        ┌───────┐
        │ group │
        │ ---   │
        │ str   │
        ╞═══════╡
        │ b     │
        │ a     │
        │ b     │
        │ a     │
        └───────┘

        Or use positional arguments to sort by multiple columns in the same way.

        >>> df.select(pl.col("group").sort_by("value1", "value2"))
        shape: (4, 1)
        ┌───────┐
        │ group │
        │ ---   │
        │ str   │
        ╞═══════╡
        │ a     │
        │ b     │
        │ a     │
        │ b     │
        └───────┘

        When sorting in a group by context, the groups are sorted.

        >>> df.group_by("group").agg(
        ...     pl.col("value1").sort_by("value2")
        ... )  # doctest: +IGNORE_RESULT
        shape: (2, 2)
        ┌───────┬───────────┐
        │ group ┆ value1    │
        │ ---   ┆ ---       │
        │ str   ┆ list[i64] │
        ╞═══════╪═══════════╡
        │ a     ┆ [3, 1]    │
        │ b     ┆ [2, 4]    │
        └───────┴───────────┘

        Take a single row from each group where a column attains its minimal value
        within that group.

        >>> df.group_by("group").agg(
        ...     pl.all().sort_by("value2").first()
        ... )  # doctest: +IGNORE_RESULT
        shape: (2, 3)
        ┌───────┬────────┬────────┐
        │ group ┆ value1 ┆ value2 |
        │ ---   ┆ ---    ┆ ---    │
        │ str   ┆ i64    ┆ i64    |
        ╞═══════╪════════╪════════╡
        │ a     ┆ 3      ┆ 7      |
        │ b     ┆ 2      ┆ 5      |
        └───────┴────────┴────────┘

        """
        by = parse_as_list_of_expressions(by, *more_by)
        if isinstance(descending, bool):
            descending = [descending]
        elif len(by) != len(descending):
            raise ValueError(
                f"the length of `descending` ({len(descending)}) does not match the length of `by` ({len(by)})"
            )
        return self._from_pyexpr(self._pyexpr.sort_by(by, descending))

    def take(
        self, indices: int | list[int] | Expr | Series | np.ndarray[Any, Any]
    ) -> Self:
        """
        Take values by index.

        Parameters
        ----------
        indices
            An expression that leads to a UInt32 dtyped Series.

        Returns
        -------
        Expr
            Expression of the same data type.

        Examples
        --------
        >>> df = pl.DataFrame(
        ...     {
        ...         "group": [
        ...             "one",
        ...             "one",
        ...             "one",
        ...             "two",
        ...             "two",
        ...             "two",
        ...         ],
        ...         "value": [1, 98, 2, 3, 99, 4],
        ...     }
        ... )
        >>> df.group_by("group", maintain_order=True).agg(pl.col("value").take(1))
        shape: (2, 2)
        ┌───────┬───────┐
        │ group ┆ value │
        │ ---   ┆ ---   │
        │ str   ┆ i64   │
        ╞═══════╪═══════╡
        │ one   ┆ 98    │
        │ two   ┆ 99    │
        └───────┴───────┘

        """
        if isinstance(indices, list) or (
            _check_for_numpy(indices) and isinstance(indices, np.ndarray)
        ):
            indices_lit = F.lit(pl.Series("", indices, dtype=UInt32))._pyexpr
        else:
            indices_lit = parse_as_expression(indices)  # type: ignore[arg-type]
        return self._from_pyexpr(self._pyexpr.take(indices_lit))

    def shift(self, periods: int = 1) -> Self:
        """
        Shift the values by a given period.

        Parameters
        ----------
        periods
            Number of places to shift (may be negative).

        Examples
        --------
        >>> df = pl.DataFrame({"foo": [1, 2, 3, 4]})
        >>> df.select(pl.col("foo").shift(1))
        shape: (4, 1)
        ┌──────┐
        │ foo  │
        │ ---  │
        │ i64  │
        ╞══════╡
        │ null │
        │ 1    │
        │ 2    │
        │ 3    │
        └──────┘

        """
        return self._from_pyexpr(self._pyexpr.shift(periods))

    def shift_and_fill(
        self,
        fill_value: IntoExpr,
        *,
        periods: int = 1,
    ) -> Self:
        """
        Shift the values by a given period and fill the resulting null values.

        Parameters
        ----------
        fill_value
            Fill None values with the result of this expression.
        periods
            Number of places to shift (may be negative).

        Examples
        --------
        >>> df = pl.DataFrame({"foo": [1, 2, 3, 4]})
        >>> df.select(pl.col("foo").shift_and_fill("a", periods=1))
        shape: (4, 1)
        ┌─────┐
        │ foo │
        │ --- │
        │ str │
        ╞═════╡
        │ a   │
        │ 1   │
        │ 2   │
        │ 3   │
        └─────┘

        """
        fill_value = parse_as_expression(fill_value, str_as_lit=True)
        return self._from_pyexpr(self._pyexpr.shift_and_fill(periods, fill_value))

    def fill_null(
        self,
        value: Any | None = None,
        strategy: FillNullStrategy | None = None,
        limit: int | None = None,
    ) -> Self:
        """
        Fill null values using the specified value or strategy.

        To interpolate over null values see interpolate.
        See the examples below to fill nulls with an expression.

        Parameters
        ----------
        value
            Value used to fill null values.
        strategy : {None, 'forward', 'backward', 'min', 'max', 'mean', 'zero', 'one'}
            Strategy used to fill null values.
        limit
            Number of consecutive null values to fill when using the 'forward' or
            'backward' strategy.

        Examples
        --------
        >>> df = pl.DataFrame(
        ...     {
        ...         "a": [1, 2, None],
        ...         "b": [4, None, 6],
        ...     }
        ... )
        >>> df.with_columns(pl.col("b").fill_null(strategy="zero"))
        shape: (3, 2)
        ┌──────┬─────┐
        │ a    ┆ b   │
        │ ---  ┆ --- │
        │ i64  ┆ i64 │
        ╞══════╪═════╡
        │ 1    ┆ 4   │
        │ 2    ┆ 0   │
        │ null ┆ 6   │
        └──────┴─────┘
        >>> df.with_columns(pl.col("b").fill_null(99))
        shape: (3, 2)
        ┌──────┬─────┐
        │ a    ┆ b   │
        │ ---  ┆ --- │
        │ i64  ┆ i64 │
        ╞══════╪═════╡
        │ 1    ┆ 4   │
        │ 2    ┆ 99  │
        │ null ┆ 6   │
        └──────┴─────┘
        >>> df.with_columns(pl.col("b").fill_null(strategy="forward"))
        shape: (3, 2)
        ┌──────┬─────┐
        │ a    ┆ b   │
        │ ---  ┆ --- │
        │ i64  ┆ i64 │
        ╞══════╪═════╡
        │ 1    ┆ 4   │
        │ 2    ┆ 4   │
        │ null ┆ 6   │
        └──────┴─────┘
        >>> df.with_columns(pl.col("b").fill_null(pl.col("b").median()))
        shape: (3, 2)
        ┌──────┬─────┐
        │ a    ┆ b   │
        │ ---  ┆ --- │
        │ i64  ┆ f64 │
        ╞══════╪═════╡
        │ 1    ┆ 4.0 │
        │ 2    ┆ 5.0 │
        │ null ┆ 6.0 │
        └──────┴─────┘
        >>> df.with_columns(pl.all().fill_null(pl.all().median()))
        shape: (3, 2)
        ┌─────┬─────┐
        │ a   ┆ b   │
        │ --- ┆ --- │
        │ f64 ┆ f64 │
        ╞═════╪═════╡
        │ 1.0 ┆ 4.0 │
        │ 2.0 ┆ 5.0 │
        │ 1.5 ┆ 6.0 │
        └─────┴─────┘

        """
        if value is not None and strategy is not None:
            raise ValueError("cannot specify both `value` and `strategy`")
        elif value is None and strategy is None:
            raise ValueError("must specify either a fill `value` or `strategy`")
        elif strategy not in ("forward", "backward") and limit is not None:
            raise ValueError(
                "can only specify `limit` when strategy is set to 'backward' or 'forward'"
            )

        if value is not None:
            value = parse_as_expression(value, str_as_lit=True)
            return self._from_pyexpr(self._pyexpr.fill_null(value))
        else:
            return self._from_pyexpr(
                self._pyexpr.fill_null_with_strategy(strategy, limit)
            )

    def fill_nan(self, value: int | float | Expr | None) -> Self:
        """
        Fill floating point NaN value with a fill value.

        Examples
        --------
        >>> df = pl.DataFrame(
        ...     {
        ...         "a": [1.0, None, float("nan")],
        ...         "b": [4.0, float("nan"), 6],
        ...     }
        ... )
        >>> df.with_columns(pl.col("b").fill_nan(0))
        shape: (3, 2)
        ┌──────┬─────┐
        │ a    ┆ b   │
        │ ---  ┆ --- │
        │ f64  ┆ f64 │
        ╞══════╪═════╡
        │ 1.0  ┆ 4.0 │
        │ null ┆ 0.0 │
        │ NaN  ┆ 6.0 │
        └──────┴─────┘

        """
        fill_value = parse_as_expression(value, str_as_lit=True)
        return self._from_pyexpr(self._pyexpr.fill_nan(fill_value))

    def forward_fill(self, limit: int | None = None) -> Self:
        """
        Fill missing values with the latest seen values.

        Parameters
        ----------
        limit
            The number of consecutive null values to forward fill.

        Examples
        --------
        >>> df = pl.DataFrame(
        ...     {
        ...         "a": [1, 2, None],
        ...         "b": [4, None, 6],
        ...     }
        ... )
        >>> df.select(pl.all().forward_fill())
        shape: (3, 2)
        ┌─────┬─────┐
        │ a   ┆ b   │
        │ --- ┆ --- │
        │ i64 ┆ i64 │
        ╞═════╪═════╡
        │ 1   ┆ 4   │
        │ 2   ┆ 4   │
        │ 2   ┆ 6   │
        └─────┴─────┘

        """
        return self._from_pyexpr(self._pyexpr.forward_fill(limit))

    def backward_fill(self, limit: int | None = None) -> Self:
        """
        Fill missing values with the next to be seen values.

        Parameters
        ----------
        limit
            The number of consecutive null values to backward fill.

        Examples
        --------
        >>> df = pl.DataFrame(
        ...     {
        ...         "a": [1, 2, None],
        ...         "b": [4, None, 6],
        ...         "c": [None, None, 2],
        ...     }
        ... )
        >>> df.select(pl.all().backward_fill())
        shape: (3, 3)
        ┌──────┬─────┬─────┐
        │ a    ┆ b   ┆ c   │
        │ ---  ┆ --- ┆ --- │
        │ i64  ┆ i64 ┆ i64 │
        ╞══════╪═════╪═════╡
        │ 1    ┆ 4   ┆ 2   │
        │ 2    ┆ 6   ┆ 2   │
        │ null ┆ 6   ┆ 2   │
        └──────┴─────┴─────┘
        >>> df.select(pl.all().backward_fill(limit=1))
        shape: (3, 3)
        ┌──────┬─────┬──────┐
        │ a    ┆ b   ┆ c    │
        │ ---  ┆ --- ┆ ---  │
        │ i64  ┆ i64 ┆ i64  │
        ╞══════╪═════╪══════╡
        │ 1    ┆ 4   ┆ null │
        │ 2    ┆ 6   ┆ 2    │
        │ null ┆ 6   ┆ 2    │
        └──────┴─────┴──────┘

        """
        return self._from_pyexpr(self._pyexpr.backward_fill(limit))

    def reverse(self) -> Self:
        """
        Reverse the selection.

        Examples
        --------
        >>> df = pl.DataFrame(
        ...     {
        ...         "A": [1, 2, 3, 4, 5],
        ...         "fruits": ["banana", "banana", "apple", "apple", "banana"],
        ...         "B": [5, 4, 3, 2, 1],
        ...         "cars": ["beetle", "audi", "beetle", "beetle", "beetle"],
        ...     }
        ... )
        >>> df.select(
        ...     [
        ...         pl.all(),
        ...         pl.all().reverse().suffix("_reverse"),
        ...     ]
        ... )
        shape: (5, 8)
        ┌─────┬────────┬─────┬────────┬───────────┬────────────────┬───────────┬──────────────┐
        │ A   ┆ fruits ┆ B   ┆ cars   ┆ A_reverse ┆ fruits_reverse ┆ B_reverse ┆ cars_reverse │
        │ --- ┆ ---    ┆ --- ┆ ---    ┆ ---       ┆ ---            ┆ ---       ┆ ---          │
        │ i64 ┆ str    ┆ i64 ┆ str    ┆ i64       ┆ str            ┆ i64       ┆ str          │
        ╞═════╪════════╪═════╪════════╪═══════════╪════════════════╪═══════════╪══════════════╡
        │ 1   ┆ banana ┆ 5   ┆ beetle ┆ 5         ┆ banana         ┆ 1         ┆ beetle       │
        │ 2   ┆ banana ┆ 4   ┆ audi   ┆ 4         ┆ apple          ┆ 2         ┆ beetle       │
        │ 3   ┆ apple  ┆ 3   ┆ beetle ┆ 3         ┆ apple          ┆ 3         ┆ beetle       │
        │ 4   ┆ apple  ┆ 2   ┆ beetle ┆ 2         ┆ banana         ┆ 4         ┆ audi         │
        │ 5   ┆ banana ┆ 1   ┆ beetle ┆ 1         ┆ banana         ┆ 5         ┆ beetle       │
        └─────┴────────┴─────┴────────┴───────────┴────────────────┴───────────┴──────────────┘

        """  # noqa: W505
        return self._from_pyexpr(self._pyexpr.reverse())

    def std(self, ddof: int = 1) -> Self:
        """
        Get standard deviation.

        Parameters
        ----------
        ddof
            “Delta Degrees of Freedom”: the divisor used in the calculation is N - ddof,
            where N represents the number of elements.
            By default ddof is 1.

        Examples
        --------
        >>> df = pl.DataFrame({"a": [-1, 0, 1]})
        >>> df.select(pl.col("a").std())
        shape: (1, 1)
        ┌─────┐
        │ a   │
        │ --- │
        │ f64 │
        ╞═════╡
        │ 1.0 │
        └─────┘

        """
        return self._from_pyexpr(self._pyexpr.std(ddof))

    def var(self, ddof: int = 1) -> Self:
        """
        Get variance.

        Parameters
        ----------
        ddof
            “Delta Degrees of Freedom”: the divisor used in the calculation is N - ddof,
            where N represents the number of elements.
            By default ddof is 1.

        Examples
        --------
        >>> df = pl.DataFrame({"a": [-1, 0, 1]})
        >>> df.select(pl.col("a").var())
        shape: (1, 1)
        ┌─────┐
        │ a   │
        │ --- │
        │ f64 │
        ╞═════╡
        │ 1.0 │
        └─────┘

        """
        return self._from_pyexpr(self._pyexpr.var(ddof))

    def max(self) -> Self:
        """
        Get maximum value.

        Examples
        --------
        >>> df = pl.DataFrame({"a": [-1, float("nan"), 1]})
        >>> df.select(pl.col("a").max())
        shape: (1, 1)
        ┌─────┐
        │ a   │
        │ --- │
        │ f64 │
        ╞═════╡
        │ 1.0 │
        └─────┘

        """
        return self._from_pyexpr(self._pyexpr.max())

    def min(self) -> Self:
        """
        Get minimum value.

        Examples
        --------
        >>> df = pl.DataFrame({"a": [-1, float("nan"), 1]})
        >>> df.select(pl.col("a").min())
        shape: (1, 1)
        ┌──────┐
        │ a    │
        │ ---  │
        │ f64  │
        ╞══════╡
        │ -1.0 │
        └──────┘

        """
        return self._from_pyexpr(self._pyexpr.min())

    def nan_max(self) -> Self:
        """
        Get maximum value, but propagate/poison encountered NaN values.

        This differs from numpy's `nanmax` as numpy defaults to propagating NaN values,
        whereas polars defaults to ignoring them.

        Examples
        --------
        >>> df = pl.DataFrame({"a": [0, float("nan")]})
        >>> df.select(pl.col("a").nan_max())
        shape: (1, 1)
        ┌─────┐
        │ a   │
        │ --- │
        │ f64 │
        ╞═════╡
        │ NaN │
        └─────┘

        """
        return self._from_pyexpr(self._pyexpr.nan_max())

    def nan_min(self) -> Self:
        """
        Get minimum value, but propagate/poison encountered NaN values.

        This differs from numpy's `nanmax` as numpy defaults to propagating NaN values,
        whereas polars defaults to ignoring them.

        Examples
        --------
        >>> df = pl.DataFrame({"a": [0, float("nan")]})
        >>> df.select(pl.col("a").nan_min())
        shape: (1, 1)
        ┌─────┐
        │ a   │
        │ --- │
        │ f64 │
        ╞═════╡
        │ NaN │
        └─────┘

        """
        return self._from_pyexpr(self._pyexpr.nan_min())

    def sum(self) -> Self:
        """
        Get sum value.

        Notes
        -----
        Dtypes in {Int8, UInt8, Int16, UInt16} are cast to
        Int64 before summing to prevent overflow issues.

        Examples
        --------
        >>> df = pl.DataFrame({"a": [-1, 0, 1]})
        >>> df.select(pl.col("a").sum())
        shape: (1, 1)
        ┌─────┐
        │ a   │
        │ --- │
        │ i64 │
        ╞═════╡
        │  0  │
        └─────┘

        """
        return self._from_pyexpr(self._pyexpr.sum())

    def mean(self) -> Self:
        """
        Get mean value.

        Examples
        --------
        >>> df = pl.DataFrame({"a": [-1, 0, 1]})
        >>> df.select(pl.col("a").mean())
        shape: (1, 1)
        ┌─────┐
        │ a   │
        │ --- │
        │ f64 │
        ╞═════╡
        │ 0.0 │
        └─────┘

        """
        return self._from_pyexpr(self._pyexpr.mean())

    def median(self) -> Self:
        """
        Get median value using linear interpolation.

        Examples
        --------
        >>> df = pl.DataFrame({"a": [-1, 0, 1]})
        >>> df.select(pl.col("a").median())
        shape: (1, 1)
        ┌─────┐
        │ a   │
        │ --- │
        │ f64 │
        ╞═════╡
        │ 0.0 │
        └─────┘

        """
        return self._from_pyexpr(self._pyexpr.median())

    def product(self) -> Self:
        """
        Compute the product of an expression.

        Examples
        --------
        >>> df = pl.DataFrame({"a": [1, 2, 3]})
        >>> df.select(pl.col("a").product())
        shape: (1, 1)
        ┌─────┐
        │ a   │
        │ --- │
        │ i64 │
        ╞═════╡
        │ 6   │
        └─────┘

        """
        return self._from_pyexpr(self._pyexpr.product())

    def n_unique(self) -> Self:
        """
        Count unique values.

        Examples
        --------
        >>> df = pl.DataFrame({"a": [1, 1, 2]})
        >>> df.select(pl.col("a").n_unique())
        shape: (1, 1)
        ┌─────┐
        │ a   │
        │ --- │
        │ u32 │
        ╞═════╡
        │ 2   │
        └─────┘

        """
        return self._from_pyexpr(self._pyexpr.n_unique())

    def approx_n_unique(self) -> Self:
        """
        Approximate count of unique values.

        This is done using the HyperLogLog++ algorithm for cardinality estimation.

        Examples
        --------
        >>> df = pl.DataFrame({"a": [1, 1, 2]})
        >>> df.select(pl.col("a").approx_n_unique())
        shape: (1, 1)
        ┌─────┐
        │ a   │
        │ --- │
        │ u32 │
        ╞═════╡
        │ 2   │
        └─────┘

        """
        return self._from_pyexpr(self._pyexpr.approx_n_unique())

    def null_count(self) -> Self:
        """
        Count null values.

        Examples
        --------
        >>> df = pl.DataFrame(
        ...     {
        ...         "a": [None, 1, None],
        ...         "b": [1, 2, 3],
        ...     }
        ... )
        >>> df.select(pl.all().null_count())
        shape: (1, 2)
        ┌─────┬─────┐
        │ a   ┆ b   │
        │ --- ┆ --- │
        │ u32 ┆ u32 │
        ╞═════╪═════╡
        │ 2   ┆ 0   │
        └─────┴─────┘

        """
        return self._from_pyexpr(self._pyexpr.null_count())

    def arg_unique(self) -> Self:
        """
        Get index of first unique value.

        Examples
        --------
        >>> df = pl.DataFrame(
        ...     {
        ...         "a": [8, 9, 10],
        ...         "b": [None, 4, 4],
        ...     }
        ... )
        >>> df.select(pl.col("a").arg_unique())
        shape: (3, 1)
        ┌─────┐
        │ a   │
        │ --- │
        │ u32 │
        ╞═════╡
        │ 0   │
        │ 1   │
        │ 2   │
        └─────┘
        >>> df.select(pl.col("b").arg_unique())
        shape: (2, 1)
        ┌─────┐
        │ b   │
        │ --- │
        │ u32 │
        ╞═════╡
        │ 0   │
        │ 1   │
        └─────┘

        """
        return self._from_pyexpr(self._pyexpr.arg_unique())

    def unique(self, *, maintain_order: bool = False) -> Self:
        """
        Get unique values of this expression.

        Parameters
        ----------
        maintain_order
            Maintain order of data. This requires more work.

        Examples
        --------
        >>> df = pl.DataFrame({"a": [1, 1, 2]})
        >>> df.select(pl.col("a").unique())  # doctest: +IGNORE_RESULT
        shape: (2, 1)
        ┌─────┐
        │ a   │
        │ --- │
        │ i64 │
        ╞═════╡
        │ 2   │
        │ 1   │
        └─────┘
        >>> df.select(pl.col("a").unique(maintain_order=True))
        shape: (2, 1)
        ┌─────┐
        │ a   │
        │ --- │
        │ i64 │
        ╞═════╡
        │ 1   │
        │ 2   │
        └─────┘

        """
        if maintain_order:
            return self._from_pyexpr(self._pyexpr.unique_stable())
        return self._from_pyexpr(self._pyexpr.unique())

    def first(self) -> Self:
        """
        Get the first value.

        Examples
        --------
        >>> df = pl.DataFrame({"a": [1, 1, 2]})
        >>> df.select(pl.col("a").first())
        shape: (1, 1)
        ┌─────┐
        │ a   │
        │ --- │
        │ i64 │
        ╞═════╡
        │ 1   │
        └─────┘

        """
        return self._from_pyexpr(self._pyexpr.first())

    def last(self) -> Self:
        """
        Get the last value.

        Examples
        --------
        >>> df = pl.DataFrame({"a": [1, 1, 2]})
        >>> df.select(pl.col("a").last())
        shape: (1, 1)
        ┌─────┐
        │ a   │
        │ --- │
        │ i64 │
        ╞═════╡
        │ 2   │
        └─────┘

        """
        return self._from_pyexpr(self._pyexpr.last())

    def over(
        self,
        expr: IntoExpr | Iterable[IntoExpr],
        *more_exprs: IntoExpr,
        mapping_strategy: WindowMappingStrategy = "group_to_rows",
    ) -> Self:
        """
        Compute expressions over the given groups.

        This expression is similar to performing a group by aggregation and joining the
        result back into the original DataFrame.

        The outcome is similar to how `window functions
        <https://www.postgresql.org/docs/current/tutorial-window.html>`_
        work in PostgreSQL.

        Parameters
        ----------
        expr
            Column(s) to group by. Accepts expression input. Strings are parsed as
            column names.
        *more_exprs
            Additional columns to group by, specified as positional arguments.
        mapping_strategy: {'group_to_rows', 'join', 'explode'}
            - group_to_rows
                If the aggregation results in multiple values, assign them back to their
                position in the DataFrame. This can only be done if the group yields
                the same elements before aggregation as after.
            - join
                Join the groups as 'List<group_dtype>' to the row positions.
                warning: this can be memory intensive.
            - explode
                Don't do any mapping, but simply flatten the group.
                This only makes sense if the input data is sorted.

        Examples
        --------
        Pass the name of a column to compute the expression over that column.

        >>> df = pl.DataFrame(
        ...     {
        ...         "a": ["a", "a", "b", "b", "b"],
        ...         "b": [1, 2, 3, 5, 3],
        ...         "c": [5, 4, 3, 2, 1],
        ...     }
        ... )
        >>> df.with_columns(pl.col("c").max().over("a").suffix("_max"))
        shape: (5, 4)
        ┌─────┬─────┬─────┬───────┐
        │ a   ┆ b   ┆ c   ┆ c_max │
        │ --- ┆ --- ┆ --- ┆ ---   │
        │ str ┆ i64 ┆ i64 ┆ i64   │
        ╞═════╪═════╪═════╪═══════╡
        │ a   ┆ 1   ┆ 5   ┆ 5     │
        │ a   ┆ 2   ┆ 4   ┆ 5     │
        │ b   ┆ 3   ┆ 3   ┆ 3     │
        │ b   ┆ 5   ┆ 2   ┆ 3     │
        │ b   ┆ 3   ┆ 1   ┆ 3     │
        └─────┴─────┴─────┴───────┘

        Expression input is supported.

        >>> df.with_columns(pl.col("c").max().over(pl.col("b") // 2).suffix("_max"))
        shape: (5, 4)
        ┌─────┬─────┬─────┬───────┐
        │ a   ┆ b   ┆ c   ┆ c_max │
        │ --- ┆ --- ┆ --- ┆ ---   │
        │ str ┆ i64 ┆ i64 ┆ i64   │
        ╞═════╪═════╪═════╪═══════╡
        │ a   ┆ 1   ┆ 5   ┆ 5     │
        │ a   ┆ 2   ┆ 4   ┆ 4     │
        │ b   ┆ 3   ┆ 3   ┆ 4     │
        │ b   ┆ 5   ┆ 2   ┆ 2     │
        │ b   ┆ 3   ┆ 1   ┆ 4     │
        └─────┴─────┴─────┴───────┘

        Group by multiple columns by passing a list of column names or expressions.

        >>> df.with_columns(pl.col("c").min().over(["a", "b"]).suffix("_min"))
        shape: (5, 4)
        ┌─────┬─────┬─────┬───────┐
        │ a   ┆ b   ┆ c   ┆ c_min │
        │ --- ┆ --- ┆ --- ┆ ---   │
        │ str ┆ i64 ┆ i64 ┆ i64   │
        ╞═════╪═════╪═════╪═══════╡
        │ a   ┆ 1   ┆ 5   ┆ 5     │
        │ a   ┆ 2   ┆ 4   ┆ 4     │
        │ b   ┆ 3   ┆ 3   ┆ 1     │
        │ b   ┆ 5   ┆ 2   ┆ 2     │
        │ b   ┆ 3   ┆ 1   ┆ 1     │
        └─────┴─────┴─────┴───────┘

        Or use positional arguments to group by multiple columns in the same way.

        >>> df.with_columns(pl.col("c").min().over("a", pl.col("b") % 2).suffix("_min"))
        shape: (5, 4)
        ┌─────┬─────┬─────┬───────┐
        │ a   ┆ b   ┆ c   ┆ c_min │
        │ --- ┆ --- ┆ --- ┆ ---   │
        │ str ┆ i64 ┆ i64 ┆ i64   │
        ╞═════╪═════╪═════╪═══════╡
        │ a   ┆ 1   ┆ 5   ┆ 5     │
        │ a   ┆ 2   ┆ 4   ┆ 4     │
        │ b   ┆ 3   ┆ 3   ┆ 1     │
        │ b   ┆ 5   ┆ 2   ┆ 1     │
        │ b   ┆ 3   ┆ 1   ┆ 1     │
        └─────┴─────┴─────┴───────┘

        """
        exprs = parse_as_list_of_expressions(expr, *more_exprs)
        return self._from_pyexpr(self._pyexpr.over(exprs, mapping_strategy))

    def is_unique(self) -> Self:
        """
        Get mask of unique values.

        Examples
        --------
        >>> df = pl.DataFrame({"a": [1, 1, 2]})
        >>> df.select(pl.col("a").is_unique())
        shape: (3, 1)
        ┌───────┐
        │ a     │
        │ ---   │
        │ bool  │
        ╞═══════╡
        │ false │
        │ false │
        │ true  │
        └───────┘

        """
        return self._from_pyexpr(self._pyexpr.is_unique())

    def is_first(self) -> Self:
        """
        Get a mask of the first unique value.

        Returns
        -------
        Expr
            Expression of data type :class:`Boolean`.

        Examples
        --------
        >>> df = pl.DataFrame(
        ...     {
        ...         "num": [1, 2, 3, 1, 5],
        ...     }
        ... )
        >>> df.with_columns(pl.col("num").is_first().alias("is_first"))
        shape: (5, 2)
        ┌─────┬──────────┐
        │ num ┆ is_first │
        │ --- ┆ ---      │
        │ i64 ┆ bool     │
        ╞═════╪══════════╡
        │ 1   ┆ true     │
        │ 2   ┆ true     │
        │ 3   ┆ true     │
        │ 1   ┆ false    │
        │ 5   ┆ true     │
        └─────┴──────────┘

        """
        return self._from_pyexpr(self._pyexpr.is_first())

    def is_last(self) -> Self:
        """
        Get a mask of the last unique value.

        Returns
        -------
        Expr
            Expression of data type :class:`Boolean`.

        Examples
        --------
        >>> df = pl.DataFrame(
        ...     {
        ...         "num": [1, 2, 3, 1, 5],
        ...     }
        ... )
        >>> df.with_columns(pl.col("num").is_last().alias("is_last"))
        shape: (5, 2)
        ┌─────┬─────────┐
        │ num ┆ is_last │
        │ --- ┆ ---     │
        │ i64 ┆ bool    │
        ╞═════╪═════════╡
        │ 1   ┆ false   │
        │ 2   ┆ true    │
        │ 3   ┆ true    │
        │ 1   ┆ true    │
        │ 5   ┆ true    │
        └─────┴─────────┘

        """
        return self._from_pyexpr(self._pyexpr.is_last())

    def is_duplicated(self) -> Self:
        """
        Get mask of duplicated values.

        Examples
        --------
        >>> df = pl.DataFrame({"a": [1, 1, 2]})
        >>> df.select(pl.col("a").is_duplicated())
        shape: (3, 1)
        ┌───────┐
        │ a     │
        │ ---   │
        │ bool  │
        ╞═══════╡
        │ true  │
        │ true  │
        │ false │
        └───────┘

        """
        return self._from_pyexpr(self._pyexpr.is_duplicated())

    def quantile(
        self,
        quantile: float | Expr,
        interpolation: RollingInterpolationMethod = "nearest",
    ) -> Self:
        """
        Get quantile value.

        Parameters
        ----------
        quantile
            Quantile between 0.0 and 1.0.
        interpolation : {'nearest', 'higher', 'lower', 'midpoint', 'linear'}
            Interpolation method.

        Examples
        --------
        >>> df = pl.DataFrame({"a": [0, 1, 2, 3, 4, 5]})
        >>> df.select(pl.col("a").quantile(0.3))
        shape: (1, 1)
        ┌─────┐
        │ a   │
        │ --- │
        │ f64 │
        ╞═════╡
        │ 1.0 │
        └─────┘
        >>> df.select(pl.col("a").quantile(0.3, interpolation="higher"))
        shape: (1, 1)
        ┌─────┐
        │ a   │
        │ --- │
        │ f64 │
        ╞═════╡
        │ 2.0 │
        └─────┘
        >>> df.select(pl.col("a").quantile(0.3, interpolation="lower"))
        shape: (1, 1)
        ┌─────┐
        │ a   │
        │ --- │
        │ f64 │
        ╞═════╡
        │ 1.0 │
        └─────┘
        >>> df.select(pl.col("a").quantile(0.3, interpolation="midpoint"))
        shape: (1, 1)
        ┌─────┐
        │ a   │
        │ --- │
        │ f64 │
        ╞═════╡
        │ 1.5 │
        └─────┘
        >>> df.select(pl.col("a").quantile(0.3, interpolation="linear"))
        shape: (1, 1)
        ┌─────┐
        │ a   │
        │ --- │
        │ f64 │
        ╞═════╡
        │ 1.5 │
        └─────┘

        """
        quantile = parse_as_expression(quantile)
        return self._from_pyexpr(self._pyexpr.quantile(quantile, interpolation))

    @deprecate_nonkeyword_arguments(["self", "breaks"], version="0.18.14")
    def cut(
        self,
        breaks: Sequence[float],
        labels: Sequence[str] | None = None,
        left_closed: bool = False,  # noqa: FBT001
        include_breaks: bool = False,  # noqa: FBT001
    ) -> Self:
        """
        Bin continuous values into discrete categories.

        Parameters
        ----------
        breaks
            List of unique cut points.
        labels
            Names of the categories. The number of labels must be equal to the number
            of cut points plus one.
        left_closed
            Set the intervals to be left-closed instead of right-closed.
        include_breaks
            Include a column with the right endpoint of the bin each observation falls
            in. This will change the data type of the output from a
            :class:`Categorical` to a :class:`Struct`.

        Returns
        -------
        Expr
            Expression of data type :class:`Categorical` if ``include_breaks`` is set to
            ``False`` (default), otherwise an expression of data type :class:`Struct`.

        See Also
        --------
        qcut

        Examples
        --------
        Divide a column into three categories.

        >>> df = pl.DataFrame({"foo": [-2, -1, 0, 1, 2]})
        >>> df.with_columns(
        ...     pl.col("foo").cut([-1, 1], labels=["a", "b", "c"]).alias("cut")
        ... )
        shape: (5, 2)
        ┌─────┬─────┐
        │ foo ┆ cut │
        │ --- ┆ --- │
        │ i64 ┆ cat │
        ╞═════╪═════╡
        │ -2  ┆ a   │
        │ -1  ┆ a   │
        │ 0   ┆ b   │
        │ 1   ┆ b   │
        │ 2   ┆ c   │
        └─────┴─────┘

        Add both the category and the breakpoint.

        >>> df.with_columns(
        ...     pl.col("foo").cut([-1, 1], include_breaks=True).alias("cut")
        ... ).unnest("cut")
        shape: (5, 3)
        ┌─────┬──────┬────────────┐
        │ foo ┆ brk  ┆ foo_bin    │
        │ --- ┆ ---  ┆ ---        │
        │ i64 ┆ f64  ┆ cat        │
        ╞═════╪══════╪════════════╡
        │ -2  ┆ -1.0 ┆ (-inf, -1] │
        │ -1  ┆ -1.0 ┆ (-inf, -1] │
        │ 0   ┆ 1.0  ┆ (-1, 1]    │
        │ 1   ┆ 1.0  ┆ (-1, 1]    │
        │ 2   ┆ inf  ┆ (1, inf]   │
        └─────┴──────┴────────────┘

        """
        return self._from_pyexpr(
            self._pyexpr.cut(breaks, labels, left_closed, include_breaks)
        )

    @deprecate_nonkeyword_arguments(["self", "quantiles"], version="0.18.14")
    @deprecate_renamed_parameter("probs", "quantiles", version="0.18.8")
    @deprecate_renamed_parameter("q", "quantiles", version="0.18.12")
    def qcut(
        self,
        quantiles: Sequence[float] | int,
        labels: Sequence[str] | None = None,
        left_closed: bool = False,  # noqa: FBT001
        allow_duplicates: bool = False,  # noqa: FBT001
        include_breaks: bool = False,  # noqa: FBT001
    ) -> Self:
        """
        Bin continuous values into discrete categories based on their quantiles.

        Parameters
        ----------
        quantiles
            Either a list of quantile probabilities between 0 and 1 or a positive
            integer determining the number of bins with uniform probability.
        labels
            Names of the categories. The number of labels must be equal to the number
            of categories.
        left_closed
            Set the intervals to be left-closed instead of right-closed.
        allow_duplicates
            If set to ``True``, duplicates in the resulting quantiles are dropped,
            rather than raising a `DuplicateError`. This can happen even with unique
            probabilities, depending on the data.
        include_breaks
            Include a column with the right endpoint of the bin each observation falls
            in. This will change the data type of the output from a
            :class:`Categorical` to a :class:`Struct`.

        Returns
        -------
        Expr
            Expression of data type :class:`Categorical` if ``include_breaks`` is set to
            ``False`` (default), otherwise an expression of data type :class:`Struct`.

        See Also
        --------
        cut

        Examples
        --------
        Divide a column into three categories according to pre-defined quantile
        probabilities.

        >>> df = pl.DataFrame({"foo": [-2, -1, 0, 1, 2]})
        >>> df.with_columns(
        ...     pl.col("foo").qcut([0.25, 0.75], labels=["a", "b", "c"]).alias("qcut")
        ... )
        shape: (5, 2)
        ┌─────┬──────┐
        │ foo ┆ qcut │
        │ --- ┆ ---  │
        │ i64 ┆ cat  │
        ╞═════╪══════╡
        │ -2  ┆ a    │
        │ -1  ┆ a    │
        │ 0   ┆ b    │
        │ 1   ┆ b    │
        │ 2   ┆ c    │
        └─────┴──────┘

        Divide a column into two categories using uniform quantile probabilities.

        >>> df.with_columns(
        ...     pl.col("foo")
        ...     .qcut(2, labels=["low", "high"], left_closed=True)
        ...     .alias("qcut")
        ... )
        shape: (5, 2)
        ┌─────┬──────┐
        │ foo ┆ qcut │
        │ --- ┆ ---  │
        │ i64 ┆ cat  │
        ╞═════╪══════╡
        │ -2  ┆ low  │
        │ -1  ┆ low  │
        │ 0   ┆ high │
        │ 1   ┆ high │
        │ 2   ┆ high │
        └─────┴──────┘

        Add both the category and the breakpoint.

        >>> df.with_columns(
        ...     pl.col("foo").qcut([0.25, 0.75], include_breaks=True).alias("qcut")
        ... ).unnest("qcut")
        shape: (5, 3)
        ┌─────┬──────┬────────────┐
        │ foo ┆ brk  ┆ foo_bin    │
        │ --- ┆ ---  ┆ ---        │
        │ i64 ┆ f64  ┆ cat        │
        ╞═════╪══════╪════════════╡
        │ -2  ┆ -1.0 ┆ (-inf, -1] │
        │ -1  ┆ -1.0 ┆ (-inf, -1] │
        │ 0   ┆ 1.0  ┆ (-1, 1]    │
        │ 1   ┆ 1.0  ┆ (-1, 1]    │
        │ 2   ┆ inf  ┆ (1, inf]   │
        └─────┴──────┴────────────┘

        """
        if isinstance(quantiles, int):
            pyexpr = self._pyexpr.qcut_uniform(
                quantiles, labels, left_closed, allow_duplicates, include_breaks
            )
        else:
            pyexpr = self._pyexpr.qcut(
                quantiles, labels, left_closed, allow_duplicates, include_breaks
            )

        return self._from_pyexpr(pyexpr)

    def rle(self) -> Self:
        """
        Get the lengths of runs of identical values.

        Returns
        -------
        Expr
            Expression of data type :class:`Struct` with Fields "lengths" and "values".

        Examples
        --------
        >>> df = pl.DataFrame(pl.Series("s", [1, 1, 2, 1, None, 1, 3, 3]))
        >>> df.select(pl.col("s").rle()).unnest("s")
        shape: (6, 2)
        ┌─────────┬────────┐
        │ lengths ┆ values │
        │ ---     ┆ ---    │
        │ i32     ┆ i64    │
        ╞═════════╪════════╡
        │ 2       ┆ 1      │
        │ 1       ┆ 2      │
        │ 1       ┆ 1      │
        │ 1       ┆ null   │
        │ 1       ┆ 1      │
        │ 2       ┆ 3      │
        └─────────┴────────┘
        """
        return self._from_pyexpr(self._pyexpr.rle())

    def rle_id(self) -> Self:
        """
        Map values to run IDs.

        Similar to RLE, but it maps each value to an ID corresponding to the run into
        which it falls. This is especially useful when you want to define groups by
        runs of identical values rather than the values themselves.


        Examples
        --------
        >>> df = pl.DataFrame(dict(a=[1, 2, 1, 1, 1], b=["x", "x", None, "y", "y"]))
        >>> # It works on structs of multiple values too!
        >>> df.with_columns(a_r=pl.col("a").rle_id(), ab_r=pl.struct("a", "b").rle_id())
        shape: (5, 4)
        ┌─────┬──────┬─────┬──────┐
        │ a   ┆ b    ┆ a_r ┆ ab_r │
        │ --- ┆ ---  ┆ --- ┆ ---  │
        │ i64 ┆ str  ┆ u32 ┆ u32  │
        ╞═════╪══════╪═════╪══════╡
        │ 1   ┆ x    ┆ 0   ┆ 0    │
        │ 2   ┆ x    ┆ 1   ┆ 1    │
        │ 1   ┆ null ┆ 2   ┆ 2    │
        │ 1   ┆ y    ┆ 2   ┆ 3    │
        │ 1   ┆ y    ┆ 2   ┆ 3    │
        └─────┴──────┴─────┴──────┘
        """
        return self._from_pyexpr(self._pyexpr.rle_id())

    def filter(self, predicate: Expr) -> Self:
        """
        Filter a single column.

        The original order of the remaining elements is preserved.

        Mostly useful in an aggregation context. If you want to filter on a DataFrame
        level, use `LazyFrame.filter`.

        Parameters
        ----------
        predicate
            Boolean expression.

        Examples
        --------
        >>> df = pl.DataFrame(
        ...     {
        ...         "group_col": ["g1", "g1", "g2"],
        ...         "b": [1, 2, 3],
        ...     }
        ... )
        >>> df.group_by("group_col").agg(
        ...     [
        ...         pl.col("b").filter(pl.col("b") < 2).sum().alias("lt"),
        ...         pl.col("b").filter(pl.col("b") >= 2).sum().alias("gte"),
        ...     ]
        ... ).sort("group_col")
        shape: (2, 3)
        ┌───────────┬─────┬─────┐
        │ group_col ┆ lt  ┆ gte │
        │ ---       ┆ --- ┆ --- │
        │ str       ┆ i64 ┆ i64 │
        ╞═══════════╪═════╪═════╡
        │ g1        ┆ 1   ┆ 2   │
        │ g2        ┆ 0   ┆ 3   │
        └───────────┴─────┴─────┘

        """
        return self._from_pyexpr(self._pyexpr.filter(predicate._pyexpr))

    def where(self, predicate: Expr) -> Self:
        """
        Filter a single column.

        Alias for :func:`filter`.

        Parameters
        ----------
        predicate
            Boolean expression.

        Examples
        --------
        >>> df = pl.DataFrame(
        ...     {
        ...         "group_col": ["g1", "g1", "g2"],
        ...         "b": [1, 2, 3],
        ...     }
        ... )
        >>> df.group_by("group_col").agg(
        ...     [
        ...         pl.col("b").where(pl.col("b") < 2).sum().alias("lt"),
        ...         pl.col("b").where(pl.col("b") >= 2).sum().alias("gte"),
        ...     ]
        ... ).sort("group_col")
        shape: (2, 3)
        ┌───────────┬─────┬─────┐
        │ group_col ┆ lt  ┆ gte │
        │ ---       ┆ --- ┆ --- │
        │ str       ┆ i64 ┆ i64 │
        ╞═══════════╪═════╪═════╡
        │ g1        ┆ 1   ┆ 2   │
        │ g2        ┆ 0   ┆ 3   │
        └───────────┴─────┴─────┘

        """
        return self.filter(predicate)

    def map_batches(
        self,
        function: Callable[[Series], Series | Any],
        return_dtype: PolarsDataType | None = None,
        *,
        agg_list: bool = False,
    ) -> Self:
        """
        Apply a custom python function to a whole Series or sequence of Series.

        The output of this custom function must be a Series. If you want to apply a
        custom function elementwise over single values, see :func:`map_elements`.
        A reasonable use case for ``map`` functions is transforming the values
        represented by an expression using a third-party library.

        Read more in `the book
        <https://pola-rs.github.io/polars-book/user-guide/expressions/user-defined-functions>`_.

        Parameters
        ----------
        function
            Lambda/function to apply.
        return_dtype
            Dtype of the output Series.
        agg_list
            Aggregate list.

        Notes
        -----
        If you are looking to map a function over a window function or groupby context,
        refer to func:`map_elements` instead.

        Warnings
        --------
        If ``return_dtype`` is not provided, this may lead to unexpected results.
        We allow this, but it is considered a bug in the user's query.

        See Also
        --------
        map_dict
        map_elements

        Examples
        --------
        >>> df = pl.DataFrame(
        ...     {
        ...         "sine": [0.0, 1.0, 0.0, -1.0],
        ...         "cosine": [1.0, 0.0, -1.0, 0.0],
        ...     }
        ... )
        >>> df.select(pl.all().map_batches(lambda x: x.to_numpy().argmax()))
        shape: (1, 2)
        ┌──────┬────────┐
        │ sine ┆ cosine │
        │ ---  ┆ ---    │
        │ i64  ┆ i64    │
        ╞══════╪════════╡
        │ 1    ┆ 0      │
        └──────┴────────┘

        """
        if return_dtype is not None:
            return_dtype = py_type_to_dtype(return_dtype)
        return self._from_pyexpr(
            self._pyexpr.map_batches(function, return_dtype, agg_list)
        )

    def map_elements(
        self,
        function: Callable[[Series], Series] | Callable[[Any], Any],
        return_dtype: PolarsDataType | None = None,
        *,
        skip_nulls: bool = True,
        pass_name: bool = False,
        strategy: MapElementsStrategy = "thread_local",
    ) -> Self:
        """
        Map a custom/user-defined function (UDF) to each element of a column.

        .. warning::
            This method is much slower than the native expressions API.
            Only use it if you cannot implement your logic otherwise.

        The UDF is applied to each element of a column. Note that, in a GroupBy
        context, the column will have been pre-aggregated and so each element
        will itself be a Series. Therefore, depending on the context,
        requirements for `function` differ:

        * Selection
            Expects `function` to be of type ``Callable[[Any], Any]``.
            Applies a Python function to each individual value in the column.
        * GroupBy
            Expects `function` to be of type ``Callable[[Series], Any]``.
            For each group, applies a Python function to the slice of the column
            corresponding to that group.

        Parameters
        ----------
        function
            Lambda/function to map.
        return_dtype
            Dtype of the output Series.
            If not set, the dtype will be ``pl.Unknown``.
        skip_nulls
            Don't map the function over values that contain nulls (this is faster).
        pass_name
            Pass the Series name to the custom function (this is more expensive).
        strategy : {'thread_local', 'threading'}
            This functionality is considered experimental and may be removed/changed.

            - 'thread_local': run the python function on a single thread.
            - 'threading': run the python function on separate threads. Use with
              care as this can slow performance. This might only speed up
              your code if the amount of work per element is significant
              and the python function releases the GIL (e.g. via calling
              a c function)

        Notes
        -----
        * Using ``map_elements`` is strongly discouraged as you will be effectively
          running python "for" loops, which will be very slow. Wherever possible you
          should prefer the native expression API to achieve the best performance.

        * If your function is expensive and you don't want it to be called more than
          once for a given input, consider applying an ``@lru_cache`` decorator to it.
          If your data is suitable you may achieve *significant* speedups.

        * Window function application using ``over`` is considered a GroupBy context
          here, so ``map_elements`` can be used to map functions over window groups.

        Warnings
        --------
        If ``return_dtype`` is not provided, this may lead to unexpected results.
        We allow this, but it is considered a bug in the user's query.

        Examples
        --------
        >>> df = pl.DataFrame(
        ...     {
        ...         "a": [1, 2, 3, 1],
        ...         "b": ["a", "b", "c", "c"],
        ...     }
        ... )

        The function is applied to each element of column `'a'`:

        >>> df.with_columns(  # doctest: +SKIP
        ...     pl.col("a").map_elements(lambda x: x * 2).alias("a_times_2"),
        ... )
        shape: (4, 3)
        ┌─────┬─────┬───────────┐
        │ a   ┆ b   ┆ a_times_2 │
        │ --- ┆ --- ┆ ---       │
        │ i64 ┆ str ┆ i64       │
        ╞═════╪═════╪═══════════╡
        │ 1   ┆ a   ┆ 2         │
        │ 2   ┆ b   ┆ 4         │
        │ 3   ┆ c   ┆ 6         │
        │ 1   ┆ c   ┆ 2         │
        └─────┴─────┴───────────┘

        Tip: it is better to implement this with an expression:

        >>> df.with_columns(
        ...     (pl.col("a") * 2).alias("a_times_2"),
        ... )  # doctest: +IGNORE_RESULT

        In a GroupBy context, each element of the column is itself a Series:

        >>> (
        ...     df.lazy().group_by("b").agg(pl.col("a")).collect()
        ... )  # doctest: +IGNORE_RESULT
        shape: (3, 2)
        ┌─────┬───────────┐
        │ b   ┆ a         │
        │ --- ┆ ---       │
        │ str ┆ list[i64] │
        ╞═════╪═══════════╡
        │ a   ┆ [1]       │
        │ b   ┆ [2]       │
        │ c   ┆ [3, 1]    │
        └─────┴───────────┘

        Therefore, from the user's point-of-view, the function is applied per-group:

        >>> (
        ...     df.lazy()
        ...     .group_by("b")
        ...     .agg(pl.col("a").map_elements(lambda x: x.sum()))
        ...     .collect()
        ... )  # doctest: +IGNORE_RESULT
        shape: (3, 2)
        ┌─────┬─────┐
        │ b   ┆ a   │
        │ --- ┆ --- │
        │ str ┆ i64 │
        ╞═════╪═════╡
        │ a   ┆ 1   │
        │ b   ┆ 2   │
        │ c   ┆ 4   │
        └─────┴─────┘

        Tip: again, it is better to implement this with an expression:

        >>> (
        ...     df.lazy()
        ...     .group_by("b", maintain_order=True)
        ...     .agg(pl.col("a").sum())
        ...     .collect()
        ... )  # doctest: +IGNORE_RESULT

        Window function application using ``over`` will behave as a GroupBy
        context, with your function receiving individual window groups:

        >>> df = pl.DataFrame(
        ...     {
        ...         "key": ["x", "x", "y", "x", "y", "z"],
        ...         "val": [1, 1, 1, 1, 1, 1],
        ...     }
        ... )
        >>> df.with_columns(
        ...     scaled=pl.col("val").map_elements(lambda s: s * len(s)).over("key"),
        ... ).sort("key")
        shape: (6, 3)
        ┌─────┬─────┬────────┐
        │ key ┆ val ┆ scaled │
        │ --- ┆ --- ┆ ---    │
        │ str ┆ i64 ┆ i64    │
        ╞═════╪═════╪════════╡
        │ x   ┆ 1   ┆ 3      │
        │ x   ┆ 1   ┆ 3      │
        │ x   ┆ 1   ┆ 3      │
        │ y   ┆ 1   ┆ 2      │
        │ y   ┆ 1   ┆ 2      │
        │ z   ┆ 1   ┆ 1      │
        └─────┴─────┴────────┘

        Note that this function would *also* be better-implemented natively:

        >>> df.with_columns(
        ...     scaled=(pl.col("val") * pl.col("val").count()).over("key"),
        ... ).sort(
        ...     "key"
        ... )  # doctest: +IGNORE_RESULT

        """
        # input x: Series of type list containing the group values
        from polars.utils.udfs import warn_on_inefficient_map

        root_names = self.meta.root_names()
        if len(root_names) > 0:
            warn_on_inefficient_map(function, columns=root_names, map_target="expr")

        if pass_name:

            def wrap_f(x: Series) -> Series:  # pragma: no cover
                def inner(s: Series) -> Series:  # pragma: no cover
                    return function(s.alias(x.name))

                with warnings.catch_warnings():
                    warnings.simplefilter("ignore", PolarsInefficientMapWarning)
                    return x.map_elements(
                        inner, return_dtype=return_dtype, skip_nulls=skip_nulls
                    )

        else:

            def wrap_f(x: Series) -> Series:  # pragma: no cover
                with warnings.catch_warnings():
                    warnings.simplefilter("ignore", PolarsInefficientMapWarning)
                    return x.map_elements(
                        function, return_dtype=return_dtype, skip_nulls=skip_nulls
                    )

        if strategy == "thread_local":
            return self.map_batches(wrap_f, agg_list=True, return_dtype=return_dtype)
        elif strategy == "threading":

            def wrap_threading(x: Series) -> Series:
                def get_lazy_promise(df: DataFrame) -> LazyFrame:
                    return df.lazy().select(
                        F.col("x").map_batches(
                            wrap_f, agg_list=True, return_dtype=return_dtype
                        )
                    )

                df = x.to_frame("x")

                if x.len() == 0:
                    return get_lazy_promise(df).collect().to_series()

                n_threads = threadpool_size()
                chunk_size = x.len() // n_threads
                remainder = x.len() % n_threads
                if chunk_size == 0:
                    chunk_sizes = [1 for _ in range(remainder)]
                else:
                    chunk_sizes = [
                        chunk_size + 1 if i < remainder else chunk_size
                        for i in range(n_threads)
                    ]

                # create partitions with LazyFrames
                # these are promises on a computation
                partitions = []
                b = 0
                for step in chunk_sizes:
                    a = b
                    b = b + step
                    partition_df = df[a:b]
                    partitions.append(get_lazy_promise(partition_df))

                out = [df.to_series() for df in F.collect_all(partitions)]
                return F.concat(out, rechunk=False)

            return self.map_batches(
                wrap_threading, agg_list=True, return_dtype=return_dtype
            )
        else:
            ValueError(f"Strategy {strategy} is not supported.")

    def flatten(self) -> Self:
        """
        Flatten a list or string column.

        Alias for :func:`polars.expr.list.ExprListNameSpace.explode`.

        Examples
        --------
        >>> df = pl.DataFrame(
        ...     {
        ...         "group": ["a", "b", "b"],
        ...         "values": [[1, 2], [2, 3], [4]],
        ...     }
        ... )
        >>> df.group_by("group").agg(pl.col("values").flatten())  # doctest: +SKIP
        shape: (2, 2)
        ┌───────┬───────────┐
        │ group ┆ values    │
        │ ---   ┆ ---       │
        │ str   ┆ list[i64] │
        ╞═══════╪═══════════╡
        │ a     ┆ [1, 2]    │
        │ b     ┆ [2, 3, 4] │
        └───────┴───────────┘

        """
        return self._from_pyexpr(self._pyexpr.explode())

    def explode(self) -> Self:
        """
        Explode a list expression.

        This means that every item is expanded to a new row.

        Returns
        -------
        Expr
            Expression with the data type of the list elements.

        See Also
        --------
        Expr.list.explode : Explode a list column.
        Expr.str.explode : Explode a string column.

        Examples
        --------
        >>> df = pl.DataFrame(
        ...     {
        ...         "group": ["a", "b"],
        ...         "values": [
        ...             [1, 2],
        ...             [3, 4],
        ...         ],
        ...     }
        ... )
        >>> df.select(pl.col("values").explode())
        shape: (4, 1)
        ┌────────┐
        │ values │
        │ ---    │
        │ i64    │
        ╞════════╡
        │ 1      │
        │ 2      │
        │ 3      │
        │ 4      │
        └────────┘

        """
        return self._from_pyexpr(self._pyexpr.explode())

    def implode(self) -> Self:
        """
        Aggregate values into a list.

        Examples
        --------
        >>> df = pl.DataFrame(
        ...     {
        ...         "a": [1, 2, 3],
        ...         "b": [4, 5, 6],
        ...     }
        ... )
        >>> df.select(pl.all().implode())
        shape: (1, 2)
        ┌───────────┬───────────┐
        │ a         ┆ b         │
        │ ---       ┆ ---       │
        │ list[i64] ┆ list[i64] │
        ╞═══════════╪═══════════╡
        │ [1, 2, 3] ┆ [4, 5, 6] │
        └───────────┴───────────┘

        """
        return self._from_pyexpr(self._pyexpr.implode())

    def take_every(self, n: int) -> Self:
        """
        Take every nth value in the Series and return as a new Series.

        Examples
        --------
        >>> df = pl.DataFrame({"foo": [1, 2, 3, 4, 5, 6, 7, 8, 9]})
        >>> df.select(pl.col("foo").take_every(3))
        shape: (3, 1)
        ┌─────┐
        │ foo │
        │ --- │
        │ i64 │
        ╞═════╡
        │ 1   │
        │ 4   │
        │ 7   │
        └─────┘

        """
        return self._from_pyexpr(self._pyexpr.take_every(n))

    def head(self, n: int | Expr = 10) -> Self:
        """
        Get the first `n` rows.

        Parameters
        ----------
        n
            Number of rows to return.

        Examples
        --------
        >>> df = pl.DataFrame({"foo": [1, 2, 3, 4, 5, 6, 7]})
        >>> df.head(3)
        shape: (3, 1)
        ┌─────┐
        │ foo │
        │ --- │
        │ i64 │
        ╞═════╡
        │ 1   │
        │ 2   │
        │ 3   │
        └─────┘

        """
        return self.slice(0, n)

    def tail(self, n: int | Expr = 10) -> Self:
        """
        Get the last `n` rows.

        Parameters
        ----------
        n
            Number of rows to return.

        Examples
        --------
        >>> df = pl.DataFrame({"foo": [1, 2, 3, 4, 5, 6, 7]})
        >>> df.tail(3)
        shape: (3, 1)
        ┌─────┐
        │ foo │
        │ --- │
        │ i64 │
        ╞═════╡
        │ 5   │
        │ 6   │
        │ 7   │
        └─────┘

        """
        offset = -self._from_pyexpr(parse_as_expression(n))
        return self.slice(offset, n)

    def limit(self, n: int | Expr = 10) -> Self:
        """
        Get the first `n` rows (alias for :func:`Expr.head`).

        Parameters
        ----------
        n
            Number of rows to return.

        Examples
        --------
        >>> df = pl.DataFrame({"foo": [1, 2, 3, 4, 5, 6, 7]})
        >>> df.limit(3)
        shape: (3, 1)
        ┌─────┐
        │ foo │
        │ --- │
        │ i64 │
        ╞═════╡
        │ 1   │
        │ 2   │
        │ 3   │
        └─────┘

        """
        return self.head(n)

    def and_(self, *others: Any) -> Self:
        """
        Method equivalent of bitwise "and" operator ``expr & other & ...``.

        Parameters
        ----------
        *others
            One or more integer or boolean expressions to evaluate/combine.

        Examples
        --------
        >>> df = pl.DataFrame(
        ...     data={
        ...         "x": [5, 6, 7, 4, 8],
        ...         "y": [1.5, 2.5, 1.0, 4.0, -5.75],
        ...         "z": [-9, 2, -1, 4, 8],
        ...     }
        ... )
        >>> df.select(
        ...     (pl.col("x") >= pl.col("z"))
        ...     .and_(
        ...         pl.col("y") >= pl.col("z"),
        ...         pl.col("y") == pl.col("y"),
        ...         pl.col("z") <= pl.col("x"),
        ...         pl.col("y") != pl.col("x"),
        ...     )
        ...     .alias("all")
        ... )
        shape: (5, 1)
        ┌───────┐
        │ all   │
        │ ---   │
        │ bool  │
        ╞═══════╡
        │ true  │
        │ true  │
        │ true  │
        │ false │
        │ false │
        └───────┘

        """
        return reduce(operator.and_, (self,) + others)

    def or_(self, *others: Any) -> Self:
        """
        Method equivalent of bitwise "or" operator ``expr | other | ...``.

        Parameters
        ----------
        *others
            One or more integer or boolean expressions to evaluate/combine.

        Examples
        --------
        >>> df = pl.DataFrame(
        ...     data={
        ...         "x": [5, 6, 7, 4, 8],
        ...         "y": [1.5, 2.5, 1.0, 4.0, -5.75],
        ...         "z": [-9, 2, -1, 4, 8],
        ...     }
        ... )
        >>> df.select(
        ...     (pl.col("x") == pl.col("y"))
        ...     .or_(
        ...         pl.col("x") == pl.col("y"),
        ...         pl.col("y") == pl.col("z"),
        ...         pl.col("y").cast(int) == pl.col("z"),
        ...     )
        ...     .alias("any")
        ... )
        shape: (5, 1)
        ┌───────┐
        │ any   │
        │ ---   │
        │ bool  │
        ╞═══════╡
        │ false │
        │ true  │
        │ false │
        │ true  │
        │ false │
        └───────┘

        """
        return reduce(operator.or_, (self,) + others)

    def eq(self, other: Any) -> Self:
        """
        Method equivalent of equality operator ``expr == other``.

        Parameters
        ----------
        other
            A literal or expression value to compare with.

        Examples
        --------
        >>> df = pl.DataFrame(
        ...     data={
        ...         "x": [1.0, 2.0, float("nan"), 4.0],
        ...         "y": [2.0, 2.0, float("nan"), 4.0],
        ...     }
        ... )
        >>> df.with_columns(
        ...     pl.col("x").eq(pl.col("y")).alias("x == y"),
        ... )
        shape: (4, 3)
        ┌─────┬─────┬────────┐
        │ x   ┆ y   ┆ x == y │
        │ --- ┆ --- ┆ ---    │
        │ f64 ┆ f64 ┆ bool   │
        ╞═════╪═════╪════════╡
        │ 1.0 ┆ 2.0 ┆ false  │
        │ 2.0 ┆ 2.0 ┆ true   │
        │ NaN ┆ NaN ┆ false  │
        │ 4.0 ┆ 4.0 ┆ true   │
        └─────┴─────┴────────┘

        """
        return self.__eq__(other)

    def eq_missing(self, other: Any) -> Self:
        """
        Method equivalent of equality operator ``expr == other`` where `None` == None`.

        This differs from default ``eq`` where null values are propagated.

        Parameters
        ----------
        other
            A literal or expression value to compare with.

        Examples
        --------
        >>> df = pl.DataFrame(
        ...     data={
        ...         "x": [1.0, 2.0, float("nan"), 4.0, None, None],
        ...         "y": [2.0, 2.0, float("nan"), 4.0, 5.0, None],
        ...     }
        ... )
        >>> df.with_columns(
        ...     pl.col("x").eq(pl.col("y")).alias("x eq y"),
        ...     pl.col("x").eq_missing(pl.col("y")).alias("x eq_missing y"),
        ... )
        shape: (6, 4)
        ┌──────┬──────┬────────┬────────────────┐
        │ x    ┆ y    ┆ x eq y ┆ x eq_missing y │
        │ ---  ┆ ---  ┆ ---    ┆ ---            │
        │ f64  ┆ f64  ┆ bool   ┆ bool           │
        ╞══════╪══════╪════════╪════════════════╡
        │ 1.0  ┆ 2.0  ┆ false  ┆ false          │
        │ 2.0  ┆ 2.0  ┆ true   ┆ true           │
        │ NaN  ┆ NaN  ┆ false  ┆ false          │
        │ 4.0  ┆ 4.0  ┆ true   ┆ true           │
        │ null ┆ 5.0  ┆ null   ┆ false          │
        │ null ┆ null ┆ null   ┆ true           │
        └──────┴──────┴────────┴────────────────┘

        """
        return self._from_pyexpr(self._pyexpr.eq_missing(self._to_expr(other)._pyexpr))

    def ge(self, other: Any) -> Self:
        """
        Method equivalent of "greater than or equal" operator ``expr >= other``.

        Parameters
        ----------
        other
            A literal or expression value to compare with.

        Examples
        --------
        >>> df = pl.DataFrame(
        ...     data={
        ...         "x": [5.0, 4.0, float("nan"), 2.0],
        ...         "y": [5.0, 3.0, float("nan"), 1.0],
        ...     }
        ... )
        >>> df.with_columns(
        ...     pl.col("x").ge(pl.col("y")).alias("x >= y"),
        ... )
        shape: (4, 3)
        ┌─────┬─────┬────────┐
        │ x   ┆ y   ┆ x >= y │
        │ --- ┆ --- ┆ ---    │
        │ f64 ┆ f64 ┆ bool   │
        ╞═════╪═════╪════════╡
        │ 5.0 ┆ 5.0 ┆ true   │
        │ 4.0 ┆ 3.0 ┆ true   │
        │ NaN ┆ NaN ┆ false  │
        │ 2.0 ┆ 1.0 ┆ true   │
        └─────┴─────┴────────┘

        """
        return self.__ge__(other)

    def gt(self, other: Any) -> Self:
        """
        Method equivalent of "greater than" operator ``expr > other``.

        Parameters
        ----------
        other
            A literal or expression value to compare with.

        Examples
        --------
        >>> df = pl.DataFrame(
        ...     data={
        ...         "x": [5.0, 4.0, float("nan"), 2.0],
        ...         "y": [5.0, 3.0, float("nan"), 1.0],
        ...     }
        ... )
        >>> df.with_columns(
        ...     pl.col("x").gt(pl.col("y")).alias("x > y"),
        ... )
        shape: (4, 3)
        ┌─────┬─────┬───────┐
        │ x   ┆ y   ┆ x > y │
        │ --- ┆ --- ┆ ---   │
        │ f64 ┆ f64 ┆ bool  │
        ╞═════╪═════╪═══════╡
        │ 5.0 ┆ 5.0 ┆ false │
        │ 4.0 ┆ 3.0 ┆ true  │
        │ NaN ┆ NaN ┆ false │
        │ 2.0 ┆ 1.0 ┆ true  │
        └─────┴─────┴───────┘

        """
        return self.__gt__(other)

    def le(self, other: Any) -> Self:
        """
        Method equivalent of "less than or equal" operator ``expr <= other``.

        Parameters
        ----------
        other
            A literal or expression value to compare with.

        Examples
        --------
        >>> df = pl.DataFrame(
        ...     data={
        ...         "x": [5.0, 4.0, float("nan"), 0.5],
        ...         "y": [5.0, 3.5, float("nan"), 2.0],
        ...     }
        ... )
        >>> df.with_columns(
        ...     pl.col("x").le(pl.col("y")).alias("x <= y"),
        ... )
        shape: (4, 3)
        ┌─────┬─────┬────────┐
        │ x   ┆ y   ┆ x <= y │
        │ --- ┆ --- ┆ ---    │
        │ f64 ┆ f64 ┆ bool   │
        ╞═════╪═════╪════════╡
        │ 5.0 ┆ 5.0 ┆ true   │
        │ 4.0 ┆ 3.5 ┆ false  │
        │ NaN ┆ NaN ┆ false  │
        │ 0.5 ┆ 2.0 ┆ true   │
        └─────┴─────┴────────┘

        """
        return self.__le__(other)

    def lt(self, other: Any) -> Self:
        """
        Method equivalent of "less than" operator ``expr < other``.

        Parameters
        ----------
        other
            A literal or expression value to compare with.

        Examples
        --------
        >>> df = pl.DataFrame(
        ...     data={
        ...         "x": [1.0, 2.0, float("nan"), 3.0],
        ...         "y": [2.0, 2.0, float("nan"), 4.0],
        ...     }
        ... )
        >>> df.with_columns(
        ...     pl.col("x").lt(pl.col("y")).alias("x < y"),
        ... )
        shape: (4, 3)
        ┌─────┬─────┬───────┐
        │ x   ┆ y   ┆ x < y │
        │ --- ┆ --- ┆ ---   │
        │ f64 ┆ f64 ┆ bool  │
        ╞═════╪═════╪═══════╡
        │ 1.0 ┆ 2.0 ┆ true  │
        │ 2.0 ┆ 2.0 ┆ false │
        │ NaN ┆ NaN ┆ false │
        │ 3.0 ┆ 4.0 ┆ true  │
        └─────┴─────┴───────┘

        """
        return self.__lt__(other)

    def ne(self, other: Any) -> Self:
        """
        Method equivalent of inequality operator ``expr != other``.

        Parameters
        ----------
        other
            A literal or expression value to compare with.

        Examples
        --------
        >>> df = pl.DataFrame(
        ...     data={
        ...         "x": [1.0, 2.0, float("nan"), 4.0],
        ...         "y": [2.0, 2.0, float("nan"), 4.0],
        ...     }
        ... )
        >>> df.with_columns(
        ...     pl.col("x").ne(pl.col("y")).alias("x != y"),
        ... )
        shape: (4, 3)
        ┌─────┬─────┬────────┐
        │ x   ┆ y   ┆ x != y │
        │ --- ┆ --- ┆ ---    │
        │ f64 ┆ f64 ┆ bool   │
        ╞═════╪═════╪════════╡
        │ 1.0 ┆ 2.0 ┆ true   │
        │ 2.0 ┆ 2.0 ┆ false  │
        │ NaN ┆ NaN ┆ true   │
        │ 4.0 ┆ 4.0 ┆ false  │
        └─────┴─────┴────────┘

        """
        return self.__ne__(other)

    def ne_missing(self, other: Any) -> Self:
        """
        Method equivalent of equality operator ``expr != other`` where `None` == None`.

        This differs from default ``ne`` where null values are propagated.

        Parameters
        ----------
        other
            A literal or expression value to compare with.

        Examples
        --------
        >>> df = pl.DataFrame(
        ...     data={
        ...         "x": [1.0, 2.0, float("nan"), 4.0, None, None],
        ...         "y": [2.0, 2.0, float("nan"), 4.0, 5.0, None],
        ...     }
        ... )
        >>> df.with_columns(
        ...     pl.col("x").ne(pl.col("y")).alias("x ne y"),
        ...     pl.col("x").ne_missing(pl.col("y")).alias("x ne_missing y"),
        ... )
        shape: (6, 4)
        ┌──────┬──────┬────────┬────────────────┐
        │ x    ┆ y    ┆ x ne y ┆ x ne_missing y │
        │ ---  ┆ ---  ┆ ---    ┆ ---            │
        │ f64  ┆ f64  ┆ bool   ┆ bool           │
        ╞══════╪══════╪════════╪════════════════╡
        │ 1.0  ┆ 2.0  ┆ true   ┆ true           │
        │ 2.0  ┆ 2.0  ┆ false  ┆ false          │
        │ NaN  ┆ NaN  ┆ true   ┆ true           │
        │ 4.0  ┆ 4.0  ┆ false  ┆ false          │
        │ null ┆ 5.0  ┆ null   ┆ true           │
        │ null ┆ null ┆ null   ┆ false          │
        └──────┴──────┴────────┴────────────────┘

        """
        return self._from_pyexpr(self._pyexpr.neq_missing(self._to_expr(other)._pyexpr))

    def add(self, other: Any) -> Self:
        """
        Method equivalent of addition operator ``expr + other``.

        Parameters
        ----------
        other
            numeric or string value; accepts expression input.

        Examples
        --------
        >>> df = pl.DataFrame({"x": [1, 2, 3, 4, 5]})
        >>> df.with_columns(
        ...     pl.col("x").add(2).alias("x+int"),
        ...     pl.col("x").add(pl.col("x").cumprod()).alias("x+expr"),
        ... )
        shape: (5, 3)
        ┌─────┬───────┬────────┐
        │ x   ┆ x+int ┆ x+expr │
        │ --- ┆ ---   ┆ ---    │
        │ i64 ┆ i64   ┆ i64    │
        ╞═════╪═══════╪════════╡
        │ 1   ┆ 3     ┆ 2      │
        │ 2   ┆ 4     ┆ 4      │
        │ 3   ┆ 5     ┆ 9      │
        │ 4   ┆ 6     ┆ 28     │
        │ 5   ┆ 7     ┆ 125    │
        └─────┴───────┴────────┘

        >>> df = pl.DataFrame(
        ...     {"x": ["a", "d", "g"], "y": ["b", "e", "h"], "z": ["c", "f", "i"]}
        ... )
        >>> df.with_columns(pl.col("x").add(pl.col("y")).add(pl.col("z")).alias("xyz"))
        shape: (3, 4)
        ┌─────┬─────┬─────┬─────┐
        │ x   ┆ y   ┆ z   ┆ xyz │
        │ --- ┆ --- ┆ --- ┆ --- │
        │ str ┆ str ┆ str ┆ str │
        ╞═════╪═════╪═════╪═════╡
        │ a   ┆ b   ┆ c   ┆ abc │
        │ d   ┆ e   ┆ f   ┆ def │
        │ g   ┆ h   ┆ i   ┆ ghi │
        └─────┴─────┴─────┴─────┘

        """
        return self.__add__(other)

    def floordiv(self, other: Any) -> Self:
        """
        Method equivalent of integer division operator ``expr // other``.

        Parameters
        ----------
        other
            Numeric literal or expression value.

        See Also
        --------
        truediv

        Examples
        --------
        >>> df = pl.DataFrame({"x": [1, 2, 3, 4, 5]})
        >>> df.with_columns(
        ...     pl.col("x").truediv(2).alias("x/2"),
        ...     pl.col("x").floordiv(2).alias("x//2"),
        ... )
        shape: (5, 3)
        ┌─────┬─────┬──────┐
        │ x   ┆ x/2 ┆ x//2 │
        │ --- ┆ --- ┆ ---  │
        │ i64 ┆ f64 ┆ i64  │
        ╞═════╪═════╪══════╡
        │ 1   ┆ 0.5 ┆ 0    │
        │ 2   ┆ 1.0 ┆ 1    │
        │ 3   ┆ 1.5 ┆ 1    │
        │ 4   ┆ 2.0 ┆ 2    │
        │ 5   ┆ 2.5 ┆ 2    │
        └─────┴─────┴──────┘

        """
        return self.__floordiv__(other)

    def mod(self, other: Any) -> Self:
        """
        Method equivalent of modulus operator ``expr % other``.

        Parameters
        ----------
        other
            Numeric literal or expression value.

        Examples
        --------
        >>> df = pl.DataFrame({"x": [0, 1, 2, 3, 4]})
        >>> df.with_columns(pl.col("x").mod(2).alias("x%2"))
        shape: (5, 2)
        ┌─────┬─────┐
        │ x   ┆ x%2 │
        │ --- ┆ --- │
        │ i64 ┆ i64 │
        ╞═════╪═════╡
        │ 0   ┆ 0   │
        │ 1   ┆ 1   │
        │ 2   ┆ 0   │
        │ 3   ┆ 1   │
        │ 4   ┆ 0   │
        └─────┴─────┘

        """
        return self.__mod__(other)

    def mul(self, other: Any) -> Self:
        """
        Method equivalent of multiplication operator ``expr * other``.

        Parameters
        ----------
        other
            Numeric literal or expression value.

        Examples
        --------
        >>> df = pl.DataFrame({"x": [1, 2, 4, 8, 16]})
        >>> df.with_columns(
        ...     pl.col("x").mul(2).alias("x*2"),
        ...     pl.col("x").mul(pl.col("x").log(2)).alias("x * xlog2"),
        ... )
        shape: (5, 3)
        ┌─────┬─────┬───────────┐
        │ x   ┆ x*2 ┆ x * xlog2 │
        │ --- ┆ --- ┆ ---       │
        │ i64 ┆ i64 ┆ f64       │
        ╞═════╪═════╪═══════════╡
        │ 1   ┆ 2   ┆ 0.0       │
        │ 2   ┆ 4   ┆ 2.0       │
        │ 4   ┆ 8   ┆ 8.0       │
        │ 8   ┆ 16  ┆ 24.0      │
        │ 16  ┆ 32  ┆ 64.0      │
        └─────┴─────┴───────────┘

        """
        return self.__mul__(other)

    def sub(self, other: Any) -> Self:
        """
        Method equivalent of subtraction operator ``expr - other``.

        Parameters
        ----------
        other
            Numeric literal or expression value.

        Examples
        --------
        >>> df = pl.DataFrame({"x": [0, 1, 2, 3, 4]})
        >>> df.with_columns(
        ...     pl.col("x").sub(2).alias("x-2"),
        ...     pl.col("x").sub(pl.col("x").cumsum()).alias("x-expr"),
        ... )
        shape: (5, 3)
        ┌─────┬─────┬────────┐
        │ x   ┆ x-2 ┆ x-expr │
        │ --- ┆ --- ┆ ---    │
        │ i64 ┆ i64 ┆ i64    │
        ╞═════╪═════╪════════╡
        │ 0   ┆ -2  ┆ 0      │
        │ 1   ┆ -1  ┆ 0      │
        │ 2   ┆ 0   ┆ -1     │
        │ 3   ┆ 1   ┆ -3     │
        │ 4   ┆ 2   ┆ -6     │
        └─────┴─────┴────────┘

        """
        return self.__sub__(other)

    def truediv(self, other: Any) -> Self:
        """
        Method equivalent of float division operator ``expr / other``.

        Parameters
        ----------
        other
            Numeric literal or expression value.

        Notes
        -----
        Zero-division behaviour follows IEEE-754:

        0/0: Invalid operation - mathematically undefined, returns NaN.
        n/0: On finite operands gives an exact infinite result, eg: ±infinity.

        See Also
        --------
        floordiv

        Examples
        --------
        >>> df = pl.DataFrame(
        ...     data={"x": [-2, -1, 0, 1, 2], "y": [0.5, 0.0, 0.0, -4.0, -0.5]}
        ... )
        >>> df.with_columns(
        ...     pl.col("x").truediv(2).alias("x/2"),
        ...     pl.col("x").truediv(pl.col("y")).alias("x/y"),
        ... )
        shape: (5, 4)
        ┌─────┬──────┬──────┬───────┐
        │ x   ┆ y    ┆ x/2  ┆ x/y   │
        │ --- ┆ ---  ┆ ---  ┆ ---   │
        │ i64 ┆ f64  ┆ f64  ┆ f64   │
        ╞═════╪══════╪══════╪═══════╡
        │ -2  ┆ 0.5  ┆ -1.0 ┆ -4.0  │
        │ -1  ┆ 0.0  ┆ -0.5 ┆ -inf  │
        │ 0   ┆ 0.0  ┆ 0.0  ┆ NaN   │
        │ 1   ┆ -4.0 ┆ 0.5  ┆ -0.25 │
        │ 2   ┆ -0.5 ┆ 1.0  ┆ -4.0  │
        └─────┴──────┴──────┴───────┘

        """
        return self.__truediv__(other)

    def pow(self, exponent: int | float | None | Series | Expr) -> Self:
        """
        Method equivalent of exponentiation operator ``expr ** exponent``.

        Parameters
        ----------
        exponent
            Numeric literal or expression exponent value.

        Examples
        --------
        >>> df = pl.DataFrame({"x": [1, 2, 4, 8]})
        >>> df.with_columns(
        ...     pl.col("x").pow(3).alias("cube"),
        ...     pl.col("x").pow(pl.col("x").log(2)).alias("x ** xlog2"),
        ... )
        shape: (4, 3)
        ┌─────┬───────┬────────────┐
        │ x   ┆ cube  ┆ x ** xlog2 │
        │ --- ┆ ---   ┆ ---        │
        │ i64 ┆ f64   ┆ f64        │
        ╞═════╪═══════╪════════════╡
        │ 1   ┆ 1.0   ┆ 1.0        │
        │ 2   ┆ 8.0   ┆ 2.0        │
        │ 4   ┆ 64.0  ┆ 16.0       │
        │ 8   ┆ 512.0 ┆ 512.0      │
        └─────┴───────┴────────────┘

        """
        exponent = parse_as_expression(exponent)
        return self._from_pyexpr(self._pyexpr.pow(exponent))

    def xor(self, other: Any) -> Self:
        """
        Method equivalent of bitwise exclusive-or operator ``expr ^ other``.

        Parameters
        ----------
        other
            Integer or boolean value; accepts expression input.

        Examples
        --------
        >>> df = pl.DataFrame(
        ...     {"x": [True, False, True, False], "y": [True, True, False, False]}
        ... )
        >>> df.with_columns(pl.col("x").xor(pl.col("y")).alias("x ^ y"))
        shape: (4, 3)
        ┌───────┬───────┬───────┐
        │ x     ┆ y     ┆ x ^ y │
        │ ---   ┆ ---   ┆ ---   │
        │ bool  ┆ bool  ┆ bool  │
        ╞═══════╪═══════╪═══════╡
        │ true  ┆ true  ┆ false │
        │ false ┆ true  ┆ true  │
        │ true  ┆ false ┆ true  │
        │ false ┆ false ┆ false │
        └───────┴───────┴───────┘

        >>> def binary_string(n: int) -> str:
        ...     return bin(n)[2:].zfill(8)
        >>>
        >>> df = pl.DataFrame(
        ...     data={"x": [10, 8, 250, 66], "y": [1, 2, 3, 4]},
        ...     schema={"x": pl.UInt8, "y": pl.UInt8},
        ... )
        >>> df.with_columns(
        ...     pl.col("x").map_elements(binary_string).alias("bin_x"),
        ...     pl.col("y").map_elements(binary_string).alias("bin_y"),
        ...     pl.col("x").xor(pl.col("y")).alias("xor_xy"),
        ...     pl.col("x")
        ...     .xor(pl.col("y"))
        ...     .map_elements(binary_string)
        ...     .alias("bin_xor_xy"),
        ... )
        shape: (4, 6)
        ┌─────┬─────┬──────────┬──────────┬────────┬────────────┐
        │ x   ┆ y   ┆ bin_x    ┆ bin_y    ┆ xor_xy ┆ bin_xor_xy │
        │ --- ┆ --- ┆ ---      ┆ ---      ┆ ---    ┆ ---        │
        │ u8  ┆ u8  ┆ str      ┆ str      ┆ u8     ┆ str        │
        ╞═════╪═════╪══════════╪══════════╪════════╪════════════╡
        │ 10  ┆ 1   ┆ 00001010 ┆ 00000001 ┆ 11     ┆ 00001011   │
        │ 8   ┆ 2   ┆ 00001000 ┆ 00000010 ┆ 10     ┆ 00001010   │
        │ 250 ┆ 3   ┆ 11111010 ┆ 00000011 ┆ 249    ┆ 11111001   │
        │ 66  ┆ 4   ┆ 01000010 ┆ 00000100 ┆ 70     ┆ 01000110   │
        └─────┴─────┴──────────┴──────────┴────────┴────────────┘

        """
        return self.__xor__(other)

    def is_in(self, other: Expr | Collection[Any] | Series) -> Self:
        """
        Check if elements of this expression are present in the other Series.

        Parameters
        ----------
        other
            Series or sequence of primitive type.

        Returns
        -------
        Expr
            Expression of data type :class:`Boolean`.

        Examples
        --------
        >>> df = pl.DataFrame(
        ...     {"sets": [[1, 2, 3], [1, 2], [9, 10]], "optional_members": [1, 2, 3]}
        ... )
        >>> df.select([pl.col("optional_members").is_in("sets").alias("contains")])
        shape: (3, 1)
        ┌──────────┐
        │ contains │
        │ ---      │
        │ bool     │
        ╞══════════╡
        │ true     │
        │ true     │
        │ false    │
        └──────────┘

        """
        if isinstance(other, Collection) and not isinstance(other, str):
            if isinstance(other, (Set, FrozenSet)):
                other = list(other)
            other = F.lit(pl.Series(other))
            other = other._pyexpr
        else:
            other = parse_as_expression(other)
        return self._from_pyexpr(self._pyexpr.is_in(other))

    def repeat_by(self, by: pl.Series | Expr | str | int) -> Self:
        """
        Repeat the elements in this Series as specified in the given expression.

        The repeated elements are expanded into a `List`.

        Parameters
        ----------
        by
            Numeric column that determines how often the values will be repeated.
            The column will be coerced to UInt32. Give this dtype to make the coercion a
            no-op.

        Returns
        -------
        Expr
            Expression of data type :class:`List`, where the inner data type is equal
            to the original data type.

        Examples
        --------
        >>> df = pl.DataFrame(
        ...     {
        ...         "a": ["x", "y", "z"],
        ...         "n": [1, 2, 3],
        ...     }
        ... )
        >>> df.select(pl.col("a").repeat_by("n"))
        shape: (3, 1)
        ┌─────────────────┐
        │ a               │
        │ ---             │
        │ list[str]       │
        ╞═════════════════╡
        │ ["x"]           │
        │ ["y", "y"]      │
        │ ["z", "z", "z"] │
        └─────────────────┘

        """
        by = parse_as_expression(by)
        return self._from_pyexpr(self._pyexpr.repeat_by(by))

    def is_between(
        self,
        lower_bound: IntoExpr,
        upper_bound: IntoExpr,
        closed: ClosedInterval = "both",
    ) -> Self:
        """
        Check if this expression is between the given start and end values.

        Parameters
        ----------
        lower_bound
            Lower bound value. Accepts expression input. Strings are parsed as column
            names, other non-expression inputs are parsed as literals.
        upper_bound
            Upper bound value. Accepts expression input. Strings are parsed as column
            names, other non-expression inputs are parsed as literals.
        closed : {'both', 'left', 'right', 'none'}
            Define which sides of the interval are closed (inclusive).

        Returns
        -------
        Expr
            Expression of data type :class:`Boolean`.

        Examples
        --------
        >>> df = pl.DataFrame({"num": [1, 2, 3, 4, 5]})
        >>> df.with_columns(pl.col("num").is_between(2, 4).alias("is_between"))
        shape: (5, 2)
        ┌─────┬────────────┐
        │ num ┆ is_between │
        │ --- ┆ ---        │
        │ i64 ┆ bool       │
        ╞═════╪════════════╡
        │ 1   ┆ false      │
        │ 2   ┆ true       │
        │ 3   ┆ true       │
        │ 4   ┆ true       │
        │ 5   ┆ false      │
        └─────┴────────────┘

        Use the ``closed`` argument to include or exclude the values at the bounds:

        >>> df.with_columns(
        ...     pl.col("num").is_between(2, 4, closed="left").alias("is_between")
        ... )
        shape: (5, 2)
        ┌─────┬────────────┐
        │ num ┆ is_between │
        │ --- ┆ ---        │
        │ i64 ┆ bool       │
        ╞═════╪════════════╡
        │ 1   ┆ false      │
        │ 2   ┆ true       │
        │ 3   ┆ true       │
        │ 4   ┆ false      │
        │ 5   ┆ false      │
        └─────┴────────────┘

        You can also use strings as well as numeric/temporal values (note: ensure that
        string literals are wrapped with ``lit`` so as not to conflate them with
        column names):

        >>> df = pl.DataFrame({"a": ["a", "b", "c", "d", "e"]})
        >>> df.with_columns(
        ...     pl.col("a")
        ...     .is_between(pl.lit("a"), pl.lit("c"), closed="both")
        ...     .alias("is_between")
        ... )
        shape: (5, 2)
        ┌─────┬────────────┐
        │ a   ┆ is_between │
        │ --- ┆ ---        │
        │ str ┆ bool       │
        ╞═════╪════════════╡
        │ a   ┆ true       │
        │ b   ┆ true       │
        │ c   ┆ true       │
        │ d   ┆ false      │
        │ e   ┆ false      │
        └─────┴────────────┘

        """
        lower_bound = self._from_pyexpr(parse_as_expression(lower_bound))
        upper_bound = self._from_pyexpr(parse_as_expression(upper_bound))

        if closed == "none":
            return (self > lower_bound) & (self < upper_bound)
        elif closed == "both":
            return (self >= lower_bound) & (self <= upper_bound)
        elif closed == "right":
            return (self > lower_bound) & (self <= upper_bound)
        elif closed == "left":
            return (self >= lower_bound) & (self < upper_bound)
        else:
            raise ValueError(
                "`closed` must be one of {'left', 'right', 'both', 'none'},"
                f" got {closed!r}"
            )

    def hash(
        self,
        seed: int = 0,
        seed_1: int | None = None,
        seed_2: int | None = None,
        seed_3: int | None = None,
    ) -> Self:
        """
        Hash the elements in the selection.

        The hash value is of type `UInt64`.

        Parameters
        ----------
        seed
            Random seed parameter. Defaults to 0.
        seed_1
            Random seed parameter. Defaults to `seed` if not set.
        seed_2
            Random seed parameter. Defaults to `seed` if not set.
        seed_3
            Random seed parameter. Defaults to `seed` if not set.

        Examples
        --------
        >>> df = pl.DataFrame(
        ...     {
        ...         "a": [1, 2, None],
        ...         "b": ["x", None, "z"],
        ...     }
        ... )
        >>> df.with_columns(pl.all().hash(10, 20, 30, 40))  # doctest: +IGNORE_RESULT
        shape: (3, 2)
        ┌──────────────────────┬──────────────────────┐
        │ a                    ┆ b                    │
        │ ---                  ┆ ---                  │
        │ u64                  ┆ u64                  │
        ╞══════════════════════╪══════════════════════╡
        │ 9774092659964970114  ┆ 13614470193936745724 │
        │ 1101441246220388612  ┆ 11638928888656214026 │
        │ 11638928888656214026 ┆ 13382926553367784577 │
        └──────────────────────┴──────────────────────┘

        """
        k0 = seed
        k1 = seed_1 if seed_1 is not None else seed
        k2 = seed_2 if seed_2 is not None else seed
        k3 = seed_3 if seed_3 is not None else seed
        return self._from_pyexpr(self._pyexpr.hash(k0, k1, k2, k3))

    def reinterpret(self, *, signed: bool = True) -> Self:
        """
        Reinterpret the underlying bits as a signed/unsigned integer.

        This operation is only allowed for 64bit integers. For lower bits integers,
        you can safely use that cast operation.

        Parameters
        ----------
        signed
            If True, reinterpret as `pl.Int64`. Otherwise, reinterpret as `pl.UInt64`.

        Examples
        --------
        >>> s = pl.Series("a", [1, 1, 2], dtype=pl.UInt64)
        >>> df = pl.DataFrame([s])
        >>> df.select(
        ...     [
        ...         pl.col("a").reinterpret(signed=True).alias("reinterpreted"),
        ...         pl.col("a").alias("original"),
        ...     ]
        ... )
        shape: (3, 2)
        ┌───────────────┬──────────┐
        │ reinterpreted ┆ original │
        │ ---           ┆ ---      │
        │ i64           ┆ u64      │
        ╞═══════════════╪══════════╡
        │ 1             ┆ 1        │
        │ 1             ┆ 1        │
        │ 2             ┆ 2        │
        └───────────────┴──────────┘

        """
        return self._from_pyexpr(self._pyexpr.reinterpret(signed))

    def inspect(self, fmt: str = "{}") -> Self:
        """
        Print the value that this expression evaluates to and pass on the value.

        Examples
        --------
        >>> df = pl.DataFrame({"foo": [1, 1, 2]})
        >>> df.select(pl.col("foo").cumsum().inspect("value is: {}").alias("bar"))
        value is: shape: (3,)
        Series: 'foo' [i64]
        [
            1
            2
            4
        ]
        shape: (3, 1)
        ┌─────┐
        │ bar │
        │ --- │
        │ i64 │
        ╞═════╡
        │ 1   │
        │ 2   │
        │ 4   │
        └─────┘

        """

        def inspect(s: Series) -> Series:  # pragma: no cover
            print(fmt.format(s))
            return s

        return self.map_batches(inspect, return_dtype=None, agg_list=True)

    def interpolate(self, method: InterpolationMethod = "linear") -> Self:
        """
        Fill null values using interpolation.

        Parameters
        ----------
        method : {'linear', 'nearest'}
            Interpolation method.

        Examples
        --------
        Fill null values using linear interpolation.

        >>> df = pl.DataFrame(
        ...     {
        ...         "a": [1, None, 3],
        ...         "b": [1.0, float("nan"), 3.0],
        ...     }
        ... )
        >>> df.select(pl.all().interpolate())
        shape: (3, 2)
        ┌─────┬─────┐
        │ a   ┆ b   │
        │ --- ┆ --- │
        │ i64 ┆ f64 │
        ╞═════╪═════╡
        │ 1   ┆ 1.0 │
        │ 2   ┆ NaN │
        │ 3   ┆ 3.0 │
        └─────┴─────┘

        Fill null values using nearest interpolation.

        >>> df.select(pl.all().interpolate("nearest"))
        shape: (3, 2)
        ┌─────┬─────┐
        │ a   ┆ b   │
        │ --- ┆ --- │
        │ i64 ┆ f64 │
        ╞═════╪═════╡
        │ 1   ┆ 1.0 │
        │ 3   ┆ NaN │
        │ 3   ┆ 3.0 │
        └─────┴─────┘

        Regrid data to a new grid.

        >>> df_original_grid = pl.DataFrame(
        ...     {
        ...         "grid_points": [1, 3, 10],
        ...         "values": [2.0, 6.0, 20.0],
        ...     }
        ... )  # Interpolate from this to the new grid
        >>> df_new_grid = pl.DataFrame({"grid_points": range(1, 11)})
        >>> df_new_grid.join(
        ...     df_original_grid, on="grid_points", how="left"
        ... ).with_columns(pl.col("values").interpolate())
        shape: (10, 2)
        ┌─────────────┬────────┐
        │ grid_points ┆ values │
        │ ---         ┆ ---    │
        │ i64         ┆ f64    │
        ╞═════════════╪════════╡
        │ 1           ┆ 2.0    │
        │ 2           ┆ 4.0    │
        │ 3           ┆ 6.0    │
        │ 4           ┆ 8.0    │
        │ …           ┆ …      │
        │ 7           ┆ 14.0   │
        │ 8           ┆ 16.0   │
        │ 9           ┆ 18.0   │
        │ 10          ┆ 20.0   │
        └─────────────┴────────┘

        """
        return self._from_pyexpr(self._pyexpr.interpolate(method))

    @warn_closed_future_change()
    def rolling_min(
        self,
        window_size: int | timedelta | str,
        weights: list[float] | None = None,
        min_periods: int | None = None,
        *,
        center: bool = False,
        by: str | None = None,
        closed: ClosedInterval = "left",
    ) -> Self:
        """
        Apply a rolling min (moving min) over the values in this array.

        A window of length `window_size` will traverse the array. The values that fill
        this window will (optionally) be multiplied with the weights given by the
        `weight` vector. The resulting values will be aggregated to their sum.

        If ``by`` has not been specified (the default), the window at a given row will
        include the row itself, and the `window_size - 1` elements before it.

        If you pass a ``by`` column ``<t_0, t_1, ..., t_n>``, then `closed="left"`
        means the windows will be:

            - [t_0 - window_size, t_0)
            - [t_1 - window_size, t_1)
            - ...
            - [t_n - window_size, t_n)

        With `closed="right"`, the left endpoint is not included and the right
        endpoint is included.

        Parameters
        ----------
        window_size
            The length of the window. Can be a fixed integer size, or a dynamic
            temporal size indicated by a timedelta or the following string language:

            - 1ns   (1 nanosecond)
            - 1us   (1 microsecond)
            - 1ms   (1 millisecond)
            - 1s    (1 second)
            - 1m    (1 minute)
            - 1h    (1 hour)
            - 1d    (1 calendar day)
            - 1w    (1 calendar week)
            - 1mo   (1 calendar month)
            - 1q    (1 calendar quarter)
            - 1y    (1 calendar year)
            - 1i    (1 index count)

            Suffix with `"_saturating"` to indicate that dates too large for
            their month should saturate at the largest date
            (e.g. 2022-02-29 -> 2022-02-28) instead of erroring.

            By "calendar day", we mean the corresponding time on the next day
            (which may not be 24 hours, due to daylight savings). Similarly for
            "calendar week", "calendar month", "calendar quarter", and
            "calendar year".

            If a timedelta or the dynamic string language is used, the `by`
            and `closed` arguments must also be set.
        weights
            An optional slice with the same length as the window that will be multiplied
            elementwise with the values in the window.
        min_periods
            The number of values in the window that should be non-null before computing
            a result. If None, it will be set equal to window size.
        center
            Set the labels at the center of the window
        by
            If the `window_size` is temporal for instance `"5h"` or `"3s"`, you must
            set the column that will be used to determine the windows. This column must
<<<<<<< HEAD
            be of dtype Datetime or Date.
=======
            be of dtype Datetime.

            .. warning::
                If passed, the column must be sorted in ascending order. Otherwise,
                results will not be correct.
>>>>>>> 8a821373
        closed : {'left', 'right', 'both', 'none'}
            Define which sides of the temporal interval are closed (inclusive); only
            applicable if `by` has been set.

        Warnings
        --------
        This functionality is experimental and may change without it being considered a
        breaking change.

        Notes
        -----
        If you want to compute multiple aggregation statistics over the same dynamic
        window, consider using `group_by_rolling` this method can cache the window size
        computation.

        Examples
        --------
        >>> df = pl.DataFrame({"A": [1.0, 2.0, 3.0, 4.0, 5.0, 6.0]})
        >>> df.with_columns(
        ...     rolling_min=pl.col("A").rolling_min(window_size=2),
        ... )
        shape: (6, 2)
        ┌─────┬─────────────┐
        │ A   ┆ rolling_min │
        │ --- ┆ ---         │
        │ f64 ┆ f64         │
        ╞═════╪═════════════╡
        │ 1.0 ┆ null        │
        │ 2.0 ┆ 1.0         │
        │ 3.0 ┆ 2.0         │
        │ 4.0 ┆ 3.0         │
        │ 5.0 ┆ 4.0         │
        │ 6.0 ┆ 5.0         │
        └─────┴─────────────┘

        Specify weights to multiply the values in the window with:

        >>> df.with_columns(
        ...     rolling_min=pl.col("A").rolling_min(
        ...         window_size=2, weights=[0.25, 0.75]
        ...     ),
        ... )
        shape: (6, 2)
        ┌─────┬─────────────┐
        │ A   ┆ rolling_min │
        │ --- ┆ ---         │
        │ f64 ┆ f64         │
        ╞═════╪═════════════╡
        │ 1.0 ┆ null        │
        │ 2.0 ┆ 0.25        │
        │ 3.0 ┆ 0.5         │
        │ 4.0 ┆ 0.75        │
        │ 5.0 ┆ 1.0         │
        │ 6.0 ┆ 1.25        │
        └─────┴─────────────┘

        Center the values in the window

        >>> df.with_columns(
        ...     rolling_min=pl.col("A").rolling_min(window_size=3, center=True),
        ... )
        shape: (6, 2)
        ┌─────┬─────────────┐
        │ A   ┆ rolling_min │
        │ --- ┆ ---         │
        │ f64 ┆ f64         │
        ╞═════╪═════════════╡
        │ 1.0 ┆ null        │
        │ 2.0 ┆ 1.0         │
        │ 3.0 ┆ 2.0         │
        │ 4.0 ┆ 3.0         │
        │ 5.0 ┆ 4.0         │
        │ 6.0 ┆ null        │
        └─────┴─────────────┘

        Create a DataFrame with a datetime column and a row number column

        >>> from datetime import timedelta, datetime
        >>> start = datetime(2001, 1, 1)
        >>> stop = datetime(2001, 1, 2)
        >>> df_temporal = pl.DataFrame(
        ...     {"date": pl.datetime_range(start, stop, "1h", eager=True)}
        ... ).with_row_count()
        >>> df_temporal
        shape: (25, 2)
        ┌────────┬─────────────────────┐
        │ row_nr ┆ date                │
        │ ---    ┆ ---                 │
        │ u32    ┆ datetime[μs]        │
        ╞════════╪═════════════════════╡
        │ 0      ┆ 2001-01-01 00:00:00 │
        │ 1      ┆ 2001-01-01 01:00:00 │
        │ 2      ┆ 2001-01-01 02:00:00 │
        │ 3      ┆ 2001-01-01 03:00:00 │
        │ …      ┆ …                   │
        │ 21     ┆ 2001-01-01 21:00:00 │
        │ 22     ┆ 2001-01-01 22:00:00 │
        │ 23     ┆ 2001-01-01 23:00:00 │
        │ 24     ┆ 2001-01-02 00:00:00 │
        └────────┴─────────────────────┘
        >>> df_temporal.with_columns(
        ...     rolling_row_min=pl.col("row_nr").rolling_min(
        ...         window_size="2h", by="date", closed="left"
        ...     )
        ... )
        shape: (25, 3)
        ┌────────┬─────────────────────┬─────────────────┐
        │ row_nr ┆ date                ┆ rolling_row_min │
        │ ---    ┆ ---                 ┆ ---             │
        │ u32    ┆ datetime[μs]        ┆ u32             │
        ╞════════╪═════════════════════╪═════════════════╡
        │ 0      ┆ 2001-01-01 00:00:00 ┆ null            │
        │ 1      ┆ 2001-01-01 01:00:00 ┆ 0               │
        │ 2      ┆ 2001-01-01 02:00:00 ┆ 0               │
        │ 3      ┆ 2001-01-01 03:00:00 ┆ 1               │
        │ …      ┆ …                   ┆ …               │
        │ 21     ┆ 2001-01-01 21:00:00 ┆ 19              │
        │ 22     ┆ 2001-01-01 22:00:00 ┆ 20              │
        │ 23     ┆ 2001-01-01 23:00:00 ┆ 21              │
        │ 24     ┆ 2001-01-02 00:00:00 ┆ 22              │
        └────────┴─────────────────────┴─────────────────┘

        """
        window_size, min_periods = _prepare_rolling_window_args(
            window_size, min_periods
        )
        return self._from_pyexpr(
            self._pyexpr.rolling_min(
                window_size, weights, min_periods, center, by, closed
            )
        )

    @warn_closed_future_change()
    def rolling_max(
        self,
        window_size: int | timedelta | str,
        weights: list[float] | None = None,
        min_periods: int | None = None,
        *,
        center: bool = False,
        by: str | None = None,
        closed: ClosedInterval = "left",
    ) -> Self:
        """
        Apply a rolling max (moving max) over the values in this array.

        A window of length `window_size` will traverse the array. The values that fill
        this window will (optionally) be multiplied with the weights given by the
        `weight` vector. The resulting values will be aggregated to their sum.

        If ``by`` has not been specified (the default), the window at a given row will
        include the row itself, and the `window_size - 1` elements before it.

        If you pass a ``by`` column ``<t_0, t_1, ..., t_n>``, then `closed="left"`
        means the windows will be:

            - [t_0 - window_size, t_0)
            - [t_1 - window_size, t_1)
            - ...
            - [t_n - window_size, t_n)

        With `closed="right"`, the left endpoint is not included and the right
        endpoint is included.

        Parameters
        ----------
        window_size
            The length of the window. Can be a fixed integer size, or a dynamic temporal
            size indicated by a timedelta or the following string language:

            - 1ns   (1 nanosecond)
            - 1us   (1 microsecond)
            - 1ms   (1 millisecond)
            - 1s    (1 second)
            - 1m    (1 minute)
            - 1h    (1 hour)
            - 1d    (1 calendar day)
            - 1w    (1 calendar week)
            - 1mo   (1 calendar month)
            - 1q    (1 calendar quarter)
            - 1y    (1 calendar year)
            - 1i    (1 index count)

            Suffix with `"_saturating"` to indicate that dates too large for
            their month should saturate at the largest date
            (e.g. 2022-02-29 -> 2022-02-28) instead of erroring.

            By "calendar day", we mean the corresponding time on the next day
            (which may not be 24 hours, due to daylight savings). Similarly for
            "calendar week", "calendar month", "calendar quarter", and
            "calendar year".

            If a timedelta or the dynamic string language is used, the `by`
            and `closed` arguments must also be set.
        weights
            An optional slice with the same length as the window that will be multiplied
            elementwise with the values in the window.
        min_periods
            The number of values in the window that should be non-null before computing
            a result. If None, it will be set equal to window size.
        center
            Set the labels at the center of the window
        by
            If the `window_size` is temporal, for instance `"5h"` or `"3s"`, you must
            set the column that will be used to determine the windows. This column must
            be of dtype Datetime or Date.
        closed : {'left', 'right', 'both', 'none'}
            Define which sides of the temporal interval are closed (inclusive); only
            applicable if `by` has been set.

        Warnings
        --------
        This functionality is experimental and may change without it being considered a
        breaking change.

        Notes
        -----
        If you want to compute multiple aggregation statistics over the same dynamic
        window, consider using `group_by_rolling` this method can cache the window size
        computation.

        Examples
        --------
        >>> df = pl.DataFrame({"A": [1.0, 2.0, 3.0, 4.0, 5.0, 6.0]})
        >>> df.with_columns(
        ...     rolling_max=pl.col("A").rolling_max(window_size=2),
        ... )
        shape: (6, 2)
        ┌─────┬─────────────┐
        │ A   ┆ rolling_max │
        │ --- ┆ ---         │
        │ f64 ┆ f64         │
        ╞═════╪═════════════╡
        │ 1.0 ┆ null        │
        │ 2.0 ┆ 2.0         │
        │ 3.0 ┆ 3.0         │
        │ 4.0 ┆ 4.0         │
        │ 5.0 ┆ 5.0         │
        │ 6.0 ┆ 6.0         │
        └─────┴─────────────┘

        Specify weights to multiply the values in the window with:

        >>> df.with_columns(
        ...     rolling_max=pl.col("A").rolling_max(
        ...         window_size=2, weights=[0.25, 0.75]
        ...     ),
        ... )
        shape: (6, 2)
        ┌─────┬─────────────┐
        │ A   ┆ rolling_max │
        │ --- ┆ ---         │
        │ f64 ┆ f64         │
        ╞═════╪═════════════╡
        │ 1.0 ┆ null        │
        │ 2.0 ┆ 1.5         │
        │ 3.0 ┆ 2.25        │
        │ 4.0 ┆ 3.0         │
        │ 5.0 ┆ 3.75        │
        │ 6.0 ┆ 4.5         │
        └─────┴─────────────┘

        Center the values in the window

        >>> df.with_columns(
        ...     rolling_max=pl.col("A").rolling_max(window_size=3, center=True),
        ... )
        shape: (6, 2)
        ┌─────┬─────────────┐
        │ A   ┆ rolling_max │
        │ --- ┆ ---         │
        │ f64 ┆ f64         │
        ╞═════╪═════════════╡
        │ 1.0 ┆ null        │
        │ 2.0 ┆ 3.0         │
        │ 3.0 ┆ 4.0         │
        │ 4.0 ┆ 5.0         │
        │ 5.0 ┆ 6.0         │
        │ 6.0 ┆ null        │
        └─────┴─────────────┘

        Create a DataFrame with a datetime column and a row number column

        >>> from datetime import timedelta, datetime
        >>> start = datetime(2001, 1, 1)
        >>> stop = datetime(2001, 1, 2)
        >>> df_temporal = pl.DataFrame(
        ...     {"date": pl.datetime_range(start, stop, "1h", eager=True)}
        ... ).with_row_count()
        >>> df_temporal
        shape: (25, 2)
        ┌────────┬─────────────────────┐
        │ row_nr ┆ date                │
        │ ---    ┆ ---                 │
        │ u32    ┆ datetime[μs]        │
        ╞════════╪═════════════════════╡
        │ 0      ┆ 2001-01-01 00:00:00 │
        │ 1      ┆ 2001-01-01 01:00:00 │
        │ 2      ┆ 2001-01-01 02:00:00 │
        │ 3      ┆ 2001-01-01 03:00:00 │
        │ …      ┆ …                   │
        │ 21     ┆ 2001-01-01 21:00:00 │
        │ 22     ┆ 2001-01-01 22:00:00 │
        │ 23     ┆ 2001-01-01 23:00:00 │
        │ 24     ┆ 2001-01-02 00:00:00 │
        └────────┴─────────────────────┘

        Compute the rolling max with the default left closure of temporal windows

        >>> df_temporal.with_columns(
        ...     rolling_row_max=pl.col("row_nr").rolling_max(
        ...         window_size="2h", by="date", closed="left"
        ...     )
        ... )
        shape: (25, 3)
        ┌────────┬─────────────────────┬─────────────────┐
        │ row_nr ┆ date                ┆ rolling_row_max │
        │ ---    ┆ ---                 ┆ ---             │
        │ u32    ┆ datetime[μs]        ┆ u32             │
        ╞════════╪═════════════════════╪═════════════════╡
        │ 0      ┆ 2001-01-01 00:00:00 ┆ null            │
        │ 1      ┆ 2001-01-01 01:00:00 ┆ 0               │
        │ 2      ┆ 2001-01-01 02:00:00 ┆ 1               │
        │ 3      ┆ 2001-01-01 03:00:00 ┆ 2               │
        │ …      ┆ …                   ┆ …               │
        │ 21     ┆ 2001-01-01 21:00:00 ┆ 20              │
        │ 22     ┆ 2001-01-01 22:00:00 ┆ 21              │
        │ 23     ┆ 2001-01-01 23:00:00 ┆ 22              │
        │ 24     ┆ 2001-01-02 00:00:00 ┆ 23              │
        └────────┴─────────────────────┴─────────────────┘

        Compute the rolling max with the closure of windows on both sides

        >>> df_temporal.with_columns(
        ...     rolling_row_max=pl.col("row_nr").rolling_max(
        ...         window_size="2h", by="date", closed="both"
        ...     )
        ... )
        shape: (25, 3)
        ┌────────┬─────────────────────┬─────────────────┐
        │ row_nr ┆ date                ┆ rolling_row_max │
        │ ---    ┆ ---                 ┆ ---             │
        │ u32    ┆ datetime[μs]        ┆ u32             │
        ╞════════╪═════════════════════╪═════════════════╡
        │ 0      ┆ 2001-01-01 00:00:00 ┆ 0               │
        │ 1      ┆ 2001-01-01 01:00:00 ┆ 1               │
        │ 2      ┆ 2001-01-01 02:00:00 ┆ 2               │
        │ 3      ┆ 2001-01-01 03:00:00 ┆ 3               │
        │ …      ┆ …                   ┆ …               │
        │ 21     ┆ 2001-01-01 21:00:00 ┆ 21              │
        │ 22     ┆ 2001-01-01 22:00:00 ┆ 22              │
        │ 23     ┆ 2001-01-01 23:00:00 ┆ 23              │
        │ 24     ┆ 2001-01-02 00:00:00 ┆ 24              │
        └────────┴─────────────────────┴─────────────────┘

        """
        window_size, min_periods = _prepare_rolling_window_args(
            window_size, min_periods
        )
        return self._from_pyexpr(
            self._pyexpr.rolling_max(
                window_size, weights, min_periods, center, by, closed
            )
        )

    @warn_closed_future_change()
    def rolling_mean(
        self,
        window_size: int | timedelta | str,
        weights: list[float] | None = None,
        min_periods: int | None = None,
        *,
        center: bool = False,
        by: str | None = None,
        closed: ClosedInterval = "left",
    ) -> Self:
        """
        Apply a rolling mean (moving mean) over the values in this array.

        A window of length `window_size` will traverse the array. The values that fill
        this window will (optionally) be multiplied with the weights given by the
        `weight` vector. The resulting values will be aggregated to their mean.

        If ``by`` has not been specified (the default), the window at a given row will
        include the row itself, and the `window_size - 1` elements before it.

        If you pass a ``by`` column ``<t_0, t_1, ..., t_n>``, then `closed="left"`
        means the windows will be:

            - [t_0 - window_size, t_0)
            - [t_1 - window_size, t_1)
            - ...
            - [t_n - window_size, t_n)

        With `closed="right"`, the left endpoint is not included and the right
        endpoint is included.

        Parameters
        ----------
        window_size
            The length of the window. Can be a fixed integer size, or a dynamic temporal
            size indicated by a timedelta or the following string language:

            - 1ns   (1 nanosecond)
            - 1us   (1 microsecond)
            - 1ms   (1 millisecond)
            - 1s    (1 second)
            - 1m    (1 minute)
            - 1h    (1 hour)
            - 1d    (1 calendar day)
            - 1w    (1 calendar week)
            - 1mo   (1 calendar month)
            - 1q    (1 calendar quarter)
            - 1y    (1 calendar year)
            - 1i    (1 index count)

            Suffix with `"_saturating"` to indicate that dates too large for
            their month should saturate at the largest date
            (e.g. 2022-02-29 -> 2022-02-28) instead of erroring.

            By "calendar day", we mean the corresponding time on the next day
            (which may not be 24 hours, due to daylight savings). Similarly for
            "calendar week", "calendar month", "calendar quarter", and
            "calendar year".

            If a timedelta or the dynamic string language is used, the `by`
            and `closed` arguments must also be set.
        weights
            An optional slice with the same length as the window that will be multiplied
            elementwise with the values in the window.
        min_periods
            The number of values in the window that should be non-null before computing
            a result. If None, it will be set equal to window size.
        center
            Set the labels at the center of the window
        by
            If the `window_size` is temporal for instance `"5h"` or `"3s"`, you must
            set the column that will be used to determine the windows. This column must
<<<<<<< HEAD
            be of dtype Datetime or Date.
=======
            be of dtype Datetime.

            .. warning::
                If passed, the column must be sorted in ascending order. Otherwise,
                results will not be correct.
>>>>>>> 8a821373
        closed : {'left', 'right', 'both', 'none'}
            Define which sides of the temporal interval are closed (inclusive); only
            applicable if `by` has been set.

        Warnings
        --------
        This functionality is experimental and may change without it being considered a
        breaking change.

        Notes
        -----
        If you want to compute multiple aggregation statistics over the same dynamic
        window, consider using `group_by_rolling` this method can cache the window size
        computation.

        Examples
        --------
        >>> df = pl.DataFrame({"A": [1.0, 2.0, 3.0, 4.0, 5.0, 6.0]})
        >>> df.with_columns(
        ...     rolling_mean=pl.col("A").rolling_mean(window_size=2),
        ... )
        shape: (6, 2)
        ┌─────┬──────────────┐
        │ A   ┆ rolling_mean │
        │ --- ┆ ---          │
        │ f64 ┆ f64          │
        ╞═════╪══════════════╡
        │ 1.0 ┆ null         │
        │ 2.0 ┆ 1.5          │
        │ 3.0 ┆ 2.5          │
        │ 4.0 ┆ 3.5          │
        │ 5.0 ┆ 4.5          │
        │ 6.0 ┆ 5.5          │
        └─────┴──────────────┘

        Specify weights to multiply the values in the window with:

        >>> df.with_columns(
        ...     rolling_mean=pl.col("A").rolling_mean(
        ...         window_size=2, weights=[0.25, 0.75]
        ...     ),
        ... )
        shape: (6, 2)
        ┌─────┬──────────────┐
        │ A   ┆ rolling_mean │
        │ --- ┆ ---          │
        │ f64 ┆ f64          │
        ╞═════╪══════════════╡
        │ 1.0 ┆ null         │
        │ 2.0 ┆ 1.75         │
        │ 3.0 ┆ 2.75         │
        │ 4.0 ┆ 3.75         │
        │ 5.0 ┆ 4.75         │
        │ 6.0 ┆ 5.75         │
        └─────┴──────────────┘

        Center the values in the window

        >>> df.with_columns(
        ...     rolling_mean=pl.col("A").rolling_mean(window_size=3, center=True),
        ... )
        shape: (6, 2)
        ┌─────┬──────────────┐
        │ A   ┆ rolling_mean │
        │ --- ┆ ---          │
        │ f64 ┆ f64          │
        ╞═════╪══════════════╡
        │ 1.0 ┆ null         │
        │ 2.0 ┆ 2.0          │
        │ 3.0 ┆ 3.0          │
        │ 4.0 ┆ 4.0          │
        │ 5.0 ┆ 5.0          │
        │ 6.0 ┆ null         │
        └─────┴──────────────┘

        Create a DataFrame with a datetime column and a row number column

        >>> from datetime import timedelta, datetime
        >>> start = datetime(2001, 1, 1)
        >>> stop = datetime(2001, 1, 2)
        >>> df_temporal = pl.DataFrame(
        ...     {"date": pl.datetime_range(start, stop, "1h", eager=True)}
        ... ).with_row_count()
        >>> df_temporal
        shape: (25, 2)
        ┌────────┬─────────────────────┐
        │ row_nr ┆ date                │
        │ ---    ┆ ---                 │
        │ u32    ┆ datetime[μs]        │
        ╞════════╪═════════════════════╡
        │ 0      ┆ 2001-01-01 00:00:00 │
        │ 1      ┆ 2001-01-01 01:00:00 │
        │ 2      ┆ 2001-01-01 02:00:00 │
        │ 3      ┆ 2001-01-01 03:00:00 │
        │ …      ┆ …                   │
        │ 21     ┆ 2001-01-01 21:00:00 │
        │ 22     ┆ 2001-01-01 22:00:00 │
        │ 23     ┆ 2001-01-01 23:00:00 │
        │ 24     ┆ 2001-01-02 00:00:00 │
        └────────┴─────────────────────┘

        Compute the rolling mean with the default left closure of temporal windows

        >>> df_temporal.with_columns(
        ...     rolling_row_mean=pl.col("row_nr").rolling_mean(
        ...         window_size="2h", by="date", closed="left"
        ...     )
        ... )
        shape: (25, 3)
        ┌────────┬─────────────────────┬──────────────────┐
        │ row_nr ┆ date                ┆ rolling_row_mean │
        │ ---    ┆ ---                 ┆ ---              │
        │ u32    ┆ datetime[μs]        ┆ f64              │
        ╞════════╪═════════════════════╪══════════════════╡
        │ 0      ┆ 2001-01-01 00:00:00 ┆ null             │
        │ 1      ┆ 2001-01-01 01:00:00 ┆ 0.0              │
        │ 2      ┆ 2001-01-01 02:00:00 ┆ 0.5              │
        │ 3      ┆ 2001-01-01 03:00:00 ┆ 1.5              │
        │ …      ┆ …                   ┆ …                │
        │ 21     ┆ 2001-01-01 21:00:00 ┆ 19.5             │
        │ 22     ┆ 2001-01-01 22:00:00 ┆ 20.5             │
        │ 23     ┆ 2001-01-01 23:00:00 ┆ 21.5             │
        │ 24     ┆ 2001-01-02 00:00:00 ┆ 22.5             │
        └────────┴─────────────────────┴──────────────────┘

        Compute the rolling mean with the closure of windows on both sides

        >>> df_temporal.with_columns(
        ...     rolling_row_mean=pl.col("row_nr").rolling_mean(
        ...         window_size="2h", by="date", closed="both"
        ...     )
        ... )
        shape: (25, 3)
        ┌────────┬─────────────────────┬──────────────────┐
        │ row_nr ┆ date                ┆ rolling_row_mean │
        │ ---    ┆ ---                 ┆ ---              │
        │ u32    ┆ datetime[μs]        ┆ f64              │
        ╞════════╪═════════════════════╪══════════════════╡
        │ 0      ┆ 2001-01-01 00:00:00 ┆ 0.0              │
        │ 1      ┆ 2001-01-01 01:00:00 ┆ 0.5              │
        │ 2      ┆ 2001-01-01 02:00:00 ┆ 1.0              │
        │ 3      ┆ 2001-01-01 03:00:00 ┆ 2.0              │
        │ …      ┆ …                   ┆ …                │
        │ 21     ┆ 2001-01-01 21:00:00 ┆ 20.0             │
        │ 22     ┆ 2001-01-01 22:00:00 ┆ 21.0             │
        │ 23     ┆ 2001-01-01 23:00:00 ┆ 22.0             │
        │ 24     ┆ 2001-01-02 00:00:00 ┆ 23.0             │
        └────────┴─────────────────────┴──────────────────┘

        """
        window_size, min_periods = _prepare_rolling_window_args(
            window_size, min_periods
        )
        return self._from_pyexpr(
            self._pyexpr.rolling_mean(
                window_size, weights, min_periods, center, by, closed
            )
        )

    @warn_closed_future_change()
    def rolling_sum(
        self,
        window_size: int | timedelta | str,
        weights: list[float] | None = None,
        min_periods: int | None = None,
        *,
        center: bool = False,
        by: str | None = None,
        closed: ClosedInterval = "left",
    ) -> Self:
        """
        Apply a rolling sum (moving sum) over the values in this array.

        A window of length `window_size` will traverse the array. The values that fill
        this window will (optionally) be multiplied with the weights given by the
        `weight` vector. The resulting values will be aggregated to their sum.

        If ``by`` has not been specified (the default), the window at a given row will
        include the row itself, and the `window_size - 1` elements before it.

        If you pass a ``by`` column ``<t_0, t_1, ..., t_n>``, then `closed="left"`
        means the windows will be:

            - [t_0 - window_size, t_0)
            - [t_1 - window_size, t_1)
            - ...
            - [t_n - window_size, t_n)

        With `closed="right"`, the left endpoint is not included and the right
        endpoint is included.

        Parameters
        ----------
        window_size
            The length of the window. Can be a fixed integer size, or a dynamic temporal
            size indicated by a timedelta or the following string language:

            - 1ns   (1 nanosecond)
            - 1us   (1 microsecond)
            - 1ms   (1 millisecond)
            - 1s    (1 second)
            - 1m    (1 minute)
            - 1h    (1 hour)
            - 1d    (1 calendar day)
            - 1w    (1 calendar week)
            - 1mo   (1 calendar month)
            - 1q    (1 calendar quarter)
            - 1y    (1 calendar year)
            - 1i    (1 index count)

            Suffix with `"_saturating"` to indicate that dates too large for
            their month should saturate at the largest date
            (e.g. 2022-02-29 -> 2022-02-28) instead of erroring.

            By "calendar day", we mean the corresponding time on the next day
            (which may not be 24 hours, due to daylight savings). Similarly for
            "calendar week", "calendar month", "calendar quarter", and
            "calendar year".

            If a timedelta or the dynamic string language is used, the `by`
            and `closed` arguments must also be set.
        weights
            An optional slice with the same length as the window that will be multiplied
            elementwise with the values in the window.
        min_periods
            The number of values in the window that should be non-null before computing
            a result. If None, it will be set equal to window size.
        center
            Set the labels at the center of the window
        by
            If the `window_size` is temporal for instance `"5h"` or `"3s"`, you must
            set the column that will be used to determine the windows. This column must
            of dtype `{Date, Datetime}`
        closed : {'left', 'right', 'both', 'none'}
            Define which sides of the temporal interval are closed (inclusive); only
            applicable if `by` has been set.

        Warnings
        --------
        This functionality is experimental and may change without it being considered a
        breaking change.

        Notes
        -----
        If you want to compute multiple aggregation statistics over the same dynamic
        window, consider using `group_by_rolling` this method can cache the window size
        computation.

        Examples
        --------
        >>> df = pl.DataFrame({"A": [1.0, 2.0, 3.0, 4.0, 5.0, 6.0]})
        >>> df.with_columns(
        ...     rolling_sum=pl.col("A").rolling_sum(window_size=2),
        ... )
        shape: (6, 2)
        ┌─────┬─────────────┐
        │ A   ┆ rolling_sum │
        │ --- ┆ ---         │
        │ f64 ┆ f64         │
        ╞═════╪═════════════╡
        │ 1.0 ┆ null        │
        │ 2.0 ┆ 3.0         │
        │ 3.0 ┆ 5.0         │
        │ 4.0 ┆ 7.0         │
        │ 5.0 ┆ 9.0         │
        │ 6.0 ┆ 11.0        │
        └─────┴─────────────┘

        Specify weights to multiply the values in the window with:

        >>> df.with_columns(
        ...     rolling_sum=pl.col("A").rolling_sum(
        ...         window_size=2, weights=[0.25, 0.75]
        ...     ),
        ... )
        shape: (6, 2)
        ┌─────┬─────────────┐
        │ A   ┆ rolling_sum │
        │ --- ┆ ---         │
        │ f64 ┆ f64         │
        ╞═════╪═════════════╡
        │ 1.0 ┆ null        │
        │ 2.0 ┆ 1.75        │
        │ 3.0 ┆ 2.75        │
        │ 4.0 ┆ 3.75        │
        │ 5.0 ┆ 4.75        │
        │ 6.0 ┆ 5.75        │
        └─────┴─────────────┘

        Center the values in the window

        >>> df.with_columns(
        ...     rolling_sum=pl.col("A").rolling_sum(window_size=3, center=True),
        ... )
        shape: (6, 2)
        ┌─────┬─────────────┐
        │ A   ┆ rolling_sum │
        │ --- ┆ ---         │
        │ f64 ┆ f64         │
        ╞═════╪═════════════╡
        │ 1.0 ┆ null        │
        │ 2.0 ┆ 6.0         │
        │ 3.0 ┆ 9.0         │
        │ 4.0 ┆ 12.0        │
        │ 5.0 ┆ 15.0        │
        │ 6.0 ┆ null        │
        └─────┴─────────────┘

        Create a DataFrame with a datetime column and a row number column

        >>> from datetime import timedelta, datetime
        >>> start = datetime(2001, 1, 1)
        >>> stop = datetime(2001, 1, 2)
        >>> df_temporal = pl.DataFrame(
        ...     {"date": pl.datetime_range(start, stop, "1h", eager=True)}
        ... ).with_row_count()
        >>> df_temporal
        shape: (25, 2)
        ┌────────┬─────────────────────┐
        │ row_nr ┆ date                │
        │ ---    ┆ ---                 │
        │ u32    ┆ datetime[μs]        │
        ╞════════╪═════════════════════╡
        │ 0      ┆ 2001-01-01 00:00:00 │
        │ 1      ┆ 2001-01-01 01:00:00 │
        │ 2      ┆ 2001-01-01 02:00:00 │
        │ 3      ┆ 2001-01-01 03:00:00 │
        │ …      ┆ …                   │
        │ 21     ┆ 2001-01-01 21:00:00 │
        │ 22     ┆ 2001-01-01 22:00:00 │
        │ 23     ┆ 2001-01-01 23:00:00 │
        │ 24     ┆ 2001-01-02 00:00:00 │
        └────────┴─────────────────────┘

        Compute the rolling sum with the default left closure of temporal windows

        >>> df_temporal.with_columns(
        ...     rolling_row_sum=pl.col("row_nr").rolling_sum(
        ...         window_size="2h", by="date", closed="left"
        ...     )
        ... )
        shape: (25, 3)
        ┌────────┬─────────────────────┬─────────────────┐
        │ row_nr ┆ date                ┆ rolling_row_sum │
        │ ---    ┆ ---                 ┆ ---             │
        │ u32    ┆ datetime[μs]        ┆ u32             │
        ╞════════╪═════════════════════╪═════════════════╡
        │ 0      ┆ 2001-01-01 00:00:00 ┆ null            │
        │ 1      ┆ 2001-01-01 01:00:00 ┆ 0               │
        │ 2      ┆ 2001-01-01 02:00:00 ┆ 1               │
        │ 3      ┆ 2001-01-01 03:00:00 ┆ 3               │
        │ …      ┆ …                   ┆ …               │
        │ 21     ┆ 2001-01-01 21:00:00 ┆ 39              │
        │ 22     ┆ 2001-01-01 22:00:00 ┆ 41              │
        │ 23     ┆ 2001-01-01 23:00:00 ┆ 43              │
        │ 24     ┆ 2001-01-02 00:00:00 ┆ 45              │
        └────────┴─────────────────────┴─────────────────┘

        Compute the rolling sum with the closure of windows on both sides

        >>> df_temporal.with_columns(
        ...     rolling_row_sum=pl.col("row_nr").rolling_sum(
        ...         window_size="2h", by="date", closed="both"
        ...     )
        ... )
        shape: (25, 3)
        ┌────────┬─────────────────────┬─────────────────┐
        │ row_nr ┆ date                ┆ rolling_row_sum │
        │ ---    ┆ ---                 ┆ ---             │
        │ u32    ┆ datetime[μs]        ┆ u32             │
        ╞════════╪═════════════════════╪═════════════════╡
        │ 0      ┆ 2001-01-01 00:00:00 ┆ 0               │
        │ 1      ┆ 2001-01-01 01:00:00 ┆ 1               │
        │ 2      ┆ 2001-01-01 02:00:00 ┆ 3               │
        │ 3      ┆ 2001-01-01 03:00:00 ┆ 6               │
        │ …      ┆ …                   ┆ …               │
        │ 21     ┆ 2001-01-01 21:00:00 ┆ 60              │
        │ 22     ┆ 2001-01-01 22:00:00 ┆ 63              │
        │ 23     ┆ 2001-01-01 23:00:00 ┆ 66              │
        │ 24     ┆ 2001-01-02 00:00:00 ┆ 69              │
        └────────┴─────────────────────┴─────────────────┘

        """
        window_size, min_periods = _prepare_rolling_window_args(
            window_size, min_periods
        )
        return self._from_pyexpr(
            self._pyexpr.rolling_sum(
                window_size, weights, min_periods, center, by, closed
            )
        )

    @warn_closed_future_change()
    def rolling_std(
        self,
        window_size: int | timedelta | str,
        weights: list[float] | None = None,
        min_periods: int | None = None,
        *,
        center: bool = False,
        by: str | None = None,
        closed: ClosedInterval = "left",
        ddof: int = 1,
    ) -> Self:
        """
        Compute a rolling standard deviation.

        If ``by`` has not been specified (the default), the window at a given row will
        include the row itself, and the `window_size - 1` elements before it.

        If you pass a ``by`` column ``<t_0, t_1, ..., t_n>``, then `closed="left"` means
        the windows will be:

            - [t_0 - window_size, t_0)
            - [t_1 - window_size, t_1)
            - ...
            - [t_n - window_size, t_n)

        With `closed="right"`, the left endpoint is not included and the right
        endpoint is included.

        Parameters
        ----------
        window_size
            The length of the window. Can be a fixed integer size, or a dynamic temporal
            size indicated by a timedelta or the following string language:

            - 1ns   (1 nanosecond)
            - 1us   (1 microsecond)
            - 1ms   (1 millisecond)
            - 1s    (1 second)
            - 1m    (1 minute)
            - 1h    (1 hour)
            - 1d    (1 calendar day)
            - 1w    (1 calendar week)
            - 1mo   (1 calendar month)
            - 1q    (1 calendar quarter)
            - 1y    (1 calendar year)
            - 1i    (1 index count)

            Suffix with `"_saturating"` to indicate that dates too large for
            their month should saturate at the largest date
            (e.g. 2022-02-29 -> 2022-02-28) instead of erroring.

            By "calendar day", we mean the corresponding time on the next day
            (which may not be 24 hours, due to daylight savings). Similarly for
            "calendar week", "calendar month", "calendar quarter", and
            "calendar year".

            If a timedelta or the dynamic string language is used, the `by`
            and `closed` arguments must also be set.
        weights
            An optional slice with the same length as the window that determines the
            relative contribution of each value in a window to the output.
        min_periods
            The number of values in the window that should be non-null before computing
            a result. If None, it will be set equal to window size.
        center
            Set the labels at the center of the window
        by
            If the `window_size` is temporal for instance `"5h"` or `"3s"`, you must
            set the column that will be used to determine the windows. This column must
<<<<<<< HEAD
            be of dtype Datetime or Date.
=======
            be of dtype Datetime.

            .. warning::
                If passed, the column must be sorted in ascending order. Otherwise,
                results will not be correct.
>>>>>>> 8a821373
        closed : {'left', 'right', 'both', 'none'}
            Define which sides of the temporal interval are closed (inclusive); only
            applicable if `by` has been set.
        ddof
            "Delta Degrees of Freedom": The divisor for a length N window is N - ddof

        Warnings
        --------
        This functionality is experimental and may change without it being considered a
        breaking change.

        Notes
        -----
        If you want to compute multiple aggregation statistics over the same dynamic
        window, consider using `group_by_rolling` this method can cache the window size
        computation.

        Examples
        --------
        >>> df = pl.DataFrame({"A": [1.0, 2.0, 3.0, 4.0, 5.0, 6.0]})
        >>> df.with_columns(
        ...     rolling_std=pl.col("A").rolling_std(window_size=2),
        ... )
        shape: (6, 2)
        ┌─────┬─────────────┐
        │ A   ┆ rolling_std │
        │ --- ┆ ---         │
        │ f64 ┆ f64         │
        ╞═════╪═════════════╡
        │ 1.0 ┆ null        │
        │ 2.0 ┆ 0.707107    │
        │ 3.0 ┆ 0.707107    │
        │ 4.0 ┆ 0.707107    │
        │ 5.0 ┆ 0.707107    │
        │ 6.0 ┆ 0.707107    │
        └─────┴─────────────┘

        Specify weights to multiply the values in the window with:

        >>> df.with_columns(
        ...     rolling_std=pl.col("A").rolling_std(
        ...         window_size=2, weights=[0.25, 0.75]
        ...     ),
        ... )
        shape: (6, 2)
        ┌─────┬─────────────┐
        │ A   ┆ rolling_std │
        │ --- ┆ ---         │
        │ f64 ┆ f64         │
        ╞═════╪═════════════╡
        │ 1.0 ┆ null        │
        │ 2.0 ┆ 0.433013    │
        │ 3.0 ┆ 0.433013    │
        │ 4.0 ┆ 0.433013    │
        │ 5.0 ┆ 0.433013    │
        │ 6.0 ┆ 0.433013    │
        └─────┴─────────────┘

        Center the values in the window

        >>> df.with_columns(
        ...     rolling_std=pl.col("A").rolling_std(window_size=3, center=True),
        ... )
        shape: (6, 2)
        ┌─────┬─────────────┐
        │ A   ┆ rolling_std │
        │ --- ┆ ---         │
        │ f64 ┆ f64         │
        ╞═════╪═════════════╡
        │ 1.0 ┆ null        │
        │ 2.0 ┆ 1.0         │
        │ 3.0 ┆ 1.0         │
        │ 4.0 ┆ 1.0         │
        │ 5.0 ┆ 1.0         │
        │ 6.0 ┆ null        │
        └─────┴─────────────┘

        Create a DataFrame with a datetime column and a row number column

        >>> from datetime import timedelta, datetime
        >>> start = datetime(2001, 1, 1)
        >>> stop = datetime(2001, 1, 2)
        >>> df_temporal = pl.DataFrame(
        ...     {"date": pl.datetime_range(start, stop, "1h", eager=True)}
        ... ).with_row_count()
        >>> df_temporal
        shape: (25, 2)
        ┌────────┬─────────────────────┐
        │ row_nr ┆ date                │
        │ ---    ┆ ---                 │
        │ u32    ┆ datetime[μs]        │
        ╞════════╪═════════════════════╡
        │ 0      ┆ 2001-01-01 00:00:00 │
        │ 1      ┆ 2001-01-01 01:00:00 │
        │ 2      ┆ 2001-01-01 02:00:00 │
        │ 3      ┆ 2001-01-01 03:00:00 │
        │ …      ┆ …                   │
        │ 21     ┆ 2001-01-01 21:00:00 │
        │ 22     ┆ 2001-01-01 22:00:00 │
        │ 23     ┆ 2001-01-01 23:00:00 │
        │ 24     ┆ 2001-01-02 00:00:00 │
        └────────┴─────────────────────┘

        Compute the rolling std with the default left closure of temporal windows

        >>> df_temporal.with_columns(
        ...     rolling_row_std=pl.col("row_nr").rolling_std(
        ...         window_size="2h", by="date", closed="left"
        ...     )
        ... )
        shape: (25, 3)
        ┌────────┬─────────────────────┬─────────────────┐
        │ row_nr ┆ date                ┆ rolling_row_std │
        │ ---    ┆ ---                 ┆ ---             │
        │ u32    ┆ datetime[μs]        ┆ f64             │
        ╞════════╪═════════════════════╪═════════════════╡
        │ 0      ┆ 2001-01-01 00:00:00 ┆ null            │
        │ 1      ┆ 2001-01-01 01:00:00 ┆ 0.0             │
        │ 2      ┆ 2001-01-01 02:00:00 ┆ 0.707107        │
        │ 3      ┆ 2001-01-01 03:00:00 ┆ 0.707107        │
        │ …      ┆ …                   ┆ …               │
        │ 21     ┆ 2001-01-01 21:00:00 ┆ 0.707107        │
        │ 22     ┆ 2001-01-01 22:00:00 ┆ 0.707107        │
        │ 23     ┆ 2001-01-01 23:00:00 ┆ 0.707107        │
        │ 24     ┆ 2001-01-02 00:00:00 ┆ 0.707107        │
        └────────┴─────────────────────┴─────────────────┘

        Compute the rolling std with the closure of windows on both sides

        >>> df_temporal.with_columns(
        ...     rolling_row_std=pl.col("row_nr").rolling_std(
        ...         window_size="2h", by="date", closed="both"
        ...     )
        ... )
        shape: (25, 3)
        ┌────────┬─────────────────────┬─────────────────┐
        │ row_nr ┆ date                ┆ rolling_row_std │
        │ ---    ┆ ---                 ┆ ---             │
        │ u32    ┆ datetime[μs]        ┆ f64             │
        ╞════════╪═════════════════════╪═════════════════╡
        │ 0      ┆ 2001-01-01 00:00:00 ┆ 0.0             │
        │ 1      ┆ 2001-01-01 01:00:00 ┆ 0.707107        │
        │ 2      ┆ 2001-01-01 02:00:00 ┆ 1.0             │
        │ 3      ┆ 2001-01-01 03:00:00 ┆ 1.0             │
        │ …      ┆ …                   ┆ …               │
        │ 21     ┆ 2001-01-01 21:00:00 ┆ 1.0             │
        │ 22     ┆ 2001-01-01 22:00:00 ┆ 1.0             │
        │ 23     ┆ 2001-01-01 23:00:00 ┆ 1.0             │
        │ 24     ┆ 2001-01-02 00:00:00 ┆ 1.0             │
        └────────┴─────────────────────┴─────────────────┘

        """
        window_size, min_periods = _prepare_rolling_window_args(
            window_size, min_periods
        )
        return self._from_pyexpr(
            self._pyexpr.rolling_std(
                window_size, weights, min_periods, center, by, closed, ddof
            )
        )

    @warn_closed_future_change()
    def rolling_var(
        self,
        window_size: int | timedelta | str,
        weights: list[float] | None = None,
        min_periods: int | None = None,
        *,
        center: bool = False,
        by: str | None = None,
        closed: ClosedInterval = "left",
        ddof: int = 1,
    ) -> Self:
        """
        Compute a rolling variance.

        If ``by`` has not been specified (the default), the window at a given row will
        include the row itself, and the `window_size - 1` elements before it.

        If you pass a ``by`` column ``<t_0, t_1, ..., t_n>``, then `closed="left"`
        means the windows will be:

            - [t_0 - window_size, t_0)
            - [t_1 - window_size, t_1)
            - ...
            - [t_n - window_size, t_n)

        With `closed="right"`, the left endpoint is not included and the right
        endpoint is included.

        Parameters
        ----------
        window_size
            The length of the window. Can be a fixed integer size, or a dynamic temporal
            size indicated by a timedelta or the following string language:

            - 1ns   (1 nanosecond)
            - 1us   (1 microsecond)
            - 1ms   (1 millisecond)
            - 1s    (1 second)
            - 1m    (1 minute)
            - 1h    (1 hour)
            - 1d    (1 calendar day)
            - 1w    (1 calendar week)
            - 1mo   (1 calendar month)
            - 1q    (1 calendar quarter)
            - 1y    (1 calendar year)
            - 1i    (1 index count)

            Suffix with `"_saturating"` to indicate that dates too large for
            their month should saturate at the largest date
            (e.g. 2022-02-29 -> 2022-02-28) instead of erroring.

            By "calendar day", we mean the corresponding time on the next day
            (which may not be 24 hours, due to daylight savings). Similarly for
            "calendar week", "calendar month", "calendar quarter", and
            "calendar year".

            If a timedelta or the dynamic string language is used, the `by`
            and `closed` arguments must also be set.
        weights
            An optional slice with the same length as the window that determines the
            relative contribution of each value in a window to the output.
        min_periods
            The number of values in the window that should be non-null before computing
            a result. If None, it will be set equal to window size.
        center
            Set the labels at the center of the window
        by
            If the `window_size` is temporal for instance `"5h"` or `"3s"`, you must
            set the column that will be used to determine the windows. This column must
<<<<<<< HEAD
            be of dtype Datetime or Date.
=======
            be of dtype Datetime.

            .. warning::
                If passed, the column must be sorted in ascending order. Otherwise,
                results will not be correct.
>>>>>>> 8a821373
        closed : {'left', 'right', 'both', 'none'}
            Define which sides of the temporal interval are closed (inclusive); only
            applicable if `by` has been set.
        ddof
            "Delta Degrees of Freedom": The divisor for a length N window is N - ddof

        Warnings
        --------
        This functionality is experimental and may change without it being considered a
        breaking change.

        Notes
        -----
        If you want to compute multiple aggregation statistics over the same dynamic
        window, consider using `group_by_rolling` this method can cache the window size
        computation.

        Examples
        --------
        >>> df = pl.DataFrame({"A": [1.0, 2.0, 3.0, 4.0, 5.0, 6.0]})
        >>> df.with_columns(
        ...     rolling_var=pl.col("A").rolling_var(window_size=2),
        ... )
        shape: (6, 2)
        ┌─────┬─────────────┐
        │ A   ┆ rolling_var │
        │ --- ┆ ---         │
        │ f64 ┆ f64         │
        ╞═════╪═════════════╡
        │ 1.0 ┆ null        │
        │ 2.0 ┆ 0.5         │
        │ 3.0 ┆ 0.5         │
        │ 4.0 ┆ 0.5         │
        │ 5.0 ┆ 0.5         │
        │ 6.0 ┆ 0.5         │
        └─────┴─────────────┘

        Specify weights to multiply the values in the window with:

        >>> df.with_columns(
        ...     rolling_var=pl.col("A").rolling_var(
        ...         window_size=2, weights=[0.25, 0.75]
        ...     ),
        ... )
        shape: (6, 2)
        ┌─────┬─────────────┐
        │ A   ┆ rolling_var │
        │ --- ┆ ---         │
        │ f64 ┆ f64         │
        ╞═════╪═════════════╡
        │ 1.0 ┆ null        │
        │ 2.0 ┆ 0.1875      │
        │ 3.0 ┆ 0.1875      │
        │ 4.0 ┆ 0.1875      │
        │ 5.0 ┆ 0.1875      │
        │ 6.0 ┆ 0.1875      │
        └─────┴─────────────┘

        Center the values in the window

        >>> df.with_columns(
        ...     rolling_var=pl.col("A").rolling_var(window_size=3, center=True),
        ... )
        shape: (6, 2)
        ┌─────┬─────────────┐
        │ A   ┆ rolling_var │
        │ --- ┆ ---         │
        │ f64 ┆ f64         │
        ╞═════╪═════════════╡
        │ 1.0 ┆ null        │
        │ 2.0 ┆ 1.0         │
        │ 3.0 ┆ 1.0         │
        │ 4.0 ┆ 1.0         │
        │ 5.0 ┆ 1.0         │
        │ 6.0 ┆ null        │
        └─────┴─────────────┘

        Create a DataFrame with a datetime column and a row number column

        >>> from datetime import timedelta, datetime
        >>> start = datetime(2001, 1, 1)
        >>> stop = datetime(2001, 1, 2)
        >>> df_temporal = pl.DataFrame(
        ...     {"date": pl.datetime_range(start, stop, "1h", eager=True)}
        ... ).with_row_count()
        >>> df_temporal
        shape: (25, 2)
        ┌────────┬─────────────────────┐
        │ row_nr ┆ date                │
        │ ---    ┆ ---                 │
        │ u32    ┆ datetime[μs]        │
        ╞════════╪═════════════════════╡
        │ 0      ┆ 2001-01-01 00:00:00 │
        │ 1      ┆ 2001-01-01 01:00:00 │
        │ 2      ┆ 2001-01-01 02:00:00 │
        │ 3      ┆ 2001-01-01 03:00:00 │
        │ …      ┆ …                   │
        │ 21     ┆ 2001-01-01 21:00:00 │
        │ 22     ┆ 2001-01-01 22:00:00 │
        │ 23     ┆ 2001-01-01 23:00:00 │
        │ 24     ┆ 2001-01-02 00:00:00 │
        └────────┴─────────────────────┘

        Compute the rolling var with the default left closure of temporal windows

        >>> df_temporal.with_columns(
        ...     rolling_row_var=pl.col("row_nr").rolling_var(
        ...         window_size="2h", by="date", closed="left"
        ...     )
        ... )
        shape: (25, 3)
        ┌────────┬─────────────────────┬─────────────────┐
        │ row_nr ┆ date                ┆ rolling_row_var │
        │ ---    ┆ ---                 ┆ ---             │
        │ u32    ┆ datetime[μs]        ┆ f64             │
        ╞════════╪═════════════════════╪═════════════════╡
        │ 0      ┆ 2001-01-01 00:00:00 ┆ null            │
        │ 1      ┆ 2001-01-01 01:00:00 ┆ 0.0             │
        │ 2      ┆ 2001-01-01 02:00:00 ┆ 0.5             │
        │ 3      ┆ 2001-01-01 03:00:00 ┆ 0.5             │
        │ …      ┆ …                   ┆ …               │
        │ 21     ┆ 2001-01-01 21:00:00 ┆ 0.5             │
        │ 22     ┆ 2001-01-01 22:00:00 ┆ 0.5             │
        │ 23     ┆ 2001-01-01 23:00:00 ┆ 0.5             │
        │ 24     ┆ 2001-01-02 00:00:00 ┆ 0.5             │
        └────────┴─────────────────────┴─────────────────┘

        Compute the rolling var with the closure of windows on both sides

        >>> df_temporal.with_columns(
        ...     rolling_row_var=pl.col("row_nr").rolling_var(
        ...         window_size="2h", by="date", closed="both"
        ...     )
        ... )
        shape: (25, 3)
        ┌────────┬─────────────────────┬─────────────────┐
        │ row_nr ┆ date                ┆ rolling_row_var │
        │ ---    ┆ ---                 ┆ ---             │
        │ u32    ┆ datetime[μs]        ┆ f64             │
        ╞════════╪═════════════════════╪═════════════════╡
        │ 0      ┆ 2001-01-01 00:00:00 ┆ 0.0             │
        │ 1      ┆ 2001-01-01 01:00:00 ┆ 0.5             │
        │ 2      ┆ 2001-01-01 02:00:00 ┆ 1.0             │
        │ 3      ┆ 2001-01-01 03:00:00 ┆ 1.0             │
        │ …      ┆ …                   ┆ …               │
        │ 21     ┆ 2001-01-01 21:00:00 ┆ 1.0             │
        │ 22     ┆ 2001-01-01 22:00:00 ┆ 1.0             │
        │ 23     ┆ 2001-01-01 23:00:00 ┆ 1.0             │
        │ 24     ┆ 2001-01-02 00:00:00 ┆ 1.0             │
        └────────┴─────────────────────┴─────────────────┘

        """
        window_size, min_periods = _prepare_rolling_window_args(
            window_size, min_periods
        )
        return self._from_pyexpr(
            self._pyexpr.rolling_var(
                window_size,
                weights,
                min_periods,
                center,
                by,
                closed,
                ddof,
            )
        )

    @warn_closed_future_change()
    def rolling_median(
        self,
        window_size: int | timedelta | str,
        weights: list[float] | None = None,
        min_periods: int | None = None,
        *,
        center: bool = False,
        by: str | None = None,
        closed: ClosedInterval = "left",
    ) -> Self:
        """
        Compute a rolling median.

        If ``by`` has not been specified (the default), the window at a given row will
        include the row itself, and the `window_size - 1` elements before it.

        If you pass a ``by`` column ``<t_0, t_1, ..., t_n>``, then `closed="left"` means
        the windows will be:

            - [t_0 - window_size, t_0)
            - [t_1 - window_size, t_1)
            - ...
            - [t_n - window_size, t_n)

        With `closed="right"`, the left endpoint is not included and the right
        endpoint is included.

        Parameters
        ----------
        window_size
            The length of the window. Can be a fixed integer size, or a dynamic temporal
            size indicated by a timedelta or the following string language:

            - 1ns   (1 nanosecond)
            - 1us   (1 microsecond)
            - 1ms   (1 millisecond)
            - 1s    (1 second)
            - 1m    (1 minute)
            - 1h    (1 hour)
            - 1d    (1 calendar day)
            - 1w    (1 calendar week)
            - 1mo   (1 calendar month)
            - 1q    (1 calendar quarter)
            - 1y    (1 calendar year)
            - 1i    (1 index count)

            Suffix with `"_saturating"` to indicate that dates too large for
            their month should saturate at the largest date
            (e.g. 2022-02-29 -> 2022-02-28) instead of erroring.

            By "calendar day", we mean the corresponding time on the next day
            (which may not be 24 hours, due to daylight savings). Similarly for
            "calendar week", "calendar month", "calendar quarter", and
            "calendar year".

            If a timedelta or the dynamic string language is used, the `by`
            and `closed` arguments must also be set.
        weights
            An optional slice with the same length as the window that determines the
            relative contribution of each value in a window to the output.
        min_periods
            The number of values in the window that should be non-null before computing
            a result. If None, it will be set equal to window size.
        center
            Set the labels at the center of the window
        by
            If the `window_size` is temporal for instance `"5h"` or `"3s"`, you must
            set the column that will be used to determine the windows. This column must
<<<<<<< HEAD
            be of dtype Datetime or Date.
=======
            be of dtype Datetime.

            .. warning::
                If passed, the column must be sorted in ascending order. Otherwise,
                results will not be correct.
>>>>>>> 8a821373
        closed : {'left', 'right', 'both', 'none'}
            Define which sides of the temporal interval are closed (inclusive); only
            applicable if `by` has been set.

        Warnings
        --------
        This functionality is experimental and may change without it being considered a
        breaking change.

        Notes
        -----
        If you want to compute multiple aggregation statistics over the same dynamic
        window, consider using `group_by_rolling` this method can cache the window size
        computation.

        Examples
        --------
        >>> df = pl.DataFrame({"A": [1.0, 2.0, 3.0, 4.0, 5.0, 6.0]})
        >>> df.with_columns(
        ...     rolling_median=pl.col("A").rolling_median(window_size=2),
        ... )
        shape: (6, 2)
        ┌─────┬────────────────┐
        │ A   ┆ rolling_median │
        │ --- ┆ ---            │
        │ f64 ┆ f64            │
        ╞═════╪════════════════╡
        │ 1.0 ┆ null           │
        │ 2.0 ┆ 1.5            │
        │ 3.0 ┆ 2.5            │
        │ 4.0 ┆ 3.5            │
        │ 5.0 ┆ 4.5            │
        │ 6.0 ┆ 5.5            │
        └─────┴────────────────┘

        Specify weights for the values in each window:

        >>> df.with_columns(
        ...     rolling_median=pl.col("A").rolling_median(
        ...         window_size=2, weights=[0.25, 0.75]
        ...     ),
        ... )
        shape: (6, 2)
        ┌─────┬────────────────┐
        │ A   ┆ rolling_median │
        │ --- ┆ ---            │
        │ f64 ┆ f64            │
        ╞═════╪════════════════╡
        │ 1.0 ┆ null           │
        │ 2.0 ┆ 1.5            │
        │ 3.0 ┆ 2.5            │
        │ 4.0 ┆ 3.5            │
        │ 5.0 ┆ 4.5            │
        │ 6.0 ┆ 5.5            │
        └─────┴────────────────┘

        Center the values in the window

        >>> df.with_columns(
        ...     rolling_median=pl.col("A").rolling_median(window_size=3, center=True),
        ... )
        shape: (6, 2)
        ┌─────┬────────────────┐
        │ A   ┆ rolling_median │
        │ --- ┆ ---            │
        │ f64 ┆ f64            │
        ╞═════╪════════════════╡
        │ 1.0 ┆ null           │
        │ 2.0 ┆ 2.0            │
        │ 3.0 ┆ 3.0            │
        │ 4.0 ┆ 4.0            │
        │ 5.0 ┆ 5.0            │
        │ 6.0 ┆ null           │
        └─────┴────────────────┘

        """
        window_size, min_periods = _prepare_rolling_window_args(
            window_size, min_periods
        )
        return self._from_pyexpr(
            self._pyexpr.rolling_median(
                window_size, weights, min_periods, center, by, closed
            )
        )

    @warn_closed_future_change()
    def rolling_quantile(
        self,
        quantile: float,
        interpolation: RollingInterpolationMethod = "nearest",
        window_size: int | timedelta | str = 2,
        weights: list[float] | None = None,
        min_periods: int | None = None,
        *,
        center: bool = False,
        by: str | None = None,
        closed: ClosedInterval = "left",
    ) -> Self:
        """
        Compute a rolling quantile.

        If ``by`` has not been specified (the default), the window at a given row will
        include the row itself, and the `window_size - 1` elements before it.

        If you pass a ``by`` column ``<t_0, t_1, ..., t_n>``, then `closed="left"`
        means the windows will be:

            - [t_0 - window_size, t_0)
            - [t_1 - window_size, t_1)
            - ...
            - [t_n - window_size, t_n)

        With `closed="right"`, the left endpoint is not included and the right
        endpoint is included.

        Parameters
        ----------
        quantile
            Quantile between 0.0 and 1.0.
        interpolation : {'nearest', 'higher', 'lower', 'midpoint', 'linear'}
            Interpolation method.
        window_size
            The length of the window. Can be a fixed integer size, or a dynamic
            temporal size indicated by a timedelta or the following string language:

            - 1ns   (1 nanosecond)
            - 1us   (1 microsecond)
            - 1ms   (1 millisecond)
            - 1s    (1 second)
            - 1m    (1 minute)
            - 1h    (1 hour)
            - 1d    (1 calendar day)
            - 1w    (1 calendar week)
            - 1mo   (1 calendar month)
            - 1q    (1 calendar quarter)
            - 1y    (1 calendar year)
            - 1i    (1 index count)

            Suffix with `"_saturating"` to indicate that dates too large for
            their month should saturate at the largest date
            (e.g. 2022-02-29 -> 2022-02-28) instead of erroring.

            By "calendar day", we mean the corresponding time on the next day
            (which may not be 24 hours, due to daylight savings). Similarly for
            "calendar week", "calendar month", "calendar quarter", and
            "calendar year".

            If a timedelta or the dynamic string language is used, the `by`
            and `closed` arguments must also be set.
        weights
            An optional slice with the same length as the window that determines the
            relative contribution of each value in a window to the output.
        min_periods
            The number of values in the window that should be non-null before computing
            a result. If None, it will be set equal to window size.
        center
            Set the labels at the center of the window
        by
            If the `window_size` is temporal for instance `"5h"` or `"3s"`, you must
            set the column that will be used to determine the windows. This column must
<<<<<<< HEAD
            be of dtype Datetime or Date.
=======
            be of dtype Datetime.

            .. warning::
                If passed, the column must be sorted in ascending order. Otherwise,
                results will not be correct.
>>>>>>> 8a821373
        closed : {'left', 'right', 'both', 'none'}
            Define which sides of the temporal interval are closed (inclusive); only
            applicable if `by` has been set.

        Warnings
        --------
        This functionality is experimental and may change without it being considered a
        breaking change.

        Notes
        -----
        If you want to compute multiple aggregation statistics over the same dynamic
        window, consider using `group_by_rolling` this method can cache the window size
        computation.

        Examples
        --------
        >>> df = pl.DataFrame({"A": [1.0, 2.0, 3.0, 4.0, 5.0, 6.0]})
        >>> df.with_columns(
        ...     rolling_quantile=pl.col("A").rolling_quantile(
        ...         quantile=0.25, window_size=4
        ...     ),
        ... )
        shape: (6, 2)
        ┌─────┬──────────────────┐
        │ A   ┆ rolling_quantile │
        │ --- ┆ ---              │
        │ f64 ┆ f64              │
        ╞═════╪══════════════════╡
        │ 1.0 ┆ null             │
        │ 2.0 ┆ null             │
        │ 3.0 ┆ null             │
        │ 4.0 ┆ 2.0              │
        │ 5.0 ┆ 3.0              │
        │ 6.0 ┆ 4.0              │
        └─────┴──────────────────┘

        Specify weights for the values in each window:

        >>> df.with_columns(
        ...     rolling_quantile=pl.col("A").rolling_quantile(
        ...         quantile=0.25, window_size=4, weights=[0.2, 0.4, 0.4, 0.2]
        ...     ),
        ... )
        shape: (6, 2)
        ┌─────┬──────────────────┐
        │ A   ┆ rolling_quantile │
        │ --- ┆ ---              │
        │ f64 ┆ f64              │
        ╞═════╪══════════════════╡
        │ 1.0 ┆ null             │
        │ 2.0 ┆ null             │
        │ 3.0 ┆ null             │
        │ 4.0 ┆ 2.0              │
        │ 5.0 ┆ 3.0              │
        │ 6.0 ┆ 4.0              │
        └─────┴──────────────────┘

        Specify weights and interpolation method

        >>> df.with_columns(
        ...     rolling_quantile=pl.col("A").rolling_quantile(
        ...         quantile=0.25,
        ...         window_size=4,
        ...         weights=[0.2, 0.4, 0.4, 0.2],
        ...         interpolation="linear",
        ...     ),
        ... )
        shape: (6, 2)
        ┌─────┬──────────────────┐
        │ A   ┆ rolling_quantile │
        │ --- ┆ ---              │
        │ f64 ┆ f64              │
        ╞═════╪══════════════════╡
        │ 1.0 ┆ null             │
        │ 2.0 ┆ null             │
        │ 3.0 ┆ null             │
        │ 4.0 ┆ 1.625            │
        │ 5.0 ┆ 2.625            │
        │ 6.0 ┆ 3.625            │
        └─────┴──────────────────┘

        Center the values in the window

        >>> df.with_columns(
        ...     rolling_quantile=pl.col("A").rolling_quantile(
        ...         quantile=0.2, window_size=5, center=True
        ...     ),
        ... )
        shape: (6, 2)
        ┌─────┬──────────────────┐
        │ A   ┆ rolling_quantile │
        │ --- ┆ ---              │
        │ f64 ┆ f64              │
        ╞═════╪══════════════════╡
        │ 1.0 ┆ null             │
        │ 2.0 ┆ null             │
        │ 3.0 ┆ 2.0              │
        │ 4.0 ┆ 3.0              │
        │ 5.0 ┆ null             │
        │ 6.0 ┆ null             │
        └─────┴──────────────────┘

        """
        window_size, min_periods = _prepare_rolling_window_args(
            window_size, min_periods
        )
        return self._from_pyexpr(
            self._pyexpr.rolling_quantile(
                quantile,
                interpolation,
                window_size,
                weights,
                min_periods,
                center,
                by,
                closed,
            )
        )

    def rolling_skew(self, window_size: int, *, bias: bool = True) -> Self:
        """
        Compute a rolling skew.

        The window at a given row includes the row itself and the
        `window_size - 1` elements before it.

        Parameters
        ----------
        window_size
            Integer size of the rolling window.
        bias
            If False, the calculations are corrected for statistical bias.

        Examples
        --------
        >>> df = pl.DataFrame({"a": [1, 4, 2, 9]})
        >>> df.select(pl.col("a").rolling_skew(3))
        shape: (4, 1)
        ┌──────────┐
        │ a        │
        │ ---      │
        │ f64      │
        ╞══════════╡
        │ null     │
        │ null     │
        │ 0.381802 │
        │ 0.47033  │
        └──────────┘

        Note how the values match the following:

        >>> pl.Series([1, 4, 2]).skew(), pl.Series([4, 2, 9]).skew()
        (0.38180177416060584, 0.47033046033698594)

        """
        return self._from_pyexpr(self._pyexpr.rolling_skew(window_size, bias))

    def rolling_map(
        self,
        function: Callable[[Series], Any],
        window_size: int,
        weights: list[float] | None = None,
        min_periods: int | None = None,
        *,
        center: bool = False,
    ) -> Self:
        """
        Compute a custom rolling window function.

        .. warning::
            Computing custom functions is extremely slow. Use specialized rolling
            functions such as :func:`Expr.rolling_sum` if at all possible.

        Parameters
        ----------
        function
            Custom aggregation function.
        window_size
            Size of the window. The window at a given row will include the row
            itself and the ``window_size - 1`` elements before it.
        weights
            A list of weights with the same length as the window that will be multiplied
            elementwise with the values in the window.
        min_periods
            The number of values in the window that should be non-null before computing
            a result. If None, it will be set equal to window size.
        center
            Set the labels at the center of the window.

        Examples
        --------
        >>> from numpy import nansum
        >>> df = pl.DataFrame({"a": [11.0, 2.0, 9.0, float("nan"), 8.0]})
        >>> df.select(pl.col("a").rolling_map(nansum, window_size=3))
        shape: (5, 1)
        ┌──────┐
        │ a    │
        │ ---  │
        │ f64  │
        ╞══════╡
        │ null │
        │ null │
        │ 22.0 │
        │ 11.0 │
        │ 17.0 │
        └──────┘

        """
        if min_periods is None:
            min_periods = window_size
        return self._from_pyexpr(
            self._pyexpr.rolling_map(
                function, window_size, weights, min_periods, center
            )
        )

    def abs(self) -> Self:
        """
        Compute absolute values.

        Same as `abs(expr)`.

        Examples
        --------
        >>> df = pl.DataFrame(
        ...     {
        ...         "A": [-1.0, 0.0, 1.0, 2.0],
        ...     }
        ... )
        >>> df.select(pl.col("A").abs())
        shape: (4, 1)
        ┌─────┐
        │ A   │
        │ --- │
        │ f64 │
        ╞═════╡
        │ 1.0 │
        │ 0.0 │
        │ 1.0 │
        │ 2.0 │
        └─────┘

        """
        return self._from_pyexpr(self._pyexpr.abs())

    def rank(
        self,
        method: RankMethod = "average",
        *,
        descending: bool = False,
        seed: int | None = None,
    ) -> Self:
        """
        Assign ranks to data, dealing with ties appropriately.

        Parameters
        ----------
        method : {'average', 'min', 'max', 'dense', 'ordinal', 'random'}
            The method used to assign ranks to tied elements.
            The following methods are available (default is 'average'):

            - 'average' : The average of the ranks that would have been assigned to
              all the tied values is assigned to each value.
            - 'min' : The minimum of the ranks that would have been assigned to all
              the tied values is assigned to each value. (This is also referred to
              as "competition" ranking.)
            - 'max' : The maximum of the ranks that would have been assigned to all
              the tied values is assigned to each value.
            - 'dense' : Like 'min', but the rank of the next highest element is
              assigned the rank immediately after those assigned to the tied
              elements.
            - 'ordinal' : All values are given a distinct rank, corresponding to
              the order that the values occur in the Series.
            - 'random' : Like 'ordinal', but the rank for ties is not dependent
              on the order that the values occur in the Series.
        descending
            Rank in descending order.
        seed
            If `method="random"`, use this as seed.

        Examples
        --------
        The 'average' method:

        >>> df = pl.DataFrame({"a": [3, 6, 1, 1, 6]})
        >>> df.select(pl.col("a").rank())
        shape: (5, 1)
        ┌─────┐
        │ a   │
        │ --- │
        │ f64 │
        ╞═════╡
        │ 3.0 │
        │ 4.5 │
        │ 1.5 │
        │ 1.5 │
        │ 4.5 │
        └─────┘

        The 'ordinal' method:

        >>> df = pl.DataFrame({"a": [3, 6, 1, 1, 6]})
        >>> df.select(pl.col("a").rank("ordinal"))
        shape: (5, 1)
        ┌─────┐
        │ a   │
        │ --- │
        │ u32 │
        ╞═════╡
        │ 3   │
        │ 4   │
        │ 1   │
        │ 2   │
        │ 5   │
        └─────┘

        Use 'rank' with 'over' to rank within groups:

        >>> df = pl.DataFrame({"a": [1, 1, 2, 2, 2], "b": [6, 7, 5, 14, 11]})
        >>> df.with_columns(pl.col("b").rank().over("a").alias("rank"))
        shape: (5, 3)
        ┌─────┬─────┬──────┐
        │ a   ┆ b   ┆ rank │
        │ --- ┆ --- ┆ ---  │
        │ i64 ┆ i64 ┆ f64  │
        ╞═════╪═════╪══════╡
        │ 1   ┆ 6   ┆ 1.0  │
        │ 1   ┆ 7   ┆ 2.0  │
        │ 2   ┆ 5   ┆ 1.0  │
        │ 2   ┆ 14  ┆ 3.0  │
        │ 2   ┆ 11  ┆ 2.0  │
        └─────┴─────┴──────┘

        """
        return self._from_pyexpr(self._pyexpr.rank(method, descending, seed))

    def diff(self, n: int = 1, null_behavior: NullBehavior = "ignore") -> Self:
        """
        Calculate the n-th discrete difference.

        Parameters
        ----------
        n
            Number of slots to shift.
        null_behavior : {'ignore', 'drop'}
            How to handle null values.

        Examples
        --------
        >>> df = pl.DataFrame({"int": [20, 10, 30, 25, 35]})
        >>> df.with_columns(change=pl.col("int").diff())
        shape: (5, 2)
        ┌─────┬────────┐
        │ int ┆ change │
        │ --- ┆ ---    │
        │ i64 ┆ i64    │
        ╞═════╪════════╡
        │ 20  ┆ null   │
        │ 10  ┆ -10    │
        │ 30  ┆ 20     │
        │ 25  ┆ -5     │
        │ 35  ┆ 10     │
        └─────┴────────┘

        >>> df.with_columns(change=pl.col("int").diff(n=2))
        shape: (5, 2)
        ┌─────┬────────┐
        │ int ┆ change │
        │ --- ┆ ---    │
        │ i64 ┆ i64    │
        ╞═════╪════════╡
        │ 20  ┆ null   │
        │ 10  ┆ null   │
        │ 30  ┆ 10     │
        │ 25  ┆ 15     │
        │ 35  ┆ 5      │
        └─────┴────────┘

        >>> df.select(pl.col("int").diff(n=2, null_behavior="drop").alias("diff"))
        shape: (3, 1)
        ┌──────┐
        │ diff │
        │ ---  │
        │ i64  │
        ╞══════╡
        │ 10   │
        │ 15   │
        │ 5    │
        └──────┘

        """
        return self._from_pyexpr(self._pyexpr.diff(n, null_behavior))

    def pct_change(self, n: int = 1) -> Self:
        """
        Computes percentage change between values.

        Percentage change (as fraction) between current element and most-recent
        non-null element at least ``n`` period(s) before the current element.

        Computes the change from the previous row by default.

        Parameters
        ----------
        n
            periods to shift for forming percent change.

        Examples
        --------
        >>> df = pl.DataFrame(
        ...     {
        ...         "a": [10, 11, 12, None, 12],
        ...     }
        ... )
        >>> df.with_columns(pl.col("a").pct_change().alias("pct_change"))
        shape: (5, 2)
        ┌──────┬────────────┐
        │ a    ┆ pct_change │
        │ ---  ┆ ---        │
        │ i64  ┆ f64        │
        ╞══════╪════════════╡
        │ 10   ┆ null       │
        │ 11   ┆ 0.1        │
        │ 12   ┆ 0.090909   │
        │ null ┆ 0.0        │
        │ 12   ┆ 0.0        │
        └──────┴────────────┘

        """
        return self._from_pyexpr(self._pyexpr.pct_change(n))

    def skew(self, *, bias: bool = True) -> Self:
        r"""
        Compute the sample skewness of a data set.

        For normally distributed data, the skewness should be about zero. For
        unimodal continuous distributions, a skewness value greater than zero means
        that there is more weight in the right tail of the distribution. The
        function `skewtest` can be used to determine if the skewness value
        is close enough to zero, statistically speaking.


        See scipy.stats for more information.

        Parameters
        ----------
        bias : bool, optional
            If False, the calculations are corrected for statistical bias.

        Notes
        -----
        The sample skewness is computed as the Fisher-Pearson coefficient
        of skewness, i.e.

        .. math:: g_1=\frac{m_3}{m_2^{3/2}}

        where

        .. math:: m_i=\frac{1}{N}\sum_{n=1}^N(x[n]-\bar{x})^i

        is the biased sample :math:`i\texttt{th}` central moment, and
        :math:`\bar{x}` is
        the sample mean.  If ``bias`` is False, the calculations are
        corrected for bias and the value computed is the adjusted
        Fisher-Pearson standardized moment coefficient, i.e.

        .. math::
            G_1 = \frac{k_3}{k_2^{3/2}} = \frac{\sqrt{N(N-1)}}{N-2}\frac{m_3}{m_2^{3/2}}

        Examples
        --------
        >>> df = pl.DataFrame({"a": [1, 2, 3, 2, 1]})
        >>> df.select(pl.col("a").skew())
        shape: (1, 1)
        ┌──────────┐
        │ a        │
        │ ---      │
        │ f64      │
        ╞══════════╡
        │ 0.343622 │
        └──────────┘

        """
        return self._from_pyexpr(self._pyexpr.skew(bias))

    def kurtosis(self, *, fisher: bool = True, bias: bool = True) -> Self:
        """
        Compute the kurtosis (Fisher or Pearson) of a dataset.

        Kurtosis is the fourth central moment divided by the square of the
        variance. If Fisher's definition is used, then 3.0 is subtracted from
        the result to give 0.0 for a normal distribution.
        If bias is False then the kurtosis is calculated using k statistics to
        eliminate bias coming from biased moment estimators

        See scipy.stats for more information

        Parameters
        ----------
        fisher : bool, optional
            If True, Fisher's definition is used (normal ==> 0.0). If False,
            Pearson's definition is used (normal ==> 3.0).
        bias : bool, optional
            If False, the calculations are corrected for statistical bias.

        Examples
        --------
        >>> df = pl.DataFrame({"a": [1, 2, 3, 2, 1]})
        >>> df.select(pl.col("a").kurtosis())
        shape: (1, 1)
        ┌───────────┐
        │ a         │
        │ ---       │
        │ f64       │
        ╞═══════════╡
        │ -1.153061 │
        └───────────┘

        """
        return self._from_pyexpr(self._pyexpr.kurtosis(fisher, bias))

    def clip(self, lower_bound: int | float, upper_bound: int | float) -> Self:
        """
        Clip (limit) the values in an array to a `min` and `max` boundary.

        Only works for numerical types.

        If you want to clip other dtypes, consider writing a "when, then, otherwise"
        expression. See :func:`when` for more information.

        Parameters
        ----------
        lower_bound
            Lower bound.
        upper_bound
            Upper bound.

        Examples
        --------
        >>> df = pl.DataFrame({"foo": [-50, 5, None, 50]})
        >>> df.with_columns(pl.col("foo").clip(1, 10).alias("foo_clipped"))
        shape: (4, 2)
        ┌──────┬─────────────┐
        │ foo  ┆ foo_clipped │
        │ ---  ┆ ---         │
        │ i64  ┆ i64         │
        ╞══════╪═════════════╡
        │ -50  ┆ 1           │
        │ 5    ┆ 5           │
        │ null ┆ null        │
        │ 50   ┆ 10          │
        └──────┴─────────────┘

        """
        return self._from_pyexpr(self._pyexpr.clip(lower_bound, upper_bound))

    def clip_min(self, lower_bound: int | float) -> Self:
        """
        Clip (limit) the values in an array to a `min` boundary.

        Only works for numerical types.

        If you want to clip other dtypes, consider writing a "when, then, otherwise"
        expression. See :func:`when` for more information.

        Parameters
        ----------
        lower_bound
            Lower bound.

        Examples
        --------
        >>> df = pl.DataFrame({"foo": [-50, 5, None, 50]})
        >>> df.with_columns(pl.col("foo").clip_min(0).alias("foo_clipped"))
        shape: (4, 2)
        ┌──────┬─────────────┐
        │ foo  ┆ foo_clipped │
        │ ---  ┆ ---         │
        │ i64  ┆ i64         │
        ╞══════╪═════════════╡
        │ -50  ┆ 0           │
        │ 5    ┆ 5           │
        │ null ┆ null        │
        │ 50   ┆ 50          │
        └──────┴─────────────┘

        """
        return self._from_pyexpr(self._pyexpr.clip_min(lower_bound))

    def clip_max(self, upper_bound: int | float) -> Self:
        """
        Clip (limit) the values in an array to a `max` boundary.

        Only works for numerical types.

        If you want to clip other dtypes, consider writing a "when, then, otherwise"
        expression. See :func:`when` for more information.

        Parameters
        ----------
        upper_bound
            Upper bound.

        Examples
        --------
        >>> df = pl.DataFrame({"foo": [-50, 5, None, 50]})
        >>> df.with_columns(pl.col("foo").clip_max(0).alias("foo_clipped"))
        shape: (4, 2)
        ┌──────┬─────────────┐
        │ foo  ┆ foo_clipped │
        │ ---  ┆ ---         │
        │ i64  ┆ i64         │
        ╞══════╪═════════════╡
        │ -50  ┆ -50         │
        │ 5    ┆ 0           │
        │ null ┆ null        │
        │ 50   ┆ 0           │
        └──────┴─────────────┘

        """
        return self._from_pyexpr(self._pyexpr.clip_max(upper_bound))

    def lower_bound(self) -> Self:
        """
        Calculate the lower bound.

        Returns a unit Series with the lowest value possible for the dtype of this
        expression.

        Examples
        --------
        >>> df = pl.DataFrame({"a": [1, 2, 3, 2, 1]})
        >>> df.select(pl.col("a").lower_bound())
        shape: (1, 1)
        ┌──────────────────────┐
        │ a                    │
        │ ---                  │
        │ i64                  │
        ╞══════════════════════╡
        │ -9223372036854775808 │
        └──────────────────────┘

        """
        return self._from_pyexpr(self._pyexpr.lower_bound())

    def upper_bound(self) -> Self:
        """
        Calculate the upper bound.

        Returns a unit Series with the highest value possible for the dtype of this
        expression.

        Examples
        --------
        >>> df = pl.DataFrame({"a": [1, 2, 3, 2, 1]})
        >>> df.select(pl.col("a").upper_bound())
        shape: (1, 1)
        ┌─────────────────────┐
        │ a                   │
        │ ---                 │
        │ i64                 │
        ╞═════════════════════╡
        │ 9223372036854775807 │
        └─────────────────────┘

        """
        return self._from_pyexpr(self._pyexpr.upper_bound())

    def sign(self) -> Self:
        """
        Compute the element-wise indication of the sign.

        The returned values can be -1, 0, or 1:

        * -1 if x  < 0.
        *  0 if x == 0.
        *  1 if x  > 0.

        (null values are preserved as-is).

        Examples
        --------
        >>> df = pl.DataFrame({"a": [-9.0, -0.0, 0.0, 4.0, None]})
        >>> df.select(pl.col("a").sign())
        shape: (5, 1)
        ┌──────┐
        │ a    │
        │ ---  │
        │ i64  │
        ╞══════╡
        │ -1   │
        │ 0    │
        │ 0    │
        │ 1    │
        │ null │
        └──────┘

        """
        return self._from_pyexpr(self._pyexpr.sign())

    def sin(self) -> Self:
        """
        Compute the element-wise value for the sine.

        Returns
        -------
        Expr
            Expression of data type :class:`Float64`.

        Examples
        --------
        >>> df = pl.DataFrame({"a": [0.0]})
        >>> df.select(pl.col("a").sin())
        shape: (1, 1)
        ┌─────┐
        │ a   │
        │ --- │
        │ f64 │
        ╞═════╡
        │ 0.0 │
        └─────┘

        """
        return self._from_pyexpr(self._pyexpr.sin())

    def cos(self) -> Self:
        """
        Compute the element-wise value for the cosine.

        Returns
        -------
        Expr
            Expression of data type :class:`Float64`.

        Examples
        --------
        >>> df = pl.DataFrame({"a": [0.0]})
        >>> df.select(pl.col("a").cos())
        shape: (1, 1)
        ┌─────┐
        │ a   │
        │ --- │
        │ f64 │
        ╞═════╡
        │ 1.0 │
        └─────┘

        """
        return self._from_pyexpr(self._pyexpr.cos())

    def tan(self) -> Self:
        """
        Compute the element-wise value for the tangent.

        Returns
        -------
        Expr
            Expression of data type :class:`Float64`.

        Examples
        --------
        >>> df = pl.DataFrame({"a": [1.0]})
        >>> df.select(pl.col("a").tan().round(2))
        shape: (1, 1)
        ┌──────┐
        │ a    │
        │ ---  │
        │ f64  │
        ╞══════╡
        │ 1.56 │
        └──────┘

        """
        return self._from_pyexpr(self._pyexpr.tan())

    def arcsin(self) -> Self:
        """
        Compute the element-wise value for the inverse sine.

        Returns
        -------
        Expr
            Expression of data type :class:`Float64`.

        Examples
        --------
        >>> df = pl.DataFrame({"a": [1.0]})
        >>> df.select(pl.col("a").arcsin())
        shape: (1, 1)
        ┌──────────┐
        │ a        │
        │ ---      │
        │ f64      │
        ╞══════════╡
        │ 1.570796 │
        └──────────┘

        """
        return self._from_pyexpr(self._pyexpr.arcsin())

    def arccos(self) -> Self:
        """
        Compute the element-wise value for the inverse cosine.

        Returns
        -------
        Expr
            Expression of data type :class:`Float64`.

        Examples
        --------
        >>> df = pl.DataFrame({"a": [0.0]})
        >>> df.select(pl.col("a").arccos())
        shape: (1, 1)
        ┌──────────┐
        │ a        │
        │ ---      │
        │ f64      │
        ╞══════════╡
        │ 1.570796 │
        └──────────┘

        """
        return self._from_pyexpr(self._pyexpr.arccos())

    def arctan(self) -> Self:
        """
        Compute the element-wise value for the inverse tangent.

        Returns
        -------
        Expr
            Expression of data type :class:`Float64`.

        Examples
        --------
        >>> df = pl.DataFrame({"a": [1.0]})
        >>> df.select(pl.col("a").arctan())
        shape: (1, 1)
        ┌──────────┐
        │ a        │
        │ ---      │
        │ f64      │
        ╞══════════╡
        │ 0.785398 │
        └──────────┘

        """
        return self._from_pyexpr(self._pyexpr.arctan())

    def sinh(self) -> Self:
        """
        Compute the element-wise value for the hyperbolic sine.

        Returns
        -------
        Expr
            Expression of data type :class:`Float64`.

        Examples
        --------
        >>> df = pl.DataFrame({"a": [1.0]})
        >>> df.select(pl.col("a").sinh())
        shape: (1, 1)
        ┌──────────┐
        │ a        │
        │ ---      │
        │ f64      │
        ╞══════════╡
        │ 1.175201 │
        └──────────┘

        """
        return self._from_pyexpr(self._pyexpr.sinh())

    def cosh(self) -> Self:
        """
        Compute the element-wise value for the hyperbolic cosine.

        Returns
        -------
        Expr
            Expression of data type :class:`Float64`.

        Examples
        --------
        >>> df = pl.DataFrame({"a": [1.0]})
        >>> df.select(pl.col("a").cosh())
        shape: (1, 1)
        ┌──────────┐
        │ a        │
        │ ---      │
        │ f64      │
        ╞══════════╡
        │ 1.543081 │
        └──────────┘

        """
        return self._from_pyexpr(self._pyexpr.cosh())

    def tanh(self) -> Self:
        """
        Compute the element-wise value for the hyperbolic tangent.

        Returns
        -------
        Expr
            Expression of data type :class:`Float64`.

        Examples
        --------
        >>> df = pl.DataFrame({"a": [1.0]})
        >>> df.select(pl.col("a").tanh())
        shape: (1, 1)
        ┌──────────┐
        │ a        │
        │ ---      │
        │ f64      │
        ╞══════════╡
        │ 0.761594 │
        └──────────┘

        """
        return self._from_pyexpr(self._pyexpr.tanh())

    def arcsinh(self) -> Self:
        """
        Compute the element-wise value for the inverse hyperbolic sine.

        Returns
        -------
        Expr
            Expression of data type :class:`Float64`.

        Examples
        --------
        >>> df = pl.DataFrame({"a": [1.0]})
        >>> df.select(pl.col("a").arcsinh())
        shape: (1, 1)
        ┌──────────┐
        │ a        │
        │ ---      │
        │ f64      │
        ╞══════════╡
        │ 0.881374 │
        └──────────┘

        """
        return self._from_pyexpr(self._pyexpr.arcsinh())

    def arccosh(self) -> Self:
        """
        Compute the element-wise value for the inverse hyperbolic cosine.

        Returns
        -------
        Expr
            Expression of data type :class:`Float64`.

        Examples
        --------
        >>> df = pl.DataFrame({"a": [1.0]})
        >>> df.select(pl.col("a").arccosh())
        shape: (1, 1)
        ┌─────┐
        │ a   │
        │ --- │
        │ f64 │
        ╞═════╡
        │ 0.0 │
        └─────┘

        """
        return self._from_pyexpr(self._pyexpr.arccosh())

    def arctanh(self) -> Self:
        """
        Compute the element-wise value for the inverse hyperbolic tangent.

        Returns
        -------
        Expr
            Expression of data type :class:`Float64`.

        Examples
        --------
        >>> df = pl.DataFrame({"a": [1.0]})
        >>> df.select(pl.col("a").arctanh())
        shape: (1, 1)
        ┌─────┐
        │ a   │
        │ --- │
        │ f64 │
        ╞═════╡
        │ inf │
        └─────┘

        """
        return self._from_pyexpr(self._pyexpr.arctanh())

    def degrees(self) -> Self:
        """
        Convert from radians to degrees.

        Returns
        -------
        Expr
            Expression of data type :class:`Float64`.

        Examples
        --------
        >>> import math
        >>> df = pl.DataFrame({"a": [x * math.pi for x in range(-4, 5)]})
        >>> df.select(pl.col("a").degrees())
        shape: (9, 1)
        ┌────────┐
        │ a      │
        │ ---    │
        │ f64    │
        ╞════════╡
        │ -720.0 │
        │ -540.0 │
        │ -360.0 │
        │ -180.0 │
        │ 0.0    │
        │ 180.0  │
        │ 360.0  │
        │ 540.0  │
        │ 720.0  │
        └────────┘
        """
        return self._from_pyexpr(self._pyexpr.degrees())

    def radians(self) -> Self:
        """
        Convert from degrees to radians.

        Returns
        -------
        Expr
            Expression of data type :class:`Float64`.

        Examples
        --------
        >>> df = pl.DataFrame({"a": [-720, -540, -360, -180, 0, 180, 360, 540, 720]})
        >>> df.select(pl.col("a").radians())
        shape: (9, 1)
        ┌────────────┐
        │ a          │
        │ ---        │
        │ f64        │
        ╞════════════╡
        │ -12.566371 │
        │ -9.424778  │
        │ -6.283185  │
        │ -3.141593  │
        │ 0.0        │
        │ 3.141593   │
        │ 6.283185   │
        │ 9.424778   │
        │ 12.566371  │
        └────────────┘
        """
        return self._from_pyexpr(self._pyexpr.radians())

    def reshape(self, dimensions: tuple[int, ...]) -> Self:
        """
        Reshape this Expr to a flat Series or a Series of Lists.

        Parameters
        ----------
        dimensions
            Tuple of the dimension sizes. If a -1 is used in any of the dimensions, that
            dimension is inferred.

        Returns
        -------
        Expr
            If a single dimension is given, results in an expression of the original
            data type.
            If a multiple dimensions are given, results in an expression of data type
            :class:`List` with shape (rows, cols).

        Examples
        --------
        >>> df = pl.DataFrame({"foo": [1, 2, 3, 4, 5, 6, 7, 8, 9]})
        >>> df.select(pl.col("foo").reshape((3, 3)))
        shape: (3, 1)
        ┌───────────┐
        │ foo       │
        │ ---       │
        │ list[i64] │
        ╞═══════════╡
        │ [1, 2, 3] │
        │ [4, 5, 6] │
        │ [7, 8, 9] │
        └───────────┘

        See Also
        --------
        Expr.list.explode : Explode a list column.

        """
        return self._from_pyexpr(self._pyexpr.reshape(dimensions))

    def shuffle(self, seed: int | None = None) -> Self:
        """
        Shuffle the contents of this expression.

        Parameters
        ----------
        seed
            Seed for the random number generator. If set to None (default), a
            random seed is generated each time the shuffle is called.

        Examples
        --------
        >>> df = pl.DataFrame({"a": [1, 2, 3]})
        >>> df.select(pl.col("a").shuffle(seed=1))
        shape: (3, 1)
        ┌─────┐
        │ a   │
        │ --- │
        │ i64 │
        ╞═════╡
        │ 2   │
        │ 1   │
        │ 3   │
        └─────┘

        """
        return self._from_pyexpr(self._pyexpr.shuffle(seed))

    def sample(
        self,
        n: int | None = None,
        *,
        fraction: float | None = None,
        with_replacement: bool = False,
        shuffle: bool = False,
        seed: int | None = None,
    ) -> Self:
        """
        Sample from this expression.

        Parameters
        ----------
        n
            Number of items to return. Cannot be used with `fraction`. Defaults to 1 if
            `fraction` is None.
        fraction
            Fraction of items to return. Cannot be used with `n`.
        with_replacement
            Allow values to be sampled more than once.
        shuffle
            Shuffle the order of sampled data points.
        seed
            Seed for the random number generator. If set to None (default), a
            random seed is generated for each sample operation.

        Examples
        --------
        >>> df = pl.DataFrame({"a": [1, 2, 3]})
        >>> df.select(pl.col("a").sample(fraction=1.0, with_replacement=True, seed=1))
        shape: (3, 1)
        ┌─────┐
        │ a   │
        │ --- │
        │ i64 │
        ╞═════╡
        │ 3   │
        │ 1   │
        │ 1   │
        └─────┘

        """
        if n is not None and fraction is not None:
            raise ValueError("cannot specify both `n` and `fraction`")

        if fraction is not None:
            return self._from_pyexpr(
                self._pyexpr.sample_frac(fraction, with_replacement, shuffle, seed)
            )

        if n is None:
            n = 1
        return self._from_pyexpr(
            self._pyexpr.sample_n(n, with_replacement, shuffle, seed)
        )

    def ewm_mean(
        self,
        com: float | None = None,
        span: float | None = None,
        half_life: float | None = None,
        alpha: float | None = None,
        *,
        adjust: bool = True,
        min_periods: int = 1,
        ignore_nulls: bool = True,
    ) -> Self:
        r"""
        Exponentially-weighted moving average.

        Parameters
        ----------
        com
            Specify decay in terms of center of mass, :math:`\gamma`, with

                .. math::
                    \alpha = \frac{1}{1 + \gamma} \; \forall \; \gamma \geq 0
        span
            Specify decay in terms of span, :math:`\theta`, with

                .. math::
                    \alpha = \frac{2}{\theta + 1} \; \forall \; \theta \geq 1
        half_life
            Specify decay in terms of half-life, :math:`\lambda`, with

                .. math::
                    \alpha = 1 - \exp \left\{ \frac{ -\ln(2) }{ \lambda } \right\} \;
                    \forall \; \lambda > 0
        alpha
            Specify smoothing factor alpha directly, :math:`0 < \alpha \leq 1`.
        adjust
            Divide by decaying adjustment factor in beginning periods to account for
            imbalance in relative weightings

                - When ``adjust=True`` the EW function is calculated
                  using weights :math:`w_i = (1 - \alpha)^i`
                - When ``adjust=False`` the EW function is calculated
                  recursively by

                  .. math::
                    y_0 &= x_0 \\
                    y_t &= (1 - \alpha)y_{t - 1} + \alpha x_t
        min_periods
            Minimum number of observations in window required to have a value
            (otherwise result is null).
        ignore_nulls
            Ignore missing values when calculating weights.

                - When ``ignore_nulls=False`` (default), weights are based on absolute
                  positions.
                  For example, the weights of :math:`x_0` and :math:`x_2` used in
                  calculating the final weighted average of
                  [:math:`x_0`, None, :math:`x_2`] are
                  :math:`(1-\alpha)^2` and :math:`1` if ``adjust=True``, and
                  :math:`(1-\alpha)^2` and :math:`\alpha` if ``adjust=False``.

                - When ``ignore_nulls=True``, weights are based
                  on relative positions. For example, the weights of
                  :math:`x_0` and :math:`x_2` used in calculating the final weighted
                  average of [:math:`x_0`, None, :math:`x_2`] are
                  :math:`1-\alpha` and :math:`1` if ``adjust=True``,
                  and :math:`1-\alpha` and :math:`\alpha` if ``adjust=False``.


        Examples
        --------
        >>> df = pl.DataFrame({"a": [1, 2, 3]})
        >>> df.select(pl.col("a").ewm_mean(com=1))
        shape: (3, 1)
        ┌──────────┐
        │ a        │
        │ ---      │
        │ f64      │
        ╞══════════╡
        │ 1.0      │
        │ 1.666667 │
        │ 2.428571 │
        └──────────┘

        """
        alpha = _prepare_alpha(com, span, half_life, alpha)
        return self._from_pyexpr(
            self._pyexpr.ewm_mean(alpha, adjust, min_periods, ignore_nulls)
        )

    def ewm_std(
        self,
        com: float | None = None,
        span: float | None = None,
        half_life: float | None = None,
        alpha: float | None = None,
        *,
        adjust: bool = True,
        bias: bool = False,
        min_periods: int = 1,
        ignore_nulls: bool = True,
    ) -> Self:
        r"""
        Exponentially-weighted moving standard deviation.

        Parameters
        ----------
        com
            Specify decay in terms of center of mass, :math:`\gamma`, with

                .. math::
                    \alpha = \frac{1}{1 + \gamma} \; \forall \; \gamma \geq 0
        span
            Specify decay in terms of span, :math:`\theta`, with

                .. math::
                    \alpha = \frac{2}{\theta + 1} \; \forall \; \theta \geq 1
        half_life
            Specify decay in terms of half-life, :math:`\lambda`, with

                .. math::
                    \alpha = 1 - \exp \left\{ \frac{ -\ln(2) }{ \lambda } \right\} \;
                    \forall \; \lambda > 0
        alpha
            Specify smoothing factor alpha directly, :math:`0 < \alpha \leq 1`.
        adjust
            Divide by decaying adjustment factor in beginning periods to account for
            imbalance in relative weightings

                - When ``adjust=True`` the EW function is calculated
                  using weights :math:`w_i = (1 - \alpha)^i`
                - When ``adjust=False`` the EW function is calculated
                  recursively by

                  .. math::
                    y_0 &= x_0 \\
                    y_t &= (1 - \alpha)y_{t - 1} + \alpha x_t
        bias
            When ``bias=False``, apply a correction to make the estimate statistically
            unbiased.
        min_periods
            Minimum number of observations in window required to have a value
            (otherwise result is null).
        ignore_nulls
            Ignore missing values when calculating weights.

                - When ``ignore_nulls=False`` (default), weights are based on absolute
                  positions.
                  For example, the weights of :math:`x_0` and :math:`x_2` used in
                  calculating the final weighted average of
                  [:math:`x_0`, None, :math:`x_2`] are
                  :math:`(1-\alpha)^2` and :math:`1` if ``adjust=True``, and
                  :math:`(1-\alpha)^2` and :math:`\alpha` if ``adjust=False``.

                - When ``ignore_nulls=True``, weights are based
                  on relative positions. For example, the weights of
                  :math:`x_0` and :math:`x_2` used in calculating the final weighted
                  average of [:math:`x_0`, None, :math:`x_2`] are
                  :math:`1-\alpha` and :math:`1` if ``adjust=True``,
                  and :math:`1-\alpha` and :math:`\alpha` if ``adjust=False``.

        Examples
        --------
        >>> df = pl.DataFrame({"a": [1, 2, 3]})
        >>> df.select(pl.col("a").ewm_std(com=1))
        shape: (3, 1)
        ┌──────────┐
        │ a        │
        │ ---      │
        │ f64      │
        ╞══════════╡
        │ 0.0      │
        │ 0.707107 │
        │ 0.963624 │
        └──────────┘

        """
        alpha = _prepare_alpha(com, span, half_life, alpha)
        return self._from_pyexpr(
            self._pyexpr.ewm_std(alpha, adjust, bias, min_periods, ignore_nulls)
        )

    def ewm_var(
        self,
        com: float | None = None,
        span: float | None = None,
        half_life: float | None = None,
        alpha: float | None = None,
        *,
        adjust: bool = True,
        bias: bool = False,
        min_periods: int = 1,
        ignore_nulls: bool = True,
    ) -> Self:
        r"""
        Exponentially-weighted moving variance.

        Parameters
        ----------
        com
            Specify decay in terms of center of mass, :math:`\gamma`, with

                .. math::
                    \alpha = \frac{1}{1 + \gamma} \; \forall \; \gamma \geq 0
        span
            Specify decay in terms of span, :math:`\theta`, with

                .. math::
                    \alpha = \frac{2}{\theta + 1} \; \forall \; \theta \geq 1
        half_life
            Specify decay in terms of half-life, :math:`\lambda`, with

                .. math::
                    \alpha = 1 - \exp \left\{ \frac{ -\ln(2) }{ \lambda } \right\} \;
                    \forall \; \lambda > 0
        alpha
            Specify smoothing factor alpha directly, :math:`0 < \alpha \leq 1`.
        adjust
            Divide by decaying adjustment factor in beginning periods to account for
            imbalance in relative weightings

                - When ``adjust=True`` the EW function is calculated
                  using weights :math:`w_i = (1 - \alpha)^i`
                - When ``adjust=False`` the EW function is calculated
                  recursively by

                  .. math::
                    y_0 &= x_0 \\
                    y_t &= (1 - \alpha)y_{t - 1} + \alpha x_t
        bias
            When ``bias=False``, apply a correction to make the estimate statistically
            unbiased.
        min_periods
            Minimum number of observations in window required to have a value
            (otherwise result is null).
        ignore_nulls
            Ignore missing values when calculating weights.

                - When ``ignore_nulls=False`` (default), weights are based on absolute
                  positions.
                  For example, the weights of :math:`x_0` and :math:`x_2` used in
                  calculating the final weighted average of
                  [:math:`x_0`, None, :math:`x_2`] are
                  :math:`(1-\alpha)^2` and :math:`1` if ``adjust=True``, and
                  :math:`(1-\alpha)^2` and :math:`\alpha` if ``adjust=False``.

                - When ``ignore_nulls=True``, weights are based
                  on relative positions. For example, the weights of
                  :math:`x_0` and :math:`x_2` used in calculating the final weighted
                  average of [:math:`x_0`, None, :math:`x_2`] are
                  :math:`1-\alpha` and :math:`1` if ``adjust=True``,
                  and :math:`1-\alpha` and :math:`\alpha` if ``adjust=False``.

        Examples
        --------
        >>> df = pl.DataFrame({"a": [1, 2, 3]})
        >>> df.select(pl.col("a").ewm_var(com=1))
        shape: (3, 1)
        ┌──────────┐
        │ a        │
        │ ---      │
        │ f64      │
        ╞══════════╡
        │ 0.0      │
        │ 0.5      │
        │ 0.928571 │
        └──────────┘

        """
        alpha = _prepare_alpha(com, span, half_life, alpha)
        return self._from_pyexpr(
            self._pyexpr.ewm_var(alpha, adjust, bias, min_periods, ignore_nulls)
        )

    def extend_constant(self, value: PythonLiteral | None, n: int) -> Self:
        """
        Extremely fast method for extending the Series with 'n' copies of a value.

        Parameters
        ----------
        value
            A constant literal value (not an expression) with which to extend the
            expression result Series; can pass None to extend with nulls.
        n
            The number of additional values that will be added.

        Examples
        --------
        >>> df = pl.DataFrame({"values": [1, 2, 3]})
        >>> df.select((pl.col("values") - 1).extend_constant(99, n=2))
        shape: (5, 1)
        ┌────────┐
        │ values │
        │ ---    │
        │ i64    │
        ╞════════╡
        │ 0      │
        │ 1      │
        │ 2      │
        │ 99     │
        │ 99     │
        └────────┘

        """
        if isinstance(value, Expr):
            raise TypeError(f"`value` must be a supported literal; found {value!r}")

        return self._from_pyexpr(self._pyexpr.extend_constant(value, n))

    @deprecate_renamed_parameter("multithreaded", "parallel", version="0.19.0")
    def value_counts(self, *, sort: bool = False, parallel: bool = False) -> Self:
        """
        Count the occurrences of unique values.

        Parameters
        ----------
        sort
            Sort the output by count in descending order.
            If set to ``False`` (default), the order of the output is random.
        parallel
            Execute the computation in parallel.

            .. note::
                This option should likely not be enabled in a group by context,
                as the computation is already parallelized per group.

        Returns
        -------
        Expr
            Expression of data type :class:`Struct` with mapping of unique values to
            their count.

        Examples
        --------
        >>> df = pl.DataFrame(
        ...     {"color": ["red", "blue", "red", "green", "blue", "blue"]}
        ... )
        >>> df.select(pl.col("color").value_counts())  # doctest: +IGNORE_RESULT
        shape: (3, 1)
        ┌─────────────┐
        │ color       │
        │ ---         │
        │ struct[2]   │
        ╞═════════════╡
        │ {"red",2}   │
        │ {"green",1} │
        │ {"blue",3}  │
        └─────────────┘

        Sort the output by count.

        >>> df.select(pl.col("color").value_counts(sort=True))
        shape: (3, 1)
        ┌─────────────┐
        │ color       │
        │ ---         │
        │ struct[2]   │
        ╞═════════════╡
        │ {"blue",3}  │
        │ {"red",2}   │
        │ {"green",1} │
        └─────────────┘

        """
        return self._from_pyexpr(self._pyexpr.value_counts(sort, parallel))

    def unique_counts(self) -> Self:
        """
        Return a count of the unique values in the order of appearance.

        This method differs from `value_counts` in that it does not return the
        values, only the counts and might be faster

        Examples
        --------
        >>> df = pl.DataFrame(
        ...     {
        ...         "id": ["a", "b", "b", "c", "c", "c"],
        ...     }
        ... )
        >>> df.select(
        ...     [
        ...         pl.col("id").unique_counts(),
        ...     ]
        ... )
        shape: (3, 1)
        ┌─────┐
        │ id  │
        │ --- │
        │ u32 │
        ╞═════╡
        │ 1   │
        │ 2   │
        │ 3   │
        └─────┘

        """
        return self._from_pyexpr(self._pyexpr.unique_counts())

    def log(self, base: float = math.e) -> Self:
        """
        Compute the logarithm to a given base.

        Parameters
        ----------
        base
            Given base, defaults to `e`

        Examples
        --------
        >>> df = pl.DataFrame({"a": [1, 2, 3]})
        >>> df.select(pl.col("a").log(base=2))
        shape: (3, 1)
        ┌──────────┐
        │ a        │
        │ ---      │
        │ f64      │
        ╞══════════╡
        │ 0.0      │
        │ 1.0      │
        │ 1.584963 │
        └──────────┘

        """
        return self._from_pyexpr(self._pyexpr.log(base))

    def log1p(self) -> Self:
        """
        Compute the natural logarithm of each element plus one.

        This computes `log(1 + x)` but is more numerically stable for `x` close to zero.

        Examples
        --------
        >>> df = pl.DataFrame({"a": [1, 2, 3]})
        >>> df.select(pl.col("a").log1p())
        shape: (3, 1)
        ┌──────────┐
        │ a        │
        │ ---      │
        │ f64      │
        ╞══════════╡
        │ 0.693147 │
        │ 1.098612 │
        │ 1.386294 │
        └──────────┘

        """
        return self._from_pyexpr(self._pyexpr.log1p())

    def entropy(self, base: float = math.e, *, normalize: bool = True) -> Self:
        """
        Computes the entropy.

        Uses the formula ``-sum(pk * log(pk)`` where ``pk`` are discrete probabilities.

        Parameters
        ----------
        base
            Given base, defaults to `e`
        normalize
            Normalize pk if it doesn't sum to 1.

        Examples
        --------
        >>> df = pl.DataFrame({"a": [1, 2, 3]})
        >>> df.select(pl.col("a").entropy(base=2))
        shape: (1, 1)
        ┌──────────┐
        │ a        │
        │ ---      │
        │ f64      │
        ╞══════════╡
        │ 1.459148 │
        └──────────┘
        >>> df.select(pl.col("a").entropy(base=2, normalize=False))
        shape: (1, 1)
        ┌───────────┐
        │ a         │
        │ ---       │
        │ f64       │
        ╞═══════════╡
        │ -6.754888 │
        └───────────┘

        """
        return self._from_pyexpr(self._pyexpr.entropy(base, normalize))

    def cumulative_eval(
        self, expr: Expr, min_periods: int = 1, *, parallel: bool = False
    ) -> Self:
        """
        Run an expression over a sliding window that increases `1` slot every iteration.

        Parameters
        ----------
        expr
            Expression to evaluate
        min_periods
            Number of valid values there should be in the window before the expression
            is evaluated. valid values = `length - null_count`
        parallel
            Run in parallel. Don't do this in a group by or another operation that
            already has much parallelization.

        Warnings
        --------
        This functionality is experimental and may change without it being considered a
        breaking change.

        This can be really slow as it can have `O(n^2)` complexity. Don't use this
        for operations that visit all elements.

        Examples
        --------
        >>> df = pl.DataFrame({"values": [1, 2, 3, 4, 5]})
        >>> df.select(
        ...     [
        ...         pl.col("values").cumulative_eval(
        ...             pl.element().first() - pl.element().last() ** 2
        ...         )
        ...     ]
        ... )
        shape: (5, 1)
        ┌────────┐
        │ values │
        │ ---    │
        │ f64    │
        ╞════════╡
        │ 0.0    │
        │ -3.0   │
        │ -8.0   │
        │ -15.0  │
        │ -24.0  │
        └────────┘

        """
        return self._from_pyexpr(
            self._pyexpr.cumulative_eval(expr._pyexpr, min_periods, parallel)
        )

    def set_sorted(self, *, descending: bool = False) -> Self:
        """
        Flags the expression as 'sorted'.

        Enables downstream code to user fast paths for sorted arrays.

        Parameters
        ----------
        descending
            Whether the `Series` order is descending.

        Warnings
        --------
        This can lead to incorrect results if this `Series` is not sorted!!
        Use with care!

        Examples
        --------
        >>> df = pl.DataFrame({"values": [1, 2, 3]})
        >>> df.select(pl.col("values").set_sorted().max())
        shape: (1, 1)
        ┌────────┐
        │ values │
        │ ---    │
        │ i64    │
        ╞════════╡
        │ 3      │
        └────────┘

        """
        return self._from_pyexpr(self._pyexpr.set_sorted_flag(descending))

    def shrink_dtype(self) -> Self:
        """
        Shrink numeric columns to the minimal required datatype.

        Shrink to the dtype needed to fit the extrema of this [`Series`].
        This can be used to reduce memory pressure.

        Examples
        --------
        >>> pl.DataFrame(
        ...     {
        ...         "a": [1, 2, 3],
        ...         "b": [1, 2, 2 << 32],
        ...         "c": [-1, 2, 1 << 30],
        ...         "d": [-112, 2, 112],
        ...         "e": [-112, 2, 129],
        ...         "f": ["a", "b", "c"],
        ...         "g": [0.1, 1.32, 0.12],
        ...         "h": [True, None, False],
        ...     }
        ... ).select(pl.all().shrink_dtype())
        shape: (3, 8)
        ┌─────┬────────────┬────────────┬──────┬──────┬─────┬──────┬───────┐
        │ a   ┆ b          ┆ c          ┆ d    ┆ e    ┆ f   ┆ g    ┆ h     │
        │ --- ┆ ---        ┆ ---        ┆ ---  ┆ ---  ┆ --- ┆ ---  ┆ ---   │
        │ i8  ┆ i64        ┆ i32        ┆ i8   ┆ i16  ┆ str ┆ f32  ┆ bool  │
        ╞═════╪════════════╪════════════╪══════╪══════╪═════╪══════╪═══════╡
        │ 1   ┆ 1          ┆ -1         ┆ -112 ┆ -112 ┆ a   ┆ 0.1  ┆ true  │
        │ 2   ┆ 2          ┆ 2          ┆ 2    ┆ 2    ┆ b   ┆ 1.32 ┆ null  │
        │ 3   ┆ 8589934592 ┆ 1073741824 ┆ 112  ┆ 129  ┆ c   ┆ 0.12 ┆ false │
        └─────┴────────────┴────────────┴──────┴──────┴─────┴──────┴───────┘

        """
        return self._from_pyexpr(self._pyexpr.shrink_dtype())

    @deprecate_function(
        "This method now does nothing. It has been superseded by the"
        " `comm_subexpr_elim` setting on `LazyFrame.collect`, which automatically"
        " caches expressions that are equal.",
        version="0.18.9",
    )
    def cache(self) -> Self:
        """
        Cache this expression so that it only is executed once per context.

        .. deprecated:: 0.18.9
            This method now does nothing. It has been superseded by the
            `comm_subexpr_elim` setting on `LazyFrame.collect`, which automatically
            caches expressions that are equal.

        """
        return self

    def map_dict(
        self,
        remapping: dict[Any, Any],
        *,
        default: Any = None,
        return_dtype: PolarsDataType | None = None,
    ) -> Self:
        """
        Replace values in column according to remapping dictionary.

        Needs a global string cache for lazily evaluated queries on columns of
        type ``pl.Categorical``.

        Parameters
        ----------
        remapping
            Dictionary containing the before/after values to map.
        default
            Value to use when the remapping dict does not contain the lookup value.
            Accepts expression input. Non-expression inputs are parsed as literals.
            Use ``pl.first()``, to keep the original value.
        return_dtype
            Set return dtype to override automatic return dtype determination.

        See Also
        --------
        map

        Examples
        --------
        >>> country_code_dict = {
        ...     "CA": "Canada",
        ...     "DE": "Germany",
        ...     "FR": "France",
        ...     None: "Not specified",
        ... }
        >>> df = pl.DataFrame(
        ...     {
        ...         "country_code": ["FR", None, "ES", "DE"],
        ...     }
        ... ).with_row_count()
        >>> df
        shape: (4, 2)
        ┌────────┬──────────────┐
        │ row_nr ┆ country_code │
        │ ---    ┆ ---          │
        │ u32    ┆ str          │
        ╞════════╪══════════════╡
        │ 0      ┆ FR           │
        │ 1      ┆ null         │
        │ 2      ┆ ES           │
        │ 3      ┆ DE           │
        └────────┴──────────────┘

        >>> df.with_columns(
        ...     pl.col("country_code").map_dict(country_code_dict).alias("remapped")
        ... )
        shape: (4, 3)
        ┌────────┬──────────────┬───────────────┐
        │ row_nr ┆ country_code ┆ remapped      │
        │ ---    ┆ ---          ┆ ---           │
        │ u32    ┆ str          ┆ str           │
        ╞════════╪══════════════╪═══════════════╡
        │ 0      ┆ FR           ┆ France        │
        │ 1      ┆ null         ┆ Not specified │
        │ 2      ┆ ES           ┆ null          │
        │ 3      ┆ DE           ┆ Germany       │
        └────────┴──────────────┴───────────────┘

        Set a default value for values that cannot be mapped...

        >>> df.with_columns(
        ...     pl.col("country_code")
        ...     .map_dict(country_code_dict, default="unknown")
        ...     .alias("remapped")
        ... )
        shape: (4, 3)
        ┌────────┬──────────────┬───────────────┐
        │ row_nr ┆ country_code ┆ remapped      │
        │ ---    ┆ ---          ┆ ---           │
        │ u32    ┆ str          ┆ str           │
        ╞════════╪══════════════╪═══════════════╡
        │ 0      ┆ FR           ┆ France        │
        │ 1      ┆ null         ┆ Not specified │
        │ 2      ┆ ES           ┆ unknown       │
        │ 3      ┆ DE           ┆ Germany       │
        └────────┴──────────────┴───────────────┘

        ...or keep the original value, by making use of ``pl.first()``:

        >>> df.with_columns(
        ...     pl.col("country_code")
        ...     .map_dict(country_code_dict, default=pl.first())
        ...     .alias("remapped")
        ... )
        shape: (4, 3)
        ┌────────┬──────────────┬───────────────┐
        │ row_nr ┆ country_code ┆ remapped      │
        │ ---    ┆ ---          ┆ ---           │
        │ u32    ┆ str          ┆ str           │
        ╞════════╪══════════════╪═══════════════╡
        │ 0      ┆ FR           ┆ France        │
        │ 1      ┆ null         ┆ Not specified │
        │ 2      ┆ ES           ┆ ES            │
        │ 3      ┆ DE           ┆ Germany       │
        └────────┴──────────────┴───────────────┘

        ...or keep the original value, by explicitly referring to the column:

        >>> df.with_columns(
        ...     pl.col("country_code")
        ...     .map_dict(country_code_dict, default=pl.col("country_code"))
        ...     .alias("remapped")
        ... )
        shape: (4, 3)
        ┌────────┬──────────────┬───────────────┐
        │ row_nr ┆ country_code ┆ remapped      │
        │ ---    ┆ ---          ┆ ---           │
        │ u32    ┆ str          ┆ str           │
        ╞════════╪══════════════╪═══════════════╡
        │ 0      ┆ FR           ┆ France        │
        │ 1      ┆ null         ┆ Not specified │
        │ 2      ┆ ES           ┆ ES            │
        │ 3      ┆ DE           ┆ Germany       │
        └────────┴──────────────┴───────────────┘

        If you need to access different columns to set a default value, a struct needs
        to be constructed; in the first field is the column that you want to remap and
        the rest of the fields are the other columns used in the default expression.

        >>> df.with_columns(
        ...     pl.struct(pl.col(["country_code", "row_nr"])).map_dict(
        ...         remapping=country_code_dict,
        ...         default=pl.col("row_nr").cast(pl.Utf8),
        ...     )
        ... )
        shape: (4, 2)
        ┌────────┬───────────────┐
        │ row_nr ┆ country_code  │
        │ ---    ┆ ---           │
        │ u32    ┆ str           │
        ╞════════╪═══════════════╡
        │ 0      ┆ France        │
        │ 1      ┆ Not specified │
        │ 2      ┆ 2             │
        │ 3      ┆ Germany       │
        └────────┴───────────────┘

        Override return dtype:

        >>> df.with_columns(
        ...     pl.col("row_nr")
        ...     .map_dict({1: 7, 3: 4}, default=3, return_dtype=pl.UInt8)
        ...     .alias("remapped")
        ... )
        shape: (4, 3)
        ┌────────┬──────────────┬──────────┐
        │ row_nr ┆ country_code ┆ remapped │
        │ ---    ┆ ---          ┆ ---      │
        │ u32    ┆ str          ┆ u8       │
        ╞════════╪══════════════╪══════════╡
        │ 0      ┆ FR           ┆ 3        │
        │ 1      ┆ null         ┆ 7        │
        │ 2      ┆ ES           ┆ 3        │
        │ 3      ┆ DE           ┆ 4        │
        └────────┴──────────────┴──────────┘

        """

        def _remap_key_or_value_series(
            name: str,
            values: Iterable[Any],
            dtype: PolarsDataType | None,
            dtype_if_empty: PolarsDataType | None,
            dtype_keys: PolarsDataType | None,
            *,
            is_keys: bool,
        ) -> Series:
            """
            Convert remapping keys or remapping values to `Series` with `dtype`.

            Try to convert the remapping keys or remapping values to `Series` with
            the specified dtype and check that none of the values are accidentally
            lost (replaced by nulls) during the conversion.

            Parameters
            ----------
            name
                Name of the keys or values series.
            values
                Values for the series: `remapping.keys()` or `remapping.values()`.
            dtype
                User specified dtype. If None,
            dtype_if_empty
                If no dtype is specified and values contains None, an empty list,
                or a list with only None values, set the Polars dtype of the Series
                data.
            dtype_keys
                If user set dtype is None, try to see if Series for remapping.values()
                can be converted to same dtype as the remapping.keys() Series dtype.
            is_keys
                If values contains keys or values from remapping dict.

            """
            try:
                if dtype is None:
                    # If no dtype was set, which should only happen when:
                    #     values = remapping.values()
                    # create a Series from those values and infer the dtype.
                    s = pl.Series(
                        name,
                        values,
                        dtype=None,
                        dtype_if_empty=dtype_if_empty,
                        strict=True,
                    )

                    if dtype_keys is not None:
                        if s.dtype == dtype_keys:
                            # Values Series has same dtype as keys Series.
                            dtype = s.dtype
                        elif (
                            (s.dtype in INTEGER_DTYPES and dtype_keys in INTEGER_DTYPES)
                            or (s.dtype in FLOAT_DTYPES and dtype_keys in FLOAT_DTYPES)
                            or (s.dtype == Utf8 and dtype_keys == Categorical)
                        ):
                            # Values Series and keys Series are of similar dtypes,
                            # that we can assume that the user wants the values Series
                            # of the same dtype as the key Series.
                            dtype = dtype_keys
                            s = pl.Series(
                                name,
                                values,
                                dtype=dtype_keys,
                                dtype_if_empty=dtype_if_empty,
                                strict=True,
                            )
                            if dtype != s.dtype:
                                raise ValueError(
                                    f"remapping values for `map_dict` could not be converted to {dtype!r}: found {s.dtype!r}"
                                )
                else:
                    # dtype was set, which should always be the case when:
                    #     values = remapping.keys()
                    # and in cases where the user set the output dtype when:
                    #     values = remapping.values()
                    s = pl.Series(
                        name,
                        values,
                        dtype=dtype,
                        dtype_if_empty=dtype_if_empty,
                        strict=True,
                    )
                    if dtype != s.dtype:
                        raise ValueError(
                            f"remapping {'keys' if is_keys else 'values'} for `map_dict` could not be converted to {dtype!r}: found {s.dtype!r}"
                        )

            except OverflowError as exc:
                if is_keys:
                    raise ValueError(
                        f"remapping keys for `map_dict` could not be converted to {dtype!r}: {exc!s}"
                    ) from exc
                else:
                    raise ValueError(
                        f"choose a more suitable output dtype for map_dict as remapping value could not be converted to {dtype!r}: {exc!s}"
                    ) from exc

            if is_keys:
                # values = remapping.keys()
                if s.null_count() == 0:  # noqa: SIM114
                    pass
                elif s.null_count() == 1 and None in remapping:
                    pass
                else:
                    raise ValueError(
                        f"remapping keys for `map_dict` could not be converted to {dtype!r} without losing values in the conversion"
                    )
            else:
                # values = remapping.values()
                if s.null_count() == 0:  # noqa: SIM114
                    pass
                elif s.len() - s.null_count() == len(list(filter(None, values))):
                    pass
                else:
                    raise ValueError(
                        f"remapping values for `map_dict` could not be converted to {dtype!r} without losing values in the conversion"
                    )

            return s

        # Use two functions to save unneeded work.
        # This factors out allocations and branches.
        def inner_with_default(s: Series) -> Series:
            # Convert Series to:
            #   - multicolumn DataFrame, if Series is a Struct.
            #   - one column DataFrame in other cases.
            df = s.to_frame().unnest(s.name) if s.dtype == Struct else s.to_frame()

            # For struct we always apply mapping to the first column.
            column = df.columns[0]
            input_dtype = df.dtypes[0]
            remap_key_column = f"__POLARS_REMAP_KEY_{column}"
            remap_value_column = f"__POLARS_REMAP_VALUE_{column}"
            is_remapped_column = f"__POLARS_REMAP_IS_REMAPPED_{column}"

            # Set output dtype:
            #  - to dtype, if specified.
            #  - to same dtype as expression specified as default value.
            #  - to None, if dtype was not specified and default was not an expression.
            return_dtype_ = (
                df.lazy().select(default).dtypes[0]
                if return_dtype is None and isinstance(default, Expr)
                else return_dtype
            )

            remap_key_s = _remap_key_or_value_series(
                name=remap_key_column,
                values=remapping.keys(),
                dtype=input_dtype,
                dtype_if_empty=input_dtype,
                dtype_keys=input_dtype,
                is_keys=True,
            )

            if return_dtype_:
                # Create remap value Series with specified output dtype.
                remap_value_s = pl.Series(
                    remap_value_column,
                    remapping.values(),
                    dtype=return_dtype_,
                    dtype_if_empty=input_dtype,
                )
            else:
                # Create remap value Series with same output dtype as remap key Series,
                # if possible (if both are integers, both are floats or remap value
                # Series is pl.Utf8 and remap key Series is pl.Categorical).
                remap_value_s = _remap_key_or_value_series(
                    name=remap_value_column,
                    values=remapping.values(),
                    dtype=None,
                    dtype_if_empty=input_dtype,
                    dtype_keys=input_dtype,
                    is_keys=False,
                )

            default_parsed = self._from_pyexpr(
                parse_as_expression(default, str_as_lit=True)
            )
            return (
                (
                    df.lazy()
                    .join(
                        pl.DataFrame(
                            [
                                remap_key_s,
                                remap_value_s,
                            ]
                        )
                        .lazy()
                        .with_columns(F.lit(True).alias(is_remapped_column)),
                        how="left",
                        left_on=column,
                        right_on=remap_key_column,
                    )
                    .select(
                        F.when(F.col(is_remapped_column).is_not_null())
                        .then(F.col(remap_value_column))
                        .otherwise(default_parsed)
                        .alias(column)
                    )
                )
                .collect(no_optimization=True)
                .to_series()
            )

        def inner(s: Series) -> Series:
            column = s.name
            input_dtype = s.dtype
            remap_key_column = f"__POLARS_REMAP_KEY_{column}"
            remap_value_column = f"__POLARS_REMAP_VALUE_{column}"
            is_remapped_column = f"__POLARS_REMAP_IS_REMAPPED_{column}"

            remap_key_s = _remap_key_or_value_series(
                name=remap_key_column,
                values=list(remapping.keys()),
                dtype=input_dtype,
                dtype_if_empty=input_dtype,
                dtype_keys=input_dtype,
                is_keys=True,
            )

            if return_dtype:
                # Create remap value Series with specified output dtype.
                remap_value_s = pl.Series(
                    remap_value_column,
                    remapping.values(),
                    dtype=return_dtype,
                    dtype_if_empty=input_dtype,
                )
            else:
                # Create remap value Series with same output dtype as remap key Series,
                # if possible (if both are integers, both are floats or remap value
                # Series is pl.Utf8 and remap key Series is pl.Categorical).
                remap_value_s = _remap_key_or_value_series(
                    name=remap_value_column,
                    values=remapping.values(),
                    dtype=None,
                    dtype_if_empty=input_dtype,
                    dtype_keys=input_dtype,
                    is_keys=False,
                )

            return (
                (
                    s.to_frame()
                    .lazy()
                    .join(
                        pl.DataFrame(
                            [
                                remap_key_s,
                                remap_value_s,
                            ]
                        )
                        .lazy()
                        .with_columns(F.lit(True).alias(is_remapped_column)),
                        how="left",
                        left_on=column,
                        right_on=remap_key_column,
                    )
                )
                .collect(no_optimization=True)
                .to_series(1)
            )

        func = inner_with_default if default is not None else inner
        return self.map_batches(func)

    @deprecate_renamed_function("map_batches", version="0.19.0")
    def map(
        self,
        function: Callable[[Series], Series | Any],
        return_dtype: PolarsDataType | None = None,
        *,
        agg_list: bool = False,
    ) -> Self:
        """
        Apply a custom python function to a Series or sequence of Series.

        .. deprecated:: 0.19.0
            This method has been renamed to :func:`Expr.map_batches`.

        Parameters
        ----------
        function
            Lambda/ function to apply.
        return_dtype
            Dtype of the output Series.
        agg_list
            Aggregate list

        """
        return self.map_batches(function, return_dtype, agg_list=agg_list)

    @deprecate_renamed_function("map_elements", version="0.19.0")
    def apply(
        self,
        function: Callable[[Series], Series] | Callable[[Any], Any],
        return_dtype: PolarsDataType | None = None,
        *,
        skip_nulls: bool = True,
        pass_name: bool = False,
        strategy: MapElementsStrategy = "thread_local",
    ) -> Self:
        """
        Apply a custom/user-defined function (UDF) in a GroupBy or Projection context.

        .. deprecated:: 0.19.0
            This method has been renamed to :func:`Expr.map_elements`.

        Parameters
        ----------
        function
            Lambda/ function to apply.
        return_dtype
            Dtype of the output Series.
            If not set, the dtype will be
            ``polars.Unknown``.
        skip_nulls
            Don't apply the function over values
            that contain nulls. This is faster.
        pass_name
            Pass the Series name to the custom function
            This is more expensive.
        strategy : {'thread_local', 'threading'}
            This functionality is in `alpha` stage. This may be removed
            /changed without it being considered a breaking change.

            - 'thread_local': run the python function on a single thread.
            - 'threading': run the python function on separate threads. Use with
                        care as this can slow performance. This might only speed up
                        your code if the amount of work per element is significant
                        and the python function releases the GIL (e.g. via calling
                        a c function)

        """
        return self.map_elements(
            function,
            return_dtype=return_dtype,
            skip_nulls=skip_nulls,
            pass_name=pass_name,
            strategy=strategy,
        )

    @deprecate_renamed_function("rolling_map", version="0.19.0")
    def rolling_apply(
        self,
        function: Callable[[Series], Any],
        window_size: int,
        weights: list[float] | None = None,
        min_periods: int | None = None,
        *,
        center: bool = False,
    ) -> Self:
        """
        Apply a custom rolling window function.

        .. deprecated:: 0.19.0
            This method has been renamed to :func:`Expr.rolling_map`.

        Parameters
        ----------
        function
            Aggregation function
        window_size
            The length of the window.
        weights
            An optional slice with the same length as the window that will be multiplied
            elementwise with the values in the window.
        min_periods
            The number of values in the window that should be non-null before computing
            a result. If None, it will be set equal to window size.
        center
            Set the labels at the center of the window

        """
        return self.rolling_map(
            function, window_size, weights, min_periods, center=center
        )

    @property
    def bin(self) -> ExprBinaryNameSpace:
        """
        Create an object namespace of all binary related methods.

        See the individual method pages for full details
        """
        return ExprBinaryNameSpace(self)

    @property
    def cat(self) -> ExprCatNameSpace:
        """
        Create an object namespace of all categorical related methods.

        See the individual method pages for full details

        Examples
        --------
        >>> df = pl.DataFrame({"values": ["a", "b"]}).select(
        ...     pl.col("values").cast(pl.Categorical)
        ... )
        >>> df.select(pl.col("values").cat.set_ordering(ordering="physical"))
        shape: (2, 1)
        ┌────────┐
        │ values │
        │ ---    │
        │ cat    │
        ╞════════╡
        │ a      │
        │ b      │
        └────────┘

        """
        return ExprCatNameSpace(self)

    @property
    def dt(self) -> ExprDateTimeNameSpace:
        """Create an object namespace of all datetime related methods."""
        return ExprDateTimeNameSpace(self)

    # Keep the `list` and `str` properties below at the end of the definition of Expr,
    # as to not confuse mypy with the type annotation `str` and `list`

    @property
    def list(self) -> ExprListNameSpace:
        """
        Create an object namespace of all list related methods.

        See the individual method pages for full details

        """
        return ExprListNameSpace(self)

    @property
    def arr(self) -> ExprArrayNameSpace:
        """
        Create an object namespace of all array related methods.

        See the individual method pages for full details

        """
        return ExprArrayNameSpace(self)

    @property
    def meta(self) -> ExprMetaNameSpace:
        """
        Create an object namespace of all meta related expression methods.

        This can be used to modify and traverse existing expressions

        """
        return ExprMetaNameSpace(self)

    @property
    def str(self) -> ExprStringNameSpace:
        """
        Create an object namespace of all string related methods.

        See the individual method pages for full details

        Examples
        --------
        >>> df = pl.DataFrame({"letters": ["a", "b"]})
        >>> df.select(pl.col("letters").str.to_uppercase())
        shape: (2, 1)
        ┌─────────┐
        │ letters │
        │ ---     │
        │ str     │
        ╞═════════╡
        │ A       │
        │ B       │
        └─────────┘

        """
        return ExprStringNameSpace(self)

    @property
    def struct(self) -> ExprStructNameSpace:
        """
        Create an object namespace of all struct related methods.

        See the individual method pages for full details

        Examples
        --------
        >>> df = (
        ...     pl.DataFrame(
        ...         {
        ...             "int": [1, 2],
        ...             "str": ["a", "b"],
        ...             "bool": [True, None],
        ...             "list": [[1, 2], [3]],
        ...         }
        ...     )
        ...     .to_struct("my_struct")
        ...     .to_frame()
        ... )
        >>> df.select(pl.col("my_struct").struct.field("str"))
        shape: (2, 1)
        ┌─────┐
        │ str │
        │ --- │
        │ str │
        ╞═════╡
        │ a   │
        │ b   │
        └─────┘

        """
        return ExprStructNameSpace(self)


def _prepare_alpha(
    com: float | int | None = None,
    span: float | int | None = None,
    half_life: float | int | None = None,
    alpha: float | int | None = None,
) -> float:
    """Normalise EWM decay specification in terms of smoothing factor 'alpha'."""
    if sum((param is not None) for param in (com, span, half_life, alpha)) > 1:
        raise ValueError(
            "parameters 'com', 'span', 'half_life', and 'alpha' are mutually exclusive"
        )
    if com is not None:
        if com < 0.0:
            raise ValueError(f"require 'com' >= 0 (found {com!r})")
        alpha = 1.0 / (1.0 + com)

    elif span is not None:
        if span < 1.0:
            raise ValueError(f"require 'span' >= 1 (found {span!r})")
        alpha = 2.0 / (span + 1.0)

    elif half_life is not None:
        if half_life <= 0.0:
            raise ValueError(f"require 'half_life' > 0 (found {half_life!r})")
        alpha = 1.0 - math.exp(-math.log(2.0) / half_life)

    elif alpha is None:
        raise ValueError("one of 'com', 'span', 'half_life', or 'alpha' must be set")

    elif not (0 < alpha <= 1):
        raise ValueError(f"require 0 < 'alpha' <= 1 (found {alpha!r})")

    return alpha


def _prepare_rolling_window_args(
    window_size: int | timedelta | str,
    min_periods: int | None = None,
) -> tuple[str, int]:
    if isinstance(window_size, int):
        if window_size < 1:
            raise ValueError("`window_size` must be positive")

        if min_periods is None:
            min_periods = window_size
        window_size = f"{window_size}i"
    elif isinstance(window_size, timedelta):
        window_size = _timedelta_to_pl_duration(window_size)
    if min_periods is None:
        min_periods = 1
    return window_size, min_periods<|MERGE_RESOLUTION|>--- conflicted
+++ resolved
@@ -5344,15 +5344,11 @@
         by
             If the `window_size` is temporal for instance `"5h"` or `"3s"`, you must
             set the column that will be used to determine the windows. This column must
-<<<<<<< HEAD
             be of dtype Datetime or Date.
-=======
-            be of dtype Datetime.
 
             .. warning::
                 If passed, the column must be sorted in ascending order. Otherwise,
                 results will not be correct.
->>>>>>> 8a821373
         closed : {'left', 'right', 'both', 'none'}
             Define which sides of the temporal interval are closed (inclusive); only
             applicable if `by` has been set.
@@ -5791,15 +5787,11 @@
         by
             If the `window_size` is temporal for instance `"5h"` or `"3s"`, you must
             set the column that will be used to determine the windows. This column must
-<<<<<<< HEAD
             be of dtype Datetime or Date.
-=======
-            be of dtype Datetime.
 
             .. warning::
                 If passed, the column must be sorted in ascending order. Otherwise,
                 results will not be correct.
->>>>>>> 8a821373
         closed : {'left', 'right', 'both', 'none'}
             Define which sides of the temporal interval are closed (inclusive); only
             applicable if `by` has been set.
@@ -6262,15 +6254,11 @@
         by
             If the `window_size` is temporal for instance `"5h"` or `"3s"`, you must
             set the column that will be used to determine the windows. This column must
-<<<<<<< HEAD
             be of dtype Datetime or Date.
-=======
-            be of dtype Datetime.
 
             .. warning::
                 If passed, the column must be sorted in ascending order. Otherwise,
                 results will not be correct.
->>>>>>> 8a821373
         closed : {'left', 'right', 'both', 'none'}
             Define which sides of the temporal interval are closed (inclusive); only
             applicable if `by` has been set.
@@ -6502,15 +6490,11 @@
         by
             If the `window_size` is temporal for instance `"5h"` or `"3s"`, you must
             set the column that will be used to determine the windows. This column must
-<<<<<<< HEAD
             be of dtype Datetime or Date.
-=======
-            be of dtype Datetime.
 
             .. warning::
                 If passed, the column must be sorted in ascending order. Otherwise,
                 results will not be correct.
->>>>>>> 8a821373
         closed : {'left', 'right', 'both', 'none'}
             Define which sides of the temporal interval are closed (inclusive); only
             applicable if `by` has been set.
@@ -6747,15 +6731,11 @@
         by
             If the `window_size` is temporal for instance `"5h"` or `"3s"`, you must
             set the column that will be used to determine the windows. This column must
-<<<<<<< HEAD
             be of dtype Datetime or Date.
-=======
-            be of dtype Datetime.
 
             .. warning::
                 If passed, the column must be sorted in ascending order. Otherwise,
                 results will not be correct.
->>>>>>> 8a821373
         closed : {'left', 'right', 'both', 'none'}
             Define which sides of the temporal interval are closed (inclusive); only
             applicable if `by` has been set.
@@ -6916,15 +6896,11 @@
         by
             If the `window_size` is temporal for instance `"5h"` or `"3s"`, you must
             set the column that will be used to determine the windows. This column must
-<<<<<<< HEAD
             be of dtype Datetime or Date.
-=======
-            be of dtype Datetime.
 
             .. warning::
                 If passed, the column must be sorted in ascending order. Otherwise,
                 results will not be correct.
->>>>>>> 8a821373
         closed : {'left', 'right', 'both', 'none'}
             Define which sides of the temporal interval are closed (inclusive); only
             applicable if `by` has been set.
