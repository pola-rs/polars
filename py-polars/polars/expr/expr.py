from __future__ import annotations

import contextlib
import math
import operator
import warnings
from datetime import timedelta
from functools import reduce
from io import BytesIO, StringIO
from pathlib import Path
from typing import (
    TYPE_CHECKING,
    Any,
    Callable,
    ClassVar,
    Collection,
    FrozenSet,
    Iterable,
    Mapping,
    NoReturn,
    Sequence,
    Set,
    TypeVar,
)

import polars._reexport as pl
from polars import functions as F
from polars._utils.convert import negate_duration_string, parse_as_duration_string
from polars._utils.deprecation import (
    deprecate_function,
    deprecate_renamed_parameter,
    issue_deprecation_warning,
)
from polars._utils.parse import (
    parse_into_expression,
    parse_into_list_of_expressions,
    parse_predicates_constraints_into_expression,
)
from polars._utils.unstable import issue_unstable_warning, unstable
from polars._utils.various import (
    BUILDING_SPHINX_DOCS,
    extend_bool,
    find_stacklevel,
    no_default,
    normalize_filepath,
    sphinx_accessor,
    warn_null_comparison,
)
from polars.datatypes import Int64, is_polars_dtype, parse_into_dtype
from polars.dependencies import _check_for_numpy
from polars.dependencies import numpy as np
from polars.exceptions import CustomUFuncWarning, PolarsInefficientMapWarning
from polars.expr.array import ExprArrayNameSpace
from polars.expr.binary import ExprBinaryNameSpace
from polars.expr.categorical import ExprCatNameSpace
from polars.expr.datetime import ExprDateTimeNameSpace
from polars.expr.list import ExprListNameSpace
from polars.expr.meta import ExprMetaNameSpace
from polars.expr.name import ExprNameNameSpace
from polars.expr.string import ExprStringNameSpace
from polars.expr.struct import ExprStructNameSpace
from polars.meta import thread_pool_size

with contextlib.suppress(ImportError):  # Module not available when building docs
    from polars.polars import arg_where as py_arg_where

with contextlib.suppress(ImportError):  # Module not available when building docs
    from polars.polars import PyExpr

if TYPE_CHECKING:
    import sys
    from io import IOBase

    from polars import DataFrame, LazyFrame, Series
    from polars._typing import (
        ClosedInterval,
        FillNullStrategy,
        InterpolationMethod,
        IntoExpr,
        IntoExprColumn,
        MapElementsStrategy,
        NullBehavior,
        NumericLiteral,
        PolarsDataType,
        RankMethod,
        RollingInterpolationMethod,
        SearchSortedSide,
        SerializationFormat,
        TemporalLiteral,
        WindowMappingStrategy,
    )
    from polars._utils.various import (
        NoDefault,
    )

    if sys.version_info >= (3, 11):
        from typing import Concatenate, ParamSpec
    else:
        from typing_extensions import Concatenate, ParamSpec

    T = TypeVar("T")
    P = ParamSpec("P")

elif BUILDING_SPHINX_DOCS:
    property = sphinx_accessor


class Expr:
    """Expressions that can be used in various contexts."""

    _pyexpr: PyExpr = None
    _accessors: ClassVar[set[str]] = {
        "arr",
        "cat",
        "dt",
        "list",
        "meta",
        "name",
        "str",
        "bin",
        "struct",
    }

    @classmethod
    def _from_pyexpr(cls, pyexpr: PyExpr) -> Expr:
        expr = cls.__new__(cls)
        expr._pyexpr = pyexpr
        return expr

    def _repr_html_(self) -> str:
        return self._pyexpr.to_str()

    def __repr__(self) -> str:
        if len(expr_str := self._pyexpr.to_str()) > 30:
            expr_str = f"{expr_str[:30]}…"
        return f"<{self.__class__.__name__} [{expr_str!r}] at 0x{id(self):X}>"

    def __str__(self) -> str:
        return self._pyexpr.to_str()

    def __bool__(self) -> NoReturn:
        msg = (
            "the truth value of an Expr is ambiguous"
            "\n\n"
            "You probably got here by using a Python standard library function instead "
            "of the native expressions API.\n"
            "Here are some things you might want to try:\n"
            "- instead of `pl.col('a') and pl.col('b')`, use `pl.col('a') & pl.col('b')`\n"
            "- instead of `pl.col('a') in [y, z]`, use `pl.col('a').is_in([y, z])`\n"
            "- instead of `max(pl.col('a'), pl.col('b'))`, use `pl.max_horizontal(pl.col('a'), pl.col('b'))`\n"
        )
        raise TypeError(msg)

    def __abs__(self) -> Expr:
        return self.abs()

    # operators
    def __add__(self, other: IntoExpr) -> Expr:
        other = parse_into_expression(other, str_as_lit=True)
        return self._from_pyexpr(self._pyexpr + other)

    def __radd__(self, other: IntoExpr) -> Expr:
        other = parse_into_expression(other, str_as_lit=True)
        return self._from_pyexpr(other + self._pyexpr)

    def __and__(self, other: IntoExprColumn | int | bool) -> Expr:
        other = parse_into_expression(other)
        return self._from_pyexpr(self._pyexpr.and_(other))

    def __rand__(self, other: IntoExprColumn | int | bool) -> Expr:
        other_expr = parse_into_expression(other)
        return self._from_pyexpr(other_expr.and_(self._pyexpr))

    def __eq__(self, other: IntoExpr) -> Expr:  # type: ignore[override]
        warn_null_comparison(other)
        other = parse_into_expression(other, str_as_lit=True)
        return self._from_pyexpr(self._pyexpr.eq(other))

    def __floordiv__(self, other: IntoExpr) -> Expr:
        other = parse_into_expression(other)
        return self._from_pyexpr(self._pyexpr // other)

    def __rfloordiv__(self, other: IntoExpr) -> Expr:
        other = parse_into_expression(other)
        return self._from_pyexpr(other // self._pyexpr)

    def __ge__(self, other: IntoExpr) -> Expr:
        warn_null_comparison(other)
        other = parse_into_expression(other, str_as_lit=True)
        return self._from_pyexpr(self._pyexpr.gt_eq(other))

    def __gt__(self, other: IntoExpr) -> Expr:
        warn_null_comparison(other)
        other = parse_into_expression(other, str_as_lit=True)
        return self._from_pyexpr(self._pyexpr.gt(other))

    def __invert__(self) -> Expr:
        return self.not_()

    def __le__(self, other: IntoExpr) -> Expr:
        warn_null_comparison(other)
        other = parse_into_expression(other, str_as_lit=True)
        return self._from_pyexpr(self._pyexpr.lt_eq(other))

    def __lt__(self, other: IntoExpr) -> Expr:
        warn_null_comparison(other)
        other = parse_into_expression(other, str_as_lit=True)
        return self._from_pyexpr(self._pyexpr.lt(other))

    def __mod__(self, other: IntoExpr) -> Expr:
        other = parse_into_expression(other)
        return self._from_pyexpr(self._pyexpr % other)

    def __rmod__(self, other: IntoExpr) -> Expr:
        other = parse_into_expression(other)
        return self._from_pyexpr(other % self._pyexpr)

    def __mul__(self, other: IntoExpr) -> Expr:
        other = parse_into_expression(other)
        return self._from_pyexpr(self._pyexpr * other)

    def __rmul__(self, other: IntoExpr) -> Expr:
        other = parse_into_expression(other)
        return self._from_pyexpr(other * self._pyexpr)

    def __ne__(self, other: IntoExpr) -> Expr:  # type: ignore[override]
        warn_null_comparison(other)
        other = parse_into_expression(other, str_as_lit=True)
        return self._from_pyexpr(self._pyexpr.neq(other))

    def __neg__(self) -> Expr:
        return self._from_pyexpr(-self._pyexpr)

    def __or__(self, other: IntoExprColumn | int | bool) -> Expr:
        other = parse_into_expression(other)
        return self._from_pyexpr(self._pyexpr.or_(other))

    def __ror__(self, other: IntoExprColumn | int | bool) -> Expr:
        other_expr = parse_into_expression(other)
        return self._from_pyexpr(other_expr.or_(self._pyexpr))

    def __pos__(self) -> Expr:
        return self

    def __pow__(self, exponent: IntoExprColumn | int | float) -> Expr:
        exponent = parse_into_expression(exponent)
        return self._from_pyexpr(self._pyexpr.pow(exponent))

    def __rpow__(self, base: IntoExprColumn | int | float) -> Expr:
        base = parse_into_expression(base)
        return self._from_pyexpr(base) ** self

    def __sub__(self, other: IntoExpr) -> Expr:
        other = parse_into_expression(other)
        return self._from_pyexpr(self._pyexpr - other)

    def __rsub__(self, other: IntoExpr) -> Expr:
        other = parse_into_expression(other)
        return self._from_pyexpr(other - self._pyexpr)

    def __truediv__(self, other: IntoExpr) -> Expr:
        other = parse_into_expression(other)
        return self._from_pyexpr(self._pyexpr / other)

    def __rtruediv__(self, other: IntoExpr) -> Expr:
        other = parse_into_expression(other)
        return self._from_pyexpr(other / self._pyexpr)

    def __xor__(self, other: IntoExprColumn | int | bool) -> Expr:
        other = parse_into_expression(other)
        return self._from_pyexpr(self._pyexpr.xor_(other))

    def __rxor__(self, other: IntoExprColumn | int | bool) -> Expr:
        other_expr = parse_into_expression(other)
        return self._from_pyexpr(other_expr.xor_(self._pyexpr))

    def __getstate__(self) -> bytes:
        return self._pyexpr.__getstate__()

    def __setstate__(self, state: bytes) -> None:
        self._pyexpr = F.lit(0)._pyexpr  # Initialize with a dummy
        self._pyexpr.__setstate__(state)

    def __array_ufunc__(
        self, ufunc: Callable[..., Any], method: str, *inputs: Any, **kwargs: Any
    ) -> Expr:
        """Numpy universal functions."""
        if method != "__call__":
            msg = f"Only call is implemented not {method}"
            raise NotImplementedError(msg)
        # Numpy/Scipy ufuncs have signature None but numba signatures always exists.
        is_custom_ufunc = getattr(ufunc, "signature") is not None  # noqa: B009
        num_expr = sum(isinstance(inp, Expr) for inp in inputs)
        exprs = [
            (inp, True, i) if isinstance(inp, Expr) else (inp, False, i)
            for i, inp in enumerate(inputs)
        ]

        if num_expr == 1:
            root_expr = next(expr[0] for expr in exprs if expr[1])
        else:
            # We rename all but the first expression in case someone did e.g.
            # np.divide(pl.col("a"), pl.col("a")); we'll be creating a struct
            # below, and structs can't have duplicate names.
            first_renameable_expr = True
            actual_exprs = []
            for inp, is_actual_expr, index in exprs:
                if is_actual_expr:
                    if first_renameable_expr:
                        first_renameable_expr = False
                    else:
                        inp = inp.alias(f"argument_{index}")
                    actual_exprs.append(inp)
            root_expr = F.struct(actual_exprs)

        def function(s: Series) -> Series:  # pragma: no cover
            args = []
            for i, expr in enumerate(exprs):
                if expr[1] and num_expr > 1:
                    args.append(s.struct[i])
                elif expr[1]:
                    args.append(s)
                else:
                    args.append(expr[0])
            return ufunc(*args, **kwargs)

        if is_custom_ufunc is True:
            msg = (
                "Native numpy ufuncs are dispatched using `map_batches(ufunc, is_elementwise=True)` which "
                "is safe for native Numpy and Scipy ufuncs but custom ufuncs in a group_by "
                "context won't be properly grouped. Custom ufuncs are dispatched with is_elementwise=False. "
                f"If {ufunc.__name__} needs elementwise then please use map_batches directly."
            )
            warnings.warn(
                msg,
                CustomUFuncWarning,
                stacklevel=find_stacklevel(),
            )
            return root_expr.map_batches(function, is_elementwise=False)
        return root_expr.map_batches(function, is_elementwise=True)

    @classmethod
    def deserialize(
        cls,
        source: str | Path | IOBase | bytes,
        *,
        format: SerializationFormat = "binary",
    ) -> Expr:
        """
        Read a serialized expression from a file.

        Parameters
        ----------
        source
            Path to a file or a file-like object (by file-like object, we refer to
            objects that have a `read()` method, such as a file handler (e.g.
            via builtin `open` function) or `BytesIO`).
        format
            The format with which the Expr was serialized. Options:

            - `"binary"`: Deserialize from binary format (bytes). This is the default.
            - `"json"`: Deserialize from JSON format (string).

        Warnings
        --------
        This function uses :mod:`pickle` if the logical plan contains Python UDFs,
        and as such inherits the security implications. Deserializing can execute
        arbitrary code, so it should only be attempted on trusted data.

        See Also
        --------
        Expr.meta.serialize

        Notes
        -----
        Serialization is not stable across Polars versions: a LazyFrame serialized
        in one Polars version may not be deserializable in another Polars version.

        Examples
        --------
        >>> import io
        >>> expr = pl.col("foo").sum().over("bar")
        >>> bytes = expr.meta.serialize()
        >>> pl.Expr.deserialize(io.BytesIO(bytes))  # doctest: +ELLIPSIS
        <Expr ['col("foo").sum().over([col("ba…'] at ...>
        """
        if isinstance(source, StringIO):
            source = BytesIO(source.getvalue().encode())
        elif isinstance(source, (str, Path)):
            source = normalize_filepath(source)
        elif isinstance(source, bytes):
            source = BytesIO(source)

        if format == "binary":
            deserializer = PyExpr.deserialize_binary
        elif format == "json":
            deserializer = PyExpr.deserialize_json
        else:
            msg = f"`format` must be one of {{'binary', 'json'}}, got {format!r}"
            raise ValueError(msg)

        return cls._from_pyexpr(deserializer(source))

    def to_physical(self) -> Expr:
        """
        Cast to physical representation of the logical dtype.

        - :func:`polars.datatypes.Date` -> :func:`polars.datatypes.Int32`
        - :func:`polars.datatypes.Datetime` -> :func:`polars.datatypes.Int64`
        - :func:`polars.datatypes.Time` -> :func:`polars.datatypes.Int64`
        - :func:`polars.datatypes.Duration` -> :func:`polars.datatypes.Int64`
        - :func:`polars.datatypes.Categorical` -> :func:`polars.datatypes.UInt32`
        - `List(inner)` -> `List(physical of inner)`

        Other data types will be left unchanged.

        Examples
        --------
        Replicating the pandas
        `pd.factorize
        <https://pandas.pydata.org/docs/reference/api/pandas.factorize.html>`_
        function.

        >>> pl.DataFrame({"vals": ["a", "x", None, "a"]}).with_columns(
        ...     pl.col("vals").cast(pl.Categorical),
        ...     pl.col("vals")
        ...     .cast(pl.Categorical)
        ...     .to_physical()
        ...     .alias("vals_physical"),
        ... )
        shape: (4, 2)
        ┌──────┬───────────────┐
        │ vals ┆ vals_physical │
        │ ---  ┆ ---           │
        │ cat  ┆ u32           │
        ╞══════╪═══════════════╡
        │ a    ┆ 0             │
        │ x    ┆ 1             │
        │ null ┆ null          │
        │ a    ┆ 0             │
        └──────┴───────────────┘
        """
        return self._from_pyexpr(self._pyexpr.to_physical())

    def any(self, *, ignore_nulls: bool = True) -> Expr:
        """
        Return whether any of the values in the column are `True`.

        Only works on columns of data type :class:`Boolean`.

        Parameters
        ----------
        ignore_nulls
            Ignore null values (default).

            If set to `False`, `Kleene logic`_ is used to deal with nulls:
            if the column contains any null values and no `True` values,
            the output is null.

            .. _Kleene logic: https://en.wikipedia.org/wiki/Three-valued_logic

        Returns
        -------
        Expr
            Expression of data type :class:`Boolean`.

        Examples
        --------
        >>> df = pl.DataFrame(
        ...     {
        ...         "a": [True, False],
        ...         "b": [False, False],
        ...         "c": [None, False],
        ...     }
        ... )
        >>> df.select(pl.col("*").any())
        shape: (1, 3)
        ┌──────┬───────┬───────┐
        │ a    ┆ b     ┆ c     │
        │ ---  ┆ ---   ┆ ---   │
        │ bool ┆ bool  ┆ bool  │
        ╞══════╪═══════╪═══════╡
        │ true ┆ false ┆ false │
        └──────┴───────┴───────┘

        Enable Kleene logic by setting `ignore_nulls=False`.

        >>> df.select(pl.col("*").any(ignore_nulls=False))
        shape: (1, 3)
        ┌──────┬───────┬──────┐
        │ a    ┆ b     ┆ c    │
        │ ---  ┆ ---   ┆ ---  │
        │ bool ┆ bool  ┆ bool │
        ╞══════╪═══════╪══════╡
        │ true ┆ false ┆ null │
        └──────┴───────┴──────┘
        """
        return self._from_pyexpr(self._pyexpr.any(ignore_nulls))

    def all(self, *, ignore_nulls: bool = True) -> Expr:
        """
        Return whether all values in the column are `True`.

        Only works on columns of data type :class:`Boolean`.

        .. note::
            This method is not to be confused with the function :func:`polars.all`,
            which can be used to select all columns.

        Parameters
        ----------
        ignore_nulls
            Ignore null values (default).

            If set to `False`, `Kleene logic`_ is used to deal with nulls:
            if the column contains any null values and no `True` values,
            the output is null.

            .. _Kleene logic: https://en.wikipedia.org/wiki/Three-valued_logic

        Returns
        -------
        Expr
            Expression of data type :class:`Boolean`.

        Examples
        --------
        >>> df = pl.DataFrame(
        ...     {
        ...         "a": [True, True],
        ...         "b": [False, True],
        ...         "c": [None, True],
        ...     }
        ... )
        >>> df.select(pl.col("*").all())
        shape: (1, 3)
        ┌──────┬───────┬──────┐
        │ a    ┆ b     ┆ c    │
        │ ---  ┆ ---   ┆ ---  │
        │ bool ┆ bool  ┆ bool │
        ╞══════╪═══════╪══════╡
        │ true ┆ false ┆ true │
        └──────┴───────┴──────┘

        Enable Kleene logic by setting `ignore_nulls=False`.

        >>> df.select(pl.col("*").all(ignore_nulls=False))
        shape: (1, 3)
        ┌──────┬───────┬──────┐
        │ a    ┆ b     ┆ c    │
        │ ---  ┆ ---   ┆ ---  │
        │ bool ┆ bool  ┆ bool │
        ╞══════╪═══════╪══════╡
        │ true ┆ false ┆ null │
        └──────┴───────┴──────┘
        """
        return self._from_pyexpr(self._pyexpr.all(ignore_nulls))

    def arg_true(self) -> Expr:
        """
        Return indices where expression evaluates `True`.

        .. warning::
            Modifies number of rows returned, so will fail in combination with other
            expressions. Use as only expression in `select` / `with_columns`.

        See Also
        --------
        Series.arg_true : Return indices where Series is True
        polars.arg_where

        Examples
        --------
        >>> df = pl.DataFrame({"a": [1, 1, 2, 1]})
        >>> df.select((pl.col("a") == 1).arg_true())
        shape: (3, 1)
        ┌─────┐
        │ a   │
        │ --- │
        │ u32 │
        ╞═════╡
        │ 0   │
        │ 1   │
        │ 3   │
        └─────┘
        """
        return self._from_pyexpr(py_arg_where(self._pyexpr))

    def sqrt(self) -> Expr:
        """
        Compute the square root of the elements.

        Examples
        --------
        >>> df = pl.DataFrame({"values": [1.0, 2.0, 4.0]})
        >>> df.select(pl.col("values").sqrt())
        shape: (3, 1)
        ┌──────────┐
        │ values   │
        │ ---      │
        │ f64      │
        ╞══════════╡
        │ 1.0      │
        │ 1.414214 │
        │ 2.0      │
        └──────────┘
        """
        return self._from_pyexpr(self._pyexpr.sqrt())

    def cbrt(self) -> Expr:
        """
        Compute the cube root of the elements.

        Examples
        --------
        >>> df = pl.DataFrame({"values": [1.0, 2.0, 4.0]})
        >>> df.select(pl.col("values").cbrt())
        shape: (3, 1)
        ┌──────────┐
        │ values   │
        │ ---      │
        │ f64      │
        ╞══════════╡
        │ 1.0      │
        │ 1.259921 │
        │ 1.587401 │
        └──────────┘
        """
        return self._from_pyexpr(self._pyexpr.cbrt())

    def log10(self) -> Expr:
        """
        Compute the base 10 logarithm of the input array, element-wise.

        Examples
        --------
        >>> df = pl.DataFrame({"values": [1.0, 2.0, 4.0]})
        >>> df.select(pl.col("values").log10())
        shape: (3, 1)
        ┌─────────┐
        │ values  │
        │ ---     │
        │ f64     │
        ╞═════════╡
        │ 0.0     │
        │ 0.30103 │
        │ 0.60206 │
        └─────────┘
        """
        return self.log(10.0)

    def exp(self) -> Expr:
        """
        Compute the exponential, element-wise.

        Examples
        --------
        >>> df = pl.DataFrame({"values": [1.0, 2.0, 4.0]})
        >>> df.select(pl.col("values").exp())
        shape: (3, 1)
        ┌──────────┐
        │ values   │
        │ ---      │
        │ f64      │
        ╞══════════╡
        │ 2.718282 │
        │ 7.389056 │
        │ 54.59815 │
        └──────────┘
        """
        return self._from_pyexpr(self._pyexpr.exp())

    def alias(self, name: str) -> Expr:
        """
        Rename the expression.

        Parameters
        ----------
        name
            The new name.

        See Also
        --------
        name.map
        name.prefix
        name.suffix

        Examples
        --------
        Rename an expression to avoid overwriting an existing column.

        >>> df = pl.DataFrame(
        ...     {
        ...         "a": [1, 2, 3],
        ...         "b": ["x", "y", "z"],
        ...     }
        ... )
        >>> df.with_columns(
        ...     pl.col("a") + 10,
        ...     pl.col("b").str.to_uppercase().alias("c"),
        ... )
        shape: (3, 3)
        ┌─────┬─────┬─────┐
        │ a   ┆ b   ┆ c   │
        │ --- ┆ --- ┆ --- │
        │ i64 ┆ str ┆ str │
        ╞═════╪═════╪═════╡
        │ 11  ┆ x   ┆ X   │
        │ 12  ┆ y   ┆ Y   │
        │ 13  ┆ z   ┆ Z   │
        └─────┴─────┴─────┘

        Overwrite the default name of literal columns to prevent errors due to duplicate
        column names.

        >>> df.with_columns(
        ...     pl.lit(True).alias("c"),
        ...     pl.lit(4.0).alias("d"),
        ... )
        shape: (3, 4)
        ┌─────┬─────┬──────┬─────┐
        │ a   ┆ b   ┆ c    ┆ d   │
        │ --- ┆ --- ┆ ---  ┆ --- │
        │ i64 ┆ str ┆ bool ┆ f64 │
        ╞═════╪═════╪══════╪═════╡
        │ 1   ┆ x   ┆ true ┆ 4.0 │
        │ 2   ┆ y   ┆ true ┆ 4.0 │
        │ 3   ┆ z   ┆ true ┆ 4.0 │
        └─────┴─────┴──────┴─────┘
        """
        return self._from_pyexpr(self._pyexpr.alias(name))

    def exclude(
        self,
        columns: str | PolarsDataType | Collection[str] | Collection[PolarsDataType],
        *more_columns: str | PolarsDataType,
    ) -> Expr:
        """
        Exclude columns from a multi-column expression.

        Only works after a wildcard or regex column selection, and you cannot provide
        both string column names *and* dtypes (you may prefer to use selectors instead).

        Parameters
        ----------
        columns
            The name or datatype of the column(s) to exclude. Accepts regular expression
            input. Regular expressions should start with `^` and end with `$`.
        *more_columns
            Additional names or datatypes of columns to exclude, specified as positional
            arguments.

        Examples
        --------
        >>> df = pl.DataFrame(
        ...     {
        ...         "aa": [1, 2, 3],
        ...         "ba": ["a", "b", None],
        ...         "cc": [None, 2.5, 1.5],
        ...     }
        ... )
        >>> df
        shape: (3, 3)
        ┌─────┬──────┬──────┐
        │ aa  ┆ ba   ┆ cc   │
        │ --- ┆ ---  ┆ ---  │
        │ i64 ┆ str  ┆ f64  │
        ╞═════╪══════╪══════╡
        │ 1   ┆ a    ┆ null │
        │ 2   ┆ b    ┆ 2.5  │
        │ 3   ┆ null ┆ 1.5  │
        └─────┴──────┴──────┘

        Exclude by column name(s):

        >>> df.select(pl.all().exclude("ba"))
        shape: (3, 2)
        ┌─────┬──────┐
        │ aa  ┆ cc   │
        │ --- ┆ ---  │
        │ i64 ┆ f64  │
        ╞═════╪══════╡
        │ 1   ┆ null │
        │ 2   ┆ 2.5  │
        │ 3   ┆ 1.5  │
        └─────┴──────┘

        Exclude by regex, e.g. removing all columns whose names end with the letter "a":

        >>> df.select(pl.all().exclude("^.*a$"))
        shape: (3, 1)
        ┌──────┐
        │ cc   │
        │ ---  │
        │ f64  │
        ╞══════╡
        │ null │
        │ 2.5  │
        │ 1.5  │
        └──────┘

        Exclude by dtype(s), e.g. removing all columns of type Int64 or Float64:

        >>> df.select(pl.all().exclude([pl.Int64, pl.Float64]))
        shape: (3, 1)
        ┌──────┐
        │ ba   │
        │ ---  │
        │ str  │
        ╞══════╡
        │ a    │
        │ b    │
        │ null │
        └──────┘
        """
        exclude_cols: list[str] = []
        exclude_dtypes: list[PolarsDataType] = []
        for item in (
            *(
                columns
                if isinstance(columns, Collection) and not isinstance(columns, str)
                else [columns]
            ),
            *more_columns,
        ):
            if isinstance(item, str):
                exclude_cols.append(item)
            elif is_polars_dtype(item):
                exclude_dtypes.append(item)
            else:
                msg = (
                    "invalid input for `exclude`"
                    f"\n\nExpected one or more `str` or `DataType`; found {item!r} instead."
                )
                raise TypeError(msg)

        if exclude_cols and exclude_dtypes:
            msg = "cannot exclude by both column name and dtype; use a selector instead"
            raise TypeError(msg)
        elif exclude_dtypes:
            return self._from_pyexpr(self._pyexpr.exclude_dtype(exclude_dtypes))
        else:
            return self._from_pyexpr(self._pyexpr.exclude(exclude_cols))

    def pipe(
        self,
        function: Callable[Concatenate[Expr, P], T],
        *args: P.args,
        **kwargs: P.kwargs,
    ) -> T:
        r'''
        Offers a structured way to apply a sequence of user-defined functions (UDFs).

        Parameters
        ----------
        function
            Callable; will receive the expression as the first parameter,
            followed by any given args/kwargs.
        *args
            Arguments to pass to the UDF.
        **kwargs
            Keyword arguments to pass to the UDF.

        Examples
        --------
        >>> def extract_number(expr: pl.Expr) -> pl.Expr:
        ...     """Extract the digits from a string."""
        ...     return expr.str.extract(r"\d+", 0).cast(pl.Int64)
        >>>
        >>> def scale_negative_even(expr: pl.Expr, *, n: int = 1) -> pl.Expr:
        ...     """Set even numbers negative, and scale by a user-supplied value."""
        ...     expr = pl.when(expr % 2 == 0).then(-expr).otherwise(expr)
        ...     return expr * n
        >>>
        >>> df = pl.DataFrame({"val": ["a: 1", "b: 2", "c: 3", "d: 4"]})
        >>> df.with_columns(
        ...     udfs=(
        ...         pl.col("val").pipe(extract_number).pipe(scale_negative_even, n=5)
        ...     ),
        ... )
        shape: (4, 2)
        ┌──────┬──────┐
        │ val  ┆ udfs │
        │ ---  ┆ ---  │
        │ str  ┆ i64  │
        ╞══════╪══════╡
        │ a: 1 ┆ 5    │
        │ b: 2 ┆ -10  │
        │ c: 3 ┆ 15   │
        │ d: 4 ┆ -20  │
        └──────┴──────┘

        '''
        return function(self, *args, **kwargs)

    def not_(self) -> Expr:
        """
        Negate a boolean expression.

        Examples
        --------
        >>> df = pl.DataFrame(
        ...     {
        ...         "a": [True, False, False],
        ...         "b": ["a", "b", None],
        ...     }
        ... )
        >>> df
        shape: (3, 2)
        ┌───────┬──────┐
        │ a     ┆ b    │
        │ ---   ┆ ---  │
        │ bool  ┆ str  │
        ╞═══════╪══════╡
        │ true  ┆ a    │
        │ false ┆ b    │
        │ false ┆ null │
        └───────┴──────┘
        >>> df.select(pl.col("a").not_())
        shape: (3, 1)
        ┌───────┐
        │ a     │
        │ ---   │
        │ bool  │
        ╞═══════╡
        │ false │
        │ true  │
        │ true  │
        └───────┘
        """
        return self._from_pyexpr(self._pyexpr.not_())

    def is_null(self) -> Expr:
        """
        Returns a boolean Series indicating which values are null.

        Examples
        --------
        >>> df = pl.DataFrame(
        ...     {
        ...         "a": [1, 2, None, 1, 5],
        ...         "b": [1.0, 2.0, float("nan"), 1.0, 5.0],
        ...     }
        ... )
        >>> df.with_columns(pl.all().is_null().name.suffix("_isnull"))  # nan != null
        shape: (5, 4)
        ┌──────┬─────┬──────────┬──────────┐
        │ a    ┆ b   ┆ a_isnull ┆ b_isnull │
        │ ---  ┆ --- ┆ ---      ┆ ---      │
        │ i64  ┆ f64 ┆ bool     ┆ bool     │
        ╞══════╪═════╪══════════╪══════════╡
        │ 1    ┆ 1.0 ┆ false    ┆ false    │
        │ 2    ┆ 2.0 ┆ false    ┆ false    │
        │ null ┆ NaN ┆ true     ┆ false    │
        │ 1    ┆ 1.0 ┆ false    ┆ false    │
        │ 5    ┆ 5.0 ┆ false    ┆ false    │
        └──────┴─────┴──────────┴──────────┘
        """
        return self._from_pyexpr(self._pyexpr.is_null())

    def is_not_null(self) -> Expr:
        """
        Returns a boolean Series indicating which values are not null.

        Examples
        --------
        >>> df = pl.DataFrame(
        ...     {
        ...         "a": [1, 2, None, 1, 5],
        ...         "b": [1.0, 2.0, float("nan"), 1.0, 5.0],
        ...     }
        ... )
        >>> df.with_columns(
        ...     pl.all().is_not_null().name.suffix("_not_null")  # nan != null
        ... )
        shape: (5, 4)
        ┌──────┬─────┬────────────┬────────────┐
        │ a    ┆ b   ┆ a_not_null ┆ b_not_null │
        │ ---  ┆ --- ┆ ---        ┆ ---        │
        │ i64  ┆ f64 ┆ bool       ┆ bool       │
        ╞══════╪═════╪════════════╪════════════╡
        │ 1    ┆ 1.0 ┆ true       ┆ true       │
        │ 2    ┆ 2.0 ┆ true       ┆ true       │
        │ null ┆ NaN ┆ false      ┆ true       │
        │ 1    ┆ 1.0 ┆ true       ┆ true       │
        │ 5    ┆ 5.0 ┆ true       ┆ true       │
        └──────┴─────┴────────────┴────────────┘
        """
        return self._from_pyexpr(self._pyexpr.is_not_null())

    def is_finite(self) -> Expr:
        """
        Returns a boolean Series indicating which values are finite.

        Returns
        -------
        Expr
            Expression of data type :class:`Boolean`.

        Examples
        --------
        >>> df = pl.DataFrame(
        ...     {
        ...         "A": [1.0, 2],
        ...         "B": [3.0, float("inf")],
        ...     }
        ... )
        >>> df.select(pl.all().is_finite())
        shape: (2, 2)
        ┌──────┬───────┐
        │ A    ┆ B     │
        │ ---  ┆ ---   │
        │ bool ┆ bool  │
        ╞══════╪═══════╡
        │ true ┆ true  │
        │ true ┆ false │
        └──────┴───────┘
        """
        return self._from_pyexpr(self._pyexpr.is_finite())

    def is_infinite(self) -> Expr:
        """
        Returns a boolean Series indicating which values are infinite.

        Returns
        -------
        Expr
            Expression of data type :class:`Boolean`.

        Examples
        --------
        >>> df = pl.DataFrame(
        ...     {
        ...         "A": [1.0, 2],
        ...         "B": [3.0, float("inf")],
        ...     }
        ... )
        >>> df.select(pl.all().is_infinite())
        shape: (2, 2)
        ┌───────┬───────┐
        │ A     ┆ B     │
        │ ---   ┆ ---   │
        │ bool  ┆ bool  │
        ╞═══════╪═══════╡
        │ false ┆ false │
        │ false ┆ true  │
        └───────┴───────┘
        """
        return self._from_pyexpr(self._pyexpr.is_infinite())

    def is_nan(self) -> Expr:
        """
        Returns a boolean Series indicating which values are NaN.

        Notes
        -----
        Floating point `NaN` (Not A Number) should not be confused
        with missing data represented as `Null/None`.

        Examples
        --------
        >>> df = pl.DataFrame(
        ...     {
        ...         "a": [1, 2, None, 1, 5],
        ...         "b": [1.0, 2.0, float("nan"), 1.0, 5.0],
        ...     }
        ... )
        >>> df.with_columns(pl.col(pl.Float64).is_nan().name.suffix("_isnan"))
        shape: (5, 3)
        ┌──────┬─────┬─────────┐
        │ a    ┆ b   ┆ b_isnan │
        │ ---  ┆ --- ┆ ---     │
        │ i64  ┆ f64 ┆ bool    │
        ╞══════╪═════╪═════════╡
        │ 1    ┆ 1.0 ┆ false   │
        │ 2    ┆ 2.0 ┆ false   │
        │ null ┆ NaN ┆ true    │
        │ 1    ┆ 1.0 ┆ false   │
        │ 5    ┆ 5.0 ┆ false   │
        └──────┴─────┴─────────┘
        """
        return self._from_pyexpr(self._pyexpr.is_nan())

    def is_not_nan(self) -> Expr:
        """
        Returns a boolean Series indicating which values are not NaN.

        Notes
        -----
        Floating point `NaN` (Not A Number) should not be confused
        with missing data represented as `Null/None`.

        Examples
        --------
        >>> df = pl.DataFrame(
        ...     {
        ...         "a": [1, 2, None, 1, 5],
        ...         "b": [1.0, 2.0, float("nan"), 1.0, 5.0],
        ...     }
        ... )
        >>> df.with_columns(pl.col(pl.Float64).is_not_nan().name.suffix("_is_not_nan"))
        shape: (5, 3)
        ┌──────┬─────┬──────────────┐
        │ a    ┆ b   ┆ b_is_not_nan │
        │ ---  ┆ --- ┆ ---          │
        │ i64  ┆ f64 ┆ bool         │
        ╞══════╪═════╪══════════════╡
        │ 1    ┆ 1.0 ┆ true         │
        │ 2    ┆ 2.0 ┆ true         │
        │ null ┆ NaN ┆ false        │
        │ 1    ┆ 1.0 ┆ true         │
        │ 5    ┆ 5.0 ┆ true         │
        └──────┴─────┴──────────────┘
        """
        return self._from_pyexpr(self._pyexpr.is_not_nan())

    def agg_groups(self) -> Expr:
        """
        Get the group indexes of the group by operation.

        Should be used in aggregation context only.

        Examples
        --------
        >>> df = pl.DataFrame(
        ...     {
        ...         "group": [
        ...             "one",
        ...             "one",
        ...             "one",
        ...             "two",
        ...             "two",
        ...             "two",
        ...         ],
        ...         "value": [94, 95, 96, 97, 97, 99],
        ...     }
        ... )
        >>> df.group_by("group", maintain_order=True).agg(pl.col("value").agg_groups())
        shape: (2, 2)
        ┌───────┬───────────┐
        │ group ┆ value     │
        │ ---   ┆ ---       │
        │ str   ┆ list[u32] │
        ╞═══════╪═══════════╡
        │ one   ┆ [0, 1, 2] │
        │ two   ┆ [3, 4, 5] │
        └───────┴───────────┘
        """
        return self._from_pyexpr(self._pyexpr.agg_groups())

    def count(self) -> Expr:
        """
        Return the number of non-null elements in the column.

        Returns
        -------
        Expr
            Expression of data type :class:`UInt32`.

        See Also
        --------
        len

        Examples
        --------
        >>> df = pl.DataFrame({"a": [1, 2, 3], "b": [None, 4, 4]})
        >>> df.select(pl.all().count())
        shape: (1, 2)
        ┌─────┬─────┐
        │ a   ┆ b   │
        │ --- ┆ --- │
        │ u32 ┆ u32 │
        ╞═════╪═════╡
        │ 3   ┆ 2   │
        └─────┴─────┘
        """
        return self._from_pyexpr(self._pyexpr.count())

    def len(self) -> Expr:
        """
        Return the number of elements in the column.

        Null values count towards the total.

        Returns
        -------
        Expr
            Expression of data type :class:`UInt32`.

        See Also
        --------
        count

        Examples
        --------
        >>> df = pl.DataFrame({"a": [1, 2, 3], "b": [None, 4, 4]})
        >>> df.select(pl.all().len())
        shape: (1, 2)
        ┌─────┬─────┐
        │ a   ┆ b   │
        │ --- ┆ --- │
        │ u32 ┆ u32 │
        ╞═════╪═════╡
        │ 3   ┆ 3   │
        └─────┴─────┘
        """
        return self._from_pyexpr(self._pyexpr.len())

    def slice(self, offset: int | Expr, length: int | Expr | None = None) -> Expr:
        """
        Get a slice of this expression.

        Parameters
        ----------
        offset
            Start index. Negative indexing is supported.
        length
            Length of the slice. If set to `None`, all rows starting at the offset
            will be selected.

        Examples
        --------
        >>> df = pl.DataFrame(
        ...     {
        ...         "a": [8, 9, 10, 11],
        ...         "b": [None, 4, 4, 4],
        ...     }
        ... )
        >>> df.select(pl.all().slice(1, 2))
        shape: (2, 2)
        ┌─────┬─────┐
        │ a   ┆ b   │
        │ --- ┆ --- │
        │ i64 ┆ i64 │
        ╞═════╪═════╡
        │ 9   ┆ 4   │
        │ 10  ┆ 4   │
        └─────┴─────┘
        """
        if not isinstance(offset, Expr):
            offset = F.lit(offset)
        if not isinstance(length, Expr):
            length = F.lit(length)
        return self._from_pyexpr(self._pyexpr.slice(offset._pyexpr, length._pyexpr))

    def append(self, other: IntoExpr, *, upcast: bool = True) -> Expr:
        """
        Append expressions.

        This is done by adding the chunks of `other` to this `Series`.

        Parameters
        ----------
        other
            Expression to append.
        upcast
            Cast both `Series` to the same supertype.

        Examples
        --------
        >>> df = pl.DataFrame(
        ...     {
        ...         "a": [8, 9, 10],
        ...         "b": [None, 4, 4],
        ...     }
        ... )
        >>> df.select(pl.all().head(1).append(pl.all().tail(1)))
        shape: (2, 2)
        ┌─────┬──────┐
        │ a   ┆ b    │
        │ --- ┆ ---  │
        │ i64 ┆ i64  │
        ╞═════╪══════╡
        │ 8   ┆ null │
        │ 10  ┆ 4    │
        └─────┴──────┘
        """
        other = parse_into_expression(other)
        return self._from_pyexpr(self._pyexpr.append(other, upcast))

    def rechunk(self) -> Expr:
        """
        Create a single chunk of memory for this Series.

        Examples
        --------
        >>> df = pl.DataFrame({"a": [1, 1, 2]})

        Create a Series with 3 nulls, append column a then rechunk

        >>> df.select(pl.repeat(None, 3).append(pl.col("a")).rechunk())
        shape: (6, 1)
        ┌────────┐
        │ repeat │
        │ ---    │
        │ i64    │
        ╞════════╡
        │ null   │
        │ null   │
        │ null   │
        │ 1      │
        │ 1      │
        │ 2      │
        └────────┘
        """
        return self._from_pyexpr(self._pyexpr.rechunk())

    def drop_nulls(self) -> Expr:
        """
        Drop all null values.

        The original order of the remaining elements is preserved.

        See Also
        --------
        drop_nans

        Notes
        -----
        A null value is not the same as a NaN value.
        To drop NaN values, use :func:`drop_nans`.

        Examples
        --------
        >>> df = pl.DataFrame({"a": [1.0, None, 3.0, float("nan")]})
        >>> df.select(pl.col("a").drop_nulls())
        shape: (3, 1)
        ┌─────┐
        │ a   │
        │ --- │
        │ f64 │
        ╞═════╡
        │ 1.0 │
        │ 3.0 │
        │ NaN │
        └─────┘
        """
        return self._from_pyexpr(self._pyexpr.drop_nulls())

    def drop_nans(self) -> Expr:
        """
        Drop all floating point NaN values.

        The original order of the remaining elements is preserved.

        See Also
        --------
        drop_nulls

        Notes
        -----
        A NaN value is not the same as a null value.
        To drop null values, use :func:`drop_nulls`.

        Examples
        --------
        >>> df = pl.DataFrame({"a": [1.0, None, 3.0, float("nan")]})
        >>> df.select(pl.col("a").drop_nans())
        shape: (3, 1)
        ┌──────┐
        │ a    │
        │ ---  │
        │ f64  │
        ╞══════╡
        │ 1.0  │
        │ null │
        │ 3.0  │
        └──────┘
        """
        return self._from_pyexpr(self._pyexpr.drop_nans())

    def cum_sum(self, *, reverse: bool = False) -> Expr:
        """
        Get an array with the cumulative sum computed at every element.

        Parameters
        ----------
        reverse
            Reverse the operation.

        Notes
        -----
        Dtypes in {Int8, UInt8, Int16, UInt16} are cast to
        Int64 before summing to prevent overflow issues.

        Examples
        --------
        >>> df = pl.DataFrame({"a": [1, 2, 3, 4]})
        >>> df.with_columns(
        ...     pl.col("a").cum_sum().alias("cum_sum"),
        ...     pl.col("a").cum_sum(reverse=True).alias("cum_sum_reverse"),
        ... )
        shape: (4, 3)
        ┌─────┬─────────┬─────────────────┐
        │ a   ┆ cum_sum ┆ cum_sum_reverse │
        │ --- ┆ ---     ┆ ---             │
        │ i64 ┆ i64     ┆ i64             │
        ╞═════╪═════════╪═════════════════╡
        │ 1   ┆ 1       ┆ 10              │
        │ 2   ┆ 3       ┆ 9               │
        │ 3   ┆ 6       ┆ 7               │
        │ 4   ┆ 10      ┆ 4               │
        └─────┴─────────┴─────────────────┘

        Null values are excluded, but can also be filled by calling `forward_fill`.

        >>> df = pl.DataFrame({"values": [None, 10, None, 8, 9, None, 16, None]})
        >>> df.with_columns(
        ...     pl.col("values").cum_sum().alias("value_cum_sum"),
        ...     pl.col("values")
        ...     .cum_sum()
        ...     .forward_fill()
        ...     .alias("value_cum_sum_all_filled"),
        ... )
        shape: (8, 3)
        ┌────────┬───────────────┬──────────────────────────┐
        │ values ┆ value_cum_sum ┆ value_cum_sum_all_filled │
        │ ---    ┆ ---           ┆ ---                      │
        │ i64    ┆ i64           ┆ i64                      │
        ╞════════╪═══════════════╪══════════════════════════╡
        │ null   ┆ null          ┆ null                     │
        │ 10     ┆ 10            ┆ 10                       │
        │ null   ┆ null          ┆ 10                       │
        │ 8      ┆ 18            ┆ 18                       │
        │ 9      ┆ 27            ┆ 27                       │
        │ null   ┆ null          ┆ 27                       │
        │ 16     ┆ 43            ┆ 43                       │
        │ null   ┆ null          ┆ 43                       │
        └────────┴───────────────┴──────────────────────────┘
        """
        return self._from_pyexpr(self._pyexpr.cum_sum(reverse))

    def cum_prod(self, *, reverse: bool = False) -> Expr:
        """
        Get an array with the cumulative product computed at every element.

        Parameters
        ----------
        reverse
            Reverse the operation.

        Notes
        -----
        Dtypes in {Int8, UInt8, Int16, UInt16} are cast to
        Int64 before summing to prevent overflow issues.

        Examples
        --------
        >>> df = pl.DataFrame({"a": [1, 2, 3, 4]})
        >>> df.with_columns(
        ...     pl.col("a").cum_prod().alias("cum_prod"),
        ...     pl.col("a").cum_prod(reverse=True).alias("cum_prod_reverse"),
        ... )
        shape: (4, 3)
        ┌─────┬──────────┬──────────────────┐
        │ a   ┆ cum_prod ┆ cum_prod_reverse │
        │ --- ┆ ---      ┆ ---              │
        │ i64 ┆ i64      ┆ i64              │
        ╞═════╪══════════╪══════════════════╡
        │ 1   ┆ 1        ┆ 24               │
        │ 2   ┆ 2        ┆ 24               │
        │ 3   ┆ 6        ┆ 12               │
        │ 4   ┆ 24       ┆ 4                │
        └─────┴──────────┴──────────────────┘
        """
        return self._from_pyexpr(self._pyexpr.cum_prod(reverse))

    def cum_min(self, *, reverse: bool = False) -> Expr:
        """
        Get an array with the cumulative min computed at every element.

        Parameters
        ----------
        reverse
            Reverse the operation.

        Examples
        --------
        >>> df = pl.DataFrame({"a": [3, 1, 2]})
        >>> df.with_columns(
        ...     pl.col("a").cum_min().alias("cum_min"),
        ...     pl.col("a").cum_min(reverse=True).alias("cum_min_reverse"),
        ... )
        shape: (3, 3)
        ┌─────┬─────────┬─────────────────┐
        │ a   ┆ cum_min ┆ cum_min_reverse │
        │ --- ┆ ---     ┆ ---             │
        │ i64 ┆ i64     ┆ i64             │
        ╞═════╪═════════╪═════════════════╡
        │ 3   ┆ 3       ┆ 1               │
        │ 1   ┆ 1       ┆ 1               │
        │ 2   ┆ 1       ┆ 2               │
        └─────┴─────────┴─────────────────┘

        """
        return self._from_pyexpr(self._pyexpr.cum_min(reverse))

    def cum_max(self, *, reverse: bool = False) -> Expr:
        """
        Get an array with the cumulative max computed at every element.

        Parameters
        ----------
        reverse
            Reverse the operation.

        Examples
        --------
        >>> df = pl.DataFrame({"a": [1, 3, 2]})
        >>> df.with_columns(
        ...     pl.col("a").cum_max().alias("cum_max"),
        ...     pl.col("a").cum_max(reverse=True).alias("cum_max_reverse"),
        ... )
        shape: (3, 3)
        ┌─────┬─────────┬─────────────────┐
        │ a   ┆ cum_max ┆ cum_max_reverse │
        │ --- ┆ ---     ┆ ---             │
        │ i64 ┆ i64     ┆ i64             │
        ╞═════╪═════════╪═════════════════╡
        │ 1   ┆ 1       ┆ 3               │
        │ 3   ┆ 3       ┆ 3               │
        │ 2   ┆ 3       ┆ 2               │
        └─────┴─────────┴─────────────────┘


        Null values are excluded, but can also be filled by calling `forward_fill`.

        >>> df = pl.DataFrame({"values": [None, 10, None, 8, 9, None, 16, None]})
        >>> df.with_columns(
        ...     pl.col("values").cum_max().alias("cum_max"),
        ...     pl.col("values").cum_max().forward_fill().alias("cum_max_all_filled"),
        ... )
        shape: (8, 3)
        ┌────────┬─────────┬────────────────────┐
        │ values ┆ cum_max ┆ cum_max_all_filled │
        │ ---    ┆ ---     ┆ ---                │
        │ i64    ┆ i64     ┆ i64                │
        ╞════════╪═════════╪════════════════════╡
        │ null   ┆ null    ┆ null               │
        │ 10     ┆ 10      ┆ 10                 │
        │ null   ┆ null    ┆ 10                 │
        │ 8      ┆ 10      ┆ 10                 │
        │ 9      ┆ 10      ┆ 10                 │
        │ null   ┆ null    ┆ 10                 │
        │ 16     ┆ 16      ┆ 16                 │
        │ null   ┆ null    ┆ 16                 │
        └────────┴─────────┴────────────────────┘
        """
        return self._from_pyexpr(self._pyexpr.cum_max(reverse))

    def cum_count(self, *, reverse: bool = False) -> Expr:
        """
        Return the cumulative count of the non-null values in the column.

        Parameters
        ----------
        reverse
            Reverse the operation.

        Examples
        --------
        >>> df = pl.DataFrame({"a": ["x", "k", None, "d"]})
        >>> df.with_columns(
        ...     pl.col("a").cum_count().alias("cum_count"),
        ...     pl.col("a").cum_count(reverse=True).alias("cum_count_reverse"),
        ... )
        shape: (4, 3)
        ┌──────┬───────────┬───────────────────┐
        │ a    ┆ cum_count ┆ cum_count_reverse │
        │ ---  ┆ ---       ┆ ---               │
        │ str  ┆ u32       ┆ u32               │
        ╞══════╪═══════════╪═══════════════════╡
        │ x    ┆ 1         ┆ 3                 │
        │ k    ┆ 2         ┆ 2                 │
        │ null ┆ 2         ┆ 1                 │
        │ d    ┆ 3         ┆ 1                 │
        └──────┴───────────┴───────────────────┘
        """
        return self._from_pyexpr(self._pyexpr.cum_count(reverse))

    def floor(self) -> Expr:
        """
        Rounds down to the nearest integer value.

        Only works on floating point Series.

        Examples
        --------
        >>> df = pl.DataFrame({"a": [0.3, 0.5, 1.0, 1.1]})
        >>> df.select(pl.col("a").floor())
        shape: (4, 1)
        ┌─────┐
        │ a   │
        │ --- │
        │ f64 │
        ╞═════╡
        │ 0.0 │
        │ 0.0 │
        │ 1.0 │
        │ 1.0 │
        └─────┘
        """
        return self._from_pyexpr(self._pyexpr.floor())

    def ceil(self) -> Expr:
        """
        Rounds up to the nearest integer value.

        Only works on floating point Series.

        Examples
        --------
        >>> df = pl.DataFrame({"a": [0.3, 0.5, 1.0, 1.1]})
        >>> df.select(pl.col("a").ceil())
        shape: (4, 1)
        ┌─────┐
        │ a   │
        │ --- │
        │ f64 │
        ╞═════╡
        │ 1.0 │
        │ 1.0 │
        │ 1.0 │
        │ 2.0 │
        └─────┘
        """
        return self._from_pyexpr(self._pyexpr.ceil())

    def round(self, decimals: int = 0) -> Expr:
        """
        Round underlying floating point data by `decimals` digits.

        Parameters
        ----------
        decimals
            Number of decimals to round by.

        Examples
        --------
        >>> df = pl.DataFrame({"a": [0.33, 0.52, 1.02, 1.17]})
        >>> df.select(pl.col("a").round(1))
        shape: (4, 1)
        ┌─────┐
        │ a   │
        │ --- │
        │ f64 │
        ╞═════╡
        │ 0.3 │
        │ 0.5 │
        │ 1.0 │
        │ 1.2 │
        └─────┘
        """
        return self._from_pyexpr(self._pyexpr.round(decimals))

    def round_sig_figs(self, digits: int) -> Expr:
        """
        Round to a number of significant figures.

        Parameters
        ----------
        digits
            Number of significant figures to round to.

        Examples
        --------
        >>> df = pl.DataFrame({"a": [0.01234, 3.333, 1234.0]})
        >>> df.with_columns(pl.col("a").round_sig_figs(2).alias("round_sig_figs"))
        shape: (3, 2)
        ┌─────────┬────────────────┐
        │ a       ┆ round_sig_figs │
        │ ---     ┆ ---            │
        │ f64     ┆ f64            │
        ╞═════════╪════════════════╡
        │ 0.01234 ┆ 0.012          │
        │ 3.333   ┆ 3.3            │
        │ 1234.0  ┆ 1200.0         │
        └─────────┴────────────────┘
        """
        return self._from_pyexpr(self._pyexpr.round_sig_figs(digits))

    def dot(self, other: Expr | str) -> Expr:
        """
        Compute the dot/inner product between two Expressions.

        Parameters
        ----------
        other
            Expression to compute dot product with.

        Examples
        --------
        >>> df = pl.DataFrame(
        ...     {
        ...         "a": [1, 3, 5],
        ...         "b": [2, 4, 6],
        ...     }
        ... )
        >>> df.select(pl.col("a").dot(pl.col("b")))
        shape: (1, 1)
        ┌─────┐
        │ a   │
        │ --- │
        │ i64 │
        ╞═════╡
        │ 44  │
        └─────┘
        """
        other = parse_into_expression(other)
        return self._from_pyexpr(self._pyexpr.dot(other))

    def mode(self) -> Expr:
        """
        Compute the most occurring value(s).

        Can return multiple Values.

        Examples
        --------
        >>> df = pl.DataFrame(
        ...     {
        ...         "a": [1, 1, 2, 3],
        ...         "b": [1, 1, 2, 2],
        ...     }
        ... )
        >>> df.select(pl.all().mode())  # doctest: +IGNORE_RESULT
        shape: (2, 2)
        ┌─────┬─────┐
        │ a   ┆ b   │
        │ --- ┆ --- │
        │ i64 ┆ i64 │
        ╞═════╪═════╡
        │ 1   ┆ 1   │
        │ 1   ┆ 2   │
        └─────┴─────┘
        """
        return self._from_pyexpr(self._pyexpr.mode())

    def cast(
        self,
        dtype: PolarsDataType | type[Any],
        *,
        strict: bool = True,
        wrap_numerical: bool = False,
    ) -> Expr:
        r"""
        Cast between data types.

        Parameters
        ----------
        dtype
            DataType to cast to.
        strict
            If True invalid casts generate exceptions instead of `null`\s.
        wrap_numerical
            If True numeric casts wrap overflowing values instead of
            marking the cast as invalid.

        Examples
        --------
        >>> df = pl.DataFrame(
        ...     {
        ...         "a": [1, 2, 3],
        ...         "b": ["4", "5", "6"],
        ...     }
        ... )
        >>> df.with_columns(
        ...     pl.col("a").cast(pl.Float64),
        ...     pl.col("b").cast(pl.Int32),
        ... )
        shape: (3, 2)
        ┌─────┬─────┐
        │ a   ┆ b   │
        │ --- ┆ --- │
        │ f64 ┆ i32 │
        ╞═════╪═════╡
        │ 1.0 ┆ 4   │
        │ 2.0 ┆ 5   │
        │ 3.0 ┆ 6   │
        └─────┴─────┘
        """
        dtype = parse_into_dtype(dtype)
        return self._from_pyexpr(self._pyexpr.cast(dtype, strict, wrap_numerical))

    def sort(self, *, descending: bool = False, nulls_last: bool = False) -> Expr:
        """
        Sort this column.

        When used in a projection/selection context, the whole column is sorted.
        When used in a group by context, the groups are sorted.

        Parameters
        ----------
        descending
            Sort in descending order.
        nulls_last
            Place null values last.

        Examples
        --------
        >>> df = pl.DataFrame(
        ...     {
        ...         "a": [1, None, 3, 2],
        ...     }
        ... )
        >>> df.select(pl.col("a").sort())
        shape: (4, 1)
        ┌──────┐
        │ a    │
        │ ---  │
        │ i64  │
        ╞══════╡
        │ null │
        │ 1    │
        │ 2    │
        │ 3    │
        └──────┘
        >>> df.select(pl.col("a").sort(descending=True))
        shape: (4, 1)
        ┌──────┐
        │ a    │
        │ ---  │
        │ i64  │
        ╞══════╡
        │ null │
        │ 3    │
        │ 2    │
        │ 1    │
        └──────┘
        >>> df.select(pl.col("a").sort(nulls_last=True))
        shape: (4, 1)
        ┌──────┐
        │ a    │
        │ ---  │
        │ i64  │
        ╞══════╡
        │ 1    │
        │ 2    │
        │ 3    │
        │ null │
        └──────┘

        When sorting in a group by context, the groups are sorted.

        >>> df = pl.DataFrame(
        ...     {
        ...         "group": ["one", "one", "one", "two", "two", "two"],
        ...         "value": [1, 98, 2, 3, 99, 4],
        ...     }
        ... )
        >>> df.group_by("group").agg(pl.col("value").sort())  # doctest: +IGNORE_RESULT
        shape: (2, 2)
        ┌───────┬────────────┐
        │ group ┆ value      │
        │ ---   ┆ ---        │
        │ str   ┆ list[i64]  │
        ╞═══════╪════════════╡
        │ two   ┆ [3, 4, 99] │
        │ one   ┆ [1, 2, 98] │
        └───────┴────────────┘
        """
        return self._from_pyexpr(self._pyexpr.sort_with(descending, nulls_last))

    def top_k(self, k: int | IntoExprColumn = 5) -> Expr:
        r"""
        Return the `k` largest elements.

        Non-null elements are always preferred over null elements. The output
        is not guaranteed to be in any particular order, call :func:`sort`
        after this function if you wish the output to be sorted.

        This has time complexity:

        .. math:: O(n)

        Parameters
        ----------
        k
            Number of elements to return.

        See Also
        --------
        top_k_by
        bottom_k
        bottom_k_by

        Examples
        --------
        Get the 5 largest values in series.

        >>> df = pl.DataFrame({"value": [1, 98, 2, 3, 99, 4]})
        >>> df.select(
        ...     pl.col("value").top_k().alias("top_k"),
        ...     pl.col("value").bottom_k().alias("bottom_k"),
        ... )
        shape: (5, 2)
        ┌───────┬──────────┐
        │ top_k ┆ bottom_k │
        │ ---   ┆ ---      │
        │ i64   ┆ i64      │
        ╞═══════╪══════════╡
        │ 4     ┆ 1        │
        │ 98    ┆ 98       │
        │ 2     ┆ 2        │
        │ 3     ┆ 3        │
        │ 99    ┆ 4        │
        └───────┴──────────┘
        """
        k = parse_into_expression(k)
        return self._from_pyexpr(self._pyexpr.top_k(k))

    @deprecate_renamed_parameter("descending", "reverse", version="1.0.0")
    def top_k_by(
        self,
        by: IntoExpr | Iterable[IntoExpr],
        k: int | IntoExprColumn = 5,
        *,
        reverse: bool | Sequence[bool] = False,
    ) -> Expr:
        r"""
        Return the elements corresponding to the `k` largest elements of the `by` column(s).

        Non-null elements are always preferred over null elements, regardless of
        the value of `reverse`. The output is not guaranteed to be in any
        particular order, call :func:`sort` after this function if you wish the
        output to be sorted.

        This has time complexity:

        .. math:: O(n \log{n})

        Parameters
        ----------
        by
            Column(s) used to determine the largest elements.
            Accepts expression input. Strings are parsed as column names.
        k
            Number of elements to return.
        reverse
            Consider the `k` smallest elements of the `by` column(s) (instead of the `k`
            largest). This can be specified per column by passing a sequence of
            booleans.

        See Also
        --------
        top_k
        bottom_k
        bottom_k_by

        Examples
        --------
        >>> df = pl.DataFrame(
        ...     {
        ...         "a": [1, 2, 3, 4, 5, 6],
        ...         "b": [6, 5, 4, 3, 2, 1],
        ...         "c": ["Apple", "Orange", "Apple", "Apple", "Banana", "Banana"],
        ...     }
        ... )
        >>> df
        shape: (6, 3)
        ┌─────┬─────┬────────┐
        │ a   ┆ b   ┆ c      │
        │ --- ┆ --- ┆ ---    │
        │ i64 ┆ i64 ┆ str    │
        ╞═════╪═════╪════════╡
        │ 1   ┆ 6   ┆ Apple  │
        │ 2   ┆ 5   ┆ Orange │
        │ 3   ┆ 4   ┆ Apple  │
        │ 4   ┆ 3   ┆ Apple  │
        │ 5   ┆ 2   ┆ Banana │
        │ 6   ┆ 1   ┆ Banana │
        └─────┴─────┴────────┘

        Get the top 2 rows by column `a` or `b`.

        >>> df.select(
        ...     pl.all().top_k_by("a", 2).name.suffix("_top_by_a"),
        ...     pl.all().top_k_by("b", 2).name.suffix("_top_by_b"),
        ... )
        shape: (2, 6)
        ┌────────────┬────────────┬────────────┬────────────┬────────────┬────────────┐
        │ a_top_by_a ┆ b_top_by_a ┆ c_top_by_a ┆ a_top_by_b ┆ b_top_by_b ┆ c_top_by_b │
        │ ---        ┆ ---        ┆ ---        ┆ ---        ┆ ---        ┆ ---        │
        │ i64        ┆ i64        ┆ str        ┆ i64        ┆ i64        ┆ str        │
        ╞════════════╪════════════╪════════════╪════════════╪════════════╪════════════╡
        │ 6          ┆ 1          ┆ Banana     ┆ 1          ┆ 6          ┆ Apple      │
        │ 5          ┆ 2          ┆ Banana     ┆ 2          ┆ 5          ┆ Orange     │
        └────────────┴────────────┴────────────┴────────────┴────────────┴────────────┘

        Get the top 2 rows by multiple columns with given order.

        >>> df.select(
        ...     pl.all()
        ...     .top_k_by(["c", "a"], 2, reverse=[False, True])
        ...     .name.suffix("_by_ca"),
        ...     pl.all()
        ...     .top_k_by(["c", "b"], 2, reverse=[False, True])
        ...     .name.suffix("_by_cb"),
        ... )
        shape: (2, 6)
        ┌─────────┬─────────┬─────────┬─────────┬─────────┬─────────┐
        │ a_by_ca ┆ b_by_ca ┆ c_by_ca ┆ a_by_cb ┆ b_by_cb ┆ c_by_cb │
        │ ---     ┆ ---     ┆ ---     ┆ ---     ┆ ---     ┆ ---     │
        │ i64     ┆ i64     ┆ str     ┆ i64     ┆ i64     ┆ str     │
        ╞═════════╪═════════╪═════════╪═════════╪═════════╪═════════╡
        │ 2       ┆ 5       ┆ Orange  ┆ 2       ┆ 5       ┆ Orange  │
        │ 5       ┆ 2       ┆ Banana  ┆ 6       ┆ 1       ┆ Banana  │
        └─────────┴─────────┴─────────┴─────────┴─────────┴─────────┘

        Get the top 2 rows by column `a` in each group.

        >>> (
        ...     df.group_by("c", maintain_order=True)
        ...     .agg(pl.all().top_k_by("a", 2))
        ...     .explode(pl.all().exclude("c"))
        ... )
        shape: (5, 3)
        ┌────────┬─────┬─────┐
        │ c      ┆ a   ┆ b   │
        │ ---    ┆ --- ┆ --- │
        │ str    ┆ i64 ┆ i64 │
        ╞════════╪═════╪═════╡
        │ Apple  ┆ 4   ┆ 3   │
        │ Apple  ┆ 3   ┆ 4   │
        │ Orange ┆ 2   ┆ 5   │
        │ Banana ┆ 6   ┆ 1   │
        │ Banana ┆ 5   ┆ 2   │
        └────────┴─────┴─────┘
        """  # noqa: W505
        k = parse_into_expression(k)
        by = parse_into_list_of_expressions(by)
        reverse = extend_bool(reverse, len(by), "reverse", "by")
        return self._from_pyexpr(self._pyexpr.top_k_by(by, k=k, reverse=reverse))

    def bottom_k(self, k: int | IntoExprColumn = 5) -> Expr:
        r"""
        Return the `k` smallest elements.

        Non-null elements are always preferred over null elements. The output is
        not guaranteed to be in any particular order, call :func:`sort` after
        this function if you wish the output to be sorted.

        This has time complexity:

        .. math:: O(n)

        Parameters
        ----------
        k
            Number of elements to return.

        See Also
        --------
        top_k
        top_k_by
        bottom_k_by

        Examples
        --------
        >>> df = pl.DataFrame(
        ...     {
        ...         "value": [1, 98, 2, 3, 99, 4],
        ...     }
        ... )
        >>> df.select(
        ...     pl.col("value").top_k().alias("top_k"),
        ...     pl.col("value").bottom_k().alias("bottom_k"),
        ... )
        shape: (5, 2)
        ┌───────┬──────────┐
        │ top_k ┆ bottom_k │
        │ ---   ┆ ---      │
        │ i64   ┆ i64      │
        ╞═══════╪══════════╡
        │ 4     ┆ 1        │
        │ 98    ┆ 98       │
        │ 2     ┆ 2        │
        │ 3     ┆ 3        │
        │ 99    ┆ 4        │
        └───────┴──────────┘
        """
        k = parse_into_expression(k)
        return self._from_pyexpr(self._pyexpr.bottom_k(k))

    @deprecate_renamed_parameter("descending", "reverse", version="1.0.0")
    def bottom_k_by(
        self,
        by: IntoExpr | Iterable[IntoExpr],
        k: int | IntoExprColumn = 5,
        *,
        reverse: bool | Sequence[bool] = False,
    ) -> Expr:
        r"""
        Return the elements corresponding to the `k` smallest elements of the `by` column(s).

        Non-null elements are always preferred over null elements, regardless of
        the value of `reverse`. The output is not guaranteed to be in any
        particular order, call :func:`sort` after this function if you wish the
        output to be sorted.

        This has time complexity:

        .. math:: O(n \log{n})

        Parameters
        ----------
        by
            Column(s) used to determine the smallest elements.
            Accepts expression input. Strings are parsed as column names.
        k
            Number of elements to return.
        reverse
            Consider the `k` largest elements of the `by` column(s) (instead of the `k`
            smallest). This can be specified per column by passing a sequence of
            booleans.

        See Also
        --------
        top_k
        top_k_by
        bottom_k

        Examples
        --------
        >>> df = pl.DataFrame(
        ...     {
        ...         "a": [1, 2, 3, 4, 5, 6],
        ...         "b": [6, 5, 4, 3, 2, 1],
        ...         "c": ["Apple", "Orange", "Apple", "Apple", "Banana", "Banana"],
        ...     }
        ... )
        >>> df
        shape: (6, 3)
        ┌─────┬─────┬────────┐
        │ a   ┆ b   ┆ c      │
        │ --- ┆ --- ┆ ---    │
        │ i64 ┆ i64 ┆ str    │
        ╞═════╪═════╪════════╡
        │ 1   ┆ 6   ┆ Apple  │
        │ 2   ┆ 5   ┆ Orange │
        │ 3   ┆ 4   ┆ Apple  │
        │ 4   ┆ 3   ┆ Apple  │
        │ 5   ┆ 2   ┆ Banana │
        │ 6   ┆ 1   ┆ Banana │
        └─────┴─────┴────────┘

        Get the bottom 2 rows by column `a` or `b`.

        >>> df.select(
        ...     pl.all().bottom_k_by("a", 2).name.suffix("_btm_by_a"),
        ...     pl.all().bottom_k_by("b", 2).name.suffix("_btm_by_b"),
        ... )
        shape: (2, 6)
        ┌────────────┬────────────┬────────────┬────────────┬────────────┬────────────┐
        │ a_btm_by_a ┆ b_btm_by_a ┆ c_btm_by_a ┆ a_btm_by_b ┆ b_btm_by_b ┆ c_btm_by_b │
        │ ---        ┆ ---        ┆ ---        ┆ ---        ┆ ---        ┆ ---        │
        │ i64        ┆ i64        ┆ str        ┆ i64        ┆ i64        ┆ str        │
        ╞════════════╪════════════╪════════════╪════════════╪════════════╪════════════╡
        │ 1          ┆ 6          ┆ Apple      ┆ 6          ┆ 1          ┆ Banana     │
        │ 2          ┆ 5          ┆ Orange     ┆ 5          ┆ 2          ┆ Banana     │
        └────────────┴────────────┴────────────┴────────────┴────────────┴────────────┘

        Get the bottom 2 rows by multiple columns with given order.

        >>> df.select(
        ...     pl.all()
        ...     .bottom_k_by(["c", "a"], 2, reverse=[False, True])
        ...     .name.suffix("_by_ca"),
        ...     pl.all()
        ...     .bottom_k_by(["c", "b"], 2, reverse=[False, True])
        ...     .name.suffix("_by_cb"),
        ... )
        shape: (2, 6)
        ┌─────────┬─────────┬─────────┬─────────┬─────────┬─────────┐
        │ a_by_ca ┆ b_by_ca ┆ c_by_ca ┆ a_by_cb ┆ b_by_cb ┆ c_by_cb │
        │ ---     ┆ ---     ┆ ---     ┆ ---     ┆ ---     ┆ ---     │
        │ i64     ┆ i64     ┆ str     ┆ i64     ┆ i64     ┆ str     │
        ╞═════════╪═════════╪═════════╪═════════╪═════════╪═════════╡
        │ 4       ┆ 3       ┆ Apple   ┆ 1       ┆ 6       ┆ Apple   │
        │ 3       ┆ 4       ┆ Apple   ┆ 3       ┆ 4       ┆ Apple   │
        └─────────┴─────────┴─────────┴─────────┴─────────┴─────────┘

        Get the bottom 2 rows by column `a` in each group.

        >>> (
        ...     df.group_by("c", maintain_order=True)
        ...     .agg(pl.all().bottom_k_by("a", 2))
        ...     .explode(pl.all().exclude("c"))
        ... )
        shape: (5, 3)
        ┌────────┬─────┬─────┐
        │ c      ┆ a   ┆ b   │
        │ ---    ┆ --- ┆ --- │
        │ str    ┆ i64 ┆ i64 │
        ╞════════╪═════╪═════╡
        │ Apple  ┆ 1   ┆ 6   │
        │ Apple  ┆ 3   ┆ 4   │
        │ Orange ┆ 2   ┆ 5   │
        │ Banana ┆ 5   ┆ 2   │
        │ Banana ┆ 6   ┆ 1   │
        └────────┴─────┴─────┘
        """  # noqa: W505
        k = parse_into_expression(k)
        by = parse_into_list_of_expressions(by)
        reverse = extend_bool(reverse, len(by), "reverse", "by")
        return self._from_pyexpr(self._pyexpr.bottom_k_by(by, k=k, reverse=reverse))

    def arg_sort(self, *, descending: bool = False, nulls_last: bool = False) -> Expr:
        """
        Get the index values that would sort this column.

        Parameters
        ----------
        descending
            Sort in descending (descending) order.
        nulls_last
            Place null values last instead of first.

        Returns
        -------
        Expr
            Expression of data type :class:`UInt32`.

        See Also
        --------
        Expr.gather: Take values by index.
        Expr.rank : Get the rank of each row.

        Examples
        --------
        >>> df = pl.DataFrame(
        ...     {
        ...         "a": [20, 10, 30],
        ...         "b": [1, 2, 3],
        ...     }
        ... )
        >>> df.select(pl.col("a").arg_sort())
        shape: (3, 1)
        ┌─────┐
        │ a   │
        │ --- │
        │ u32 │
        ╞═════╡
        │ 1   │
        │ 0   │
        │ 2   │
        └─────┘

        Use gather to apply the arg sort to other columns.

        >>> df.select(pl.col("b").gather(pl.col("a").arg_sort()))
        shape: (3, 1)
        ┌─────┐
        │ b   │
        │ --- │
        │ i64 │
        ╞═════╡
        │ 2   │
        │ 1   │
        │ 3   │
        └─────┘
        """
        return self._from_pyexpr(self._pyexpr.arg_sort(descending, nulls_last))

    def arg_max(self) -> Expr:
        """
        Get the index of the maximal value.

        Examples
        --------
        >>> df = pl.DataFrame(
        ...     {
        ...         "a": [20, 10, 30],
        ...     }
        ... )
        >>> df.select(pl.col("a").arg_max())
        shape: (1, 1)
        ┌─────┐
        │ a   │
        │ --- │
        │ u32 │
        ╞═════╡
        │ 2   │
        └─────┘
        """
        return self._from_pyexpr(self._pyexpr.arg_max())

    def arg_min(self) -> Expr:
        """
        Get the index of the minimal value.

        Examples
        --------
        >>> df = pl.DataFrame(
        ...     {
        ...         "a": [20, 10, 30],
        ...     }
        ... )
        >>> df.select(pl.col("a").arg_min())
        shape: (1, 1)
        ┌─────┐
        │ a   │
        │ --- │
        │ u32 │
        ╞═════╡
        │ 1   │
        └─────┘
        """
        return self._from_pyexpr(self._pyexpr.arg_min())

    def search_sorted(
        self, element: IntoExpr | np.ndarray[Any, Any], side: SearchSortedSide = "any"
    ) -> Expr:
        """
        Find indices where elements should be inserted to maintain order.

        .. math:: a[i-1] < v <= a[i]

        Parameters
        ----------
        element
            Expression or scalar value.
        side : {'any', 'left', 'right'}
            If 'any', the index of the first suitable location found is given.
            If 'left', the index of the leftmost suitable location found is given.
            If 'right', return the rightmost suitable location found is given.

        Examples
        --------
        >>> df = pl.DataFrame(
        ...     {
        ...         "values": [1, 2, 3, 5],
        ...     }
        ... )
        >>> df.select(
        ...     [
        ...         pl.col("values").search_sorted(0).alias("zero"),
        ...         pl.col("values").search_sorted(3).alias("three"),
        ...         pl.col("values").search_sorted(6).alias("six"),
        ...     ]
        ... )
        shape: (1, 3)
        ┌──────┬───────┬─────┐
        │ zero ┆ three ┆ six │
        │ ---  ┆ ---   ┆ --- │
        │ u32  ┆ u32   ┆ u32 │
        ╞══════╪═══════╪═════╡
        │ 0    ┆ 2     ┆ 4   │
        └──────┴───────┴─────┘
        """
        element = parse_into_expression(element, str_as_lit=True, list_as_series=True)  # type: ignore[arg-type]
        return self._from_pyexpr(self._pyexpr.search_sorted(element, side))

    def sort_by(
        self,
        by: IntoExpr | Iterable[IntoExpr],
        *more_by: IntoExpr,
        descending: bool | Sequence[bool] = False,
        nulls_last: bool | Sequence[bool] = False,
        multithreaded: bool = True,
        maintain_order: bool = False,
    ) -> Expr:
        """
        Sort this column by the ordering of other columns.

        When used in a projection/selection context, the whole column is sorted.
        When used in a group by context, the groups are sorted.

        Parameters
        ----------
        by
            Column(s) to sort by. Accepts expression input. Strings are parsed as column
            names.
        *more_by
            Additional columns to sort by, specified as positional arguments.
        descending
            Sort in descending order. When sorting by multiple columns, can be specified
            per column by passing a sequence of booleans.
        nulls_last
            Place null values last; can specify a single boolean applying to all columns
            or a sequence of booleans for per-column control.
        multithreaded
            Sort using multiple threads.
        maintain_order
            Whether the order should be maintained if elements are equal.

        Examples
        --------
        Pass a single column name to sort by that column.

        >>> df = pl.DataFrame(
        ...     {
        ...         "group": ["a", "a", "b", "b"],
        ...         "value1": [1, 3, 4, 2],
        ...         "value2": [8, 7, 6, 5],
        ...     }
        ... )
        >>> df.select(pl.col("group").sort_by("value1"))
        shape: (4, 1)
        ┌───────┐
        │ group │
        │ ---   │
        │ str   │
        ╞═══════╡
        │ a     │
        │ b     │
        │ a     │
        │ b     │
        └───────┘

        Sorting by expressions is also supported.

        >>> df.select(pl.col("group").sort_by(pl.col("value1") + pl.col("value2")))
        shape: (4, 1)
        ┌───────┐
        │ group │
        │ ---   │
        │ str   │
        ╞═══════╡
        │ b     │
        │ a     │
        │ a     │
        │ b     │
        └───────┘

        Sort by multiple columns by passing a list of columns.

        >>> df.select(pl.col("group").sort_by(["value1", "value2"], descending=True))
        shape: (4, 1)
        ┌───────┐
        │ group │
        │ ---   │
        │ str   │
        ╞═══════╡
        │ b     │
        │ a     │
        │ b     │
        │ a     │
        └───────┘

        Or use positional arguments to sort by multiple columns in the same way.

        >>> df.select(pl.col("group").sort_by("value1", "value2"))
        shape: (4, 1)
        ┌───────┐
        │ group │
        │ ---   │
        │ str   │
        ╞═══════╡
        │ a     │
        │ b     │
        │ a     │
        │ b     │
        └───────┘

        When sorting in a group by context, the groups are sorted.

        >>> df.group_by("group").agg(
        ...     pl.col("value1").sort_by("value2")
        ... )  # doctest: +IGNORE_RESULT
        shape: (2, 2)
        ┌───────┬───────────┐
        │ group ┆ value1    │
        │ ---   ┆ ---       │
        │ str   ┆ list[i64] │
        ╞═══════╪═══════════╡
        │ a     ┆ [3, 1]    │
        │ b     ┆ [2, 4]    │
        └───────┴───────────┘

        Take a single row from each group where a column attains its minimal value
        within that group.

        >>> df.group_by("group").agg(
        ...     pl.all().sort_by("value2").first()
        ... )  # doctest: +IGNORE_RESULT
        shape: (2, 3)
        ┌───────┬────────┬────────┐
        │ group ┆ value1 ┆ value2 |
        │ ---   ┆ ---    ┆ ---    │
        │ str   ┆ i64    ┆ i64    |
        ╞═══════╪════════╪════════╡
        │ a     ┆ 3      ┆ 7      |
        │ b     ┆ 2      ┆ 5      |
        └───────┴────────┴────────┘
        """
        by = parse_into_list_of_expressions(by, *more_by)
        descending = extend_bool(descending, len(by), "descending", "by")
        nulls_last = extend_bool(nulls_last, len(by), "nulls_last", "by")
        return self._from_pyexpr(
            self._pyexpr.sort_by(
                by, descending, nulls_last, multithreaded, maintain_order
            )
        )

    def gather(
        self, indices: int | Sequence[int] | IntoExpr | Series | np.ndarray[Any, Any]
    ) -> Expr:
        """
        Take values by index.

        Parameters
        ----------
        indices
            An expression that leads to a UInt32 dtyped Series.

        Returns
        -------
        Expr
            Expression of the same data type.

        See Also
        --------
        Expr.get : Take a single value

        Examples
        --------
        >>> df = pl.DataFrame(
        ...     {
        ...         "group": [
        ...             "one",
        ...             "one",
        ...             "one",
        ...             "two",
        ...             "two",
        ...             "two",
        ...         ],
        ...         "value": [1, 98, 2, 3, 99, 4],
        ...     }
        ... )
        >>> df.group_by("group", maintain_order=True).agg(
        ...     pl.col("value").gather([2, 1])
        ... )
        shape: (2, 2)
        ┌───────┬───────────┐
        │ group ┆ value     │
        │ ---   ┆ ---       │
        │ str   ┆ list[i64] │
        ╞═══════╪═══════════╡
        │ one   ┆ [2, 98]   │
        │ two   ┆ [4, 99]   │
        └───────┴───────────┘
        """
        if (
            isinstance(indices, Sequence)
            and not isinstance(indices, str)
            or (_check_for_numpy(indices) and isinstance(indices, np.ndarray))
        ):
            indices_lit = F.lit(pl.Series("", indices, dtype=Int64))._pyexpr
        else:
            indices_lit = parse_into_expression(indices)  # type: ignore[arg-type]
        return self._from_pyexpr(self._pyexpr.gather(indices_lit))

    def get(self, index: int | Expr) -> Expr:
        """
        Return a single value by index.

        Parameters
        ----------
        index
            An expression that leads to a UInt32 index.

        Returns
        -------
        Expr
            Expression of the same data type.

        Examples
        --------
        >>> df = pl.DataFrame(
        ...     {
        ...         "group": [
        ...             "one",
        ...             "one",
        ...             "one",
        ...             "two",
        ...             "two",
        ...             "two",
        ...         ],
        ...         "value": [1, 98, 2, 3, 99, 4],
        ...     }
        ... )
        >>> df.group_by("group", maintain_order=True).agg(pl.col("value").get(1))
        shape: (2, 2)
        ┌───────┬───────┐
        │ group ┆ value │
        │ ---   ┆ ---   │
        │ str   ┆ i64   │
        ╞═══════╪═══════╡
        │ one   ┆ 98    │
        │ two   ┆ 99    │
        └───────┴───────┘
        """
        index_lit = parse_into_expression(index)
        return self._from_pyexpr(self._pyexpr.get(index_lit))

    def shift(
        self, n: int | IntoExprColumn = 1, *, fill_value: IntoExpr | None = None
    ) -> Expr:
        """
        Shift values by the given number of indices.

        Parameters
        ----------
        n
            Number of indices to shift forward. If a negative value is passed, values
            are shifted in the opposite direction instead.
        fill_value
            Fill the resulting null values with this value.

        Notes
        -----
        This method is similar to the `LAG` operation in SQL when the value for `n`
        is positive. With a negative value for `n`, it is similar to `LEAD`.

        See Also
        --------
        backward_fill
        forward_fill

        Examples
        --------
        By default, values are shifted forward by one index.

        >>> df = pl.DataFrame({"a": [1, 2, 3, 4]})
        >>> df.with_columns(shift=pl.col("a").shift())
        shape: (4, 2)
        ┌─────┬───────┐
        │ a   ┆ shift │
        │ --- ┆ ---   │
        │ i64 ┆ i64   │
        ╞═════╪═══════╡
        │ 1   ┆ null  │
        │ 2   ┆ 1     │
        │ 3   ┆ 2     │
        │ 4   ┆ 3     │
        └─────┴───────┘

        Pass a negative value to shift in the opposite direction instead.

        >>> df.with_columns(shift=pl.col("a").shift(-2))
        shape: (4, 2)
        ┌─────┬───────┐
        │ a   ┆ shift │
        │ --- ┆ ---   │
        │ i64 ┆ i64   │
        ╞═════╪═══════╡
        │ 1   ┆ 3     │
        │ 2   ┆ 4     │
        │ 3   ┆ null  │
        │ 4   ┆ null  │
        └─────┴───────┘

        Specify `fill_value` to fill the resulting null values.

        >>> df.with_columns(shift=pl.col("a").shift(-2, fill_value=100))
        shape: (4, 2)
        ┌─────┬───────┐
        │ a   ┆ shift │
        │ --- ┆ ---   │
        │ i64 ┆ i64   │
        ╞═════╪═══════╡
        │ 1   ┆ 3     │
        │ 2   ┆ 4     │
        │ 3   ┆ 100   │
        │ 4   ┆ 100   │
        └─────┴───────┘
        """
        if fill_value is not None:
            fill_value = parse_into_expression(fill_value, str_as_lit=True)
        n = parse_into_expression(n)
        return self._from_pyexpr(self._pyexpr.shift(n, fill_value))

    def fill_null(
        self,
        value: Any | Expr | None = None,
        strategy: FillNullStrategy | None = None,
        limit: int | None = None,
    ) -> Expr:
        """
        Fill null values using the specified value or strategy.

        To interpolate over null values see interpolate.
        See the examples below to fill nulls with an expression.

        Parameters
        ----------
        value
            Value used to fill null values.
        strategy : {None, 'forward', 'backward', 'min', 'max', 'mean', 'zero', 'one'}
            Strategy used to fill null values.
        limit
            Number of consecutive null values to fill when using the 'forward' or
            'backward' strategy.

        See Also
        --------
        fill_nan

        Examples
        --------
        >>> df = pl.DataFrame(
        ...     {
        ...         "a": [1, 2, None],
        ...         "b": [4, None, 6],
        ...     }
        ... )
        >>> df.with_columns(pl.col("b").fill_null(strategy="zero"))
        shape: (3, 2)
        ┌──────┬─────┐
        │ a    ┆ b   │
        │ ---  ┆ --- │
        │ i64  ┆ i64 │
        ╞══════╪═════╡
        │ 1    ┆ 4   │
        │ 2    ┆ 0   │
        │ null ┆ 6   │
        └──────┴─────┘
        >>> df.with_columns(pl.col("b").fill_null(99))
        shape: (3, 2)
        ┌──────┬─────┐
        │ a    ┆ b   │
        │ ---  ┆ --- │
        │ i64  ┆ i64 │
        ╞══════╪═════╡
        │ 1    ┆ 4   │
        │ 2    ┆ 99  │
        │ null ┆ 6   │
        └──────┴─────┘
        >>> df.with_columns(pl.col("b").fill_null(strategy="forward"))
        shape: (3, 2)
        ┌──────┬─────┐
        │ a    ┆ b   │
        │ ---  ┆ --- │
        │ i64  ┆ i64 │
        ╞══════╪═════╡
        │ 1    ┆ 4   │
        │ 2    ┆ 4   │
        │ null ┆ 6   │
        └──────┴─────┘
        >>> df.with_columns(pl.col("b").fill_null(pl.col("b").median()))
        shape: (3, 2)
        ┌──────┬─────┐
        │ a    ┆ b   │
        │ ---  ┆ --- │
        │ i64  ┆ f64 │
        ╞══════╪═════╡
        │ 1    ┆ 4.0 │
        │ 2    ┆ 5.0 │
        │ null ┆ 6.0 │
        └──────┴─────┘
        >>> df.with_columns(pl.all().fill_null(pl.all().median()))
        shape: (3, 2)
        ┌─────┬─────┐
        │ a   ┆ b   │
        │ --- ┆ --- │
        │ f64 ┆ f64 │
        ╞═════╪═════╡
        │ 1.0 ┆ 4.0 │
        │ 2.0 ┆ 5.0 │
        │ 1.5 ┆ 6.0 │
        └─────┴─────┘
        """
        if value is not None and strategy is not None:
            msg = "cannot specify both `value` and `strategy`"
            raise ValueError(msg)
        elif value is None and strategy is None:
            msg = "must specify either a fill `value` or `strategy`"
            raise ValueError(msg)
        elif strategy not in ("forward", "backward") and limit is not None:
            msg = "can only specify `limit` when strategy is set to 'backward' or 'forward'"
            raise ValueError(msg)

        if value is not None:
            value = parse_into_expression(value, str_as_lit=True)
            return self._from_pyexpr(self._pyexpr.fill_null(value))
        else:
            return self._from_pyexpr(
                self._pyexpr.fill_null_with_strategy(strategy, limit)
            )

    def fill_nan(self, value: int | float | Expr | None) -> Expr:
        """
        Fill floating point NaN value with a fill value.

        Parameters
        ----------
        value
            Value used to fill NaN values.

        Warnings
        --------
        Note that floating point NaNs (Not a Number) are not missing values.
        To replace missing values, use :func:`fill_null`.

        See Also
        --------
        fill_null

        Examples
        --------
        >>> df = pl.DataFrame(
        ...     {
        ...         "a": [1.0, None, float("nan")],
        ...         "b": [4.0, float("nan"), 6],
        ...     }
        ... )
        >>> df.with_columns(pl.col("b").fill_nan(0))
        shape: (3, 2)
        ┌──────┬─────┐
        │ a    ┆ b   │
        │ ---  ┆ --- │
        │ f64  ┆ f64 │
        ╞══════╪═════╡
        │ 1.0  ┆ 4.0 │
        │ null ┆ 0.0 │
        │ NaN  ┆ 6.0 │
        └──────┴─────┘
        """
        fill_value = parse_into_expression(value, str_as_lit=True)
        return self._from_pyexpr(self._pyexpr.fill_nan(fill_value))

    def forward_fill(self, limit: int | None = None) -> Expr:
        """
        Fill missing values with the latest seen values.

        Parameters
        ----------
        limit
            The number of consecutive null values to forward fill.

        See Also
        --------
        backward_fill
        shift

        Examples
        --------
        >>> df = pl.DataFrame(
        ...     {
        ...         "a": [1, 2, None],
        ...         "b": [4, None, 6],
        ...     }
        ... )
        >>> df.select(pl.all().forward_fill())
        shape: (3, 2)
        ┌─────┬─────┐
        │ a   ┆ b   │
        │ --- ┆ --- │
        │ i64 ┆ i64 │
        ╞═════╪═════╡
        │ 1   ┆ 4   │
        │ 2   ┆ 4   │
        │ 2   ┆ 6   │
        └─────┴─────┘
        """
        return self._from_pyexpr(self._pyexpr.forward_fill(limit))

    def backward_fill(self, limit: int | None = None) -> Expr:
        """
        Fill missing values with the next to be seen values.

        Parameters
        ----------
        limit
            The number of consecutive null values to backward fill.

        See Also
        --------
        forward_fill
        shift

        Examples
        --------
        >>> df = pl.DataFrame(
        ...     {
        ...         "a": [1, 2, None],
        ...         "b": [4, None, 6],
        ...         "c": [None, None, 2],
        ...     }
        ... )
        >>> df.select(pl.all().backward_fill())
        shape: (3, 3)
        ┌──────┬─────┬─────┐
        │ a    ┆ b   ┆ c   │
        │ ---  ┆ --- ┆ --- │
        │ i64  ┆ i64 ┆ i64 │
        ╞══════╪═════╪═════╡
        │ 1    ┆ 4   ┆ 2   │
        │ 2    ┆ 6   ┆ 2   │
        │ null ┆ 6   ┆ 2   │
        └──────┴─────┴─────┘
        >>> df.select(pl.all().backward_fill(limit=1))
        shape: (3, 3)
        ┌──────┬─────┬──────┐
        │ a    ┆ b   ┆ c    │
        │ ---  ┆ --- ┆ ---  │
        │ i64  ┆ i64 ┆ i64  │
        ╞══════╪═════╪══════╡
        │ 1    ┆ 4   ┆ null │
        │ 2    ┆ 6   ┆ 2    │
        │ null ┆ 6   ┆ 2    │
        └──────┴─────┴──────┘
        """
        return self._from_pyexpr(self._pyexpr.backward_fill(limit))

    def reverse(self) -> Expr:
        """
        Reverse the selection.

        Examples
        --------
        >>> df = pl.DataFrame(
        ...     {
        ...         "A": [1, 2, 3, 4, 5],
        ...         "fruits": ["banana", "banana", "apple", "apple", "banana"],
        ...         "B": [5, 4, 3, 2, 1],
        ...         "cars": ["beetle", "audi", "beetle", "beetle", "beetle"],
        ...     }
        ... )
        >>> df.select(
        ...     [
        ...         pl.all(),
        ...         pl.all().reverse().name.suffix("_reverse"),
        ...     ]
        ... )
        shape: (5, 8)
        ┌─────┬────────┬─────┬────────┬───────────┬────────────────┬───────────┬──────────────┐
        │ A   ┆ fruits ┆ B   ┆ cars   ┆ A_reverse ┆ fruits_reverse ┆ B_reverse ┆ cars_reverse │
        │ --- ┆ ---    ┆ --- ┆ ---    ┆ ---       ┆ ---            ┆ ---       ┆ ---          │
        │ i64 ┆ str    ┆ i64 ┆ str    ┆ i64       ┆ str            ┆ i64       ┆ str          │
        ╞═════╪════════╪═════╪════════╪═══════════╪════════════════╪═══════════╪══════════════╡
        │ 1   ┆ banana ┆ 5   ┆ beetle ┆ 5         ┆ banana         ┆ 1         ┆ beetle       │
        │ 2   ┆ banana ┆ 4   ┆ audi   ┆ 4         ┆ apple          ┆ 2         ┆ beetle       │
        │ 3   ┆ apple  ┆ 3   ┆ beetle ┆ 3         ┆ apple          ┆ 3         ┆ beetle       │
        │ 4   ┆ apple  ┆ 2   ┆ beetle ┆ 2         ┆ banana         ┆ 4         ┆ audi         │
        │ 5   ┆ banana ┆ 1   ┆ beetle ┆ 1         ┆ banana         ┆ 5         ┆ beetle       │
        └─────┴────────┴─────┴────────┴───────────┴────────────────┴───────────┴──────────────┘
        """  # noqa: W505
        return self._from_pyexpr(self._pyexpr.reverse())

    def std(self, ddof: int = 1) -> Expr:
        """
        Get standard deviation.

        Parameters
        ----------
        ddof
            “Delta Degrees of Freedom”: the divisor used in the calculation is N - ddof,
            where N represents the number of elements.
            By default ddof is 1.

        Examples
        --------
        >>> df = pl.DataFrame({"a": [-1, 0, 1]})
        >>> df.select(pl.col("a").std())
        shape: (1, 1)
        ┌─────┐
        │ a   │
        │ --- │
        │ f64 │
        ╞═════╡
        │ 1.0 │
        └─────┘
        """
        return self._from_pyexpr(self._pyexpr.std(ddof))

    def var(self, ddof: int = 1) -> Expr:
        """
        Get variance.

        Parameters
        ----------
        ddof
            “Delta Degrees of Freedom”: the divisor used in the calculation is N - ddof,
            where N represents the number of elements.
            By default ddof is 1.

        Examples
        --------
        >>> df = pl.DataFrame({"a": [-1, 0, 1]})
        >>> df.select(pl.col("a").var())
        shape: (1, 1)
        ┌─────┐
        │ a   │
        │ --- │
        │ f64 │
        ╞═════╡
        │ 1.0 │
        └─────┘
        """
        return self._from_pyexpr(self._pyexpr.var(ddof))

    def max(self) -> Expr:
        """
        Get maximum value.

        Examples
        --------
        >>> df = pl.DataFrame({"a": [-1.0, float("nan"), 1.0]})
        >>> df.select(pl.col("a").max())
        shape: (1, 1)
        ┌─────┐
        │ a   │
        │ --- │
        │ f64 │
        ╞═════╡
        │ 1.0 │
        └─────┘
        """
        return self._from_pyexpr(self._pyexpr.max())

    def min(self) -> Expr:
        """
        Get minimum value.

        Examples
        --------
        >>> df = pl.DataFrame({"a": [-1.0, float("nan"), 1.0]})
        >>> df.select(pl.col("a").min())
        shape: (1, 1)
        ┌──────┐
        │ a    │
        │ ---  │
        │ f64  │
        ╞══════╡
        │ -1.0 │
        └──────┘
        """
        return self._from_pyexpr(self._pyexpr.min())

    def nan_max(self) -> Expr:
        """
        Get maximum value, but propagate/poison encountered NaN values.

        This differs from numpy's `nanmax` as numpy defaults to propagating NaN values,
        whereas polars defaults to ignoring them.

        Examples
        --------
        >>> df = pl.DataFrame({"a": [0.0, float("nan")]})
        >>> df.select(pl.col("a").nan_max())
        shape: (1, 1)
        ┌─────┐
        │ a   │
        │ --- │
        │ f64 │
        ╞═════╡
        │ NaN │
        └─────┘
        """
        return self._from_pyexpr(self._pyexpr.nan_max())

    def nan_min(self) -> Expr:
        """
        Get minimum value, but propagate/poison encountered NaN values.

        This differs from numpy's `nanmax` as numpy defaults to propagating NaN values,
        whereas polars defaults to ignoring them.

        Examples
        --------
        >>> df = pl.DataFrame({"a": [0.0, float("nan")]})
        >>> df.select(pl.col("a").nan_min())
        shape: (1, 1)
        ┌─────┐
        │ a   │
        │ --- │
        │ f64 │
        ╞═════╡
        │ NaN │
        └─────┘
        """
        return self._from_pyexpr(self._pyexpr.nan_min())

    def sum(self) -> Expr:
        """
        Get sum value.

        Notes
        -----
        Dtypes in {Int8, UInt8, Int16, UInt16} are cast to
        Int64 before summing to prevent overflow issues.

        Examples
        --------
        >>> df = pl.DataFrame({"a": [-1, 0, 1]})
        >>> df.select(pl.col("a").sum())
        shape: (1, 1)
        ┌─────┐
        │ a   │
        │ --- │
        │ i64 │
        ╞═════╡
        │  0  │
        └─────┘
        """
        return self._from_pyexpr(self._pyexpr.sum())

    def mean(self) -> Expr:
        """
        Get mean value.

        Examples
        --------
        >>> df = pl.DataFrame({"a": [-1, 0, 1]})
        >>> df.select(pl.col("a").mean())
        shape: (1, 1)
        ┌─────┐
        │ a   │
        │ --- │
        │ f64 │
        ╞═════╡
        │ 0.0 │
        └─────┘
        """
        return self._from_pyexpr(self._pyexpr.mean())

    def median(self) -> Expr:
        """
        Get median value using linear interpolation.

        Examples
        --------
        >>> df = pl.DataFrame({"a": [-1, 0, 1]})
        >>> df.select(pl.col("a").median())
        shape: (1, 1)
        ┌─────┐
        │ a   │
        │ --- │
        │ f64 │
        ╞═════╡
        │ 0.0 │
        └─────┘
        """
        return self._from_pyexpr(self._pyexpr.median())

    def product(self) -> Expr:
        """
        Compute the product of an expression.

        Examples
        --------
        >>> df = pl.DataFrame({"a": [1, 2, 3]})
        >>> df.select(pl.col("a").product())
        shape: (1, 1)
        ┌─────┐
        │ a   │
        │ --- │
        │ i64 │
        ╞═════╡
        │ 6   │
        └─────┘
        """
        return self._from_pyexpr(self._pyexpr.product())

    def n_unique(self) -> Expr:
        """
        Count unique values.

        Notes
        -----
        `null` is considered to be a unique value for the purposes of this operation.

        Examples
        --------
        >>> df = pl.DataFrame({"x": [1, 1, 2, 2, 3], "y": [1, 1, 1, None, None]})
        >>> df.select(
        ...     x_unique=pl.col("x").n_unique(),
        ...     y_unique=pl.col("y").n_unique(),
        ... )
        shape: (1, 2)
        ┌──────────┬──────────┐
        │ x_unique ┆ y_unique │
        │ ---      ┆ ---      │
        │ u32      ┆ u32      │
        ╞══════════╪══════════╡
        │ 3        ┆ 2        │
        └──────────┴──────────┘
        """
        return self._from_pyexpr(self._pyexpr.n_unique())

    def approx_n_unique(self) -> Expr:
        """
        Approximate count of unique values.

        This is done using the HyperLogLog++ algorithm for cardinality estimation.

        Examples
        --------
        >>> df = pl.DataFrame({"n": [1, 1, 2]})
        >>> df.select(pl.col("n").approx_n_unique())
        shape: (1, 1)
        ┌─────┐
        │ n   │
        │ --- │
        │ u32 │
        ╞═════╡
        │ 2   │
        └─────┘
        >>> df = pl.DataFrame({"n": range(1000)})
        >>> df.select(
        ...     exact=pl.col("n").n_unique(),
        ...     approx=pl.col("n").approx_n_unique(),
        ... )  # doctest: +SKIP
        shape: (1, 2)
        ┌───────┬────────┐
        │ exact ┆ approx │
        │ ---   ┆ ---    │
        │ u32   ┆ u32    │
        ╞═══════╪════════╡
        │ 1000  ┆ 1005   │
        └───────┴────────┘
        """
        return self._from_pyexpr(self._pyexpr.approx_n_unique())

    def null_count(self) -> Expr:
        """
        Count null values.

        Examples
        --------
        >>> df = pl.DataFrame(
        ...     {
        ...         "a": [None, 1, None],
        ...         "b": [10, None, 300],
        ...         "c": [350, 650, 850],
        ...     }
        ... )
        >>> df.select(pl.all().null_count())
        shape: (1, 3)
        ┌─────┬─────┬─────┐
        │ a   ┆ b   ┆ c   │
        │ --- ┆ --- ┆ --- │
        │ u32 ┆ u32 ┆ u32 │
        ╞═════╪═════╪═════╡
        │ 2   ┆ 1   ┆ 0   │
        └─────┴─────┴─────┘
        """
        return self._from_pyexpr(self._pyexpr.null_count())

    def has_nulls(self) -> Expr:
        """
        Check whether the expression contains one or more null values.

        Examples
        --------
        >>> df = pl.DataFrame(
        ...     {
        ...         "a": [None, 1, None],
        ...         "b": [10, None, 300],
        ...         "c": [350, 650, 850],
        ...     }
        ... )
        >>> df.select(pl.all().has_nulls())
        shape: (1, 3)
        ┌──────┬──────┬───────┐
        │ a    ┆ b    ┆ c     │
        │ ---  ┆ ---  ┆ ---   │
        │ bool ┆ bool ┆ bool  │
        ╞══════╪══════╪═══════╡
        │ true ┆ true ┆ false │
        └──────┴──────┴───────┘
        """
        return self.null_count() > 0

    def arg_unique(self) -> Expr:
        """
        Get index of first unique value.

        Examples
        --------
        >>> df = pl.DataFrame(
        ...     {
        ...         "a": [8, 9, 10],
        ...         "b": [None, 4, 4],
        ...     }
        ... )
        >>> df.select(pl.col("a").arg_unique())
        shape: (3, 1)
        ┌─────┐
        │ a   │
        │ --- │
        │ u32 │
        ╞═════╡
        │ 0   │
        │ 1   │
        │ 2   │
        └─────┘
        >>> df.select(pl.col("b").arg_unique())
        shape: (2, 1)
        ┌─────┐
        │ b   │
        │ --- │
        │ u32 │
        ╞═════╡
        │ 0   │
        │ 1   │
        └─────┘
        """
        return self._from_pyexpr(self._pyexpr.arg_unique())

    def unique(self, *, maintain_order: bool = False) -> Expr:
        """
        Get unique values of this expression.

        Parameters
        ----------
        maintain_order
            Maintain order of data. This requires more work.

        Examples
        --------
        >>> df = pl.DataFrame({"a": [1, 1, 2]})
        >>> df.select(pl.col("a").unique())  # doctest: +IGNORE_RESULT
        shape: (2, 1)
        ┌─────┐
        │ a   │
        │ --- │
        │ i64 │
        ╞═════╡
        │ 2   │
        │ 1   │
        └─────┘
        >>> df.select(pl.col("a").unique(maintain_order=True))
        shape: (2, 1)
        ┌─────┐
        │ a   │
        │ --- │
        │ i64 │
        ╞═════╡
        │ 1   │
        │ 2   │
        └─────┘
        """
        if maintain_order:
            return self._from_pyexpr(self._pyexpr.unique_stable())
        return self._from_pyexpr(self._pyexpr.unique())

    def first(self) -> Expr:
        """
        Get the first value.

        Examples
        --------
        >>> df = pl.DataFrame({"a": [1, 1, 2]})
        >>> df.select(pl.col("a").first())
        shape: (1, 1)
        ┌─────┐
        │ a   │
        │ --- │
        │ i64 │
        ╞═════╡
        │ 1   │
        └─────┘
        """
        return self._from_pyexpr(self._pyexpr.first())

    def last(self) -> Expr:
        """
        Get the last value.

        Examples
        --------
        >>> df = pl.DataFrame({"a": [1, 3, 2]})
        >>> df.select(pl.col("a").last())
        shape: (1, 1)
        ┌─────┐
        │ a   │
        │ --- │
        │ i64 │
        ╞═════╡
        │ 2   │
        └─────┘
        """
        return self._from_pyexpr(self._pyexpr.last())

    def over(
        self,
        partition_by: IntoExpr | Iterable[IntoExpr],
        *more_exprs: IntoExpr,
        order_by: IntoExpr | Iterable[IntoExpr] | None = None,
        mapping_strategy: WindowMappingStrategy = "group_to_rows",
    ) -> Expr:
        """
        Compute expressions over the given groups.

        This expression is similar to performing a group by aggregation and joining the
        result back into the original DataFrame.

        The outcome is similar to how `window functions
        <https://www.postgresql.org/docs/current/tutorial-window.html>`_
        work in PostgreSQL.

        Parameters
        ----------
        partition_by
            Column(s) to group by. Accepts expression input. Strings are parsed as
            column names.
        *more_exprs
            Additional columns to group by, specified as positional arguments.
        order_by:
            Order the window functions/aggregations with the partitioned groups by the
            result of the expression passed to `order_by`.
        mapping_strategy: {'group_to_rows', 'join', 'explode'}
            - group_to_rows
                If the aggregation results in multiple values, assign them back to their
                position in the DataFrame. This can only be done if the group yields
                the same elements before aggregation as after.
            - join
                Join the groups as 'List<group_dtype>' to the row positions.
                warning: this can be memory intensive.
            - explode
                Explodes the grouped data into new rows, similar to the results of
                `group_by` + `agg` + `explode`. Sorting of the given groups is required
                if the groups are not part of the window operation for the operation,
                otherwise the result would not make sense. This operation changes the
                number of rows.

        Examples
        --------
        Pass the name of a column to compute the expression over that column.

        >>> df = pl.DataFrame(
        ...     {
        ...         "a": ["a", "a", "b", "b", "b"],
        ...         "b": [1, 2, 3, 5, 3],
        ...         "c": [5, 4, 3, 2, 1],
        ...     }
        ... )
        >>> df.with_columns(
        ...     pl.col("c").max().over("a").name.suffix("_max"),
        ... )
        shape: (5, 4)
        ┌─────┬─────┬─────┬───────┐
        │ a   ┆ b   ┆ c   ┆ c_max │
        │ --- ┆ --- ┆ --- ┆ ---   │
        │ str ┆ i64 ┆ i64 ┆ i64   │
        ╞═════╪═════╪═════╪═══════╡
        │ a   ┆ 1   ┆ 5   ┆ 5     │
        │ a   ┆ 2   ┆ 4   ┆ 5     │
        │ b   ┆ 3   ┆ 3   ┆ 3     │
        │ b   ┆ 5   ┆ 2   ┆ 3     │
        │ b   ┆ 3   ┆ 1   ┆ 3     │
        └─────┴─────┴─────┴───────┘

        Expression input is supported.

        >>> df.with_columns(
        ...     pl.col("c").max().over(pl.col("b") // 2).name.suffix("_max"),
        ... )
        shape: (5, 4)
        ┌─────┬─────┬─────┬───────┐
        │ a   ┆ b   ┆ c   ┆ c_max │
        │ --- ┆ --- ┆ --- ┆ ---   │
        │ str ┆ i64 ┆ i64 ┆ i64   │
        ╞═════╪═════╪═════╪═══════╡
        │ a   ┆ 1   ┆ 5   ┆ 5     │
        │ a   ┆ 2   ┆ 4   ┆ 4     │
        │ b   ┆ 3   ┆ 3   ┆ 4     │
        │ b   ┆ 5   ┆ 2   ┆ 2     │
        │ b   ┆ 3   ┆ 1   ┆ 4     │
        └─────┴─────┴─────┴───────┘

        Group by multiple columns by passing a list of column names or expressions.

        >>> df.with_columns(
        ...     pl.col("c").min().over(["a", "b"]).name.suffix("_min"),
        ... )
        shape: (5, 4)
        ┌─────┬─────┬─────┬───────┐
        │ a   ┆ b   ┆ c   ┆ c_min │
        │ --- ┆ --- ┆ --- ┆ ---   │
        │ str ┆ i64 ┆ i64 ┆ i64   │
        ╞═════╪═════╪═════╪═══════╡
        │ a   ┆ 1   ┆ 5   ┆ 5     │
        │ a   ┆ 2   ┆ 4   ┆ 4     │
        │ b   ┆ 3   ┆ 3   ┆ 1     │
        │ b   ┆ 5   ┆ 2   ┆ 2     │
        │ b   ┆ 3   ┆ 1   ┆ 1     │
        └─────┴─────┴─────┴───────┘

        Or use positional arguments to group by multiple columns in the same way.

        >>> df.with_columns(
        ...     pl.col("c").min().over("a", pl.col("b") % 2).name.suffix("_min"),
        ... )
        shape: (5, 4)
        ┌─────┬─────┬─────┬───────┐
        │ a   ┆ b   ┆ c   ┆ c_min │
        │ --- ┆ --- ┆ --- ┆ ---   │
        │ str ┆ i64 ┆ i64 ┆ i64   │
        ╞═════╪═════╪═════╪═══════╡
        │ a   ┆ 1   ┆ 5   ┆ 5     │
        │ a   ┆ 2   ┆ 4   ┆ 4     │
        │ b   ┆ 3   ┆ 3   ┆ 1     │
        │ b   ┆ 5   ┆ 2   ┆ 1     │
        │ b   ┆ 3   ┆ 1   ┆ 1     │
        └─────┴─────┴─────┴───────┘

        Aggregate values from each group using `mapping_strategy="explode"`.

        >>> df.select(
        ...     pl.col("a").head(2).over("a", mapping_strategy="explode"),
        ...     pl.col("b").sort_by("b").head(2).over("a", mapping_strategy="explode"),
        ...     pl.col("c").sort_by("b").head(2).over("a", mapping_strategy="explode"),
        ... )
        shape: (4, 3)
        ┌─────┬─────┬─────┐
        │ a   ┆ b   ┆ c   │
        │ --- ┆ --- ┆ --- │
        │ str ┆ i64 ┆ i64 │
        ╞═════╪═════╪═════╡
        │ a   ┆ 1   ┆ 5   │
        │ a   ┆ 2   ┆ 4   │
        │ b   ┆ 3   ┆ 3   │
        │ b   ┆ 3   ┆ 1   │
        └─────┴─────┴─────┘

        """
        partition_by = parse_into_list_of_expressions(partition_by, *more_exprs)
        if order_by is not None:
            order_by = parse_into_list_of_expressions(order_by)
        return self._from_pyexpr(
            self._pyexpr.over(
                partition_by,
                order_by=order_by,
                order_by_descending=False,  # does not work yet
                order_by_nulls_last=False,  # does not work yet
                mapping_strategy=mapping_strategy,
            )
        )

    def rolling(
        self,
        index_column: str,
        *,
        period: str | timedelta,
        offset: str | timedelta | None = None,
        closed: ClosedInterval = "right",
    ) -> Expr:
        """
        Create rolling groups based on a temporal or integer column.

        If you have a time series `<t_0, t_1, ..., t_n>`, then by default the
        windows created will be

            * (t_0 - period, t_0]
            * (t_1 - period, t_1]
            * ...
            * (t_n - period, t_n]

        whereas if you pass a non-default `offset`, then the windows will be

            * (t_0 + offset, t_0 + offset + period]
            * (t_1 + offset, t_1 + offset + period]
            * ...
            * (t_n + offset, t_n + offset + period]

        The `period` and `offset` arguments are created either from a timedelta, or
        by using the following string language:

        - 1ns   (1 nanosecond)
        - 1us   (1 microsecond)
        - 1ms   (1 millisecond)
        - 1s    (1 second)
        - 1m    (1 minute)
        - 1h    (1 hour)
        - 1d    (1 calendar day)
        - 1w    (1 calendar week)
        - 1mo   (1 calendar month)
        - 1q    (1 calendar quarter)
        - 1y    (1 calendar year)
        - 1i    (1 index count)

        Or combine them:
        "3d12h4m25s" # 3 days, 12 hours, 4 minutes, and 25 seconds

        By "calendar day", we mean the corresponding time on the next day (which may
        not be 24 hours, due to daylight savings). Similarly for "calendar week",
        "calendar month", "calendar quarter", and "calendar year".

        Parameters
        ----------
        index_column
            Column used to group based on the time window.
            Often of type Date/Datetime.
            This column must be sorted in ascending order.
            In case of a rolling group by on indices, dtype needs to be one of
            {UInt32, UInt64, Int32, Int64}. Note that the first three get temporarily
            cast to Int64, so if performance matters use an Int64 column.
        period
            Length of the window - must be non-negative.
        offset
            Offset of the window. Default is `-period`.
        closed : {'right', 'left', 'both', 'none'}
            Define which sides of the temporal interval are closed (inclusive).

        Examples
        --------
        >>> dates = [
        ...     "2020-01-01 13:45:48",
        ...     "2020-01-01 16:42:13",
        ...     "2020-01-01 16:45:09",
        ...     "2020-01-02 18:12:48",
        ...     "2020-01-03 19:45:32",
        ...     "2020-01-08 23:16:43",
        ... ]
        >>> df = pl.DataFrame({"dt": dates, "a": [3, 7, 5, 9, 2, 1]}).with_columns(
        ...     pl.col("dt").str.strptime(pl.Datetime).set_sorted()
        ... )
        >>> df.with_columns(
        ...     sum_a=pl.sum("a").rolling(index_column="dt", period="2d"),
        ...     min_a=pl.min("a").rolling(index_column="dt", period="2d"),
        ...     max_a=pl.max("a").rolling(index_column="dt", period="2d"),
        ... )
        shape: (6, 5)
        ┌─────────────────────┬─────┬───────┬───────┬───────┐
        │ dt                  ┆ a   ┆ sum_a ┆ min_a ┆ max_a │
        │ ---                 ┆ --- ┆ ---   ┆ ---   ┆ ---   │
        │ datetime[μs]        ┆ i64 ┆ i64   ┆ i64   ┆ i64   │
        ╞═════════════════════╪═════╪═══════╪═══════╪═══════╡
        │ 2020-01-01 13:45:48 ┆ 3   ┆ 3     ┆ 3     ┆ 3     │
        │ 2020-01-01 16:42:13 ┆ 7   ┆ 10    ┆ 3     ┆ 7     │
        │ 2020-01-01 16:45:09 ┆ 5   ┆ 15    ┆ 3     ┆ 7     │
        │ 2020-01-02 18:12:48 ┆ 9   ┆ 24    ┆ 3     ┆ 9     │
        │ 2020-01-03 19:45:32 ┆ 2   ┆ 11    ┆ 2     ┆ 9     │
        │ 2020-01-08 23:16:43 ┆ 1   ┆ 1     ┆ 1     ┆ 1     │
        └─────────────────────┴─────┴───────┴───────┴───────┘
        """
        if offset is None:
            offset = negate_duration_string(parse_as_duration_string(period))

        period = parse_as_duration_string(period)
        offset = parse_as_duration_string(offset)

        return self._from_pyexpr(
            self._pyexpr.rolling(index_column, period, offset, closed)
        )

    def is_unique(self) -> Expr:
        """
        Get mask of unique values.

        Examples
        --------
        >>> df = pl.DataFrame({"a": [1, 1, 2]})
        >>> df.select(pl.col("a").is_unique())
        shape: (3, 1)
        ┌───────┐
        │ a     │
        │ ---   │
        │ bool  │
        ╞═══════╡
        │ false │
        │ false │
        │ true  │
        └───────┘
        """
        return self._from_pyexpr(self._pyexpr.is_unique())

    def is_first_distinct(self) -> Expr:
        """
        Return a boolean mask indicating the first occurrence of each distinct value.

        Returns
        -------
        Expr
            Expression of data type :class:`Boolean`.

        Examples
        --------
        >>> df = pl.DataFrame({"a": [1, 1, 2, 3, 2]})
        >>> df.with_columns(pl.col("a").is_first_distinct().alias("first"))
        shape: (5, 2)
        ┌─────┬───────┐
        │ a   ┆ first │
        │ --- ┆ ---   │
        │ i64 ┆ bool  │
        ╞═════╪═══════╡
        │ 1   ┆ true  │
        │ 1   ┆ false │
        │ 2   ┆ true  │
        │ 3   ┆ true  │
        │ 2   ┆ false │
        └─────┴───────┘
        """
        return self._from_pyexpr(self._pyexpr.is_first_distinct())

    def is_last_distinct(self) -> Expr:
        """
        Return a boolean mask indicating the last occurrence of each distinct value.

        Returns
        -------
        Expr
            Expression of data type :class:`Boolean`.

        Examples
        --------
        >>> df = pl.DataFrame({"a": [1, 1, 2, 3, 2]})
        >>> df.with_columns(pl.col("a").is_last_distinct().alias("last"))
        shape: (5, 2)
        ┌─────┬───────┐
        │ a   ┆ last  │
        │ --- ┆ ---   │
        │ i64 ┆ bool  │
        ╞═════╪═══════╡
        │ 1   ┆ false │
        │ 1   ┆ true  │
        │ 2   ┆ false │
        │ 3   ┆ true  │
        │ 2   ┆ true  │
        └─────┴───────┘
        """
        return self._from_pyexpr(self._pyexpr.is_last_distinct())

    def is_duplicated(self) -> Expr:
        """
        Return a boolean mask indicating duplicated values.

        Returns
        -------
        Expr
            Expression of data type :class:`Boolean`.

        Examples
        --------
        >>> df = pl.DataFrame({"a": [1, 1, 2]})
        >>> df.select(pl.col("a").is_duplicated())
        shape: (3, 1)
        ┌───────┐
        │ a     │
        │ ---   │
        │ bool  │
        ╞═══════╡
        │ true  │
        │ true  │
        │ false │
        └───────┘
        """
        return self._from_pyexpr(self._pyexpr.is_duplicated())

    def peak_max(self) -> Expr:
        """
        Get a boolean mask of the local maximum peaks.

        Examples
        --------
        >>> df = pl.DataFrame({"a": [1, 2, 3, 4, 5]})
        >>> df.select(pl.col("a").peak_max())
        shape: (5, 1)
        ┌───────┐
        │ a     │
        │ ---   │
        │ bool  │
        ╞═══════╡
        │ false │
        │ false │
        │ false │
        │ false │
        │ true  │
        └───────┘
        """
        return self._from_pyexpr(self._pyexpr.peak_max())

    def peak_min(self) -> Expr:
        """
        Get a boolean mask of the local minimum peaks.

        Examples
        --------
        >>> df = pl.DataFrame({"a": [4, 1, 3, 2, 5]})
        >>> df.select(pl.col("a").peak_min())
        shape: (5, 1)
        ┌───────┐
        │ a     │
        │ ---   │
        │ bool  │
        ╞═══════╡
        │ false │
        │ true  │
        │ false │
        │ true  │
        │ false │
        └───────┘
        """
        return self._from_pyexpr(self._pyexpr.peak_min())

    def quantile(
        self,
        quantile: float | Expr,
        interpolation: RollingInterpolationMethod = "nearest",
    ) -> Expr:
        """
        Get quantile value.

        Parameters
        ----------
        quantile
            Quantile between 0.0 and 1.0.
        interpolation : {'nearest', 'higher', 'lower', 'midpoint', 'linear'}
            Interpolation method.

        Examples
        --------
        >>> df = pl.DataFrame({"a": [0, 1, 2, 3, 4, 5]})
        >>> df.select(pl.col("a").quantile(0.3))
        shape: (1, 1)
        ┌─────┐
        │ a   │
        │ --- │
        │ f64 │
        ╞═════╡
        │ 2.0 │
        └─────┘
        >>> df.select(pl.col("a").quantile(0.3, interpolation="higher"))
        shape: (1, 1)
        ┌─────┐
        │ a   │
        │ --- │
        │ f64 │
        ╞═════╡
        │ 2.0 │
        └─────┘
        >>> df.select(pl.col("a").quantile(0.3, interpolation="lower"))
        shape: (1, 1)
        ┌─────┐
        │ a   │
        │ --- │
        │ f64 │
        ╞═════╡
        │ 1.0 │
        └─────┘
        >>> df.select(pl.col("a").quantile(0.3, interpolation="midpoint"))
        shape: (1, 1)
        ┌─────┐
        │ a   │
        │ --- │
        │ f64 │
        ╞═════╡
        │ 1.5 │
        └─────┘
        >>> df.select(pl.col("a").quantile(0.3, interpolation="linear"))
        shape: (1, 1)
        ┌─────┐
        │ a   │
        │ --- │
        │ f64 │
        ╞═════╡
        │ 1.5 │
        └─────┘
        """
        quantile = parse_into_expression(quantile)
        return self._from_pyexpr(self._pyexpr.quantile(quantile, interpolation))

    @unstable()
    def cut(
        self,
        breaks: Sequence[float],
        *,
        labels: Sequence[str] | None = None,
        left_closed: bool = False,
        include_breaks: bool = False,
    ) -> Expr:
        """
        Bin continuous values into discrete categories.

        .. warning::
            This functionality is considered **unstable**. It may be changed
            at any point without it being considered a breaking change.

        Parameters
        ----------
        breaks
            List of unique cut points.
        labels
            Names of the categories. The number of labels must be equal to the number
            of cut points plus one.
        left_closed
            Set the intervals to be left-closed instead of right-closed.
        include_breaks
            Include a column with the right endpoint of the bin each observation falls
            in. This will change the data type of the output from a
            :class:`Categorical` to a :class:`Struct`.

        Returns
        -------
        Expr
            Expression of data type :class:`Categorical` if `include_breaks` is set to
            `False` (default), otherwise an expression of data type :class:`Struct`.

        See Also
        --------
        qcut

        Examples
        --------
        Divide a column into three categories.

        >>> df = pl.DataFrame({"foo": [-2, -1, 0, 1, 2]})
        >>> df.with_columns(
        ...     pl.col("foo").cut([-1, 1], labels=["a", "b", "c"]).alias("cut")
        ... )
        shape: (5, 2)
        ┌─────┬─────┐
        │ foo ┆ cut │
        │ --- ┆ --- │
        │ i64 ┆ cat │
        ╞═════╪═════╡
        │ -2  ┆ a   │
        │ -1  ┆ a   │
        │ 0   ┆ b   │
        │ 1   ┆ b   │
        │ 2   ┆ c   │
        └─────┴─────┘

        Add both the category and the breakpoint.

        >>> df.with_columns(
        ...     pl.col("foo").cut([-1, 1], include_breaks=True).alias("cut")
        ... ).unnest("cut")
        shape: (5, 3)
        ┌─────┬────────────┬────────────┐
        │ foo ┆ breakpoint ┆ category   │
        │ --- ┆ ---        ┆ ---        │
        │ i64 ┆ f64        ┆ cat        │
        ╞═════╪════════════╪════════════╡
        │ -2  ┆ -1.0       ┆ (-inf, -1] │
        │ -1  ┆ -1.0       ┆ (-inf, -1] │
        │ 0   ┆ 1.0        ┆ (-1, 1]    │
        │ 1   ┆ 1.0        ┆ (-1, 1]    │
        │ 2   ┆ inf        ┆ (1, inf]   │
        └─────┴────────────┴────────────┘
        """
        return self._from_pyexpr(
            self._pyexpr.cut(breaks, labels, left_closed, include_breaks)
        )

    @unstable()
    def qcut(
        self,
        quantiles: Sequence[float] | int,
        *,
        labels: Sequence[str] | None = None,
        left_closed: bool = False,
        allow_duplicates: bool = False,
        include_breaks: bool = False,
    ) -> Expr:
        """
        Bin continuous values into discrete categories based on their quantiles.

        .. warning::
            This functionality is considered **unstable**. It may be changed
            at any point without it being considered a breaking change.

        Parameters
        ----------
        quantiles
            Either a list of quantile probabilities between 0 and 1 or a positive
            integer determining the number of bins with uniform probability.
        labels
            Names of the categories. The number of labels must be equal to the number
            of categories.
        left_closed
            Set the intervals to be left-closed instead of right-closed.
        allow_duplicates
            If set to `True`, duplicates in the resulting quantiles are dropped,
            rather than raising a `DuplicateError`. This can happen even with unique
            probabilities, depending on the data.
        include_breaks
            Include a column with the right endpoint of the bin each observation falls
            in. This will change the data type of the output from a
            :class:`Categorical` to a :class:`Struct`.

        Returns
        -------
        Expr
            Expression of data type :class:`Categorical` if `include_breaks` is set to
            `False` (default), otherwise an expression of data type :class:`Struct`.

        See Also
        --------
        cut

        Examples
        --------
        Divide a column into three categories according to pre-defined quantile
        probabilities.

        >>> df = pl.DataFrame({"foo": [-2, -1, 0, 1, 2]})
        >>> df.with_columns(
        ...     pl.col("foo").qcut([0.25, 0.75], labels=["a", "b", "c"]).alias("qcut")
        ... )
        shape: (5, 2)
        ┌─────┬──────┐
        │ foo ┆ qcut │
        │ --- ┆ ---  │
        │ i64 ┆ cat  │
        ╞═════╪══════╡
        │ -2  ┆ a    │
        │ -1  ┆ a    │
        │ 0   ┆ b    │
        │ 1   ┆ b    │
        │ 2   ┆ c    │
        └─────┴──────┘

        Divide a column into two categories using uniform quantile probabilities.

        >>> df.with_columns(
        ...     pl.col("foo")
        ...     .qcut(2, labels=["low", "high"], left_closed=True)
        ...     .alias("qcut")
        ... )
        shape: (5, 2)
        ┌─────┬──────┐
        │ foo ┆ qcut │
        │ --- ┆ ---  │
        │ i64 ┆ cat  │
        ╞═════╪══════╡
        │ -2  ┆ low  │
        │ -1  ┆ low  │
        │ 0   ┆ high │
        │ 1   ┆ high │
        │ 2   ┆ high │
        └─────┴──────┘

        Add both the category and the breakpoint.

        >>> df.with_columns(
        ...     pl.col("foo").qcut([0.25, 0.75], include_breaks=True).alias("qcut")
        ... ).unnest("qcut")
        shape: (5, 3)
        ┌─────┬────────────┬────────────┐
        │ foo ┆ breakpoint ┆ category   │
        │ --- ┆ ---        ┆ ---        │
        │ i64 ┆ f64        ┆ cat        │
        ╞═════╪════════════╪════════════╡
        │ -2  ┆ -1.0       ┆ (-inf, -1] │
        │ -1  ┆ -1.0       ┆ (-inf, -1] │
        │ 0   ┆ 1.0        ┆ (-1, 1]    │
        │ 1   ┆ 1.0        ┆ (-1, 1]    │
        │ 2   ┆ inf        ┆ (1, inf]   │
        └─────┴────────────┴────────────┘
        """
        if isinstance(quantiles, int):
            pyexpr = self._pyexpr.qcut_uniform(
                quantiles, labels, left_closed, allow_duplicates, include_breaks
            )
        else:
            pyexpr = self._pyexpr.qcut(
                quantiles, labels, left_closed, allow_duplicates, include_breaks
            )

        return self._from_pyexpr(pyexpr)

    def rle(self) -> Expr:
        """
        Compress the column data using run-length encoding.

        Run-length encoding (RLE) encodes data by storing each *run* of identical values
        as a single value and its length.

        Returns
        -------
        Expr
            Expression of data type `Struct` with fields `len` of data type `UInt32`
            and `value` of the original data type.

        See Also
        --------
        rle_id

        Examples
        --------
        >>> df = pl.DataFrame({"a": [1, 1, 2, 1, None, 1, 3, 3]})
        >>> df.select(pl.col("a").rle()).unnest("a")
        shape: (6, 2)
        ┌─────┬───────┐
        │ len ┆ value │
        │ --- ┆ ---   │
        │ u32 ┆ i64   │
        ╞═════╪═══════╡
        │ 2   ┆ 1     │
        │ 1   ┆ 2     │
        │ 1   ┆ 1     │
        │ 1   ┆ null  │
        │ 1   ┆ 1     │
        │ 2   ┆ 3     │
        └─────┴───────┘
        """
        return self._from_pyexpr(self._pyexpr.rle())

    def rle_id(self) -> Expr:
        """
        Get a distinct integer ID for each run of identical values.

        The ID starts at 0 and increases by one each time the value of the column
        changes.

        Returns
        -------
        Expr
            Expression of data type `UInt32`.

        See Also
        --------
        rle

        Notes
        -----
        This functionality is especially useful for defining a new group for every time
        a column's value changes, rather than for every distinct value of that column.

        Examples
        --------
        >>> df = pl.DataFrame(
        ...     {
        ...         "a": [1, 2, 1, 1, 1],
        ...         "b": ["x", "x", None, "y", "y"],
        ...     }
        ... )
        >>> df.with_columns(
        ...     rle_id_a=pl.col("a").rle_id(),
        ...     rle_id_ab=pl.struct("a", "b").rle_id(),
        ... )
        shape: (5, 4)
        ┌─────┬──────┬──────────┬───────────┐
        │ a   ┆ b    ┆ rle_id_a ┆ rle_id_ab │
        │ --- ┆ ---  ┆ ---      ┆ ---       │
        │ i64 ┆ str  ┆ u32      ┆ u32       │
        ╞═════╪══════╪══════════╪═══════════╡
        │ 1   ┆ x    ┆ 0        ┆ 0         │
        │ 2   ┆ x    ┆ 1        ┆ 1         │
        │ 1   ┆ null ┆ 2        ┆ 2         │
        │ 1   ┆ y    ┆ 2        ┆ 3         │
        │ 1   ┆ y    ┆ 2        ┆ 3         │
        └─────┴──────┴──────────┴───────────┘
        """
        return self._from_pyexpr(self._pyexpr.rle_id())

    def filter(
        self,
        *predicates: IntoExprColumn | Iterable[IntoExprColumn],
        **constraints: Any,
    ) -> Expr:
        """
        Filter the expression based on one or more predicate expressions.

        The original order of the remaining elements is preserved.

        Elements where the filter does not evaluate to True are discarded, including
        nulls.

        Mostly useful in an aggregation context. If you want to filter on a DataFrame
        level, use `LazyFrame.filter`.

        Parameters
        ----------
        predicates
            Expression(s) that evaluates to a boolean Series.
        constraints
            Column filters; use `name = value` to filter columns by the supplied value.
            Each constraint will behave the same as `pl.col(name).eq(value)`, and
            will be implicitly joined with the other filter conditions using `&`.

        Examples
        --------
        >>> df = pl.DataFrame(
        ...     {
        ...         "group_col": ["g1", "g1", "g2"],
        ...         "b": [1, 2, 3],
        ...     }
        ... )
        >>> df.group_by("group_col").agg(
        ...     lt=pl.col("b").filter(pl.col("b") < 2).sum(),
        ...     gte=pl.col("b").filter(pl.col("b") >= 2).sum(),
        ... ).sort("group_col")
        shape: (2, 3)
        ┌───────────┬─────┬─────┐
        │ group_col ┆ lt  ┆ gte │
        │ ---       ┆ --- ┆ --- │
        │ str       ┆ i64 ┆ i64 │
        ╞═══════════╪═════╪═════╡
        │ g1        ┆ 1   ┆ 2   │
        │ g2        ┆ 0   ┆ 3   │
        └───────────┴─────┴─────┘

        Filter expressions can also take constraints as keyword arguments.

        >>> import polars.selectors as cs
        >>> df = pl.DataFrame(
        ...     {
        ...         "key": ["a", "a", "a", "a", "b", "b", "b", "b", "b"],
        ...         "n": [1, 2, 2, 3, 1, 3, 3, 2, 3],
        ...     },
        ... )
        >>> df.group_by("key").agg(
        ...     n_1=pl.col("n").filter(n=1).sum(),
        ...     n_2=pl.col("n").filter(n=2).sum(),
        ...     n_3=pl.col("n").filter(n=3).sum(),
        ... ).sort(by="key")
        shape: (2, 4)
        ┌─────┬─────┬─────┬─────┐
        │ key ┆ n_1 ┆ n_2 ┆ n_3 │
        │ --- ┆ --- ┆ --- ┆ --- │
        │ str ┆ i64 ┆ i64 ┆ i64 │
        ╞═════╪═════╪═════╪═════╡
        │ a   ┆ 1   ┆ 4   ┆ 3   │
        │ b   ┆ 1   ┆ 2   ┆ 9   │
        └─────┴─────┴─────┴─────┘
        """
        predicate = parse_predicates_constraints_into_expression(
            *predicates, **constraints
        )
        return self._from_pyexpr(self._pyexpr.filter(predicate))

    @deprecate_function("Use `filter` instead.", version="0.20.4")
    def where(self, predicate: Expr) -> Expr:
        """
        Filter a single column.

        .. deprecated:: 0.20.4
            Use :func:`filter` instead.

        Alias for :func:`filter`.

        Parameters
        ----------
        predicate
            Boolean expression.

        Examples
        --------
        >>> df = pl.DataFrame(
        ...     {
        ...         "group_col": ["g1", "g1", "g2"],
        ...         "b": [1, 2, 3],
        ...     }
        ... )
        >>> df.group_by("group_col").agg(  # doctest: +SKIP
        ...     [
        ...         pl.col("b").where(pl.col("b") < 2).sum().alias("lt"),
        ...         pl.col("b").where(pl.col("b") >= 2).sum().alias("gte"),
        ...     ]
        ... ).sort("group_col")
        shape: (2, 3)
        ┌───────────┬─────┬─────┐
        │ group_col ┆ lt  ┆ gte │
        │ ---       ┆ --- ┆ --- │
        │ str       ┆ i64 ┆ i64 │
        ╞═══════════╪═════╪═════╡
        │ g1        ┆ 1   ┆ 2   │
        │ g2        ┆ 0   ┆ 3   │
        └───────────┴─────┴─────┘
        """
        return self.filter(predicate)

    class _map_batches_wrapper:
        def __init__(
            self,
            function: Callable[[Series], Series | Any],
            return_dtype: PolarsDataType | None,
        ):
            self.function = function
            self.return_dtype = return_dtype

        def __call__(self, *args: Any, **kwargs: Any) -> Any:
            result = self.function(*args, **kwargs)
            if _check_for_numpy(result) and isinstance(result, np.ndarray):
                result = pl.Series(result, dtype=self.return_dtype)
            return result

    def map_batches(
        self,
        function: Callable[[Series], Series | Any],
        return_dtype: PolarsDataType | None = None,
        *,
        agg_list: bool = False,
        is_elementwise: bool = False,
        returns_scalar: bool = False,
    ) -> Expr:
        """
        Apply a custom python function to a whole Series or sequence of Series.

        The output of this custom function is presumed to be either a Series,
        or a NumPy array (in which case it will be automatically converted into
        a Series), or a scalar that will be converted into a Series. If the
        result is a scalar and you want it to stay as a scalar, pass in
        ``returns_scalar=True``. If you want to apply a
        custom function elementwise over single values, see :func:`map_elements`.
        A reasonable use case for `map` functions is transforming the values
        represented by an expression using a third-party library.

        Parameters
        ----------
        function
            Lambda/function to apply.
        return_dtype
            Dtype of the output Series.
            If not set, the dtype will be inferred based on the first non-null value
            that is returned by the function.
        agg_list
            Aggregate the values of the expression into a list before applying the
            function. This parameter only works in a group-by context.
            The function will be invoked only once on a list of groups, rather than
            once per group.
        is_elementwise
            If set to true this can run in the streaming engine, but may yield
            incorrect results in group-by. Ensure you know what you are doing!
        returns_scalar
            If the function returns a scalar, by default it will be wrapped in
            a list in the output, since the assumption is that the function
            always returns something Series-like. If you want to keep the
            result as a scalar, set this argument to True.

        Warnings
        --------
        If `return_dtype` is not provided, this may lead to unexpected results.
        We allow this, but it is considered a bug in the user's query.

        See Also
        --------
        map_elements
        replace

        Examples
        --------
        >>> df = pl.DataFrame(
        ...     {
        ...         "sine": [0.0, 1.0, 0.0, -1.0],
        ...         "cosine": [1.0, 0.0, -1.0, 0.0],
        ...     }
        ... )
        >>> df.select(pl.all().map_batches(lambda x: x.to_numpy().argmax()))
        shape: (1, 2)
        ┌──────┬────────┐
        │ sine ┆ cosine │
        │ ---  ┆ ---    │
        │ i64  ┆ i64    │
        ╞══════╪════════╡
        │ 1    ┆ 0      │
        └──────┴────────┘

        In a group-by context, the `agg_list` parameter can improve performance if used
        correctly. The following example has `agg_list` set to `False`, which causes
        the function to be applied once per group. The input of the function is a
        Series of type `Int64`. This is less efficient.

        >>> df = pl.DataFrame(
        ...     {
        ...         "a": [0, 1, 0, 1],
        ...         "b": [1, 2, 3, 4],
        ...     }
        ... )
        >>> df.group_by("a").agg(
        ...     pl.col("b").map_batches(lambda x: x + 2, agg_list=False)
        ... )  # doctest: +IGNORE_RESULT
        shape: (2, 2)
        ┌─────┬───────────┐
        │ a   ┆ b         │
        │ --- ┆ ---       │
        │ i64 ┆ list[i64] │
        ╞═════╪═══════════╡
        │ 1   ┆ [4, 6]    │
        │ 0   ┆ [3, 5]    │
        └─────┴───────────┘

        Using `agg_list=True` would be more efficient. In this example, the input of
        the function is a Series of type `List(Int64)`.

        >>> df.group_by("a").agg(
        ...     pl.col("b").map_batches(
        ...         lambda x: x.list.eval(pl.element() + 2), agg_list=True
        ...     )
        ... )  # doctest: +IGNORE_RESULT
        shape: (2, 2)
        ┌─────┬───────────┐
        │ a   ┆ b         │
        │ --- ┆ ---       │
        │ i64 ┆ list[i64] │
        ╞═════╪═══════════╡
        │ 0   ┆ [3, 5]    │
        │ 1   ┆ [4, 6]    │
        └─────┴───────────┘

        Here's an example of a function that returns a scalar, where we want it
        to stay as a scalar:

        >>> df = pl.DataFrame(
        ...     {
        ...         "a": [0, 1, 0, 1],
        ...         "b": [1, 2, 3, 4],
        ...     }
        ... )
        >>> df.group_by("a").agg(
        ...     pl.col("b").map_batches(lambda x: x.max(), returns_scalar=True)
        ... )  # doctest: +IGNORE_RESULT
        shape: (2, 2)
        ┌─────┬─────┐
        │ a   ┆ b   │
        │ --- ┆ --- │
        │ i64 ┆ i64 │
        ╞═════╪═════╡
        │ 1   ┆ 4   │
        │ 0   ┆ 3   │
        └─────┴─────┘

        Call a function that takes multiple arguments by creating a `struct` and
        referencing its fields inside the function call.

        >>> df = pl.DataFrame(
        ...     {
        ...         "a": [5, 1, 0, 3],
        ...         "b": [4, 2, 3, 4],
        ...     }
        ... )
        >>> df.with_columns(
        ...     a_times_b=pl.struct("a", "b").map_batches(
        ...         lambda x: np.multiply(x.struct.field("a"), x.struct.field("b"))
        ...     )
        ... )
        shape: (4, 3)
        ┌─────┬─────┬───────────┐
        │ a   ┆ b   ┆ a_times_b │
        │ --- ┆ --- ┆ ---       │
        │ i64 ┆ i64 ┆ i64       │
        ╞═════╪═════╪═══════════╡
        │ 5   ┆ 4   ┆ 20        │
        │ 1   ┆ 2   ┆ 2         │
        │ 0   ┆ 3   ┆ 0         │
        │ 3   ┆ 4   ┆ 12        │
        └─────┴─────┴───────────┘

        """
        if return_dtype is not None:
            return_dtype = parse_into_dtype(return_dtype)

        return self._from_pyexpr(
            self._pyexpr.map_batches(
                self._map_batches_wrapper(function, return_dtype),
                return_dtype,
                agg_list,
                is_elementwise,
                returns_scalar,
            )
        )

    def map_elements(
        self,
        function: Callable[[Any], Any],
        return_dtype: PolarsDataType | None = None,
        *,
        skip_nulls: bool = True,
        pass_name: bool = False,
        strategy: MapElementsStrategy = "thread_local",
        returns_scalar: bool = False,
    ) -> Expr:
        """
        Map a custom/user-defined function (UDF) to each element of a column.

        .. warning::
            This method is much slower than the native expressions API.
            Only use it if you cannot implement your logic otherwise.

            Suppose that the function is: `x ↦ sqrt(x)`:

            - For mapping elements of a series, consider:
              `pl.col("col_name").sqrt()`.
            - For mapping inner elements of lists, consider:
              `pl.col("col_name").list.eval(pl.element().sqrt())`.
            - For mapping elements of struct fields, consider:
              `pl.col("col_name").struct.field("field_name").sqrt()`.

            If you want to replace the original column or field,
            consider :meth:`.with_columns <polars.DataFrame.with_columns>`
            and :meth:`.with_fields <polars.Expr.struct.with_fields>`.

        The UDF is applied to each element of a column. Note that, in a GroupBy
        context, the column will have been pre-aggregated and so each element
        will itself be a Series. Therefore, depending on the context,
        requirements for `function` differ:

        * Selection
            Expects `function` to be of type `Callable[[Any], Any]`.
            Applies a Python function to each individual value in the column.
        * GroupBy
            Expects `function` to be of type `Callable[[Series], Any]`.
            For each group, applies a Python function to the slice of the column
            corresponding to that group.

        Parameters
        ----------
        function
            Lambda/function to map.
        return_dtype
            Dtype of the output Series.
            If not set, the dtype will be inferred based on the first non-null value
            that is returned by the function.
        skip_nulls
            Don't map the function over values that contain nulls (this is faster).
        pass_name
            Pass the Series name to the custom function (this is more expensive).
        returns_scalar
            If the function passed does a reduction
            (e.g. sum, min, etc), Polars must be informed of this otherwise
            the schema might be incorrect.
        strategy : {'thread_local', 'threading'}
            The threading strategy to use.

            - 'thread_local': run the python function on a single thread.
            - 'threading': run the python function on separate threads. Use with
              care as this can slow performance. This might only speed up
              your code if the amount of work per element is significant
              and the python function releases the GIL (e.g. via calling
              a c function)

            .. warning::
                This functionality is considered **unstable**. It may be changed
                at any point without it being considered a breaking change.

        Warnings
        --------
        If `return_dtype` is not provided, this may lead to unexpected results.
        We allow this, but it is considered a bug in the user's query.

        Notes
        -----
        * Using `map_elements` is strongly discouraged as you will be effectively
          running python "for" loops, which will be very slow. Wherever possible you
          should prefer the native expression API to achieve the best performance.

        * If your function is expensive and you don't want it to be called more than
          once for a given input, consider applying an `@lru_cache` decorator to it.
          If your data is suitable you may achieve *significant* speedups.

        * Window function application using `over` is considered a GroupBy context
          here, so `map_elements` can be used to map functions over window groups.

        Examples
        --------
        >>> df = pl.DataFrame(
        ...     {
        ...         "a": [1, 2, 3, 1],
        ...         "b": ["a", "b", "c", "c"],
        ...     }
        ... )

        The function is applied to each element of column `'a'`:

        >>> df.with_columns(  # doctest: +SKIP
        ...     pl.col("a")
        ...     .map_elements(lambda x: x * 2, return_dtype=pl.Int64)
        ...     .alias("a_times_2"),
        ... )
        shape: (4, 3)
        ┌─────┬─────┬───────────┐
        │ a   ┆ b   ┆ a_times_2 │
        │ --- ┆ --- ┆ ---       │
        │ i64 ┆ str ┆ i64       │
        ╞═════╪═════╪═══════════╡
        │ 1   ┆ a   ┆ 2         │
        │ 2   ┆ b   ┆ 4         │
        │ 3   ┆ c   ┆ 6         │
        │ 1   ┆ c   ┆ 2         │
        └─────┴─────┴───────────┘

        Tip: it is better to implement this with an expression:

        >>> df.with_columns(
        ...     (pl.col("a") * 2).alias("a_times_2"),
        ... )  # doctest: +IGNORE_RESULT

        In a GroupBy context, each element of the column is itself a Series:

        >>> (
        ...     df.lazy().group_by("b").agg(pl.col("a")).collect()
        ... )  # doctest: +IGNORE_RESULT
        shape: (3, 2)
        ┌─────┬───────────┐
        │ b   ┆ a         │
        │ --- ┆ ---       │
        │ str ┆ list[i64] │
        ╞═════╪═══════════╡
        │ a   ┆ [1]       │
        │ b   ┆ [2]       │
        │ c   ┆ [3, 1]    │
        └─────┴───────────┘

        Therefore, from the user's point-of-view, the function is applied per-group:

        >>> (
        ...     df.lazy()
        ...     .group_by("b")
        ...     .agg(pl.col("a").map_elements(lambda x: x.sum(), return_dtype=pl.Int64))
        ...     .collect()
        ... )  # doctest: +IGNORE_RESULT
        shape: (3, 2)
        ┌─────┬─────┐
        │ b   ┆ a   │
        │ --- ┆ --- │
        │ str ┆ i64 │
        ╞═════╪═════╡
        │ a   ┆ 1   │
        │ b   ┆ 2   │
        │ c   ┆ 4   │
        └─────┴─────┘

        Tip: again, it is better to implement this with an expression:

        >>> (
        ...     df.lazy()
        ...     .group_by("b", maintain_order=True)
        ...     .agg(pl.col("a").sum())
        ...     .collect()
        ... )  # doctest: +IGNORE_RESULT

        Window function application using `over` will behave as a GroupBy
        context, with your function receiving individual window groups:

        >>> df = pl.DataFrame(
        ...     {
        ...         "key": ["x", "x", "y", "x", "y", "z"],
        ...         "val": [1, 1, 1, 1, 1, 1],
        ...     }
        ... )
        >>> df.with_columns(
        ...     scaled=pl.col("val")
        ...     .map_elements(lambda s: s * len(s), return_dtype=pl.List(pl.Int64))
        ...     .over("key"),
        ... ).sort("key")
        shape: (6, 3)
        ┌─────┬─────┬────────┐
        │ key ┆ val ┆ scaled │
        │ --- ┆ --- ┆ ---    │
        │ str ┆ i64 ┆ i64    │
        ╞═════╪═════╪════════╡
        │ x   ┆ 1   ┆ 3      │
        │ x   ┆ 1   ┆ 3      │
        │ x   ┆ 1   ┆ 3      │
        │ y   ┆ 1   ┆ 2      │
        │ y   ┆ 1   ┆ 2      │
        │ z   ┆ 1   ┆ 1      │
        └─────┴─────┴────────┘

        Note that this function would *also* be better-implemented natively:

        >>> df.with_columns(
        ...     scaled=(pl.col("val") * pl.col("val").count()).over("key"),
        ... ).sort("key")  # doctest: +IGNORE_RESULT
        """
        if strategy == "threading":
            issue_unstable_warning(
                "The 'threading' strategy for `map_elements` is considered unstable."
            )

        # input x: Series of type list containing the group values
        from polars._utils.udfs import warn_on_inefficient_map

        root_names = self.meta.root_names()
        if len(root_names) > 0:
            warn_on_inefficient_map(function, columns=root_names, map_target="expr")

        if pass_name:

            def wrap_f(x: Series) -> Series:  # pragma: no cover
                def inner(s: Series) -> Series:  # pragma: no cover
                    return function(s.alias(x.name))

                with warnings.catch_warnings():
                    warnings.simplefilter("ignore", PolarsInefficientMapWarning)
                    return x.map_elements(
                        inner, return_dtype=return_dtype, skip_nulls=skip_nulls
                    )

        else:

            def wrap_f(x: Series) -> Series:  # pragma: no cover
                with warnings.catch_warnings():
                    warnings.simplefilter("ignore", PolarsInefficientMapWarning)
                    return x.map_elements(
                        function, return_dtype=return_dtype, skip_nulls=skip_nulls
                    )

        if strategy == "thread_local":
            return self.map_batches(
                wrap_f,
                agg_list=True,
                return_dtype=return_dtype,
                returns_scalar=returns_scalar,
            )
        elif strategy == "threading":

            def wrap_threading(x: Series) -> Series:
                def get_lazy_promise(df: DataFrame) -> LazyFrame:
                    return df.lazy().select(
                        F.col("x").map_batches(
                            wrap_f,
                            agg_list=True,
                            return_dtype=return_dtype,
                            returns_scalar=returns_scalar,
                        )
                    )

                df = x.to_frame("x")

                if x.len() == 0:
                    return get_lazy_promise(df).collect().to_series()

                n_threads = thread_pool_size()
                chunk_size = x.len() // n_threads
                remainder = x.len() % n_threads
                if chunk_size == 0:
                    chunk_sizes = [1 for _ in range(remainder)]
                else:
                    chunk_sizes = [
                        chunk_size + 1 if i < remainder else chunk_size
                        for i in range(n_threads)
                    ]

                # create partitions with LazyFrames
                # these are promises on a computation
                partitions = []
                b = 0
                for step in chunk_sizes:
                    a = b
                    b = b + step
                    partition_df = df[a:b, :]
                    partitions.append(get_lazy_promise(partition_df))

                out = [df.to_series() for df in F.collect_all(partitions)]
                return F.concat(out, rechunk=False)

            return self.map_batches(
                wrap_threading,
                agg_list=True,
                return_dtype=return_dtype,
                returns_scalar=returns_scalar,
            )
        else:
            msg = f"strategy {strategy!r} is not supported"
            raise ValueError(msg)

    def flatten(self) -> Expr:
        """
        Flatten a list or string column.

        Alias for :func:`Expr.list.explode`.

        Examples
        --------
        >>> df = pl.DataFrame(
        ...     {
        ...         "group": ["a", "b", "b"],
        ...         "values": [[1, 2], [2, 3], [4]],
        ...     }
        ... )
        >>> df.group_by("group").agg(pl.col("values").flatten())  # doctest: +SKIP
        shape: (2, 2)
        ┌───────┬───────────┐
        │ group ┆ values    │
        │ ---   ┆ ---       │
        │ str   ┆ list[i64] │
        ╞═══════╪═══════════╡
        │ a     ┆ [1, 2]    │
        │ b     ┆ [2, 3, 4] │
        └───────┴───────────┘
        """
        return self._from_pyexpr(self._pyexpr.explode())

    def explode(self) -> Expr:
        """
        Explode a list expression.

        This means that every item is expanded to a new row.

        Returns
        -------
        Expr
            Expression with the data type of the list elements.

        See Also
        --------
        Expr.list.explode : Explode a list column.

        Examples
        --------
        >>> df = pl.DataFrame(
        ...     {
        ...         "group": ["a", "b"],
        ...         "values": [
        ...             [1, 2],
        ...             [3, 4],
        ...         ],
        ...     }
        ... )
        >>> df.select(pl.col("values").explode())
        shape: (4, 1)
        ┌────────┐
        │ values │
        │ ---    │
        │ i64    │
        ╞════════╡
        │ 1      │
        │ 2      │
        │ 3      │
        │ 4      │
        └────────┘
        """
        return self._from_pyexpr(self._pyexpr.explode())

    def implode(self) -> Expr:
        """
        Aggregate values into a list.

        Examples
        --------
        >>> df = pl.DataFrame(
        ...     {
        ...         "a": [1, 2, 3],
        ...         "b": [4, 5, 6],
        ...     }
        ... )
        >>> df.select(pl.all().implode())
        shape: (1, 2)
        ┌───────────┬───────────┐
        │ a         ┆ b         │
        │ ---       ┆ ---       │
        │ list[i64] ┆ list[i64] │
        ╞═══════════╪═══════════╡
        │ [1, 2, 3] ┆ [4, 5, 6] │
        └───────────┴───────────┘
        """
        return self._from_pyexpr(self._pyexpr.implode())

    def gather_every(self, n: int, offset: int = 0) -> Expr:
        """
        Take every nth value in the Series and return as a new Series.

        Parameters
        ----------
        n
            Gather every *n*-th row.
        offset
            Starting index.

        Examples
        --------
        >>> df = pl.DataFrame({"foo": [1, 2, 3, 4, 5, 6, 7, 8, 9]})
        >>> df.select(pl.col("foo").gather_every(3))
        shape: (3, 1)
        ┌─────┐
        │ foo │
        │ --- │
        │ i64 │
        ╞═════╡
        │ 1   │
        │ 4   │
        │ 7   │
        └─────┘

        >>> df.select(pl.col("foo").gather_every(3, offset=1))
        shape: (3, 1)
        ┌─────┐
        │ foo │
        │ --- │
        │ i64 │
        ╞═════╡
        │ 2   │
        │ 5   │
        │ 8   │
        └─────┘
        """
        return self._from_pyexpr(self._pyexpr.gather_every(n, offset))

    def head(self, n: int | Expr = 10) -> Expr:
        """
        Get the first `n` rows.

        Parameters
        ----------
        n
            Number of rows to return.

        Examples
        --------
        >>> df = pl.DataFrame({"foo": [1, 2, 3, 4, 5, 6, 7]})
        >>> df.select(pl.col("foo").head(3))
        shape: (3, 1)
        ┌─────┐
        │ foo │
        │ --- │
        │ i64 │
        ╞═════╡
        │ 1   │
        │ 2   │
        │ 3   │
        └─────┘
        """
        return self.slice(0, n)

    def tail(self, n: int | Expr = 10) -> Expr:
        """
        Get the last `n` rows.

        Parameters
        ----------
        n
            Number of rows to return.

        Examples
        --------
        >>> df = pl.DataFrame({"foo": [1, 2, 3, 4, 5, 6, 7]})
        >>> df.select(pl.col("foo").tail(3))
        shape: (3, 1)
        ┌─────┐
        │ foo │
        │ --- │
        │ i64 │
        ╞═════╡
        │ 5   │
        │ 6   │
        │ 7   │
        └─────┘
        """
        # This cast enables tail with expressions that return unsigned integers,
        # for which negate otherwise raises InvalidOperationError.
        offset = -self._from_pyexpr(
            parse_into_expression(n).cast(Int64, strict=False, wrap_numerical=True)
        )
        return self.slice(offset, n)

    def limit(self, n: int | Expr = 10) -> Expr:
        """
        Get the first `n` rows (alias for :func:`Expr.head`).

        Parameters
        ----------
        n
            Number of rows to return.

        Examples
        --------
        >>> df = pl.DataFrame({"foo": [1, 2, 3, 4, 5, 6, 7]})
        >>> df.select(pl.col("foo").limit(3))
        shape: (3, 1)
        ┌─────┐
        │ foo │
        │ --- │
        │ i64 │
        ╞═════╡
        │ 1   │
        │ 2   │
        │ 3   │
        └─────┘
        """
        return self.head(n)

    def and_(self, *others: Any) -> Expr:
        """
        Method equivalent of bitwise "and" operator `expr & other & ...`.

        Parameters
        ----------
        *others
            One or more integer or boolean expressions to evaluate/combine.

        Examples
        --------
        >>> df = pl.DataFrame(
        ...     data={
        ...         "x": [5, 6, 7, 4, 8],
        ...         "y": [1.5, 2.5, 1.0, 4.0, -5.75],
        ...         "z": [-9, 2, -1, 4, 8],
        ...     }
        ... )
        >>> df.select(
        ...     (pl.col("x") >= pl.col("z"))
        ...     .and_(
        ...         pl.col("y") >= pl.col("z"),
        ...         pl.col("y") == pl.col("y"),
        ...         pl.col("z") <= pl.col("x"),
        ...         pl.col("y") != pl.col("x"),
        ...     )
        ...     .alias("all")
        ... )
        shape: (5, 1)
        ┌───────┐
        │ all   │
        │ ---   │
        │ bool  │
        ╞═══════╡
        │ true  │
        │ true  │
        │ true  │
        │ false │
        │ false │
        └───────┘
        """
        return reduce(operator.and_, (self, *others))

    def or_(self, *others: Any) -> Expr:
        """
        Method equivalent of bitwise "or" operator `expr | other | ...`.

        Parameters
        ----------
        *others
            One or more integer or boolean expressions to evaluate/combine.

        Examples
        --------
        >>> df = pl.DataFrame(
        ...     data={
        ...         "x": [5, 6, 7, 4, 8],
        ...         "y": [1.5, 2.5, 1.0, 4.0, -5.75],
        ...         "z": [-9, 2, -1, 4, 8],
        ...     }
        ... )
        >>> df.select(
        ...     (pl.col("x") == pl.col("y"))
        ...     .or_(
        ...         pl.col("x") == pl.col("y"),
        ...         pl.col("y") == pl.col("z"),
        ...         pl.col("y").cast(int) == pl.col("z"),
        ...     )
        ...     .alias("any")
        ... )
        shape: (5, 1)
        ┌───────┐
        │ any   │
        │ ---   │
        │ bool  │
        ╞═══════╡
        │ false │
        │ true  │
        │ false │
        │ true  │
        │ false │
        └───────┘
        """
        return reduce(operator.or_, (self,) + others)

    def eq(self, other: Any) -> Expr:
        """
        Method equivalent of equality operator `expr == other`.

        Parameters
        ----------
        other
            A literal or expression value to compare with.

        Examples
        --------
        >>> df = pl.DataFrame(
        ...     data={
        ...         "x": [1.0, 2.0, float("nan"), 4.0],
        ...         "y": [2.0, 2.0, float("nan"), 4.0],
        ...     }
        ... )
        >>> df.with_columns(
        ...     pl.col("x").eq(pl.col("y")).alias("x == y"),
        ... )
        shape: (4, 3)
        ┌─────┬─────┬────────┐
        │ x   ┆ y   ┆ x == y │
        │ --- ┆ --- ┆ ---    │
        │ f64 ┆ f64 ┆ bool   │
        ╞═════╪═════╪════════╡
        │ 1.0 ┆ 2.0 ┆ false  │
        │ 2.0 ┆ 2.0 ┆ true   │
        │ NaN ┆ NaN ┆ true   │
        │ 4.0 ┆ 4.0 ┆ true   │
        └─────┴─────┴────────┘
        """
        return self.__eq__(other)

    def eq_missing(self, other: Any) -> Expr:
        """
        Method equivalent of equality operator `expr == other` where `None == None`.

        This differs from default `eq` where null values are propagated.

        Parameters
        ----------
        other
            A literal or expression value to compare with.

        Examples
        --------
        >>> df = pl.DataFrame(
        ...     data={
        ...         "x": [1.0, 2.0, float("nan"), 4.0, None, None],
        ...         "y": [2.0, 2.0, float("nan"), 4.0, 5.0, None],
        ...     }
        ... )
        >>> df.with_columns(
        ...     pl.col("x").eq(pl.col("y")).alias("x eq y"),
        ...     pl.col("x").eq_missing(pl.col("y")).alias("x eq_missing y"),
        ... )
        shape: (6, 4)
        ┌──────┬──────┬────────┬────────────────┐
        │ x    ┆ y    ┆ x eq y ┆ x eq_missing y │
        │ ---  ┆ ---  ┆ ---    ┆ ---            │
        │ f64  ┆ f64  ┆ bool   ┆ bool           │
        ╞══════╪══════╪════════╪════════════════╡
        │ 1.0  ┆ 2.0  ┆ false  ┆ false          │
        │ 2.0  ┆ 2.0  ┆ true   ┆ true           │
        │ NaN  ┆ NaN  ┆ true   ┆ true           │
        │ 4.0  ┆ 4.0  ┆ true   ┆ true           │
        │ null ┆ 5.0  ┆ null   ┆ false          │
        │ null ┆ null ┆ null   ┆ true           │
        └──────┴──────┴────────┴────────────────┘
        """
        other = parse_into_expression(other, str_as_lit=True)
        return self._from_pyexpr(self._pyexpr.eq_missing(other))

    def ge(self, other: Any) -> Expr:
        """
        Method equivalent of "greater than or equal" operator `expr >= other`.

        Parameters
        ----------
        other
            A literal or expression value to compare with.

        Examples
        --------
        >>> df = pl.DataFrame(
        ...     data={
        ...         "x": [5.0, 4.0, float("nan"), 2.0],
        ...         "y": [5.0, 3.0, float("nan"), 1.0],
        ...     }
        ... )
        >>> df.with_columns(
        ...     pl.col("x").ge(pl.col("y")).alias("x >= y"),
        ... )
        shape: (4, 3)
        ┌─────┬─────┬────────┐
        │ x   ┆ y   ┆ x >= y │
        │ --- ┆ --- ┆ ---    │
        │ f64 ┆ f64 ┆ bool   │
        ╞═════╪═════╪════════╡
        │ 5.0 ┆ 5.0 ┆ true   │
        │ 4.0 ┆ 3.0 ┆ true   │
        │ NaN ┆ NaN ┆ true   │
        │ 2.0 ┆ 1.0 ┆ true   │
        └─────┴─────┴────────┘
        """
        return self.__ge__(other)

    def gt(self, other: Any) -> Expr:
        """
        Method equivalent of "greater than" operator `expr > other`.

        Parameters
        ----------
        other
            A literal or expression value to compare with.

        Examples
        --------
        >>> df = pl.DataFrame(
        ...     data={
        ...         "x": [5.0, 4.0, float("nan"), 2.0],
        ...         "y": [5.0, 3.0, float("nan"), 1.0],
        ...     }
        ... )
        >>> df.with_columns(
        ...     pl.col("x").gt(pl.col("y")).alias("x > y"),
        ... )
        shape: (4, 3)
        ┌─────┬─────┬───────┐
        │ x   ┆ y   ┆ x > y │
        │ --- ┆ --- ┆ ---   │
        │ f64 ┆ f64 ┆ bool  │
        ╞═════╪═════╪═══════╡
        │ 5.0 ┆ 5.0 ┆ false │
        │ 4.0 ┆ 3.0 ┆ true  │
        │ NaN ┆ NaN ┆ false │
        │ 2.0 ┆ 1.0 ┆ true  │
        └─────┴─────┴───────┘
        """
        return self.__gt__(other)

    def le(self, other: Any) -> Expr:
        """
        Method equivalent of "less than or equal" operator `expr <= other`.

        Parameters
        ----------
        other
            A literal or expression value to compare with.

        Examples
        --------
        >>> df = pl.DataFrame(
        ...     data={
        ...         "x": [5.0, 4.0, float("nan"), 0.5],
        ...         "y": [5.0, 3.5, float("nan"), 2.0],
        ...     }
        ... )
        >>> df.with_columns(
        ...     pl.col("x").le(pl.col("y")).alias("x <= y"),
        ... )
        shape: (4, 3)
        ┌─────┬─────┬────────┐
        │ x   ┆ y   ┆ x <= y │
        │ --- ┆ --- ┆ ---    │
        │ f64 ┆ f64 ┆ bool   │
        ╞═════╪═════╪════════╡
        │ 5.0 ┆ 5.0 ┆ true   │
        │ 4.0 ┆ 3.5 ┆ false  │
        │ NaN ┆ NaN ┆ true   │
        │ 0.5 ┆ 2.0 ┆ true   │
        └─────┴─────┴────────┘
        """
        return self.__le__(other)

    def lt(self, other: Any) -> Expr:
        """
        Method equivalent of "less than" operator `expr < other`.

        Parameters
        ----------
        other
            A literal or expression value to compare with.

        Examples
        --------
        >>> df = pl.DataFrame(
        ...     data={
        ...         "x": [1.0, 2.0, float("nan"), 3.0],
        ...         "y": [2.0, 2.0, float("nan"), 4.0],
        ...     }
        ... )
        >>> df.with_columns(
        ...     pl.col("x").lt(pl.col("y")).alias("x < y"),
        ... )
        shape: (4, 3)
        ┌─────┬─────┬───────┐
        │ x   ┆ y   ┆ x < y │
        │ --- ┆ --- ┆ ---   │
        │ f64 ┆ f64 ┆ bool  │
        ╞═════╪═════╪═══════╡
        │ 1.0 ┆ 2.0 ┆ true  │
        │ 2.0 ┆ 2.0 ┆ false │
        │ NaN ┆ NaN ┆ false │
        │ 3.0 ┆ 4.0 ┆ true  │
        └─────┴─────┴───────┘
        """
        return self.__lt__(other)

    def ne(self, other: Any) -> Expr:
        """
        Method equivalent of inequality operator `expr != other`.

        Parameters
        ----------
        other
            A literal or expression value to compare with.

        Examples
        --------
        >>> df = pl.DataFrame(
        ...     data={
        ...         "x": [1.0, 2.0, float("nan"), 4.0],
        ...         "y": [2.0, 2.0, float("nan"), 4.0],
        ...     }
        ... )
        >>> df.with_columns(
        ...     pl.col("x").ne(pl.col("y")).alias("x != y"),
        ... )
        shape: (4, 3)
        ┌─────┬─────┬────────┐
        │ x   ┆ y   ┆ x != y │
        │ --- ┆ --- ┆ ---    │
        │ f64 ┆ f64 ┆ bool   │
        ╞═════╪═════╪════════╡
        │ 1.0 ┆ 2.0 ┆ true   │
        │ 2.0 ┆ 2.0 ┆ false  │
        │ NaN ┆ NaN ┆ false  │
        │ 4.0 ┆ 4.0 ┆ false  │
        └─────┴─────┴────────┘
        """
        return self.__ne__(other)

    def ne_missing(self, other: Any) -> Expr:
        """
        Method equivalent of equality operator `expr != other` where `None == None`.

        This differs from default `ne` where null values are propagated.

        Parameters
        ----------
        other
            A literal or expression value to compare with.

        Examples
        --------
        >>> df = pl.DataFrame(
        ...     data={
        ...         "x": [1.0, 2.0, float("nan"), 4.0, None, None],
        ...         "y": [2.0, 2.0, float("nan"), 4.0, 5.0, None],
        ...     }
        ... )
        >>> df.with_columns(
        ...     pl.col("x").ne(pl.col("y")).alias("x ne y"),
        ...     pl.col("x").ne_missing(pl.col("y")).alias("x ne_missing y"),
        ... )
        shape: (6, 4)
        ┌──────┬──────┬────────┬────────────────┐
        │ x    ┆ y    ┆ x ne y ┆ x ne_missing y │
        │ ---  ┆ ---  ┆ ---    ┆ ---            │
        │ f64  ┆ f64  ┆ bool   ┆ bool           │
        ╞══════╪══════╪════════╪════════════════╡
        │ 1.0  ┆ 2.0  ┆ true   ┆ true           │
        │ 2.0  ┆ 2.0  ┆ false  ┆ false          │
        │ NaN  ┆ NaN  ┆ false  ┆ false          │
        │ 4.0  ┆ 4.0  ┆ false  ┆ false          │
        │ null ┆ 5.0  ┆ null   ┆ true           │
        │ null ┆ null ┆ null   ┆ false          │
        └──────┴──────┴────────┴────────────────┘
        """
        other = parse_into_expression(other, str_as_lit=True)
        return self._from_pyexpr(self._pyexpr.neq_missing(other))

    def add(self, other: Any) -> Expr:
        """
        Method equivalent of addition operator `expr + other`.

        Parameters
        ----------
        other
            numeric or string value; accepts expression input.

        Examples
        --------
        >>> df = pl.DataFrame({"x": [1, 2, 3, 4, 5]})
        >>> df.with_columns(
        ...     pl.col("x").add(2).alias("x+int"),
        ...     pl.col("x").add(pl.col("x").cum_prod()).alias("x+expr"),
        ... )
        shape: (5, 3)
        ┌─────┬───────┬────────┐
        │ x   ┆ x+int ┆ x+expr │
        │ --- ┆ ---   ┆ ---    │
        │ i64 ┆ i64   ┆ i64    │
        ╞═════╪═══════╪════════╡
        │ 1   ┆ 3     ┆ 2      │
        │ 2   ┆ 4     ┆ 4      │
        │ 3   ┆ 5     ┆ 9      │
        │ 4   ┆ 6     ┆ 28     │
        │ 5   ┆ 7     ┆ 125    │
        └─────┴───────┴────────┘

        >>> df = pl.DataFrame(
        ...     {"x": ["a", "d", "g"], "y": ["b", "e", "h"], "z": ["c", "f", "i"]}
        ... )
        >>> df.with_columns(pl.col("x").add(pl.col("y")).add(pl.col("z")).alias("xyz"))
        shape: (3, 4)
        ┌─────┬─────┬─────┬─────┐
        │ x   ┆ y   ┆ z   ┆ xyz │
        │ --- ┆ --- ┆ --- ┆ --- │
        │ str ┆ str ┆ str ┆ str │
        ╞═════╪═════╪═════╪═════╡
        │ a   ┆ b   ┆ c   ┆ abc │
        │ d   ┆ e   ┆ f   ┆ def │
        │ g   ┆ h   ┆ i   ┆ ghi │
        └─────┴─────┴─────┴─────┘
        """
        return self.__add__(other)

    def floordiv(self, other: Any) -> Expr:
        """
        Method equivalent of integer division operator `expr // other`.

        Parameters
        ----------
        other
            Numeric literal or expression value.

        See Also
        --------
        truediv

        Examples
        --------
        >>> df = pl.DataFrame({"x": [1, 2, 3, 4, 5]})
        >>> df.with_columns(
        ...     pl.col("x").truediv(2).alias("x/2"),
        ...     pl.col("x").floordiv(2).alias("x//2"),
        ... )
        shape: (5, 3)
        ┌─────┬─────┬──────┐
        │ x   ┆ x/2 ┆ x//2 │
        │ --- ┆ --- ┆ ---  │
        │ i64 ┆ f64 ┆ i64  │
        ╞═════╪═════╪══════╡
        │ 1   ┆ 0.5 ┆ 0    │
        │ 2   ┆ 1.0 ┆ 1    │
        │ 3   ┆ 1.5 ┆ 1    │
        │ 4   ┆ 2.0 ┆ 2    │
        │ 5   ┆ 2.5 ┆ 2    │
        └─────┴─────┴──────┘

        Note that Polars' `floordiv` is subtly different from Python's floor division.
        For example, consider 6.0 floor-divided by 0.1.
        Python gives:

        >>> 6.0 // 0.1
        59.0

        because `0.1` is not represented internally as that exact value,
        but a slightly larger value.
        So the result of the division is slightly less than 60,
        meaning the flooring operation returns 59.0.

        Polars instead first does the floating-point division,
        resulting in a floating-point value of 60.0,
        and then performs the flooring operation using :any:`floor`:

        >>> df = pl.DataFrame({"x": [6.0, 6.03]})
        >>> df.with_columns(
        ...     pl.col("x").truediv(0.1).alias("x/0.1"),
        ... ).with_columns(
        ...     pl.col("x/0.1").floor().alias("x/0.1 floor"),
        ... )
        shape: (2, 3)
        ┌──────┬───────┬─────────────┐
        │ x    ┆ x/0.1 ┆ x/0.1 floor │
        │ ---  ┆ ---   ┆ ---         │
        │ f64  ┆ f64   ┆ f64         │
        ╞══════╪═══════╪═════════════╡
        │ 6.0  ┆ 60.0  ┆ 60.0        │
        │ 6.03 ┆ 60.3  ┆ 60.0        │
        └──────┴───────┴─────────────┘

        yielding the more intuitive result 60.0.
        The row with x = 6.03 is included to demonstrate
        the effect of the flooring operation.

        `floordiv` combines those two steps
        to give the same result with one expression:

        >>> df.with_columns(
        ...     pl.col("x").floordiv(0.1).alias("x//0.1"),
        ... )
        shape: (2, 2)
        ┌──────┬────────┐
        │ x    ┆ x//0.1 │
        │ ---  ┆ ---    │
        │ f64  ┆ f64    │
        ╞══════╪════════╡
        │ 6.0  ┆ 60.0   │
        │ 6.03 ┆ 60.0   │
        └──────┴────────┘
        """
        return self.__floordiv__(other)

    def mod(self, other: Any) -> Expr:
        """
        Method equivalent of modulus operator `expr % other`.

        Parameters
        ----------
        other
            Numeric literal or expression value.

        Examples
        --------
        >>> df = pl.DataFrame({"x": [0, 1, 2, 3, 4]})
        >>> df.with_columns(pl.col("x").mod(2).alias("x%2"))
        shape: (5, 2)
        ┌─────┬─────┐
        │ x   ┆ x%2 │
        │ --- ┆ --- │
        │ i64 ┆ i64 │
        ╞═════╪═════╡
        │ 0   ┆ 0   │
        │ 1   ┆ 1   │
        │ 2   ┆ 0   │
        │ 3   ┆ 1   │
        │ 4   ┆ 0   │
        └─────┴─────┘
        """
        return self.__mod__(other)

    def mul(self, other: Any) -> Expr:
        """
        Method equivalent of multiplication operator `expr * other`.

        Parameters
        ----------
        other
            Numeric literal or expression value.

        Examples
        --------
        >>> df = pl.DataFrame({"x": [1, 2, 4, 8, 16]})
        >>> df.with_columns(
        ...     pl.col("x").mul(2).alias("x*2"),
        ...     pl.col("x").mul(pl.col("x").log(2)).alias("x * xlog2"),
        ... )
        shape: (5, 3)
        ┌─────┬─────┬───────────┐
        │ x   ┆ x*2 ┆ x * xlog2 │
        │ --- ┆ --- ┆ ---       │
        │ i64 ┆ i64 ┆ f64       │
        ╞═════╪═════╪═══════════╡
        │ 1   ┆ 2   ┆ 0.0       │
        │ 2   ┆ 4   ┆ 2.0       │
        │ 4   ┆ 8   ┆ 8.0       │
        │ 8   ┆ 16  ┆ 24.0      │
        │ 16  ┆ 32  ┆ 64.0      │
        └─────┴─────┴───────────┘
        """
        return self.__mul__(other)

    def sub(self, other: Any) -> Expr:
        """
        Method equivalent of subtraction operator `expr - other`.

        Parameters
        ----------
        other
            Numeric literal or expression value.

        Examples
        --------
        >>> df = pl.DataFrame({"x": [0, 1, 2, 3, 4]})
        >>> df.with_columns(
        ...     pl.col("x").sub(2).alias("x-2"),
        ...     pl.col("x").sub(pl.col("x").cum_sum()).alias("x-expr"),
        ... )
        shape: (5, 3)
        ┌─────┬─────┬────────┐
        │ x   ┆ x-2 ┆ x-expr │
        │ --- ┆ --- ┆ ---    │
        │ i64 ┆ i64 ┆ i64    │
        ╞═════╪═════╪════════╡
        │ 0   ┆ -2  ┆ 0      │
        │ 1   ┆ -1  ┆ 0      │
        │ 2   ┆ 0   ┆ -1     │
        │ 3   ┆ 1   ┆ -3     │
        │ 4   ┆ 2   ┆ -6     │
        └─────┴─────┴────────┘
        """
        return self.__sub__(other)

    def neg(self) -> Expr:
        """
        Method equivalent of unary minus operator `-expr`.

        Examples
        --------
        >>> df = pl.DataFrame({"a": [-1, 0, 2, None]})
        >>> df.with_columns(pl.col("a").neg())
        shape: (4, 1)
        ┌──────┐
        │ a    │
        │ ---  │
        │ i64  │
        ╞══════╡
        │ 1    │
        │ 0    │
        │ -2   │
        │ null │
        └──────┘
        """
        return self.__neg__()

    def truediv(self, other: Any) -> Expr:
        """
        Method equivalent of float division operator `expr / other`.

        Parameters
        ----------
        other
            Numeric literal or expression value.

        Notes
        -----
        Zero-division behaviour follows IEEE-754:

        0/0: Invalid operation - mathematically undefined, returns NaN.
        n/0: On finite operands gives an exact infinite result, eg: ±infinity.

        See Also
        --------
        floordiv

        Examples
        --------
        >>> df = pl.DataFrame(
        ...     data={"x": [-2, -1, 0, 1, 2], "y": [0.5, 0.0, 0.0, -4.0, -0.5]}
        ... )
        >>> df.with_columns(
        ...     pl.col("x").truediv(2).alias("x/2"),
        ...     pl.col("x").truediv(pl.col("y")).alias("x/y"),
        ... )
        shape: (5, 4)
        ┌─────┬──────┬──────┬───────┐
        │ x   ┆ y    ┆ x/2  ┆ x/y   │
        │ --- ┆ ---  ┆ ---  ┆ ---   │
        │ i64 ┆ f64  ┆ f64  ┆ f64   │
        ╞═════╪══════╪══════╪═══════╡
        │ -2  ┆ 0.5  ┆ -1.0 ┆ -4.0  │
        │ -1  ┆ 0.0  ┆ -0.5 ┆ -inf  │
        │ 0   ┆ 0.0  ┆ 0.0  ┆ NaN   │
        │ 1   ┆ -4.0 ┆ 0.5  ┆ -0.25 │
        │ 2   ┆ -0.5 ┆ 1.0  ┆ -4.0  │
        └─────┴──────┴──────┴───────┘
        """
        return self.__truediv__(other)

    def pow(self, exponent: IntoExprColumn | int | float) -> Expr:
        """
        Method equivalent of exponentiation operator `expr ** exponent`.

        If the exponent is float, the result follows the dtype of exponent.
        Otherwise, it follows dtype of base.

        Parameters
        ----------
        exponent
            Numeric literal or expression exponent value.

        Examples
        --------
        >>> df = pl.DataFrame({"x": [1, 2, 4, 8]})
        >>> df.with_columns(
        ...     pl.col("x").pow(3).alias("cube"),
        ...     pl.col("x").pow(pl.col("x").log(2)).alias("x ** xlog2"),
        ... )
        shape: (4, 3)
        ┌─────┬──────┬────────────┐
        │ x   ┆ cube ┆ x ** xlog2 │
        │ --- ┆ ---  ┆ ---        │
        │ i64 ┆ i64  ┆ f64        │
        ╞═════╪══════╪════════════╡
        │ 1   ┆ 1    ┆ 1.0        │
        │ 2   ┆ 8    ┆ 2.0        │
        │ 4   ┆ 64   ┆ 16.0       │
        │ 8   ┆ 512  ┆ 512.0      │
        └─────┴──────┴────────────┘

        Raising an integer to a positive integer results in an integer - in order
        to raise to a negative integer, you can cast either the base or the exponent
        to float first:

        >>> df.with_columns(
        ...     x_squared=pl.col("x").pow(2),
        ...     x_inverse=pl.col("x").pow(-1.0),
        ... )
        shape: (4, 3)
        ┌─────┬───────────┬───────────┐
        │ x   ┆ x_squared ┆ x_inverse │
        │ --- ┆ ---       ┆ ---       │
        │ i64 ┆ i64       ┆ f64       │
        ╞═════╪═══════════╪═══════════╡
        │ 1   ┆ 1         ┆ 1.0       │
        │ 2   ┆ 4         ┆ 0.5       │
        │ 4   ┆ 16        ┆ 0.25      │
        │ 8   ┆ 64        ┆ 0.125     │
        └─────┴───────────┴───────────┘
        """
        return self.__pow__(exponent)

    def xor(self, other: Any) -> Expr:
        """
        Method equivalent of bitwise exclusive-or operator `expr ^ other`.

        Parameters
        ----------
        other
            Integer or boolean value; accepts expression input.

        Examples
        --------
        >>> df = pl.DataFrame(
        ...     {"x": [True, False, True, False], "y": [True, True, False, False]}
        ... )
        >>> df.with_columns(pl.col("x").xor(pl.col("y")).alias("x ^ y"))
        shape: (4, 3)
        ┌───────┬───────┬───────┐
        │ x     ┆ y     ┆ x ^ y │
        │ ---   ┆ ---   ┆ ---   │
        │ bool  ┆ bool  ┆ bool  │
        ╞═══════╪═══════╪═══════╡
        │ true  ┆ true  ┆ false │
        │ false ┆ true  ┆ true  │
        │ true  ┆ false ┆ true  │
        │ false ┆ false ┆ false │
        └───────┴───────┴───────┘

        >>> def binary_string(n: int) -> str:
        ...     return bin(n)[2:].zfill(8)
        >>>
        >>> df = pl.DataFrame(
        ...     data={"x": [10, 8, 250, 66], "y": [1, 2, 3, 4]},
        ...     schema={"x": pl.UInt8, "y": pl.UInt8},
        ... )
        >>> df.with_columns(
        ...     pl.col("x")
        ...     .map_elements(binary_string, return_dtype=pl.String)
        ...     .alias("bin_x"),
        ...     pl.col("y")
        ...     .map_elements(binary_string, return_dtype=pl.String)
        ...     .alias("bin_y"),
        ...     pl.col("x").xor(pl.col("y")).alias("xor_xy"),
        ...     pl.col("x")
        ...     .xor(pl.col("y"))
        ...     .map_elements(binary_string, return_dtype=pl.String)
        ...     .alias("bin_xor_xy"),
        ... )
        shape: (4, 6)
        ┌─────┬─────┬──────────┬──────────┬────────┬────────────┐
        │ x   ┆ y   ┆ bin_x    ┆ bin_y    ┆ xor_xy ┆ bin_xor_xy │
        │ --- ┆ --- ┆ ---      ┆ ---      ┆ ---    ┆ ---        │
        │ u8  ┆ u8  ┆ str      ┆ str      ┆ u8     ┆ str        │
        ╞═════╪═════╪══════════╪══════════╪════════╪════════════╡
        │ 10  ┆ 1   ┆ 00001010 ┆ 00000001 ┆ 11     ┆ 00001011   │
        │ 8   ┆ 2   ┆ 00001000 ┆ 00000010 ┆ 10     ┆ 00001010   │
        │ 250 ┆ 3   ┆ 11111010 ┆ 00000011 ┆ 249    ┆ 11111001   │
        │ 66  ┆ 4   ┆ 01000010 ┆ 00000100 ┆ 70     ┆ 01000110   │
        └─────┴─────┴──────────┴──────────┴────────┴────────────┘
        """
        return self.__xor__(other)

    def is_in(self, other: Expr | Collection[Any] | Series) -> Expr:
        """
        Check if elements of this expression are present in the other Series.

        Parameters
        ----------
        other
            Series or sequence of primitive type.

        Returns
        -------
        Expr
            Expression of data type :class:`Boolean`.

        Examples
        --------
        >>> df = pl.DataFrame(
        ...     {"sets": [[1, 2, 3], [1, 2], [9, 10]], "optional_members": [1, 2, 3]}
        ... )
        >>> df.with_columns(contains=pl.col("optional_members").is_in("sets"))
        shape: (3, 3)
        ┌───────────┬──────────────────┬──────────┐
        │ sets      ┆ optional_members ┆ contains │
        │ ---       ┆ ---              ┆ ---      │
        │ list[i64] ┆ i64              ┆ bool     │
        ╞═══════════╪══════════════════╪══════════╡
        │ [1, 2, 3] ┆ 1                ┆ true     │
        │ [1, 2]    ┆ 2                ┆ true     │
        │ [9, 10]   ┆ 3                ┆ false    │
        └───────────┴──────────────────┴──────────┘
        """
        if isinstance(other, Collection) and not isinstance(other, str):
            if isinstance(other, (Set, FrozenSet)):
                other = list(other)
            other = F.lit(pl.Series(other))._pyexpr
        else:
            other = parse_into_expression(other)
        return self._from_pyexpr(self._pyexpr.is_in(other))

    def repeat_by(self, by: pl.Series | Expr | str | int) -> Expr:
        """
        Repeat the elements in this Series as specified in the given expression.

        The repeated elements are expanded into a `List`.

        Parameters
        ----------
        by
            Numeric column that determines how often the values will be repeated.
            The column will be coerced to UInt32. Give this dtype to make the coercion a
            no-op.

        Returns
        -------
        Expr
            Expression of data type :class:`List`, where the inner data type is equal
            to the original data type.

        Examples
        --------
        >>> df = pl.DataFrame(
        ...     {
        ...         "a": ["x", "y", "z"],
        ...         "n": [1, 2, 3],
        ...     }
        ... )
        >>> df.select(pl.col("a").repeat_by("n"))
        shape: (3, 1)
        ┌─────────────────┐
        │ a               │
        │ ---             │
        │ list[str]       │
        ╞═════════════════╡
        │ ["x"]           │
        │ ["y", "y"]      │
        │ ["z", "z", "z"] │
        └─────────────────┘
        """
        by = parse_into_expression(by)
        return self._from_pyexpr(self._pyexpr.repeat_by(by))

    def is_between(
        self,
        lower_bound: IntoExpr,
        upper_bound: IntoExpr,
        closed: ClosedInterval = "both",
    ) -> Expr:
        """
        Check if this expression is between the given lower and upper bounds.

        Parameters
        ----------
        lower_bound
            Lower bound value. Accepts expression input. Strings are parsed as column
            names, other non-expression inputs are parsed as literals.
        upper_bound
            Upper bound value. Accepts expression input. Strings are parsed as column
            names, other non-expression inputs are parsed as literals.
        closed : {'both', 'left', 'right', 'none'}
            Define which sides of the interval are closed (inclusive).

        Notes
        -----
        If the value of the `lower_bound` is greater than that of the `upper_bound`
        then the result will be False, as no value can satisfy the condition.

        Returns
        -------
        Expr
            Expression of data type :class:`Boolean`.

        Examples
        --------
        >>> df = pl.DataFrame({"num": [1, 2, 3, 4, 5]})
        >>> df.with_columns(pl.col("num").is_between(2, 4).alias("is_between"))
        shape: (5, 2)
        ┌─────┬────────────┐
        │ num ┆ is_between │
        │ --- ┆ ---        │
        │ i64 ┆ bool       │
        ╞═════╪════════════╡
        │ 1   ┆ false      │
        │ 2   ┆ true       │
        │ 3   ┆ true       │
        │ 4   ┆ true       │
        │ 5   ┆ false      │
        └─────┴────────────┘

        Use the `closed` argument to include or exclude the values at the bounds:

        >>> df.with_columns(
        ...     pl.col("num").is_between(2, 4, closed="left").alias("is_between")
        ... )
        shape: (5, 2)
        ┌─────┬────────────┐
        │ num ┆ is_between │
        │ --- ┆ ---        │
        │ i64 ┆ bool       │
        ╞═════╪════════════╡
        │ 1   ┆ false      │
        │ 2   ┆ true       │
        │ 3   ┆ true       │
        │ 4   ┆ false      │
        │ 5   ┆ false      │
        └─────┴────────────┘

        You can also use strings as well as numeric/temporal values (note: ensure that
        string literals are wrapped with `lit` so as not to conflate them with
        column names):

        >>> df = pl.DataFrame({"a": ["a", "b", "c", "d", "e"]})
        >>> df.with_columns(
        ...     pl.col("a")
        ...     .is_between(pl.lit("a"), pl.lit("c"), closed="both")
        ...     .alias("is_between")
        ... )
        shape: (5, 2)
        ┌─────┬────────────┐
        │ a   ┆ is_between │
        │ --- ┆ ---        │
        │ str ┆ bool       │
        ╞═════╪════════════╡
        │ a   ┆ true       │
        │ b   ┆ true       │
        │ c   ┆ true       │
        │ d   ┆ false      │
        │ e   ┆ false      │
        └─────┴────────────┘

        Use column expressions as lower/upper bounds, comparing to a literal value:

        >>> df = pl.DataFrame({"a": [1, 2, 3, 4, 5], "b": [5, 4, 3, 2, 1]})
        >>> df.with_columns(
        ...     pl.lit(3).is_between(pl.col("a"), pl.col("b")).alias("between_ab")
        ... )
        shape: (5, 3)
        ┌─────┬─────┬────────────┐
        │ a   ┆ b   ┆ between_ab │
        │ --- ┆ --- ┆ ---        │
        │ i64 ┆ i64 ┆ bool       │
        ╞═════╪═════╪════════════╡
        │ 1   ┆ 5   ┆ true       │
        │ 2   ┆ 4   ┆ true       │
        │ 3   ┆ 3   ┆ true       │
        │ 4   ┆ 2   ┆ false      │
        │ 5   ┆ 1   ┆ false      │
        └─────┴─────┴────────────┘
        """
        lower_bound = parse_into_expression(lower_bound)
        upper_bound = parse_into_expression(upper_bound)

        return self._from_pyexpr(
            self._pyexpr.is_between(lower_bound, upper_bound, closed)
        )

    def hash(
        self,
        seed: int = 0,
        seed_1: int | None = None,
        seed_2: int | None = None,
        seed_3: int | None = None,
    ) -> Expr:
        """
        Hash the elements in the selection.

        The hash value is of type `UInt64`.

        Parameters
        ----------
        seed
            Random seed parameter. Defaults to 0.
        seed_1
            Random seed parameter. Defaults to `seed` if not set.
        seed_2
            Random seed parameter. Defaults to `seed` if not set.
        seed_3
            Random seed parameter. Defaults to `seed` if not set.

        Notes
        -----
        This implementation of `hash` does not guarantee stable results
        across different Polars versions. Its stability is only guaranteed within a
        single version.

        Examples
        --------
        >>> df = pl.DataFrame(
        ...     {
        ...         "a": [1, 2, None],
        ...         "b": ["x", None, "z"],
        ...     }
        ... )
        >>> df.with_columns(pl.all().hash(10, 20, 30, 40))  # doctest: +IGNORE_RESULT
        shape: (3, 2)
        ┌──────────────────────┬──────────────────────┐
        │ a                    ┆ b                    │
        │ ---                  ┆ ---                  │
        │ u64                  ┆ u64                  │
        ╞══════════════════════╪══════════════════════╡
        │ 9774092659964970114  ┆ 13614470193936745724 │
        │ 1101441246220388612  ┆ 11638928888656214026 │
        │ 11638928888656214026 ┆ 13382926553367784577 │
        └──────────────────────┴──────────────────────┘
        """
        k0 = seed
        k1 = seed_1 if seed_1 is not None else seed
        k2 = seed_2 if seed_2 is not None else seed
        k3 = seed_3 if seed_3 is not None else seed
        return self._from_pyexpr(self._pyexpr.hash(k0, k1, k2, k3))

    def reinterpret(self, *, signed: bool = True) -> Expr:
        """
        Reinterpret the underlying bits as a signed/unsigned integer.

        This operation is only allowed for 64bit integers. For lower bits integers,
        you can safely use that cast operation.

        Parameters
        ----------
        signed
            If True, reinterpret as `pl.Int64`. Otherwise, reinterpret as `pl.UInt64`.

        Examples
        --------
        >>> s = pl.Series("a", [1, 1, 2], dtype=pl.UInt64)
        >>> df = pl.DataFrame([s])
        >>> df.select(
        ...     [
        ...         pl.col("a").reinterpret(signed=True).alias("reinterpreted"),
        ...         pl.col("a").alias("original"),
        ...     ]
        ... )
        shape: (3, 2)
        ┌───────────────┬──────────┐
        │ reinterpreted ┆ original │
        │ ---           ┆ ---      │
        │ i64           ┆ u64      │
        ╞═══════════════╪══════════╡
        │ 1             ┆ 1        │
        │ 1             ┆ 1        │
        │ 2             ┆ 2        │
        └───────────────┴──────────┘
        """
        return self._from_pyexpr(self._pyexpr.reinterpret(signed))

    def inspect(self, fmt: str = "{}") -> Expr:
        """
        Print the value that this expression evaluates to and pass on the value.

        Examples
        --------
        >>> df = pl.DataFrame({"foo": [1, 1, 2]})
        >>> df.select(pl.col("foo").cum_sum().inspect("value is: {}").alias("bar"))
        value is: shape: (3,)
        Series: 'foo' [i64]
        [
            1
            2
            4
        ]
        shape: (3, 1)
        ┌─────┐
        │ bar │
        │ --- │
        │ i64 │
        ╞═════╡
        │ 1   │
        │ 2   │
        │ 4   │
        └─────┘
        """

        def inspect(s: Series) -> Series:  # pragma: no cover
            print(fmt.format(s))
            return s

        return self.map_batches(inspect, return_dtype=None, agg_list=True)

    def interpolate(self, method: InterpolationMethod = "linear") -> Expr:
        """
        Fill null values using interpolation.

        Parameters
        ----------
        method : {'linear', 'nearest'}
            Interpolation method.

        Examples
        --------
        Fill null values using linear interpolation.

        >>> df = pl.DataFrame(
        ...     {
        ...         "a": [1, None, 3],
        ...         "b": [1.0, float("nan"), 3.0],
        ...     }
        ... )
        >>> df.select(pl.all().interpolate())
        shape: (3, 2)
        ┌─────┬─────┐
        │ a   ┆ b   │
        │ --- ┆ --- │
        │ f64 ┆ f64 │
        ╞═════╪═════╡
        │ 1.0 ┆ 1.0 │
        │ 2.0 ┆ NaN │
        │ 3.0 ┆ 3.0 │
        └─────┴─────┘

        Fill null values using nearest interpolation.

        >>> df.select(pl.all().interpolate("nearest"))
        shape: (3, 2)
        ┌─────┬─────┐
        │ a   ┆ b   │
        │ --- ┆ --- │
        │ i64 ┆ f64 │
        ╞═════╪═════╡
        │ 1   ┆ 1.0 │
        │ 3   ┆ NaN │
        │ 3   ┆ 3.0 │
        └─────┴─────┘

        Regrid data to a new grid.

        >>> df_original_grid = pl.DataFrame(
        ...     {
        ...         "grid_points": [1, 3, 10],
        ...         "values": [2.0, 6.0, 20.0],
        ...     }
        ... )  # Interpolate from this to the new grid
        >>> df_new_grid = pl.DataFrame({"grid_points": range(1, 11)})
        >>> df_new_grid.join(
        ...     df_original_grid, on="grid_points", how="left", coalesce=True
        ... ).with_columns(pl.col("values").interpolate())
        shape: (10, 2)
        ┌─────────────┬────────┐
        │ grid_points ┆ values │
        │ ---         ┆ ---    │
        │ i64         ┆ f64    │
        ╞═════════════╪════════╡
        │ 1           ┆ 2.0    │
        │ 2           ┆ 4.0    │
        │ 3           ┆ 6.0    │
        │ 4           ┆ 8.0    │
        │ 5           ┆ 10.0   │
        │ 6           ┆ 12.0   │
        │ 7           ┆ 14.0   │
        │ 8           ┆ 16.0   │
        │ 9           ┆ 18.0   │
        │ 10          ┆ 20.0   │
        └─────────────┴────────┘
        """
        return self._from_pyexpr(self._pyexpr.interpolate(method))

    def interpolate_by(self, by: IntoExpr) -> Expr:
        """
        Fill null values using interpolation based on another column.

        Parameters
        ----------
        by
            Column to interpolate values based on.

        Examples
        --------
        Fill null values using linear interpolation.

        >>> df = pl.DataFrame(
        ...     {
        ...         "a": [1, None, None, 3],
        ...         "b": [1, 2, 7, 8],
        ...     }
        ... )
        >>> df.with_columns(a_interpolated=pl.col("a").interpolate_by("b"))
        shape: (4, 3)
        ┌──────┬─────┬────────────────┐
        │ a    ┆ b   ┆ a_interpolated │
        │ ---  ┆ --- ┆ ---            │
        │ i64  ┆ i64 ┆ f64            │
        ╞══════╪═════╪════════════════╡
        │ 1    ┆ 1   ┆ 1.0            │
        │ null ┆ 2   ┆ 1.285714       │
        │ null ┆ 7   ┆ 2.714286       │
        │ 3    ┆ 8   ┆ 3.0            │
        └──────┴─────┴────────────────┘
        """
        by = parse_into_expression(by)
        return self._from_pyexpr(self._pyexpr.interpolate_by(by))

    @unstable()
    def rolling_min_by(
        self,
        by: IntoExpr,
        window_size: timedelta | str,
        *,
        min_periods: int = 1,
        closed: ClosedInterval = "right",
    ) -> Expr:
        """
        Apply a rolling min based on another column.

        .. warning::
            This functionality is considered **unstable**. It may be changed
            at any point without it being considered a breaking change.

        Given a `by` column `<t_0, t_1, ..., t_n>`, then `closed="right"`
        (the default) means the windows will be:

            - (t_0 - window_size, t_0]
            - (t_1 - window_size, t_1]
            - ...
            - (t_n - window_size, t_n]

        Parameters
        ----------
        by
            This column must be of dtype Datetime or Date.
        window_size
            The length of the window. Can be a dynamic temporal
            size indicated by a timedelta or the following string language:

            - 1ns   (1 nanosecond)
            - 1us   (1 microsecond)
            - 1ms   (1 millisecond)
            - 1s    (1 second)
            - 1m    (1 minute)
            - 1h    (1 hour)
            - 1d    (1 calendar day)
            - 1w    (1 calendar week)
            - 1mo   (1 calendar month)
            - 1q    (1 calendar quarter)
            - 1y    (1 calendar year)

            By "calendar day", we mean the corresponding time on the next day
            (which may not be 24 hours, due to daylight savings). Similarly for
            "calendar week", "calendar month", "calendar quarter", and
            "calendar year".
        min_periods
            The number of values in the window that should be non-null before computing
            a result.
        closed : {'left', 'right', 'both', 'none'}
            Define which sides of the temporal interval are closed (inclusive),
            defaults to `'right'`.

        Notes
        -----
        If you want to compute multiple aggregation statistics over the same dynamic
        window, consider using `rolling` - this method can cache the window size
        computation.

        Examples
        --------
        Create a DataFrame with a datetime column and a row number column

        >>> from datetime import timedelta, datetime
        >>> start = datetime(2001, 1, 1)
        >>> stop = datetime(2001, 1, 2)
        >>> df_temporal = pl.DataFrame(
        ...     {"date": pl.datetime_range(start, stop, "1h", eager=True)}
        ... ).with_row_index()
        >>> df_temporal
        shape: (25, 2)
        ┌───────┬─────────────────────┐
        │ index ┆ date                │
        │ ---   ┆ ---                 │
        │ u32   ┆ datetime[μs]        │
        ╞═══════╪═════════════════════╡
        │ 0     ┆ 2001-01-01 00:00:00 │
        │ 1     ┆ 2001-01-01 01:00:00 │
        │ 2     ┆ 2001-01-01 02:00:00 │
        │ 3     ┆ 2001-01-01 03:00:00 │
        │ 4     ┆ 2001-01-01 04:00:00 │
        │ …     ┆ …                   │
        │ 20    ┆ 2001-01-01 20:00:00 │
        │ 21    ┆ 2001-01-01 21:00:00 │
        │ 22    ┆ 2001-01-01 22:00:00 │
        │ 23    ┆ 2001-01-01 23:00:00 │
        │ 24    ┆ 2001-01-02 00:00:00 │
        └───────┴─────────────────────┘

        Compute the rolling min with the temporal windows closed on the right (default)

        >>> df_temporal.with_columns(
        ...     rolling_row_min=pl.col("index").rolling_min_by("date", window_size="2h")
        ... )
        shape: (25, 3)
        ┌───────┬─────────────────────┬─────────────────┐
        │ index ┆ date                ┆ rolling_row_min │
        │ ---   ┆ ---                 ┆ ---             │
        │ u32   ┆ datetime[μs]        ┆ u32             │
        ╞═══════╪═════════════════════╪═════════════════╡
        │ 0     ┆ 2001-01-01 00:00:00 ┆ 0               │
        │ 1     ┆ 2001-01-01 01:00:00 ┆ 0               │
        │ 2     ┆ 2001-01-01 02:00:00 ┆ 1               │
        │ 3     ┆ 2001-01-01 03:00:00 ┆ 2               │
        │ 4     ┆ 2001-01-01 04:00:00 ┆ 3               │
        │ …     ┆ …                   ┆ …               │
        │ 20    ┆ 2001-01-01 20:00:00 ┆ 19              │
        │ 21    ┆ 2001-01-01 21:00:00 ┆ 20              │
        │ 22    ┆ 2001-01-01 22:00:00 ┆ 21              │
        │ 23    ┆ 2001-01-01 23:00:00 ┆ 22              │
        │ 24    ┆ 2001-01-02 00:00:00 ┆ 23              │
        └───────┴─────────────────────┴─────────────────┘
        """
        window_size = _prepare_rolling_by_window_args(window_size)
        by = parse_into_expression(by)
        return self._from_pyexpr(
            self._pyexpr.rolling_min_by(by, window_size, min_periods, closed)
        )

    @unstable()
    def rolling_max_by(
        self,
        by: IntoExpr,
        window_size: timedelta | str,
        *,
        min_periods: int = 1,
        closed: ClosedInterval = "right",
    ) -> Expr:
        """
        Apply a rolling max based on another column.

        .. warning::
            This functionality is considered **unstable**. It may be changed
            at any point without it being considered a breaking change.

        Given a `by` column `<t_0, t_1, ..., t_n>`, then `closed="right"`
        (the default) means the windows will be:

            - (t_0 - window_size, t_0]
            - (t_1 - window_size, t_1]
            - ...
            - (t_n - window_size, t_n]

        Parameters
        ----------
        by
            This column must be of dtype Datetime or Date.
        window_size
            The length of the window. Can be a dynamic temporal
            size indicated by a timedelta or the following string language:

            - 1ns   (1 nanosecond)
            - 1us   (1 microsecond)
            - 1ms   (1 millisecond)
            - 1s    (1 second)
            - 1m    (1 minute)
            - 1h    (1 hour)
            - 1d    (1 calendar day)
            - 1w    (1 calendar week)
            - 1mo   (1 calendar month)
            - 1q    (1 calendar quarter)
            - 1y    (1 calendar year)

            By "calendar day", we mean the corresponding time on the next day
            (which may not be 24 hours, due to daylight savings). Similarly for
            "calendar week", "calendar month", "calendar quarter", and
            "calendar year".
        min_periods
            The number of values in the window that should be non-null before computing
            a result.
        closed : {'left', 'right', 'both', 'none'}
            Define which sides of the temporal interval are closed (inclusive),
            defaults to `'right'`.

        Notes
        -----
        If you want to compute multiple aggregation statistics over the same dynamic
        window, consider using `rolling` - this method can cache the window size
        computation.

        Examples
        --------
        Create a DataFrame with a datetime column and a row number column

        >>> from datetime import timedelta, datetime
        >>> start = datetime(2001, 1, 1)
        >>> stop = datetime(2001, 1, 2)
        >>> df_temporal = pl.DataFrame(
        ...     {"date": pl.datetime_range(start, stop, "1h", eager=True)}
        ... ).with_row_index()
        >>> df_temporal
        shape: (25, 2)
        ┌───────┬─────────────────────┐
        │ index ┆ date                │
        │ ---   ┆ ---                 │
        │ u32   ┆ datetime[μs]        │
        ╞═══════╪═════════════════════╡
        │ 0     ┆ 2001-01-01 00:00:00 │
        │ 1     ┆ 2001-01-01 01:00:00 │
        │ 2     ┆ 2001-01-01 02:00:00 │
        │ 3     ┆ 2001-01-01 03:00:00 │
        │ 4     ┆ 2001-01-01 04:00:00 │
        │ …     ┆ …                   │
        │ 20    ┆ 2001-01-01 20:00:00 │
        │ 21    ┆ 2001-01-01 21:00:00 │
        │ 22    ┆ 2001-01-01 22:00:00 │
        │ 23    ┆ 2001-01-01 23:00:00 │
        │ 24    ┆ 2001-01-02 00:00:00 │
        └───────┴─────────────────────┘

        Compute the rolling max with the temporal windows closed on the right (default)

        >>> df_temporal.with_columns(
        ...     rolling_row_max=pl.col("index").rolling_max_by("date", window_size="2h")
        ... )
        shape: (25, 3)
        ┌───────┬─────────────────────┬─────────────────┐
        │ index ┆ date                ┆ rolling_row_max │
        │ ---   ┆ ---                 ┆ ---             │
        │ u32   ┆ datetime[μs]        ┆ u32             │
        ╞═══════╪═════════════════════╪═════════════════╡
        │ 0     ┆ 2001-01-01 00:00:00 ┆ 0               │
        │ 1     ┆ 2001-01-01 01:00:00 ┆ 1               │
        │ 2     ┆ 2001-01-01 02:00:00 ┆ 2               │
        │ 3     ┆ 2001-01-01 03:00:00 ┆ 3               │
        │ 4     ┆ 2001-01-01 04:00:00 ┆ 4               │
        │ …     ┆ …                   ┆ …               │
        │ 20    ┆ 2001-01-01 20:00:00 ┆ 20              │
        │ 21    ┆ 2001-01-01 21:00:00 ┆ 21              │
        │ 22    ┆ 2001-01-01 22:00:00 ┆ 22              │
        │ 23    ┆ 2001-01-01 23:00:00 ┆ 23              │
        │ 24    ┆ 2001-01-02 00:00:00 ┆ 24              │
        └───────┴─────────────────────┴─────────────────┘

        Compute the rolling max with the closure of windows on both sides

        >>> df_temporal.with_columns(
        ...     rolling_row_max=pl.col("index").rolling_max_by(
        ...         "date", window_size="2h", closed="both"
        ...     )
        ... )
        shape: (25, 3)
        ┌───────┬─────────────────────┬─────────────────┐
        │ index ┆ date                ┆ rolling_row_max │
        │ ---   ┆ ---                 ┆ ---             │
        │ u32   ┆ datetime[μs]        ┆ u32             │
        ╞═══════╪═════════════════════╪═════════════════╡
        │ 0     ┆ 2001-01-01 00:00:00 ┆ 0               │
        │ 1     ┆ 2001-01-01 01:00:00 ┆ 1               │
        │ 2     ┆ 2001-01-01 02:00:00 ┆ 2               │
        │ 3     ┆ 2001-01-01 03:00:00 ┆ 3               │
        │ 4     ┆ 2001-01-01 04:00:00 ┆ 4               │
        │ …     ┆ …                   ┆ …               │
        │ 20    ┆ 2001-01-01 20:00:00 ┆ 20              │
        │ 21    ┆ 2001-01-01 21:00:00 ┆ 21              │
        │ 22    ┆ 2001-01-01 22:00:00 ┆ 22              │
        │ 23    ┆ 2001-01-01 23:00:00 ┆ 23              │
        │ 24    ┆ 2001-01-02 00:00:00 ┆ 24              │
        └───────┴─────────────────────┴─────────────────┘
        """
        window_size = _prepare_rolling_by_window_args(window_size)
        by = parse_into_expression(by)
        return self._from_pyexpr(
            self._pyexpr.rolling_max_by(by, window_size, min_periods, closed)
        )

    @unstable()
    def rolling_mean_by(
        self,
        by: IntoExpr,
        window_size: timedelta | str,
        *,
        min_periods: int = 1,
        closed: ClosedInterval = "right",
    ) -> Expr:
        """
        Apply a rolling mean based on another column.

        .. warning::
            This functionality is considered **unstable**. It may be changed
            at any point without it being considered a breaking change.

        Given a `by` column `<t_0, t_1, ..., t_n>`, then `closed="right"`
        (the default) means the windows will be:

            - (t_0 - window_size, t_0]
            - (t_1 - window_size, t_1]
            - ...
            - (t_n - window_size, t_n]

        Parameters
        ----------
        by
            This column must be of dtype Datetime or Date.
        window_size
            The length of the window. Can be a dynamic temporal
            size indicated by a timedelta or the following string language:

            - 1ns   (1 nanosecond)
            - 1us   (1 microsecond)
            - 1ms   (1 millisecond)
            - 1s    (1 second)
            - 1m    (1 minute)
            - 1h    (1 hour)
            - 1d    (1 calendar day)
            - 1w    (1 calendar week)
            - 1mo   (1 calendar month)
            - 1q    (1 calendar quarter)
            - 1y    (1 calendar year)

            By "calendar day", we mean the corresponding time on the next day
            (which may not be 24 hours, due to daylight savings). Similarly for
            "calendar week", "calendar month", "calendar quarter", and
            "calendar year".
        min_periods
            The number of values in the window that should be non-null before computing
            a result.
        closed : {'left', 'right', 'both', 'none'}
            Define which sides of the temporal interval are closed (inclusive),
            defaults to `'right'`.

        Notes
        -----
        If you want to compute multiple aggregation statistics over the same dynamic
        window, consider using `rolling` - this method can cache the window size
        computation.

        Examples
        --------
        Create a DataFrame with a datetime column and a row number column

        >>> from datetime import timedelta, datetime
        >>> start = datetime(2001, 1, 1)
        >>> stop = datetime(2001, 1, 2)
        >>> df_temporal = pl.DataFrame(
        ...     {"date": pl.datetime_range(start, stop, "1h", eager=True)}
        ... ).with_row_index()
        >>> df_temporal
        shape: (25, 2)
        ┌───────┬─────────────────────┐
        │ index ┆ date                │
        │ ---   ┆ ---                 │
        │ u32   ┆ datetime[μs]        │
        ╞═══════╪═════════════════════╡
        │ 0     ┆ 2001-01-01 00:00:00 │
        │ 1     ┆ 2001-01-01 01:00:00 │
        │ 2     ┆ 2001-01-01 02:00:00 │
        │ 3     ┆ 2001-01-01 03:00:00 │
        │ 4     ┆ 2001-01-01 04:00:00 │
        │ …     ┆ …                   │
        │ 20    ┆ 2001-01-01 20:00:00 │
        │ 21    ┆ 2001-01-01 21:00:00 │
        │ 22    ┆ 2001-01-01 22:00:00 │
        │ 23    ┆ 2001-01-01 23:00:00 │
        │ 24    ┆ 2001-01-02 00:00:00 │
        └───────┴─────────────────────┘

        Compute the rolling mean with the temporal windows closed on the right (default)

        >>> df_temporal.with_columns(
        ...     rolling_row_mean=pl.col("index").rolling_mean_by(
        ...         "date", window_size="2h"
        ...     )
        ... )
        shape: (25, 3)
        ┌───────┬─────────────────────┬──────────────────┐
        │ index ┆ date                ┆ rolling_row_mean │
        │ ---   ┆ ---                 ┆ ---              │
        │ u32   ┆ datetime[μs]        ┆ f64              │
        ╞═══════╪═════════════════════╪══════════════════╡
        │ 0     ┆ 2001-01-01 00:00:00 ┆ 0.0              │
        │ 1     ┆ 2001-01-01 01:00:00 ┆ 0.5              │
        │ 2     ┆ 2001-01-01 02:00:00 ┆ 1.5              │
        │ 3     ┆ 2001-01-01 03:00:00 ┆ 2.5              │
        │ 4     ┆ 2001-01-01 04:00:00 ┆ 3.5              │
        │ …     ┆ …                   ┆ …                │
        │ 20    ┆ 2001-01-01 20:00:00 ┆ 19.5             │
        │ 21    ┆ 2001-01-01 21:00:00 ┆ 20.5             │
        │ 22    ┆ 2001-01-01 22:00:00 ┆ 21.5             │
        │ 23    ┆ 2001-01-01 23:00:00 ┆ 22.5             │
        │ 24    ┆ 2001-01-02 00:00:00 ┆ 23.5             │
        └───────┴─────────────────────┴──────────────────┘

        Compute the rolling mean with the closure of windows on both sides

        >>> df_temporal.with_columns(
        ...     rolling_row_mean=pl.col("index").rolling_mean_by(
        ...         "date", window_size="2h", closed="both"
        ...     )
        ... )
        shape: (25, 3)
        ┌───────┬─────────────────────┬──────────────────┐
        │ index ┆ date                ┆ rolling_row_mean │
        │ ---   ┆ ---                 ┆ ---              │
        │ u32   ┆ datetime[μs]        ┆ f64              │
        ╞═══════╪═════════════════════╪══════════════════╡
        │ 0     ┆ 2001-01-01 00:00:00 ┆ 0.0              │
        │ 1     ┆ 2001-01-01 01:00:00 ┆ 0.5              │
        │ 2     ┆ 2001-01-01 02:00:00 ┆ 1.0              │
        │ 3     ┆ 2001-01-01 03:00:00 ┆ 2.0              │
        │ 4     ┆ 2001-01-01 04:00:00 ┆ 3.0              │
        │ …     ┆ …                   ┆ …                │
        │ 20    ┆ 2001-01-01 20:00:00 ┆ 19.0             │
        │ 21    ┆ 2001-01-01 21:00:00 ┆ 20.0             │
        │ 22    ┆ 2001-01-01 22:00:00 ┆ 21.0             │
        │ 23    ┆ 2001-01-01 23:00:00 ┆ 22.0             │
        │ 24    ┆ 2001-01-02 00:00:00 ┆ 23.0             │
        └───────┴─────────────────────┴──────────────────┘
        """
        window_size = _prepare_rolling_by_window_args(window_size)
        by = parse_into_expression(by)
        return self._from_pyexpr(
            self._pyexpr.rolling_mean_by(
                by,
                window_size,
                min_periods,
                closed,
            )
        )

    @unstable()
    def rolling_sum_by(
        self,
        by: IntoExpr,
        window_size: timedelta | str,
        *,
        min_periods: int = 1,
        closed: ClosedInterval = "right",
    ) -> Expr:
        """
        Apply a rolling sum based on another column.

        .. warning::
            This functionality is considered **unstable**. It may be changed
            at any point without it being considered a breaking change.

        Given a `by` column `<t_0, t_1, ..., t_n>`, then `closed="right"`
        (the default) means the windows will be:

            - (t_0 - window_size, t_0]
            - (t_1 - window_size, t_1]
            - ...
            - (t_n - window_size, t_n]

        Parameters
        ----------
        window_size
            The length of the window. Can be a dynamic temporal
            size indicated by a timedelta or the following string language:

            - 1ns   (1 nanosecond)
            - 1us   (1 microsecond)
            - 1ms   (1 millisecond)
            - 1s    (1 second)
            - 1m    (1 minute)
            - 1h    (1 hour)
            - 1d    (1 calendar day)
            - 1w    (1 calendar week)
            - 1mo   (1 calendar month)
            - 1q    (1 calendar quarter)
            - 1y    (1 calendar year)

            By "calendar day", we mean the corresponding time on the next day
            (which may not be 24 hours, due to daylight savings). Similarly for
            "calendar week", "calendar month", "calendar quarter", and
            "calendar year".
        min_periods
            The number of values in the window that should be non-null before computing
            a result.
        by
            This column must of dtype `{Date, Datetime}`
        closed : {'left', 'right', 'both', 'none'}
            Define which sides of the temporal interval are closed (inclusive),
            defaults to `'right'`.

        Notes
        -----
        If you want to compute multiple aggregation statistics over the same dynamic
        window, consider using `rolling` - this method can cache the window size
        computation.

        Examples
        --------
        Create a DataFrame with a datetime column and a row number column

        >>> from datetime import timedelta, datetime
        >>> start = datetime(2001, 1, 1)
        >>> stop = datetime(2001, 1, 2)
        >>> df_temporal = pl.DataFrame(
        ...     {"date": pl.datetime_range(start, stop, "1h", eager=True)}
        ... ).with_row_index()
        >>> df_temporal
        shape: (25, 2)
        ┌───────┬─────────────────────┐
        │ index ┆ date                │
        │ ---   ┆ ---                 │
        │ u32   ┆ datetime[μs]        │
        ╞═══════╪═════════════════════╡
        │ 0     ┆ 2001-01-01 00:00:00 │
        │ 1     ┆ 2001-01-01 01:00:00 │
        │ 2     ┆ 2001-01-01 02:00:00 │
        │ 3     ┆ 2001-01-01 03:00:00 │
        │ 4     ┆ 2001-01-01 04:00:00 │
        │ …     ┆ …                   │
        │ 20    ┆ 2001-01-01 20:00:00 │
        │ 21    ┆ 2001-01-01 21:00:00 │
        │ 22    ┆ 2001-01-01 22:00:00 │
        │ 23    ┆ 2001-01-01 23:00:00 │
        │ 24    ┆ 2001-01-02 00:00:00 │
        └───────┴─────────────────────┘

        Compute the rolling sum with the temporal windows closed on the right (default)

        >>> df_temporal.with_columns(
        ...     rolling_row_sum=pl.col("index").rolling_sum_by("date", window_size="2h")
        ... )
        shape: (25, 3)
        ┌───────┬─────────────────────┬─────────────────┐
        │ index ┆ date                ┆ rolling_row_sum │
        │ ---   ┆ ---                 ┆ ---             │
        │ u32   ┆ datetime[μs]        ┆ u32             │
        ╞═══════╪═════════════════════╪═════════════════╡
        │ 0     ┆ 2001-01-01 00:00:00 ┆ 0               │
        │ 1     ┆ 2001-01-01 01:00:00 ┆ 1               │
        │ 2     ┆ 2001-01-01 02:00:00 ┆ 3               │
        │ 3     ┆ 2001-01-01 03:00:00 ┆ 5               │
        │ 4     ┆ 2001-01-01 04:00:00 ┆ 7               │
        │ …     ┆ …                   ┆ …               │
        │ 20    ┆ 2001-01-01 20:00:00 ┆ 39              │
        │ 21    ┆ 2001-01-01 21:00:00 ┆ 41              │
        │ 22    ┆ 2001-01-01 22:00:00 ┆ 43              │
        │ 23    ┆ 2001-01-01 23:00:00 ┆ 45              │
        │ 24    ┆ 2001-01-02 00:00:00 ┆ 47              │
        └───────┴─────────────────────┴─────────────────┘

        Compute the rolling sum with the closure of windows on both sides

        >>> df_temporal.with_columns(
        ...     rolling_row_sum=pl.col("index").rolling_sum_by(
        ...         "date", window_size="2h", closed="both"
        ...     )
        ... )
        shape: (25, 3)
        ┌───────┬─────────────────────┬─────────────────┐
        │ index ┆ date                ┆ rolling_row_sum │
        │ ---   ┆ ---                 ┆ ---             │
        │ u32   ┆ datetime[μs]        ┆ u32             │
        ╞═══════╪═════════════════════╪═════════════════╡
        │ 0     ┆ 2001-01-01 00:00:00 ┆ 0               │
        │ 1     ┆ 2001-01-01 01:00:00 ┆ 1               │
        │ 2     ┆ 2001-01-01 02:00:00 ┆ 3               │
        │ 3     ┆ 2001-01-01 03:00:00 ┆ 6               │
        │ 4     ┆ 2001-01-01 04:00:00 ┆ 9               │
        │ …     ┆ …                   ┆ …               │
        │ 20    ┆ 2001-01-01 20:00:00 ┆ 57              │
        │ 21    ┆ 2001-01-01 21:00:00 ┆ 60              │
        │ 22    ┆ 2001-01-01 22:00:00 ┆ 63              │
        │ 23    ┆ 2001-01-01 23:00:00 ┆ 66              │
        │ 24    ┆ 2001-01-02 00:00:00 ┆ 69              │
        └───────┴─────────────────────┴─────────────────┘
        """
        window_size = _prepare_rolling_by_window_args(window_size)
        by = parse_into_expression(by)
        return self._from_pyexpr(
            self._pyexpr.rolling_sum_by(by, window_size, min_periods, closed)
        )

    @unstable()
    def rolling_std_by(
        self,
        by: IntoExpr,
        window_size: timedelta | str,
        *,
        min_periods: int = 1,
        closed: ClosedInterval = "right",
        ddof: int = 1,
    ) -> Expr:
        """
        Compute a rolling standard deviation based on another column.

        .. warning::
            This functionality is considered **unstable**. It may be changed
            at any point without it being considered a breaking change.

        Given a `by` column `<t_0, t_1, ..., t_n>`, then `closed="right"`
        (the default) means the windows will be:

            - (t_0 - window_size, t_0]
            - (t_1 - window_size, t_1]
            - ...
            - (t_n - window_size, t_n]

        Parameters
        ----------
        by
            This column must be of dtype Datetime or Date.
        window_size
            The length of the window. Can be a dynamic temporal
            size indicated by a timedelta or the following string language:

            - 1ns   (1 nanosecond)
            - 1us   (1 microsecond)
            - 1ms   (1 millisecond)
            - 1s    (1 second)
            - 1m    (1 minute)
            - 1h    (1 hour)
            - 1d    (1 calendar day)
            - 1w    (1 calendar week)
            - 1mo   (1 calendar month)
            - 1q    (1 calendar quarter)
            - 1y    (1 calendar year)

            By "calendar day", we mean the corresponding time on the next day
            (which may not be 24 hours, due to daylight savings). Similarly for
            "calendar week", "calendar month", "calendar quarter", and
            "calendar year".
        min_periods
            The number of values in the window that should be non-null before computing
            a result.
        closed : {'left', 'right', 'both', 'none'}
            Define which sides of the temporal interval are closed (inclusive),
            defaults to `'right'`.
        ddof
            "Delta Degrees of Freedom": The divisor for a length N window is N - ddof

        Notes
        -----
        If you want to compute multiple aggregation statistics over the same dynamic
        window, consider using `rolling` - this method can cache the window size
        computation.

        Examples
        --------
        Create a DataFrame with a datetime column and a row number column

        >>> from datetime import timedelta, datetime
        >>> start = datetime(2001, 1, 1)
        >>> stop = datetime(2001, 1, 2)
        >>> df_temporal = pl.DataFrame(
        ...     {"date": pl.datetime_range(start, stop, "1h", eager=True)}
        ... ).with_row_index()
        >>> df_temporal
        shape: (25, 2)
        ┌───────┬─────────────────────┐
        │ index ┆ date                │
        │ ---   ┆ ---                 │
        │ u32   ┆ datetime[μs]        │
        ╞═══════╪═════════════════════╡
        │ 0     ┆ 2001-01-01 00:00:00 │
        │ 1     ┆ 2001-01-01 01:00:00 │
        │ 2     ┆ 2001-01-01 02:00:00 │
        │ 3     ┆ 2001-01-01 03:00:00 │
        │ 4     ┆ 2001-01-01 04:00:00 │
        │ …     ┆ …                   │
        │ 20    ┆ 2001-01-01 20:00:00 │
        │ 21    ┆ 2001-01-01 21:00:00 │
        │ 22    ┆ 2001-01-01 22:00:00 │
        │ 23    ┆ 2001-01-01 23:00:00 │
        │ 24    ┆ 2001-01-02 00:00:00 │
        └───────┴─────────────────────┘

        Compute the rolling std with the temporal windows closed on the right (default)

        >>> df_temporal.with_columns(
        ...     rolling_row_std=pl.col("index").rolling_std_by("date", window_size="2h")
        ... )
        shape: (25, 3)
        ┌───────┬─────────────────────┬─────────────────┐
        │ index ┆ date                ┆ rolling_row_std │
        │ ---   ┆ ---                 ┆ ---             │
        │ u32   ┆ datetime[μs]        ┆ f64             │
        ╞═══════╪═════════════════════╪═════════════════╡
        │ 0     ┆ 2001-01-01 00:00:00 ┆ null            │
        │ 1     ┆ 2001-01-01 01:00:00 ┆ 0.707107        │
        │ 2     ┆ 2001-01-01 02:00:00 ┆ 0.707107        │
        │ 3     ┆ 2001-01-01 03:00:00 ┆ 0.707107        │
        │ 4     ┆ 2001-01-01 04:00:00 ┆ 0.707107        │
        │ …     ┆ …                   ┆ …               │
        │ 20    ┆ 2001-01-01 20:00:00 ┆ 0.707107        │
        │ 21    ┆ 2001-01-01 21:00:00 ┆ 0.707107        │
        │ 22    ┆ 2001-01-01 22:00:00 ┆ 0.707107        │
        │ 23    ┆ 2001-01-01 23:00:00 ┆ 0.707107        │
        │ 24    ┆ 2001-01-02 00:00:00 ┆ 0.707107        │
        └───────┴─────────────────────┴─────────────────┘

        Compute the rolling std with the closure of windows on both sides

        >>> df_temporal.with_columns(
        ...     rolling_row_std=pl.col("index").rolling_std_by(
        ...         "date", window_size="2h", closed="both"
        ...     )
        ... )
        shape: (25, 3)
        ┌───────┬─────────────────────┬─────────────────┐
        │ index ┆ date                ┆ rolling_row_std │
        │ ---   ┆ ---                 ┆ ---             │
        │ u32   ┆ datetime[μs]        ┆ f64             │
        ╞═══════╪═════════════════════╪═════════════════╡
        │ 0     ┆ 2001-01-01 00:00:00 ┆ null            │
        │ 1     ┆ 2001-01-01 01:00:00 ┆ 0.707107        │
        │ 2     ┆ 2001-01-01 02:00:00 ┆ 1.0             │
        │ 3     ┆ 2001-01-01 03:00:00 ┆ 1.0             │
        │ 4     ┆ 2001-01-01 04:00:00 ┆ 1.0             │
        │ …     ┆ …                   ┆ …               │
        │ 20    ┆ 2001-01-01 20:00:00 ┆ 1.0             │
        │ 21    ┆ 2001-01-01 21:00:00 ┆ 1.0             │
        │ 22    ┆ 2001-01-01 22:00:00 ┆ 1.0             │
        │ 23    ┆ 2001-01-01 23:00:00 ┆ 1.0             │
        │ 24    ┆ 2001-01-02 00:00:00 ┆ 1.0             │
        └───────┴─────────────────────┴─────────────────┘
        """
        window_size = _prepare_rolling_by_window_args(window_size)
        by = parse_into_expression(by)
        return self._from_pyexpr(
            self._pyexpr.rolling_std_by(
                by,
                window_size,
                min_periods,
                closed,
                ddof,
            )
        )

    @unstable()
    def rolling_var_by(
        self,
        by: IntoExpr,
        window_size: timedelta | str,
        *,
        min_periods: int = 1,
        closed: ClosedInterval = "right",
        ddof: int = 1,
    ) -> Expr:
        """
        Compute a rolling variance based on another column.

        .. warning::
            This functionality is considered **unstable**. It may be changed
            at any point without it being considered a breaking change.

        Given a `by` column `<t_0, t_1, ..., t_n>`, then `closed="right"`
        (the default) means the windows will be:

            - (t_0 - window_size, t_0]
            - (t_1 - window_size, t_1]
            - ...
            - (t_n - window_size, t_n]

        Parameters
        ----------
        by
            This column must be of dtype Datetime or Date.
        window_size
            The length of the window. Can be a dynamic temporal
            size indicated by a timedelta or the following string language:

            - 1ns   (1 nanosecond)
            - 1us   (1 microsecond)
            - 1ms   (1 millisecond)
            - 1s    (1 second)
            - 1m    (1 minute)
            - 1h    (1 hour)
            - 1d    (1 calendar day)
            - 1w    (1 calendar week)
            - 1mo   (1 calendar month)
            - 1q    (1 calendar quarter)
            - 1y    (1 calendar year)

            By "calendar day", we mean the corresponding time on the next day
            (which may not be 24 hours, due to daylight savings). Similarly for
            "calendar week", "calendar month", "calendar quarter", and
            "calendar year".
        min_periods
            The number of values in the window that should be non-null before computing
            a result.
        closed : {'left', 'right', 'both', 'none'}
            Define which sides of the temporal interval are closed (inclusive),
            defaults to `'right'`.
        ddof
            "Delta Degrees of Freedom": The divisor for a length N window is N - ddof

        Notes
        -----
        If you want to compute multiple aggregation statistics over the same dynamic
        window, consider using `rolling` - this method can cache the window size
        computation.

        Examples
        --------
        Create a DataFrame with a datetime column and a row number column

        >>> from datetime import timedelta, datetime
        >>> start = datetime(2001, 1, 1)
        >>> stop = datetime(2001, 1, 2)
        >>> df_temporal = pl.DataFrame(
        ...     {"date": pl.datetime_range(start, stop, "1h", eager=True)}
        ... ).with_row_index()
        >>> df_temporal
        shape: (25, 2)
        ┌───────┬─────────────────────┐
        │ index ┆ date                │
        │ ---   ┆ ---                 │
        │ u32   ┆ datetime[μs]        │
        ╞═══════╪═════════════════════╡
        │ 0     ┆ 2001-01-01 00:00:00 │
        │ 1     ┆ 2001-01-01 01:00:00 │
        │ 2     ┆ 2001-01-01 02:00:00 │
        │ 3     ┆ 2001-01-01 03:00:00 │
        │ 4     ┆ 2001-01-01 04:00:00 │
        │ …     ┆ …                   │
        │ 20    ┆ 2001-01-01 20:00:00 │
        │ 21    ┆ 2001-01-01 21:00:00 │
        │ 22    ┆ 2001-01-01 22:00:00 │
        │ 23    ┆ 2001-01-01 23:00:00 │
        │ 24    ┆ 2001-01-02 00:00:00 │
        └───────┴─────────────────────┘

        Compute the rolling var with the temporal windows closed on the right (default)

        >>> df_temporal.with_columns(
        ...     rolling_row_var=pl.col("index").rolling_var_by("date", window_size="2h")
        ... )
        shape: (25, 3)
        ┌───────┬─────────────────────┬─────────────────┐
        │ index ┆ date                ┆ rolling_row_var │
        │ ---   ┆ ---                 ┆ ---             │
        │ u32   ┆ datetime[μs]        ┆ f64             │
        ╞═══════╪═════════════════════╪═════════════════╡
        │ 0     ┆ 2001-01-01 00:00:00 ┆ null            │
        │ 1     ┆ 2001-01-01 01:00:00 ┆ 0.5             │
        │ 2     ┆ 2001-01-01 02:00:00 ┆ 0.5             │
        │ 3     ┆ 2001-01-01 03:00:00 ┆ 0.5             │
        │ 4     ┆ 2001-01-01 04:00:00 ┆ 0.5             │
        │ …     ┆ …                   ┆ …               │
        │ 20    ┆ 2001-01-01 20:00:00 ┆ 0.5             │
        │ 21    ┆ 2001-01-01 21:00:00 ┆ 0.5             │
        │ 22    ┆ 2001-01-01 22:00:00 ┆ 0.5             │
        │ 23    ┆ 2001-01-01 23:00:00 ┆ 0.5             │
        │ 24    ┆ 2001-01-02 00:00:00 ┆ 0.5             │
        └───────┴─────────────────────┴─────────────────┘

        Compute the rolling var with the closure of windows on both sides

        >>> df_temporal.with_columns(
        ...     rolling_row_var=pl.col("index").rolling_var_by(
        ...         "date", window_size="2h", closed="both"
        ...     )
        ... )
        shape: (25, 3)
        ┌───────┬─────────────────────┬─────────────────┐
        │ index ┆ date                ┆ rolling_row_var │
        │ ---   ┆ ---                 ┆ ---             │
        │ u32   ┆ datetime[μs]        ┆ f64             │
        ╞═══════╪═════════════════════╪═════════════════╡
        │ 0     ┆ 2001-01-01 00:00:00 ┆ null            │
        │ 1     ┆ 2001-01-01 01:00:00 ┆ 0.5             │
        │ 2     ┆ 2001-01-01 02:00:00 ┆ 1.0             │
        │ 3     ┆ 2001-01-01 03:00:00 ┆ 1.0             │
        │ 4     ┆ 2001-01-01 04:00:00 ┆ 1.0             │
        │ …     ┆ …                   ┆ …               │
        │ 20    ┆ 2001-01-01 20:00:00 ┆ 1.0             │
        │ 21    ┆ 2001-01-01 21:00:00 ┆ 1.0             │
        │ 22    ┆ 2001-01-01 22:00:00 ┆ 1.0             │
        │ 23    ┆ 2001-01-01 23:00:00 ┆ 1.0             │
        │ 24    ┆ 2001-01-02 00:00:00 ┆ 1.0             │
        └───────┴─────────────────────┴─────────────────┘
        """
        window_size = _prepare_rolling_by_window_args(window_size)
        by = parse_into_expression(by)
        return self._from_pyexpr(
            self._pyexpr.rolling_var_by(
                by,
                window_size,
                min_periods,
                closed,
                ddof,
            )
        )

    @unstable()
    def rolling_median_by(
        self,
        by: IntoExpr,
        window_size: timedelta | str,
        *,
        min_periods: int = 1,
        closed: ClosedInterval = "right",
    ) -> Expr:
        """
        Compute a rolling median based on another column.

        .. warning::
            This functionality is considered **unstable**. It may be changed
            at any point without it being considered a breaking change.

        Given a `by` column `<t_0, t_1, ..., t_n>`, then `closed="right"`
        (the default) means the windows will be:

            - (t_0 - window_size, t_0]
            - (t_1 - window_size, t_1]
            - ...
            - (t_n - window_size, t_n]

        Parameters
        ----------
        by
            This column must be of dtype Datetime or Date.
        window_size
            The length of the window. Can be a dynamic temporal
            size indicated by a timedelta or the following string language:

            - 1ns   (1 nanosecond)
            - 1us   (1 microsecond)
            - 1ms   (1 millisecond)
            - 1s    (1 second)
            - 1m    (1 minute)
            - 1h    (1 hour)
            - 1d    (1 calendar day)
            - 1w    (1 calendar week)
            - 1mo   (1 calendar month)
            - 1q    (1 calendar quarter)
            - 1y    (1 calendar year)

            By "calendar day", we mean the corresponding time on the next day
            (which may not be 24 hours, due to daylight savings). Similarly for
            "calendar week", "calendar month", "calendar quarter", and
            "calendar year".
        min_periods
            The number of values in the window that should be non-null before computing
            a result.
        closed : {'left', 'right', 'both', 'none'}
            Define which sides of the temporal interval are closed (inclusive),
            defaults to `'right'`.

        Notes
        -----
        If you want to compute multiple aggregation statistics over the same dynamic
        window, consider using `rolling` - this method can cache the window size
        computation.

        Examples
        --------
        Create a DataFrame with a datetime column and a row number column

        >>> from datetime import timedelta, datetime
        >>> start = datetime(2001, 1, 1)
        >>> stop = datetime(2001, 1, 2)
        >>> df_temporal = pl.DataFrame(
        ...     {"date": pl.datetime_range(start, stop, "1h", eager=True)}
        ... ).with_row_index()
        >>> df_temporal
        shape: (25, 2)
        ┌───────┬─────────────────────┐
        │ index ┆ date                │
        │ ---   ┆ ---                 │
        │ u32   ┆ datetime[μs]        │
        ╞═══════╪═════════════════════╡
        │ 0     ┆ 2001-01-01 00:00:00 │
        │ 1     ┆ 2001-01-01 01:00:00 │
        │ 2     ┆ 2001-01-01 02:00:00 │
        │ 3     ┆ 2001-01-01 03:00:00 │
        │ 4     ┆ 2001-01-01 04:00:00 │
        │ …     ┆ …                   │
        │ 20    ┆ 2001-01-01 20:00:00 │
        │ 21    ┆ 2001-01-01 21:00:00 │
        │ 22    ┆ 2001-01-01 22:00:00 │
        │ 23    ┆ 2001-01-01 23:00:00 │
        │ 24    ┆ 2001-01-02 00:00:00 │
        └───────┴─────────────────────┘

        Compute the rolling median with the temporal windows closed on the right:

        >>> df_temporal.with_columns(
        ...     rolling_row_median=pl.col("index").rolling_median_by(
        ...         "date", window_size="2h"
        ...     )
        ... )
        shape: (25, 3)
        ┌───────┬─────────────────────┬────────────────────┐
        │ index ┆ date                ┆ rolling_row_median │
        │ ---   ┆ ---                 ┆ ---                │
        │ u32   ┆ datetime[μs]        ┆ f64                │
        ╞═══════╪═════════════════════╪════════════════════╡
        │ 0     ┆ 2001-01-01 00:00:00 ┆ 0.0                │
        │ 1     ┆ 2001-01-01 01:00:00 ┆ 0.5                │
        │ 2     ┆ 2001-01-01 02:00:00 ┆ 1.5                │
        │ 3     ┆ 2001-01-01 03:00:00 ┆ 2.5                │
        │ 4     ┆ 2001-01-01 04:00:00 ┆ 3.5                │
        │ …     ┆ …                   ┆ …                  │
        │ 20    ┆ 2001-01-01 20:00:00 ┆ 19.5               │
        │ 21    ┆ 2001-01-01 21:00:00 ┆ 20.5               │
        │ 22    ┆ 2001-01-01 22:00:00 ┆ 21.5               │
        │ 23    ┆ 2001-01-01 23:00:00 ┆ 22.5               │
        │ 24    ┆ 2001-01-02 00:00:00 ┆ 23.5               │
        └───────┴─────────────────────┴────────────────────┘
        """
        window_size = _prepare_rolling_by_window_args(window_size)
        by = parse_into_expression(by)
        return self._from_pyexpr(
            self._pyexpr.rolling_median_by(by, window_size, min_periods, closed)
        )

    @unstable()
    def rolling_quantile_by(
        self,
        by: IntoExpr,
        window_size: timedelta | str,
        *,
        quantile: float,
        interpolation: RollingInterpolationMethod = "nearest",
        min_periods: int = 1,
        closed: ClosedInterval = "right",
    ) -> Expr:
        """
        Compute a rolling quantile based on another column.

        .. warning::
            This functionality is considered **unstable**. It may be changed
            at any point without it being considered a breaking change.

        Given a `by` column `<t_0, t_1, ..., t_n>`, then `closed="right"`
        (the default) means the windows will be:

            - (t_0 - window_size, t_0]
            - (t_1 - window_size, t_1]
            - ...
            - (t_n - window_size, t_n]

        Parameters
        ----------
        by
            This column must be of dtype Datetime or Date.
        quantile
            Quantile between 0.0 and 1.0.
        interpolation : {'nearest', 'higher', 'lower', 'midpoint', 'linear'}
            Interpolation method.
        window_size
            The length of the window. Can be a dynamic
            temporal size indicated by a timedelta or the following string language:

            - 1ns   (1 nanosecond)
            - 1us   (1 microsecond)
            - 1ms   (1 millisecond)
            - 1s    (1 second)
            - 1m    (1 minute)
            - 1h    (1 hour)
            - 1d    (1 calendar day)
            - 1w    (1 calendar week)
            - 1mo   (1 calendar month)
            - 1q    (1 calendar quarter)
            - 1y    (1 calendar year)

            By "calendar day", we mean the corresponding time on the next day
            (which may not be 24 hours, due to daylight savings). Similarly for
            "calendar week", "calendar month", "calendar quarter", and
            "calendar year".
        min_periods
            The number of values in the window that should be non-null before computing
            a result.
        closed : {'left', 'right', 'both', 'none'}
            Define which sides of the temporal interval are closed (inclusive),
            defaults to `'right'`.

        Notes
        -----
        If you want to compute multiple aggregation statistics over the same dynamic
        window, consider using `rolling` - this method can cache the window size
        computation.

        Examples
        --------
        Create a DataFrame with a datetime column and a row number column

        >>> from datetime import timedelta, datetime
        >>> start = datetime(2001, 1, 1)
        >>> stop = datetime(2001, 1, 2)
        >>> df_temporal = pl.DataFrame(
        ...     {"date": pl.datetime_range(start, stop, "1h", eager=True)}
        ... ).with_row_index()
        >>> df_temporal
        shape: (25, 2)
        ┌───────┬─────────────────────┐
        │ index ┆ date                │
        │ ---   ┆ ---                 │
        │ u32   ┆ datetime[μs]        │
        ╞═══════╪═════════════════════╡
        │ 0     ┆ 2001-01-01 00:00:00 │
        │ 1     ┆ 2001-01-01 01:00:00 │
        │ 2     ┆ 2001-01-01 02:00:00 │
        │ 3     ┆ 2001-01-01 03:00:00 │
        │ 4     ┆ 2001-01-01 04:00:00 │
        │ …     ┆ …                   │
        │ 20    ┆ 2001-01-01 20:00:00 │
        │ 21    ┆ 2001-01-01 21:00:00 │
        │ 22    ┆ 2001-01-01 22:00:00 │
        │ 23    ┆ 2001-01-01 23:00:00 │
        │ 24    ┆ 2001-01-02 00:00:00 │
        └───────┴─────────────────────┘

        Compute the rolling quantile with the temporal windows closed on the right:

        >>> df_temporal.with_columns(
        ...     rolling_row_quantile=pl.col("index").rolling_quantile_by(
        ...         "date", window_size="2h", quantile=0.3
        ...     )
        ... )
        shape: (25, 3)
        ┌───────┬─────────────────────┬──────────────────────┐
        │ index ┆ date                ┆ rolling_row_quantile │
        │ ---   ┆ ---                 ┆ ---                  │
        │ u32   ┆ datetime[μs]        ┆ f64                  │
        ╞═══════╪═════════════════════╪══════════════════════╡
        │ 0     ┆ 2001-01-01 00:00:00 ┆ 0.0                  │
        │ 1     ┆ 2001-01-01 01:00:00 ┆ 0.0                  │
        │ 2     ┆ 2001-01-01 02:00:00 ┆ 1.0                  │
        │ 3     ┆ 2001-01-01 03:00:00 ┆ 2.0                  │
        │ 4     ┆ 2001-01-01 04:00:00 ┆ 3.0                  │
        │ …     ┆ …                   ┆ …                    │
        │ 20    ┆ 2001-01-01 20:00:00 ┆ 19.0                 │
        │ 21    ┆ 2001-01-01 21:00:00 ┆ 20.0                 │
        │ 22    ┆ 2001-01-01 22:00:00 ┆ 21.0                 │
        │ 23    ┆ 2001-01-01 23:00:00 ┆ 22.0                 │
        │ 24    ┆ 2001-01-02 00:00:00 ┆ 23.0                 │
        └───────┴─────────────────────┴──────────────────────┘
        """
        window_size = _prepare_rolling_by_window_args(window_size)
        by = parse_into_expression(by)
        return self._from_pyexpr(
            self._pyexpr.rolling_quantile_by(
                by,
                quantile,
                interpolation,
                window_size,
                min_periods,
                closed,
            )
        )

    @unstable()
    def rolling_min(
        self,
        window_size: int,
        weights: list[float] | None = None,
        *,
        min_periods: int | None = None,
        center: bool = False,
    ) -> Expr:
        """
        Apply a rolling min (moving min) over the values in this array.

        .. warning::
            This functionality is considered **unstable**. It may be changed
            at any point without it being considered a breaking change.

        A window of length `window_size` will traverse the array. The values that fill
        this window will (optionally) be multiplied with the weights given by the
        `weights` vector. The resulting values will be aggregated to their min.

        The window at a given row will include the row itself, and the `window_size - 1`
        elements before it.

        Parameters
        ----------
        window_size
            The length of the window in number of elements.
        weights
            An optional slice with the same length as the window that will be multiplied
            elementwise with the values in the window.
        min_periods
            The number of values in the window that should be non-null before computing
            a result. If set to `None` (default), it will be set equal to `window_size`.
        center
            Set the labels at the center of the window.

        Notes
        -----
        If you want to compute multiple aggregation statistics over the same dynamic
        window, consider using `rolling` - this method can cache the window size
        computation.

        Examples
        --------
        >>> df = pl.DataFrame({"A": [1.0, 2.0, 3.0, 4.0, 5.0, 6.0]})
        >>> df.with_columns(
        ...     rolling_min=pl.col("A").rolling_min(window_size=2),
        ... )
        shape: (6, 2)
        ┌─────┬─────────────┐
        │ A   ┆ rolling_min │
        │ --- ┆ ---         │
        │ f64 ┆ f64         │
        ╞═════╪═════════════╡
        │ 1.0 ┆ null        │
        │ 2.0 ┆ 1.0         │
        │ 3.0 ┆ 2.0         │
        │ 4.0 ┆ 3.0         │
        │ 5.0 ┆ 4.0         │
        │ 6.0 ┆ 5.0         │
        └─────┴─────────────┘

        Specify weights to multiply the values in the window with:

        >>> df.with_columns(
        ...     rolling_min=pl.col("A").rolling_min(
        ...         window_size=2, weights=[0.25, 0.75]
        ...     ),
        ... )
        shape: (6, 2)
        ┌─────┬─────────────┐
        │ A   ┆ rolling_min │
        │ --- ┆ ---         │
        │ f64 ┆ f64         │
        ╞═════╪═════════════╡
        │ 1.0 ┆ null        │
        │ 2.0 ┆ 0.25        │
        │ 3.0 ┆ 0.5         │
        │ 4.0 ┆ 0.75        │
        │ 5.0 ┆ 1.0         │
        │ 6.0 ┆ 1.25        │
        └─────┴─────────────┘

        Center the values in the window

        >>> df.with_columns(
        ...     rolling_min=pl.col("A").rolling_min(window_size=3, center=True),
        ... )
        shape: (6, 2)
        ┌─────┬─────────────┐
        │ A   ┆ rolling_min │
        │ --- ┆ ---         │
        │ f64 ┆ f64         │
        ╞═════╪═════════════╡
        │ 1.0 ┆ null        │
        │ 2.0 ┆ 1.0         │
        │ 3.0 ┆ 2.0         │
        │ 4.0 ┆ 3.0         │
        │ 5.0 ┆ 4.0         │
        │ 6.0 ┆ null        │
        └─────┴─────────────┘
        """
        return self._from_pyexpr(
            self._pyexpr.rolling_min(
                window_size,
                weights,
                min_periods,
                center=center,
            )
        )

    @unstable()
    def rolling_max(
        self,
        window_size: int,
        weights: list[float] | None = None,
        *,
        min_periods: int | None = None,
        center: bool = False,
    ) -> Expr:
        """
        Apply a rolling max (moving max) over the values in this array.

        .. warning::
            This functionality is considered **unstable**. It may be changed
            at any point without it being considered a breaking change.

        A window of length `window_size` will traverse the array. The values that fill
        this window will (optionally) be multiplied with the weights given by the
        `weights` vector. The resulting values will be aggregated to their max.

        The window at a given row will include the row itself, and the `window_size - 1`
        elements before it.

        Parameters
        ----------
        window_size
            The length of the window in number of elements.
        weights
            An optional slice with the same length as the window that will be multiplied
            elementwise with the values in the window.
        min_periods
            The number of values in the window that should be non-null before computing
            a result. If set to `None` (default), it will be set equal to `window_size`.
        center
            Set the labels at the center of the window.

        Notes
        -----
        If you want to compute multiple aggregation statistics over the same dynamic
        window, consider using `rolling` - this method can cache the window size
        computation.

        Examples
        --------
        >>> df = pl.DataFrame({"A": [1.0, 2.0, 3.0, 4.0, 5.0, 6.0]})
        >>> df.with_columns(
        ...     rolling_max=pl.col("A").rolling_max(window_size=2),
        ... )
        shape: (6, 2)
        ┌─────┬─────────────┐
        │ A   ┆ rolling_max │
        │ --- ┆ ---         │
        │ f64 ┆ f64         │
        ╞═════╪═════════════╡
        │ 1.0 ┆ null        │
        │ 2.0 ┆ 2.0         │
        │ 3.0 ┆ 3.0         │
        │ 4.0 ┆ 4.0         │
        │ 5.0 ┆ 5.0         │
        │ 6.0 ┆ 6.0         │
        └─────┴─────────────┘

        Specify weights to multiply the values in the window with:

        >>> df.with_columns(
        ...     rolling_max=pl.col("A").rolling_max(
        ...         window_size=2, weights=[0.25, 0.75]
        ...     ),
        ... )
        shape: (6, 2)
        ┌─────┬─────────────┐
        │ A   ┆ rolling_max │
        │ --- ┆ ---         │
        │ f64 ┆ f64         │
        ╞═════╪═════════════╡
        │ 1.0 ┆ null        │
        │ 2.0 ┆ 1.5         │
        │ 3.0 ┆ 2.25        │
        │ 4.0 ┆ 3.0         │
        │ 5.0 ┆ 3.75        │
        │ 6.0 ┆ 4.5         │
        └─────┴─────────────┘

        Center the values in the window

        >>> df.with_columns(
        ...     rolling_max=pl.col("A").rolling_max(window_size=3, center=True),
        ... )
        shape: (6, 2)
        ┌─────┬─────────────┐
        │ A   ┆ rolling_max │
        │ --- ┆ ---         │
        │ f64 ┆ f64         │
        ╞═════╪═════════════╡
        │ 1.0 ┆ null        │
        │ 2.0 ┆ 3.0         │
        │ 3.0 ┆ 4.0         │
        │ 4.0 ┆ 5.0         │
        │ 5.0 ┆ 6.0         │
        │ 6.0 ┆ null        │
        └─────┴─────────────┘
        """
        return self._from_pyexpr(
            self._pyexpr.rolling_max(
                window_size,
                weights,
                min_periods,
                center,
            )
        )

    @unstable()
    def rolling_mean(
        self,
        window_size: int,
        weights: list[float] | None = None,
        *,
        min_periods: int | None = None,
        center: bool = False,
    ) -> Expr:
        """
        Apply a rolling mean (moving mean) over the values in this array.

        .. warning::
            This functionality is considered **unstable**. It may be changed
            at any point without it being considered a breaking change.

        A window of length `window_size` will traverse the array. The values that fill
        this window will (optionally) be multiplied with the weights given by the
        `weights` vector. The resulting values will be aggregated to their mean.

        The window at a given row will include the row itself, and the `window_size - 1`
        elements before it.

        Parameters
        ----------
        window_size
            The length of the window in number of elements.
        weights
            An optional slice with the same length as the window that will be multiplied
            elementwise with the values in the window.
        min_periods
            The number of values in the window that should be non-null before computing
            a result. If set to `None` (default), it will be set equal to `window_size`.
        center
            Set the labels at the center of the window.

        Notes
        -----
        If you want to compute multiple aggregation statistics over the same dynamic
        window, consider using `rolling` - this method can cache the window size
        computation.

        Examples
        --------
        >>> df = pl.DataFrame({"A": [1.0, 2.0, 3.0, 4.0, 5.0, 6.0]})
        >>> df.with_columns(
        ...     rolling_mean=pl.col("A").rolling_mean(window_size=2),
        ... )
        shape: (6, 2)
        ┌─────┬──────────────┐
        │ A   ┆ rolling_mean │
        │ --- ┆ ---          │
        │ f64 ┆ f64          │
        ╞═════╪══════════════╡
        │ 1.0 ┆ null         │
        │ 2.0 ┆ 1.5          │
        │ 3.0 ┆ 2.5          │
        │ 4.0 ┆ 3.5          │
        │ 5.0 ┆ 4.5          │
        │ 6.0 ┆ 5.5          │
        └─────┴──────────────┘

        Specify weights to multiply the values in the window with:

        >>> df.with_columns(
        ...     rolling_mean=pl.col("A").rolling_mean(
        ...         window_size=2, weights=[0.25, 0.75]
        ...     ),
        ... )
        shape: (6, 2)
        ┌─────┬──────────────┐
        │ A   ┆ rolling_mean │
        │ --- ┆ ---          │
        │ f64 ┆ f64          │
        ╞═════╪══════════════╡
        │ 1.0 ┆ null         │
        │ 2.0 ┆ 1.75         │
        │ 3.0 ┆ 2.75         │
        │ 4.0 ┆ 3.75         │
        │ 5.0 ┆ 4.75         │
        │ 6.0 ┆ 5.75         │
        └─────┴──────────────┘

        Center the values in the window

        >>> df.with_columns(
        ...     rolling_mean=pl.col("A").rolling_mean(window_size=3, center=True),
        ... )
        shape: (6, 2)
        ┌─────┬──────────────┐
        │ A   ┆ rolling_mean │
        │ --- ┆ ---          │
        │ f64 ┆ f64          │
        ╞═════╪══════════════╡
        │ 1.0 ┆ null         │
        │ 2.0 ┆ 2.0          │
        │ 3.0 ┆ 3.0          │
        │ 4.0 ┆ 4.0          │
        │ 5.0 ┆ 5.0          │
        │ 6.0 ┆ null         │
        └─────┴──────────────┘
        """
        return self._from_pyexpr(
            self._pyexpr.rolling_mean(
                window_size,
                weights,
                min_periods,
                center,
            )
        )

    @unstable()
    def rolling_sum(
        self,
        window_size: int | timedelta,
        weights: list[float] | None = None,
        *,
        min_periods: int | None = None,
        center: bool = False,
    ) -> Expr:
        """
        Apply a rolling sum (moving sum) over the values in this array.

        .. warning::
            This functionality is considered **unstable**. It may be changed
            at any point without it being considered a breaking change.

        A window of length `window_size` will traverse the array. The values that fill
        this window will (optionally) be multiplied with the weights given by the
        `weights` vector. The resulting values will be aggregated to their sum.

        The window at a given row will include the row itself, and the `window_size - 1`
        elements before it.

        Parameters
        ----------
        window_size
            The length of the window in number of elements.
        weights
            An optional slice with the same length as the window that will be multiplied
            elementwise with the values in the window.
        min_periods
            The number of values in the window that should be non-null before computing
            a result. If set to `None` (default), it will be set equal to `window_size`.
        center
            Set the labels at the center of the window.

        Notes
        -----
        If you want to compute multiple aggregation statistics over the same dynamic
        window, consider using `rolling` - this method can cache the window size
        computation.

        Examples
        --------
        >>> df = pl.DataFrame({"A": [1.0, 2.0, 3.0, 4.0, 5.0, 6.0]})
        >>> df.with_columns(
        ...     rolling_sum=pl.col("A").rolling_sum(window_size=2),
        ... )
        shape: (6, 2)
        ┌─────┬─────────────┐
        │ A   ┆ rolling_sum │
        │ --- ┆ ---         │
        │ f64 ┆ f64         │
        ╞═════╪═════════════╡
        │ 1.0 ┆ null        │
        │ 2.0 ┆ 3.0         │
        │ 3.0 ┆ 5.0         │
        │ 4.0 ┆ 7.0         │
        │ 5.0 ┆ 9.0         │
        │ 6.0 ┆ 11.0        │
        └─────┴─────────────┘

        Specify weights to multiply the values in the window with:

        >>> df.with_columns(
        ...     rolling_sum=pl.col("A").rolling_sum(
        ...         window_size=2, weights=[0.25, 0.75]
        ...     ),
        ... )
        shape: (6, 2)
        ┌─────┬─────────────┐
        │ A   ┆ rolling_sum │
        │ --- ┆ ---         │
        │ f64 ┆ f64         │
        ╞═════╪═════════════╡
        │ 1.0 ┆ null        │
        │ 2.0 ┆ 1.75        │
        │ 3.0 ┆ 2.75        │
        │ 4.0 ┆ 3.75        │
        │ 5.0 ┆ 4.75        │
        │ 6.0 ┆ 5.75        │
        └─────┴─────────────┘

        Center the values in the window

        >>> df.with_columns(
        ...     rolling_sum=pl.col("A").rolling_sum(window_size=3, center=True),
        ... )
        shape: (6, 2)
        ┌─────┬─────────────┐
        │ A   ┆ rolling_sum │
        │ --- ┆ ---         │
        │ f64 ┆ f64         │
        ╞═════╪═════════════╡
        │ 1.0 ┆ null        │
        │ 2.0 ┆ 6.0         │
        │ 3.0 ┆ 9.0         │
        │ 4.0 ┆ 12.0        │
        │ 5.0 ┆ 15.0        │
        │ 6.0 ┆ null        │
        └─────┴─────────────┘
        """
        return self._from_pyexpr(
            self._pyexpr.rolling_sum(
                window_size,
                weights,
                min_periods,
                center,
            )
        )

    @unstable()
    def rolling_std(
        self,
        window_size: int | timedelta,
        weights: list[float] | None = None,
        *,
        min_periods: int | None = None,
        center: bool = False,
        ddof: int = 1,
    ) -> Expr:
        """
        Compute a rolling standard deviation.

        .. warning::
            This functionality is considered **unstable**. It may be changed
            at any point without it being considered a breaking change.

        A window of length `window_size` will traverse the array. The values that fill
        this window will (optionally) be multiplied with the weights given by the
        `weights` vector. The resulting values will be aggregated to their std.

        The window at a given row will include the row itself, and the `window_size - 1`
        elements before it.

        Parameters
        ----------
        window_size
            The length of the window in number of elements.
        weights
            An optional slice with the same length as the window that will be multiplied
            elementwise with the values in the window.
        min_periods
            The number of values in the window that should be non-null before computing
            a result. If set to `None` (default), it will be set equal to `window_size`.
        center
            Set the labels at the center of the window.
        ddof
            "Delta Degrees of Freedom": The divisor for a length N window is N - ddof

        Notes
        -----
        If you want to compute multiple aggregation statistics over the same dynamic
        window, consider using `rolling` - this method can cache the window size
        computation.

        Examples
        --------
        >>> df = pl.DataFrame({"A": [1.0, 2.0, 3.0, 4.0, 5.0, 6.0]})
        >>> df.with_columns(
        ...     rolling_std=pl.col("A").rolling_std(window_size=2),
        ... )
        shape: (6, 2)
        ┌─────┬─────────────┐
        │ A   ┆ rolling_std │
        │ --- ┆ ---         │
        │ f64 ┆ f64         │
        ╞═════╪═════════════╡
        │ 1.0 ┆ null        │
        │ 2.0 ┆ 0.707107    │
        │ 3.0 ┆ 0.707107    │
        │ 4.0 ┆ 0.707107    │
        │ 5.0 ┆ 0.707107    │
        │ 6.0 ┆ 0.707107    │
        └─────┴─────────────┘

        Specify weights to multiply the values in the window with:

        >>> df.with_columns(
        ...     rolling_std=pl.col("A").rolling_std(
        ...         window_size=2, weights=[0.25, 0.75]
        ...     ),
        ... )
        shape: (6, 2)
        ┌─────┬─────────────┐
        │ A   ┆ rolling_std │
        │ --- ┆ ---         │
        │ f64 ┆ f64         │
        ╞═════╪═════════════╡
        │ 1.0 ┆ null        │
        │ 2.0 ┆ 0.433013    │
        │ 3.0 ┆ 0.433013    │
        │ 4.0 ┆ 0.433013    │
        │ 5.0 ┆ 0.433013    │
        │ 6.0 ┆ 0.433013    │
        └─────┴─────────────┘

        Center the values in the window

        >>> df.with_columns(
        ...     rolling_std=pl.col("A").rolling_std(window_size=3, center=True),
        ... )
        shape: (6, 2)
        ┌─────┬─────────────┐
        │ A   ┆ rolling_std │
        │ --- ┆ ---         │
        │ f64 ┆ f64         │
        ╞═════╪═════════════╡
        │ 1.0 ┆ null        │
        │ 2.0 ┆ 1.0         │
        │ 3.0 ┆ 1.0         │
        │ 4.0 ┆ 1.0         │
        │ 5.0 ┆ 1.0         │
        │ 6.0 ┆ null        │
        └─────┴─────────────┘
        """
        return self._from_pyexpr(
            self._pyexpr.rolling_std(
                window_size,
                weights,
                min_periods,
                center=center,
                ddof=ddof,
            )
        )

    @unstable()
    def rolling_var(
        self,
        window_size: int | timedelta,
        weights: list[float] | None = None,
        *,
        min_periods: int | None = None,
        center: bool = False,
        ddof: int = 1,
    ) -> Expr:
        """
        Compute a rolling variance.

        .. warning::
            This functionality is considered **unstable**. It may be changed
            at any point without it being considered a breaking change.

        A window of length `window_size` will traverse the array. The values that fill
        this window will (optionally) be multiplied with the weights given by the
        `weights` vector. The resulting values will be aggregated to their var.

        The window at a given row will include the row itself, and the `window_size - 1`
        elements before it.

        Parameters
        ----------
        window_size
            The length of the window in number of elements.
        weights
            An optional slice with the same length as the window that will be multiplied
            elementwise with the values in the window.
        min_periods
            The number of values in the window that should be non-null before computing
            a result. If set to `None` (default), it will be set equal to `window_size`.
        center
            Set the labels at the center of the window.
        ddof
            "Delta Degrees of Freedom": The divisor for a length N window is N - ddof

        Notes
        -----
        If you want to compute multiple aggregation statistics over the same dynamic
        window, consider using `rolling` - this method can cache the window size
        computation.

        Examples
        --------
        >>> df = pl.DataFrame({"A": [1.0, 2.0, 3.0, 4.0, 5.0, 6.0]})
        >>> df.with_columns(
        ...     rolling_var=pl.col("A").rolling_var(window_size=2),
        ... )
        shape: (6, 2)
        ┌─────┬─────────────┐
        │ A   ┆ rolling_var │
        │ --- ┆ ---         │
        │ f64 ┆ f64         │
        ╞═════╪═════════════╡
        │ 1.0 ┆ null        │
        │ 2.0 ┆ 0.5         │
        │ 3.0 ┆ 0.5         │
        │ 4.0 ┆ 0.5         │
        │ 5.0 ┆ 0.5         │
        │ 6.0 ┆ 0.5         │
        └─────┴─────────────┘

        Specify weights to multiply the values in the window with:

        >>> df.with_columns(
        ...     rolling_var=pl.col("A").rolling_var(
        ...         window_size=2, weights=[0.25, 0.75]
        ...     ),
        ... )
        shape: (6, 2)
        ┌─────┬─────────────┐
        │ A   ┆ rolling_var │
        │ --- ┆ ---         │
        │ f64 ┆ f64         │
        ╞═════╪═════════════╡
        │ 1.0 ┆ null        │
        │ 2.0 ┆ 0.1875      │
        │ 3.0 ┆ 0.1875      │
        │ 4.0 ┆ 0.1875      │
        │ 5.0 ┆ 0.1875      │
        │ 6.0 ┆ 0.1875      │
        └─────┴─────────────┘

        Center the values in the window

        >>> df.with_columns(
        ...     rolling_var=pl.col("A").rolling_var(window_size=3, center=True),
        ... )
        shape: (6, 2)
        ┌─────┬─────────────┐
        │ A   ┆ rolling_var │
        │ --- ┆ ---         │
        │ f64 ┆ f64         │
        ╞═════╪═════════════╡
        │ 1.0 ┆ null        │
        │ 2.0 ┆ 1.0         │
        │ 3.0 ┆ 1.0         │
        │ 4.0 ┆ 1.0         │
        │ 5.0 ┆ 1.0         │
        │ 6.0 ┆ null        │
        └─────┴─────────────┘
        """
        return self._from_pyexpr(
            self._pyexpr.rolling_var(
                window_size,
                weights,
                min_periods,
                center=center,
                ddof=ddof,
            )
        )

    @unstable()
    def rolling_median(
        self,
        window_size: int | timedelta,
        weights: list[float] | None = None,
        *,
        min_periods: int | None = None,
        center: bool = False,
    ) -> Expr:
        """
        Compute a rolling median.

        .. warning::
            This functionality is considered **unstable**. It may be changed
            at any point without it being considered a breaking change.

        A window of length `window_size` will traverse the array. The values that fill
        this window will (optionally) be multiplied with the weights given by the
        `weights` vector. The resulting values will be aggregated to their median.

        The window at a given row will include the row itself, and the `window_size - 1`
        elements before it.

        Parameters
        ----------
        window_size
            The length of the window in number of elements.
        weights
            An optional slice with the same length as the window that will be multiplied
            elementwise with the values in the window.
        min_periods
            The number of values in the window that should be non-null before computing
            a result. If set to `None` (default), it will be set equal to `window_size`.
        center
            Set the labels at the center of the window.

        Notes
        -----
        If you want to compute multiple aggregation statistics over the same dynamic
        window, consider using `rolling` - this method can cache the window size
        computation.

        Examples
        --------
        >>> df = pl.DataFrame({"A": [1.0, 2.0, 3.0, 4.0, 5.0, 6.0]})
        >>> df.with_columns(
        ...     rolling_median=pl.col("A").rolling_median(window_size=2),
        ... )
        shape: (6, 2)
        ┌─────┬────────────────┐
        │ A   ┆ rolling_median │
        │ --- ┆ ---            │
        │ f64 ┆ f64            │
        ╞═════╪════════════════╡
        │ 1.0 ┆ null           │
        │ 2.0 ┆ 1.5            │
        │ 3.0 ┆ 2.5            │
        │ 4.0 ┆ 3.5            │
        │ 5.0 ┆ 4.5            │
        │ 6.0 ┆ 5.5            │
        └─────┴────────────────┘

        Specify weights for the values in each window:

        >>> df.with_columns(
        ...     rolling_median=pl.col("A").rolling_median(
        ...         window_size=2, weights=[0.25, 0.75]
        ...     ),
        ... )
        shape: (6, 2)
        ┌─────┬────────────────┐
        │ A   ┆ rolling_median │
        │ --- ┆ ---            │
        │ f64 ┆ f64            │
        ╞═════╪════════════════╡
        │ 1.0 ┆ null           │
        │ 2.0 ┆ 1.5            │
        │ 3.0 ┆ 2.5            │
        │ 4.0 ┆ 3.5            │
        │ 5.0 ┆ 4.5            │
        │ 6.0 ┆ 5.5            │
        └─────┴────────────────┘

        Center the values in the window

        >>> df.with_columns(
        ...     rolling_median=pl.col("A").rolling_median(window_size=3, center=True),
        ... )
        shape: (6, 2)
        ┌─────┬────────────────┐
        │ A   ┆ rolling_median │
        │ --- ┆ ---            │
        │ f64 ┆ f64            │
        ╞═════╪════════════════╡
        │ 1.0 ┆ null           │
        │ 2.0 ┆ 2.0            │
        │ 3.0 ┆ 3.0            │
        │ 4.0 ┆ 4.0            │
        │ 5.0 ┆ 5.0            │
        │ 6.0 ┆ null           │
        └─────┴────────────────┘
        """
        return self._from_pyexpr(
            self._pyexpr.rolling_median(
                window_size,
                weights,
                min_periods,
                center=center,
            )
        )

    @unstable()
    def rolling_quantile(
        self,
        quantile: float,
        interpolation: RollingInterpolationMethod = "nearest",
        window_size: int | timedelta = 2,
        weights: list[float] | None = None,
        *,
        min_periods: int | None = None,
        center: bool = False,
    ) -> Expr:
        """
        Compute a rolling quantile.

        .. warning::
            This functionality is considered **unstable**. It may be changed
            at any point without it being considered a breaking change.

        A window of length `window_size` will traverse the array. The values that fill
        this window will (optionally) be multiplied with the weights given by the
        `weights` vector. The resulting values will be aggregated to their quantile.

        The window at a given row will include the row itself, and the `window_size - 1`
        elements before it.

        Parameters
        ----------
        quantile
            Quantile between 0.0 and 1.0.
        interpolation : {'nearest', 'higher', 'lower', 'midpoint', 'linear'}
            Interpolation method.
        window_size
            The length of the window in number of elements.
        weights
            An optional slice with the same length as the window that will be multiplied
            elementwise with the values in the window.
        min_periods
            The number of values in the window that should be non-null before computing
            a result. If set to `None` (default), it will be set equal to `window_size`.
        center
            Set the labels at the center of the window.

        Notes
        -----
        If you want to compute multiple aggregation statistics over the same dynamic
        window, consider using `rolling` - this method can cache the window size
        computation.

        Examples
        --------
        >>> df = pl.DataFrame({"A": [1.0, 2.0, 3.0, 4.0, 5.0, 6.0]})
        >>> df.with_columns(
        ...     rolling_quantile=pl.col("A").rolling_quantile(
        ...         quantile=0.25, window_size=4
        ...     ),
        ... )
        shape: (6, 2)
        ┌─────┬──────────────────┐
        │ A   ┆ rolling_quantile │
        │ --- ┆ ---              │
        │ f64 ┆ f64              │
        ╞═════╪══════════════════╡
        │ 1.0 ┆ null             │
        │ 2.0 ┆ null             │
        │ 3.0 ┆ null             │
        │ 4.0 ┆ 2.0              │
        │ 5.0 ┆ 3.0              │
        │ 6.0 ┆ 4.0              │
        └─────┴──────────────────┘

        Specify weights for the values in each window:

        >>> df.with_columns(
        ...     rolling_quantile=pl.col("A").rolling_quantile(
        ...         quantile=0.25, window_size=4, weights=[0.2, 0.4, 0.4, 0.2]
        ...     ),
        ... )
        shape: (6, 2)
        ┌─────┬──────────────────┐
        │ A   ┆ rolling_quantile │
        │ --- ┆ ---              │
        │ f64 ┆ f64              │
        ╞═════╪══════════════════╡
        │ 1.0 ┆ null             │
        │ 2.0 ┆ null             │
        │ 3.0 ┆ null             │
        │ 4.0 ┆ 2.0              │
        │ 5.0 ┆ 3.0              │
        │ 6.0 ┆ 4.0              │
        └─────┴──────────────────┘

        Specify weights and interpolation method

        >>> df.with_columns(
        ...     rolling_quantile=pl.col("A").rolling_quantile(
        ...         quantile=0.25,
        ...         window_size=4,
        ...         weights=[0.2, 0.4, 0.4, 0.2],
        ...         interpolation="linear",
        ...     ),
        ... )
        shape: (6, 2)
        ┌─────┬──────────────────┐
        │ A   ┆ rolling_quantile │
        │ --- ┆ ---              │
        │ f64 ┆ f64              │
        ╞═════╪══════════════════╡
        │ 1.0 ┆ null             │
        │ 2.0 ┆ null             │
        │ 3.0 ┆ null             │
        │ 4.0 ┆ 1.625            │
        │ 5.0 ┆ 2.625            │
        │ 6.0 ┆ 3.625            │
        └─────┴──────────────────┘

        Center the values in the window

        >>> df.with_columns(
        ...     rolling_quantile=pl.col("A").rolling_quantile(
        ...         quantile=0.2, window_size=5, center=True
        ...     ),
        ... )
        shape: (6, 2)
        ┌─────┬──────────────────┐
        │ A   ┆ rolling_quantile │
        │ --- ┆ ---              │
        │ f64 ┆ f64              │
        ╞═════╪══════════════════╡
        │ 1.0 ┆ null             │
        │ 2.0 ┆ null             │
        │ 3.0 ┆ 2.0              │
        │ 4.0 ┆ 3.0              │
        │ 5.0 ┆ null             │
        │ 6.0 ┆ null             │
        └─────┴──────────────────┘
        """
        return self._from_pyexpr(
            self._pyexpr.rolling_quantile(
                quantile,
                interpolation,
                window_size,
                weights,
                min_periods,
                center=center,
            )
        )

    @unstable()
    def rolling_skew(self, window_size: int, *, bias: bool = True) -> Expr:
        """
        Compute a rolling skew.

        .. warning::
            This functionality is considered **unstable**. It may be changed
            at any point without it being considered a breaking change.

        The window at a given row will include the row itself, and the `window_size - 1`
        elements before it.

        Parameters
        ----------
        window_size
            Integer size of the rolling window.
        bias
            If False, the calculations are corrected for statistical bias.

        Examples
        --------
        >>> df = pl.DataFrame({"a": [1, 4, 2, 9]})
        >>> df.select(pl.col("a").rolling_skew(3))
        shape: (4, 1)
        ┌──────────┐
        │ a        │
        │ ---      │
        │ f64      │
        ╞══════════╡
        │ null     │
        │ null     │
        │ 0.381802 │
        │ 0.47033  │
        └──────────┘

        Note how the values match the following:

        >>> pl.Series([1, 4, 2]).skew(), pl.Series([4, 2, 9]).skew()
        (0.38180177416060584, 0.47033046033698594)
        """
        return self._from_pyexpr(self._pyexpr.rolling_skew(window_size, bias))

    @unstable()
    def rolling_map(
        self,
        function: Callable[[Series], Any],
        window_size: int,
        weights: list[float] | None = None,
        *,
        min_periods: int | None = None,
        center: bool = False,
    ) -> Expr:
        """
        Compute a custom rolling window function.

        .. warning::
            This functionality is considered **unstable**. It may be changed
            at any point without it being considered a breaking change.

        Parameters
        ----------
        function
            Custom aggregation function.
        window_size
            The length of the window in number of elements.
        weights
            An optional slice with the same length as the window that will be multiplied
            elementwise with the values in the window.
        min_periods
            The number of values in the window that should be non-null before computing
            a result. If set to `None` (default), it will be set equal to `window_size`.
        center
            Set the labels at the center of the window.

        Warnings
        --------
        Computing custom functions is extremely slow. Use specialized rolling
        functions such as :func:`Expr.rolling_sum` if at all possible.

        Examples
        --------
        >>> from numpy import nansum
        >>> df = pl.DataFrame({"a": [11.0, 2.0, 9.0, float("nan"), 8.0]})
        >>> df.select(pl.col("a").rolling_map(nansum, window_size=3))
        shape: (5, 1)
        ┌──────┐
        │ a    │
        │ ---  │
        │ f64  │
        ╞══════╡
        │ null │
        │ null │
        │ 22.0 │
        │ 11.0 │
        │ 17.0 │
        └──────┘
        """
        if min_periods is None:
            min_periods = window_size
        return self._from_pyexpr(
            self._pyexpr.rolling_map(
                function, window_size, weights, min_periods, center
            )
        )

    def abs(self) -> Expr:
        """
        Compute absolute values.

        Same as `abs(expr)`.

        Examples
        --------
        >>> df = pl.DataFrame(
        ...     {
        ...         "A": [-1.0, 0.0, 1.0, 2.0],
        ...     }
        ... )
        >>> df.select(pl.col("A").abs())
        shape: (4, 1)
        ┌─────┐
        │ A   │
        │ --- │
        │ f64 │
        ╞═════╡
        │ 1.0 │
        │ 0.0 │
        │ 1.0 │
        │ 2.0 │
        └─────┘
        """
        return self._from_pyexpr(self._pyexpr.abs())

    def rank(
        self,
        method: RankMethod = "average",
        *,
        descending: bool = False,
        seed: int | None = None,
    ) -> Expr:
        """
        Assign ranks to data, dealing with ties appropriately.

        Parameters
        ----------
        method : {'average', 'min', 'max', 'dense', 'ordinal', 'random'}
            The method used to assign ranks to tied elements.
            The following methods are available (default is 'average'):

            - 'average' : The average of the ranks that would have been assigned to
              all the tied values is assigned to each value.
            - 'min' : The minimum of the ranks that would have been assigned to all
              the tied values is assigned to each value. (This is also referred to
              as "competition" ranking.)
            - 'max' : The maximum of the ranks that would have been assigned to all
              the tied values is assigned to each value.
            - 'dense' : Like 'min', but the rank of the next highest element is
              assigned the rank immediately after those assigned to the tied
              elements.
            - 'ordinal' : All values are given a distinct rank, corresponding to
              the order that the values occur in the Series.
            - 'random' : Like 'ordinal', but the rank for ties is not dependent
              on the order that the values occur in the Series.
        descending
            Rank in descending order.
        seed
            If `method="random"`, use this as seed.

        Examples
        --------
        The 'average' method:

        >>> df = pl.DataFrame({"a": [3, 6, 1, 1, 6]})
        >>> df.select(pl.col("a").rank())
        shape: (5, 1)
        ┌─────┐
        │ a   │
        │ --- │
        │ f64 │
        ╞═════╡
        │ 3.0 │
        │ 4.5 │
        │ 1.5 │
        │ 1.5 │
        │ 4.5 │
        └─────┘

        The 'ordinal' method:

        >>> df = pl.DataFrame({"a": [3, 6, 1, 1, 6]})
        >>> df.select(pl.col("a").rank("ordinal"))
        shape: (5, 1)
        ┌─────┐
        │ a   │
        │ --- │
        │ u32 │
        ╞═════╡
        │ 3   │
        │ 4   │
        │ 1   │
        │ 2   │
        │ 5   │
        └─────┘

        Use 'rank' with 'over' to rank within groups:

        >>> df = pl.DataFrame({"a": [1, 1, 2, 2, 2], "b": [6, 7, 5, 14, 11]})
        >>> df.with_columns(pl.col("b").rank().over("a").alias("rank"))
        shape: (5, 3)
        ┌─────┬─────┬──────┐
        │ a   ┆ b   ┆ rank │
        │ --- ┆ --- ┆ ---  │
        │ i64 ┆ i64 ┆ f64  │
        ╞═════╪═════╪══════╡
        │ 1   ┆ 6   ┆ 1.0  │
        │ 1   ┆ 7   ┆ 2.0  │
        │ 2   ┆ 5   ┆ 1.0  │
        │ 2   ┆ 14  ┆ 3.0  │
        │ 2   ┆ 11  ┆ 2.0  │
        └─────┴─────┴──────┘
        """
        return self._from_pyexpr(self._pyexpr.rank(method, descending, seed))

    def diff(self, n: int = 1, null_behavior: NullBehavior = "ignore") -> Expr:
        """
        Calculate the first discrete difference between shifted items.

        Parameters
        ----------
        n
            Number of slots to shift.
        null_behavior : {'ignore', 'drop'}
            How to handle null values.

        Examples
        --------
        >>> df = pl.DataFrame({"int": [20, 10, 30, 25, 35]})
        >>> df.with_columns(change=pl.col("int").diff())
        shape: (5, 2)
        ┌─────┬────────┐
        │ int ┆ change │
        │ --- ┆ ---    │
        │ i64 ┆ i64    │
        ╞═════╪════════╡
        │ 20  ┆ null   │
        │ 10  ┆ -10    │
        │ 30  ┆ 20     │
        │ 25  ┆ -5     │
        │ 35  ┆ 10     │
        └─────┴────────┘

        >>> df.with_columns(change=pl.col("int").diff(n=2))
        shape: (5, 2)
        ┌─────┬────────┐
        │ int ┆ change │
        │ --- ┆ ---    │
        │ i64 ┆ i64    │
        ╞═════╪════════╡
        │ 20  ┆ null   │
        │ 10  ┆ null   │
        │ 30  ┆ 10     │
        │ 25  ┆ 15     │
        │ 35  ┆ 5      │
        └─────┴────────┘

        >>> df.select(pl.col("int").diff(n=2, null_behavior="drop").alias("diff"))
        shape: (3, 1)
        ┌──────┐
        │ diff │
        │ ---  │
        │ i64  │
        ╞══════╡
        │ 10   │
        │ 15   │
        │ 5    │
        └──────┘
        """
        return self._from_pyexpr(self._pyexpr.diff(n, null_behavior))

    def pct_change(self, n: int | IntoExprColumn = 1) -> Expr:
        """
        Computes percentage change between values.

        Percentage change (as fraction) between current element and most-recent
        non-null element at least `n` period(s) before the current element.

        Computes the change from the previous row by default.

        Parameters
        ----------
        n
            periods to shift for forming percent change.

        Examples
        --------
        >>> df = pl.DataFrame(
        ...     {
        ...         "a": [10, 11, 12, None, 12],
        ...     }
        ... )
        >>> df.with_columns(pl.col("a").pct_change().alias("pct_change"))
        shape: (5, 2)
        ┌──────┬────────────┐
        │ a    ┆ pct_change │
        │ ---  ┆ ---        │
        │ i64  ┆ f64        │
        ╞══════╪════════════╡
        │ 10   ┆ null       │
        │ 11   ┆ 0.1        │
        │ 12   ┆ 0.090909   │
        │ null ┆ 0.0        │
        │ 12   ┆ 0.0        │
        └──────┴────────────┘
        """
        n = parse_into_expression(n)
        return self._from_pyexpr(self._pyexpr.pct_change(n))

    def skew(self, *, bias: bool = True) -> Expr:
        r"""
        Compute the sample skewness of a data set.

        For normally distributed data, the skewness should be about zero. For
        unimodal continuous distributions, a skewness value greater than zero means
        that there is more weight in the right tail of the distribution. The
        function `skewtest` can be used to determine if the skewness value
        is close enough to zero, statistically speaking.


        See scipy.stats for more information.

        Parameters
        ----------
        bias : bool, optional
            If False, the calculations are corrected for statistical bias.

        Notes
        -----
        The sample skewness is computed as the Fisher-Pearson coefficient
        of skewness, i.e.

        .. math:: g_1=\frac{m_3}{m_2^{3/2}}

        where

        .. math:: m_i=\frac{1}{N}\sum_{n=1}^N(x[n]-\bar{x})^i

        is the biased sample :math:`i\texttt{th}` central moment, and
        :math:`\bar{x}` is
        the sample mean. If `bias` is False, the calculations are
        corrected for bias and the value computed is the adjusted
        Fisher-Pearson standardized moment coefficient, i.e.

        .. math::
            G_1 = \frac{k_3}{k_2^{3/2}} = \frac{\sqrt{N(N-1)}}{N-2}\frac{m_3}{m_2^{3/2}}

        Examples
        --------
        >>> df = pl.DataFrame({"a": [1, 2, 3, 2, 1]})
        >>> df.select(pl.col("a").skew())
        shape: (1, 1)
        ┌──────────┐
        │ a        │
        │ ---      │
        │ f64      │
        ╞══════════╡
        │ 0.343622 │
        └──────────┘
        """
        return self._from_pyexpr(self._pyexpr.skew(bias))

    def kurtosis(self, *, fisher: bool = True, bias: bool = True) -> Expr:
        """
        Compute the kurtosis (Fisher or Pearson) of a dataset.

        Kurtosis is the fourth central moment divided by the square of the
        variance. If Fisher's definition is used, then 3.0 is subtracted from
        the result to give 0.0 for a normal distribution.
        If bias is False then the kurtosis is calculated using k statistics to
        eliminate bias coming from biased moment estimators.

        See scipy.stats for more information

        Parameters
        ----------
        fisher : bool, optional
            If True, Fisher's definition is used (normal ==> 0.0). If False,
            Pearson's definition is used (normal ==> 3.0).
        bias : bool, optional
            If False, the calculations are corrected for statistical bias.

        Examples
        --------
        >>> df = pl.DataFrame({"a": [1, 2, 3, 2, 1]})
        >>> df.select(pl.col("a").kurtosis())
        shape: (1, 1)
        ┌───────────┐
        │ a         │
        │ ---       │
        │ f64       │
        ╞═══════════╡
        │ -1.153061 │
        └───────────┘
        """
        return self._from_pyexpr(self._pyexpr.kurtosis(fisher, bias))

    def clip(
        self,
        lower_bound: NumericLiteral | TemporalLiteral | IntoExprColumn | None = None,
        upper_bound: NumericLiteral | TemporalLiteral | IntoExprColumn | None = None,
    ) -> Expr:
        """
        Set values outside the given boundaries to the boundary value.

        Parameters
        ----------
        lower_bound
            Lower bound. Accepts expression input.
            Non-expression inputs are parsed as literals.
        upper_bound
            Upper bound. Accepts expression input.
            Non-expression inputs are parsed as literals.

        See Also
        --------
        when

        Notes
        -----
        This method only works for numeric and temporal columns. To clip other data
        types, consider writing a `when-then-otherwise` expression. See :func:`when`.

        Examples
        --------
        Specifying both a lower and upper bound:

        >>> df = pl.DataFrame({"a": [-50, 5, 50, None]})
        >>> df.with_columns(clip=pl.col("a").clip(1, 10))
        shape: (4, 2)
        ┌──────┬──────┐
        │ a    ┆ clip │
        │ ---  ┆ ---  │
        │ i64  ┆ i64  │
        ╞══════╪══════╡
        │ -50  ┆ 1    │
        │ 5    ┆ 5    │
        │ 50   ┆ 10   │
        │ null ┆ null │
        └──────┴──────┘

        Specifying only a single bound:

        >>> df.with_columns(clip=pl.col("a").clip(upper_bound=10))
        shape: (4, 2)
        ┌──────┬──────┐
        │ a    ┆ clip │
        │ ---  ┆ ---  │
        │ i64  ┆ i64  │
        ╞══════╪══════╡
        │ -50  ┆ -50  │
        │ 5    ┆ 5    │
        │ 50   ┆ 10   │
        │ null ┆ null │
        └──────┴──────┘
        """
        if lower_bound is not None:
            lower_bound = parse_into_expression(lower_bound)
        if upper_bound is not None:
            upper_bound = parse_into_expression(upper_bound)
        return self._from_pyexpr(self._pyexpr.clip(lower_bound, upper_bound))

    def lower_bound(self) -> Expr:
        """
        Calculate the lower bound.

        Returns a unit Series with the lowest value possible for the dtype of this
        expression.

        Examples
        --------
        >>> df = pl.DataFrame({"a": [1, 2, 3, 2, 1]})
        >>> df.select(pl.col("a").lower_bound())
        shape: (1, 1)
        ┌──────────────────────┐
        │ a                    │
        │ ---                  │
        │ i64                  │
        ╞══════════════════════╡
        │ -9223372036854775808 │
        └──────────────────────┘
        """
        return self._from_pyexpr(self._pyexpr.lower_bound())

    def upper_bound(self) -> Expr:
        """
        Calculate the upper bound.

        Returns a unit Series with the highest value possible for the dtype of this
        expression.

        Examples
        --------
        >>> df = pl.DataFrame({"a": [1, 2, 3, 2, 1]})
        >>> df.select(pl.col("a").upper_bound())
        shape: (1, 1)
        ┌─────────────────────┐
        │ a                   │
        │ ---                 │
        │ i64                 │
        ╞═════════════════════╡
        │ 9223372036854775807 │
        └─────────────────────┘
        """
        return self._from_pyexpr(self._pyexpr.upper_bound())

    def sign(self) -> Expr:
        """
        Compute the element-wise sign function on numeric types.

        The returned value is computed as follows:

        * -1 if x < 0.
        *  1 if x > 0.
        *  x otherwise (typically 0, but could be NaN if the input is).

        Null values are preserved as-is, and the dtype of the input is preserved.

        Examples
        --------
        >>> df = pl.DataFrame({"a": [-9.0, -0.0, 0.0, 4.0, float("nan"), None]})
        >>> df.select(pl.col.a.sign())
        shape: (6, 1)
        ┌──────┐
        │ a    │
        │ ---  │
        │ f64  │
        ╞══════╡
        │ -1.0 │
        │ -0.0 │
        │ 0.0  │
        │ 1.0  │
        │ NaN  │
        │ null │
        └──────┘
        """
        return self._from_pyexpr(self._pyexpr.sign())

    def sin(self) -> Expr:
        """
        Compute the element-wise value for the sine.

        Returns
        -------
        Expr
            Expression of data type :class:`Float64`.

        Examples
        --------
        >>> df = pl.DataFrame({"a": [0.0]})
        >>> df.select(pl.col("a").sin())
        shape: (1, 1)
        ┌─────┐
        │ a   │
        │ --- │
        │ f64 │
        ╞═════╡
        │ 0.0 │
        └─────┘
        """
        return self._from_pyexpr(self._pyexpr.sin())

    def cos(self) -> Expr:
        """
        Compute the element-wise value for the cosine.

        Returns
        -------
        Expr
            Expression of data type :class:`Float64`.

        Examples
        --------
        >>> df = pl.DataFrame({"a": [0.0]})
        >>> df.select(pl.col("a").cos())
        shape: (1, 1)
        ┌─────┐
        │ a   │
        │ --- │
        │ f64 │
        ╞═════╡
        │ 1.0 │
        └─────┘
        """
        return self._from_pyexpr(self._pyexpr.cos())

    def tan(self) -> Expr:
        """
        Compute the element-wise value for the tangent.

        Returns
        -------
        Expr
            Expression of data type :class:`Float64`.

        Examples
        --------
        >>> df = pl.DataFrame({"a": [1.0]})
        >>> df.select(pl.col("a").tan().round(2))
        shape: (1, 1)
        ┌──────┐
        │ a    │
        │ ---  │
        │ f64  │
        ╞══════╡
        │ 1.56 │
        └──────┘
        """
        return self._from_pyexpr(self._pyexpr.tan())

    def cot(self) -> Expr:
        """
        Compute the element-wise value for the cotangent.

        Returns
        -------
        Expr
            Expression of data type :class:`Float64`.

        Examples
        --------
        >>> df = pl.DataFrame({"a": [1.0]})
        >>> df.select(pl.col("a").cot().round(2))
        shape: (1, 1)
        ┌──────┐
        │ a    │
        │ ---  │
        │ f64  │
        ╞══════╡
        │ 0.64 │
        └──────┘
        """
        return self._from_pyexpr(self._pyexpr.cot())

    def arcsin(self) -> Expr:
        """
        Compute the element-wise value for the inverse sine.

        Returns
        -------
        Expr
            Expression of data type :class:`Float64`.

        Examples
        --------
        >>> df = pl.DataFrame({"a": [1.0]})
        >>> df.select(pl.col("a").arcsin())
        shape: (1, 1)
        ┌──────────┐
        │ a        │
        │ ---      │
        │ f64      │
        ╞══════════╡
        │ 1.570796 │
        └──────────┘
        """
        return self._from_pyexpr(self._pyexpr.arcsin())

    def arccos(self) -> Expr:
        """
        Compute the element-wise value for the inverse cosine.

        Returns
        -------
        Expr
            Expression of data type :class:`Float64`.

        Examples
        --------
        >>> df = pl.DataFrame({"a": [0.0]})
        >>> df.select(pl.col("a").arccos())
        shape: (1, 1)
        ┌──────────┐
        │ a        │
        │ ---      │
        │ f64      │
        ╞══════════╡
        │ 1.570796 │
        └──────────┘
        """
        return self._from_pyexpr(self._pyexpr.arccos())

    def arctan(self) -> Expr:
        """
        Compute the element-wise value for the inverse tangent.

        Returns
        -------
        Expr
            Expression of data type :class:`Float64`.

        Examples
        --------
        >>> df = pl.DataFrame({"a": [1.0]})
        >>> df.select(pl.col("a").arctan())
        shape: (1, 1)
        ┌──────────┐
        │ a        │
        │ ---      │
        │ f64      │
        ╞══════════╡
        │ 0.785398 │
        └──────────┘
        """
        return self._from_pyexpr(self._pyexpr.arctan())

    def sinh(self) -> Expr:
        """
        Compute the element-wise value for the hyperbolic sine.

        Returns
        -------
        Expr
            Expression of data type :class:`Float64`.

        Examples
        --------
        >>> df = pl.DataFrame({"a": [1.0]})
        >>> df.select(pl.col("a").sinh())
        shape: (1, 1)
        ┌──────────┐
        │ a        │
        │ ---      │
        │ f64      │
        ╞══════════╡
        │ 1.175201 │
        └──────────┘
        """
        return self._from_pyexpr(self._pyexpr.sinh())

    def cosh(self) -> Expr:
        """
        Compute the element-wise value for the hyperbolic cosine.

        Returns
        -------
        Expr
            Expression of data type :class:`Float64`.

        Examples
        --------
        >>> df = pl.DataFrame({"a": [1.0]})
        >>> df.select(pl.col("a").cosh())
        shape: (1, 1)
        ┌──────────┐
        │ a        │
        │ ---      │
        │ f64      │
        ╞══════════╡
        │ 1.543081 │
        └──────────┘
        """
        return self._from_pyexpr(self._pyexpr.cosh())

    def tanh(self) -> Expr:
        """
        Compute the element-wise value for the hyperbolic tangent.

        Returns
        -------
        Expr
            Expression of data type :class:`Float64`.

        Examples
        --------
        >>> df = pl.DataFrame({"a": [1.0]})
        >>> df.select(pl.col("a").tanh())
        shape: (1, 1)
        ┌──────────┐
        │ a        │
        │ ---      │
        │ f64      │
        ╞══════════╡
        │ 0.761594 │
        └──────────┘
        """
        return self._from_pyexpr(self._pyexpr.tanh())

    def arcsinh(self) -> Expr:
        """
        Compute the element-wise value for the inverse hyperbolic sine.

        Returns
        -------
        Expr
            Expression of data type :class:`Float64`.

        Examples
        --------
        >>> df = pl.DataFrame({"a": [1.0]})
        >>> df.select(pl.col("a").arcsinh())
        shape: (1, 1)
        ┌──────────┐
        │ a        │
        │ ---      │
        │ f64      │
        ╞══════════╡
        │ 0.881374 │
        └──────────┘
        """
        return self._from_pyexpr(self._pyexpr.arcsinh())

    def arccosh(self) -> Expr:
        """
        Compute the element-wise value for the inverse hyperbolic cosine.

        Returns
        -------
        Expr
            Expression of data type :class:`Float64`.

        Examples
        --------
        >>> df = pl.DataFrame({"a": [1.0]})
        >>> df.select(pl.col("a").arccosh())
        shape: (1, 1)
        ┌─────┐
        │ a   │
        │ --- │
        │ f64 │
        ╞═════╡
        │ 0.0 │
        └─────┘
        """
        return self._from_pyexpr(self._pyexpr.arccosh())

    def arctanh(self) -> Expr:
        """
        Compute the element-wise value for the inverse hyperbolic tangent.

        Returns
        -------
        Expr
            Expression of data type :class:`Float64`.

        Examples
        --------
        >>> df = pl.DataFrame({"a": [1.0]})
        >>> df.select(pl.col("a").arctanh())
        shape: (1, 1)
        ┌─────┐
        │ a   │
        │ --- │
        │ f64 │
        ╞═════╡
        │ inf │
        └─────┘
        """
        return self._from_pyexpr(self._pyexpr.arctanh())

    def degrees(self) -> Expr:
        """
        Convert from radians to degrees.

        Returns
        -------
        Expr
            Expression of data type :class:`Float64`.

        Examples
        --------
        >>> import math
        >>> df = pl.DataFrame({"a": [x * math.pi for x in range(-4, 5)]})
        >>> df.select(pl.col("a").degrees())
        shape: (9, 1)
        ┌────────┐
        │ a      │
        │ ---    │
        │ f64    │
        ╞════════╡
        │ -720.0 │
        │ -540.0 │
        │ -360.0 │
        │ -180.0 │
        │ 0.0    │
        │ 180.0  │
        │ 360.0  │
        │ 540.0  │
        │ 720.0  │
        └────────┘
        """
        return self._from_pyexpr(self._pyexpr.degrees())

    def radians(self) -> Expr:
        """
        Convert from degrees to radians.

        Returns
        -------
        Expr
            Expression of data type :class:`Float64`.

        Examples
        --------
        >>> df = pl.DataFrame({"a": [-720, -540, -360, -180, 0, 180, 360, 540, 720]})
        >>> df.select(pl.col("a").radians())
        shape: (9, 1)
        ┌────────────┐
        │ a          │
        │ ---        │
        │ f64        │
        ╞════════════╡
        │ -12.566371 │
        │ -9.424778  │
        │ -6.283185  │
        │ -3.141593  │
        │ 0.0        │
        │ 3.141593   │
        │ 6.283185   │
        │ 9.424778   │
        │ 12.566371  │
        └────────────┘
        """
        return self._from_pyexpr(self._pyexpr.radians())

    def reshape(self, dimensions: tuple[int, ...]) -> Expr:
        """
        Reshape this Expr to a flat column or an Array column.

        Parameters
        ----------
        dimensions
            Tuple of the dimension sizes. If a -1 is used in any of the dimensions, that
            dimension is inferred.

        Returns
        -------
        Expr
            If a single dimension is given, results in an expression of the original
            data type.
            If a multiple dimensions are given, results in an expression of data type
            :class:`Array` with shape `dimensions`.

        Examples
        --------
        >>> df = pl.DataFrame({"foo": [1, 2, 3, 4, 5, 6, 7, 8, 9]})
        >>> square = df.select(pl.col("foo").reshape((3, 3)))
        >>> square
        shape: (3, 1)
        ┌───────────────┐
        │ foo           │
        │ ---           │
        │ array[i64, 3] │
        ╞═══════════════╡
        │ [1, 2, 3]     │
        │ [4, 5, 6]     │
        │ [7, 8, 9]     │
        └───────────────┘
        >>> square.select(pl.col("foo").reshape((9,)))
        shape: (9, 1)
        ┌─────┐
        │ foo │
        │ --- │
        │ i64 │
        ╞═════╡
        │ 1   │
        │ 2   │
        │ 3   │
        │ 4   │
        │ 5   │
        │ 6   │
        │ 7   │
        │ 8   │
        │ 9   │
        └─────┘

        See Also
        --------
        Expr.list.explode : Explode a list column.
        """
        return self._from_pyexpr(self._pyexpr.reshape(dimensions))

    def shuffle(self, seed: int | None = None) -> Expr:
        """
        Shuffle the contents of this expression.

        Note this is shuffled independently of any other column or Expression. If you
        want each row to stay the same use df.sample(shuffle=True)

        Parameters
        ----------
        seed
            Seed for the random number generator. If set to None (default), a
            random seed is generated each time the shuffle is called.

        Examples
        --------
        >>> df = pl.DataFrame({"a": [1, 2, 3]})
        >>> df.select(pl.col("a").shuffle(seed=1))
        shape: (3, 1)
        ┌─────┐
        │ a   │
        │ --- │
        │ i64 │
        ╞═════╡
        │ 2   │
        │ 1   │
        │ 3   │
        └─────┘
        """
        return self._from_pyexpr(self._pyexpr.shuffle(seed))

    def sample(
        self,
        n: int | IntoExprColumn | None = None,
        *,
        fraction: float | IntoExprColumn | None = None,
        with_replacement: bool = False,
        shuffle: bool = False,
        seed: int | None = None,
    ) -> Expr:
        """
        Sample from this expression.

        Parameters
        ----------
        n
            Number of items to return. Cannot be used with `fraction`. Defaults to 1 if
            `fraction` is None.
        fraction
            Fraction of items to return. Cannot be used with `n`.
        with_replacement
            Allow values to be sampled more than once.
        shuffle
            Shuffle the order of sampled data points.
        seed
            Seed for the random number generator. If set to None (default), a
            random seed is generated for each sample operation.

        Examples
        --------
        >>> df = pl.DataFrame({"a": [1, 2, 3]})
        >>> df.select(pl.col("a").sample(fraction=1.0, with_replacement=True, seed=1))
        shape: (3, 1)
        ┌─────┐
        │ a   │
        │ --- │
        │ i64 │
        ╞═════╡
        │ 3   │
        │ 1   │
        │ 1   │
        └─────┘
        """
        if n is not None and fraction is not None:
            msg = "cannot specify both `n` and `fraction`"
            raise ValueError(msg)

        if fraction is not None:
            fraction = parse_into_expression(fraction)
            return self._from_pyexpr(
                self._pyexpr.sample_frac(fraction, with_replacement, shuffle, seed)
            )

        if n is None:
            n = 1
        n = parse_into_expression(n)
        return self._from_pyexpr(
            self._pyexpr.sample_n(n, with_replacement, shuffle, seed)
        )

    def ewm_mean(
        self,
        *,
        com: float | None = None,
        span: float | None = None,
        half_life: float | None = None,
        alpha: float | None = None,
        adjust: bool = True,
        min_periods: int = 1,
        ignore_nulls: bool = False,
    ) -> Expr:
        r"""
        Compute exponentially-weighted moving average.

        Parameters
        ----------
        com
            Specify decay in terms of center of mass, :math:`\gamma`, with

                .. math::
                    \alpha = \frac{1}{1 + \gamma} \; \forall \; \gamma \geq 0
        span
            Specify decay in terms of span, :math:`\theta`, with

                .. math::
                    \alpha = \frac{2}{\theta + 1} \; \forall \; \theta \geq 1
        half_life
            Specify decay in terms of half-life, :math:`\tau`, with

                .. math::
                    \alpha = 1 - \exp \left\{ \frac{ -\ln(2) }{ \tau } \right\} \;
                    \forall \; \tau > 0
        alpha
            Specify smoothing factor alpha directly, :math:`0 < \alpha \leq 1`.
        adjust
            Divide by decaying adjustment factor in beginning periods to account for
            imbalance in relative weightings

                - When `adjust=True` (the default) the EW function is calculated
                  using weights :math:`w_i = (1 - \alpha)^i`
                - When `adjust=False` the EW function is calculated
                  recursively by

                  .. math::
                    y_0 &= x_0 \\
                    y_t &= (1 - \alpha)y_{t - 1} + \alpha x_t
        min_periods
            Minimum number of observations in window required to have a value
            (otherwise result is null).
        ignore_nulls
            Ignore missing values when calculating weights.

                - When `ignore_nulls=False` (default), weights are based on absolute
                  positions.
                  For example, the weights of :math:`x_0` and :math:`x_2` used in
                  calculating the final weighted average of
                  [:math:`x_0`, None, :math:`x_2`] are
                  :math:`(1-\alpha)^2` and :math:`1` if `adjust=True`, and
                  :math:`(1-\alpha)^2` and :math:`\alpha` if `adjust=False`.

                - When `ignore_nulls=True`, weights are based
                  on relative positions. For example, the weights of
                  :math:`x_0` and :math:`x_2` used in calculating the final weighted
                  average of [:math:`x_0`, None, :math:`x_2`] are
                  :math:`1-\alpha` and :math:`1` if `adjust=True`,
                  and :math:`1-\alpha` and :math:`\alpha` if `adjust=False`.

        Examples
        --------
        >>> df = pl.DataFrame({"a": [1, 2, 3]})
        >>> df.select(pl.col("a").ewm_mean(com=1, ignore_nulls=False))
        shape: (3, 1)
        ┌──────────┐
        │ a        │
        │ ---      │
        │ f64      │
        ╞══════════╡
        │ 1.0      │
        │ 1.666667 │
        │ 2.428571 │
        └──────────┘
        """
        alpha = _prepare_alpha(com, span, half_life, alpha)
        return self._from_pyexpr(
            self._pyexpr.ewm_mean(alpha, adjust, min_periods, ignore_nulls)
        )

    def ewm_mean_by(
        self,
        by: str | IntoExpr,
        *,
        half_life: str | timedelta,
    ) -> Expr:
        r"""
        Compute time-based exponentially weighted moving average.

        Given observations :math:`x_0, x_1, \ldots, x_{n-1}` at times
        :math:`t_0, t_1, \ldots, t_{n-1}`, the EWMA is calculated as

            .. math::

                y_0 &= x_0

<<<<<<< HEAD
                \alpha_i &= 1 - \exp \left\{ \frac{ -\ln(2)(t_i-t_{i-1}) }{ \tau } \right\}
=======
                \alpha_i &= 1 - \exp \left\{ \frac{ -\ln(2)(t_i-t_{i-1}) }
                    { \tau } \right\}
>>>>>>> e4746a53

                y_i &= \alpha_i x_i + (1 - \alpha_i) y_{i-1}; \quad i > 0

        where :math:`\tau` is the `half_life`.

        Parameters
        ----------
        by
            Times to calculate average by. Should be ``DateTime``, ``Date``, ``UInt64``,
            ``UInt32``, ``Int64``, or ``Int32`` data type.
        half_life
            Unit over which observation decays to half its value.

            Can be created either from a timedelta, or
            by using the following string language:

            - 1ns   (1 nanosecond)
            - 1us   (1 microsecond)
            - 1ms   (1 millisecond)
            - 1s    (1 second)
            - 1m    (1 minute)
            - 1h    (1 hour)
            - 1d    (1 day)
            - 1w    (1 week)
            - 1i    (1 index count)

            Or combine them:
            "3d12h4m25s" # 3 days, 12 hours, 4 minutes, and 25 seconds

            Note that `half_life` is treated as a constant duration - calendar
            durations such as months (or even days in the time-zone-aware case)
            are not supported, please express your duration in an approximately
            equivalent number of hours (e.g. '370h' instead of '1mo').

        Returns
        -------
        Expr
            Float32 if input is Float32, otherwise Float64.

        Examples
        --------
        >>> from datetime import date, timedelta
        >>> df = pl.DataFrame(
        ...     {
        ...         "values": [0, 1, 2, None, 4],
        ...         "times": [
        ...             date(2020, 1, 1),
        ...             date(2020, 1, 3),
        ...             date(2020, 1, 10),
        ...             date(2020, 1, 15),
        ...             date(2020, 1, 17),
        ...         ],
        ...     }
        ... ).sort("times")
        >>> df.with_columns(
        ...     result=pl.col("values").ewm_mean_by("times", half_life="4d"),
        ... )
        shape: (5, 3)
        ┌────────┬────────────┬──────────┐
        │ values ┆ times      ┆ result   │
        │ ---    ┆ ---        ┆ ---      │
        │ i64    ┆ date       ┆ f64      │
        ╞════════╪════════════╪══════════╡
        │ 0      ┆ 2020-01-01 ┆ 0.0      │
        │ 1      ┆ 2020-01-03 ┆ 0.292893 │
        │ 2      ┆ 2020-01-10 ┆ 1.492474 │
        │ null   ┆ 2020-01-15 ┆ null     │
        │ 4      ┆ 2020-01-17 ┆ 3.254508 │
        └────────┴────────────┴──────────┘
        """
        by = parse_into_expression(by)
        half_life = parse_as_duration_string(half_life)
        return self._from_pyexpr(self._pyexpr.ewm_mean_by(by, half_life))

    def ewm_std(
        self,
        *,
        com: float | None = None,
        span: float | None = None,
        half_life: float | None = None,
        alpha: float | None = None,
        adjust: bool = True,
        bias: bool = False,
        min_periods: int = 1,
        ignore_nulls: bool = False,
    ) -> Expr:
        r"""
        Compute exponentially-weighted moving standard deviation.

        Parameters
        ----------
        com
            Specify decay in terms of center of mass, :math:`\gamma`, with

                .. math::
                    \alpha = \frac{1}{1 + \gamma} \; \forall \; \gamma \geq 0
        span
            Specify decay in terms of span, :math:`\theta`, with

                .. math::
                    \alpha = \frac{2}{\theta + 1} \; \forall \; \theta \geq 1
        half_life
            Specify decay in terms of half-life, :math:`\lambda`, with

                .. math::
                    \alpha = 1 - \exp \left\{ \frac{ -\ln(2) }{ \lambda } \right\} \;
                    \forall \; \lambda > 0
        alpha
            Specify smoothing factor alpha directly, :math:`0 < \alpha \leq 1`.
        adjust
            Divide by decaying adjustment factor in beginning periods to account for
            imbalance in relative weightings

                - When `adjust=True` (the default) the EW function is calculated
                  using weights :math:`w_i = (1 - \alpha)^i`
                - When `adjust=False` the EW function is calculated
                  recursively by

                  .. math::
                    y_0 &= x_0 \\
                    y_t &= (1 - \alpha)y_{t - 1} + \alpha x_t
        bias
            When `bias=False`, apply a correction to make the estimate statistically
            unbiased.
        min_periods
            Minimum number of observations in window required to have a value
            (otherwise result is null).
        ignore_nulls
            Ignore missing values when calculating weights.

                - When `ignore_nulls=False` (default), weights are based on absolute
                  positions.
                  For example, the weights of :math:`x_0` and :math:`x_2` used in
                  calculating the final weighted average of
                  [:math:`x_0`, None, :math:`x_2`] are
                  :math:`(1-\alpha)^2` and :math:`1` if `adjust=True`, and
                  :math:`(1-\alpha)^2` and :math:`\alpha` if `adjust=False`.

                - When `ignore_nulls=True`, weights are based
                  on relative positions. For example, the weights of
                  :math:`x_0` and :math:`x_2` used in calculating the final weighted
                  average of [:math:`x_0`, None, :math:`x_2`] are
                  :math:`1-\alpha` and :math:`1` if `adjust=True`,
                  and :math:`1-\alpha` and :math:`\alpha` if `adjust=False`.

        Examples
        --------
        >>> df = pl.DataFrame({"a": [1, 2, 3]})
        >>> df.select(pl.col("a").ewm_std(com=1, ignore_nulls=False))
        shape: (3, 1)
        ┌──────────┐
        │ a        │
        │ ---      │
        │ f64      │
        ╞══════════╡
        │ 0.0      │
        │ 0.707107 │
        │ 0.963624 │
        └──────────┘
        """
        alpha = _prepare_alpha(com, span, half_life, alpha)
        return self._from_pyexpr(
            self._pyexpr.ewm_std(alpha, adjust, bias, min_periods, ignore_nulls)
        )

    def ewm_var(
        self,
        *,
        com: float | None = None,
        span: float | None = None,
        half_life: float | None = None,
        alpha: float | None = None,
        adjust: bool = True,
        bias: bool = False,
        min_periods: int = 1,
        ignore_nulls: bool = False,
    ) -> Expr:
        r"""
        Compute exponentially-weighted moving variance.

        Parameters
        ----------
        com
            Specify decay in terms of center of mass, :math:`\gamma`, with

                .. math::
                    \alpha = \frac{1}{1 + \gamma} \; \forall \; \gamma \geq 0
        span
            Specify decay in terms of span, :math:`\theta`, with

                .. math::
                    \alpha = \frac{2}{\theta + 1} \; \forall \; \theta \geq 1
        half_life
            Specify decay in terms of half-life, :math:`\lambda`, with

                .. math::
                    \alpha = 1 - \exp \left\{ \frac{ -\ln(2) }{ \lambda } \right\} \;
                    \forall \; \lambda > 0
        alpha
            Specify smoothing factor alpha directly, :math:`0 < \alpha \leq 1`.
        adjust
            Divide by decaying adjustment factor in beginning periods to account for
            imbalance in relative weightings

                - When `adjust=True` (the default) the EW function is calculated
                  using weights :math:`w_i = (1 - \alpha)^i`
                - When `adjust=False` the EW function is calculated
                  recursively by

                  .. math::
                    y_0 &= x_0 \\
                    y_t &= (1 - \alpha)y_{t - 1} + \alpha x_t
        bias
            When `bias=False`, apply a correction to make the estimate statistically
            unbiased.
        min_periods
            Minimum number of observations in window required to have a value
            (otherwise result is null).
        ignore_nulls
            Ignore missing values when calculating weights.

                - When `ignore_nulls=False` (default), weights are based on absolute
                  positions.
                  For example, the weights of :math:`x_0` and :math:`x_2` used in
                  calculating the final weighted average of
                  [:math:`x_0`, None, :math:`x_2`] are
                  :math:`(1-\alpha)^2` and :math:`1` if `adjust=True`, and
                  :math:`(1-\alpha)^2` and :math:`\alpha` if `adjust=False`.

                - When `ignore_nulls=True`, weights are based
                  on relative positions. For example, the weights of
                  :math:`x_0` and :math:`x_2` used in calculating the final weighted
                  average of [:math:`x_0`, None, :math:`x_2`] are
                  :math:`1-\alpha` and :math:`1` if `adjust=True`,
                  and :math:`1-\alpha` and :math:`\alpha` if `adjust=False`.

        Examples
        --------
        >>> df = pl.DataFrame({"a": [1, 2, 3]})
        >>> df.select(pl.col("a").ewm_var(com=1, ignore_nulls=False))
        shape: (3, 1)
        ┌──────────┐
        │ a        │
        │ ---      │
        │ f64      │
        ╞══════════╡
        │ 0.0      │
        │ 0.5      │
        │ 0.928571 │
        └──────────┘
        """
        alpha = _prepare_alpha(com, span, half_life, alpha)
        return self._from_pyexpr(
            self._pyexpr.ewm_var(alpha, adjust, bias, min_periods, ignore_nulls)
        )

    def extend_constant(self, value: IntoExpr, n: int | IntoExprColumn) -> Expr:
        """
        Extremely fast method for extending the Series with 'n' copies of a value.

        Parameters
        ----------
        value
            A constant literal value or a unit expression with which to extend the
            expression result Series; can pass None to extend with nulls.
        n
            The number of additional values that will be added.

        Examples
        --------
        >>> df = pl.DataFrame({"values": [1, 2, 3]})
        >>> df.select((pl.col("values") - 1).extend_constant(99, n=2))
        shape: (5, 1)
        ┌────────┐
        │ values │
        │ ---    │
        │ i64    │
        ╞════════╡
        │ 0      │
        │ 1      │
        │ 2      │
        │ 99     │
        │ 99     │
        └────────┘
        """
        value = parse_into_expression(value, str_as_lit=True)
        n = parse_into_expression(n)
        return self._from_pyexpr(self._pyexpr.extend_constant(value, n))

    def value_counts(
        self,
        *,
        sort: bool = False,
        parallel: bool = False,
        name: str | None = None,
        normalize: bool = False,
    ) -> Expr:
        """
        Count the occurrences of unique values.

        Parameters
        ----------
        sort
            Sort the output by count in descending order.
            If set to `False` (default), the order of the output is random.
        parallel
            Execute the computation in parallel.

            .. note::
                This option should likely not be enabled in a group by context,
                as the computation is already parallelized per group.
        name
            Give the resulting count column a specific name;
            if `normalize` is True defaults to "proportion",
            otherwise defaults to "count".
        normalize
            If true gives relative frequencies of the unique values

        Returns
        -------
        Expr
            Expression of data type :class:`Struct` with mapping of unique values to
            their count.

        Examples
        --------
        >>> df = pl.DataFrame(
        ...     {"color": ["red", "blue", "red", "green", "blue", "blue"]}
        ... )
        >>> df.select(pl.col("color").value_counts())  # doctest: +IGNORE_RESULT
        shape: (3, 1)
        ┌─────────────┐
        │ color       │
        │ ---         │
        │ struct[2]   │
        ╞═════════════╡
        │ {"red",2}   │
        │ {"green",1} │
        │ {"blue",3}  │
        └─────────────┘

        Sort the output by (descending) count and customize the count field name.

        >>> df = df.select(pl.col("color").value_counts(sort=True, name="n"))
        >>> df
        shape: (3, 1)
        ┌─────────────┐
        │ color       │
        │ ---         │
        │ struct[2]   │
        ╞═════════════╡
        │ {"blue",3}  │
        │ {"red",2}   │
        │ {"green",1} │
        └─────────────┘

        >>> df.unnest("color")
        shape: (3, 2)
        ┌───────┬─────┐
        │ color ┆ n   │
        │ ---   ┆ --- │
        │ str   ┆ u32 │
        ╞═══════╪═════╡
        │ blue  ┆ 3   │
        │ red   ┆ 2   │
        │ green ┆ 1   │
        └───────┴─────┘
        """
        if name is None:
            if normalize:
                name = "proportion"
            else:
                name = "count"
        return self._from_pyexpr(
            self._pyexpr.value_counts(sort, parallel, name, normalize)
        )

    def unique_counts(self) -> Expr:
        """
        Return a count of the unique values in the order of appearance.

        This method differs from `value_counts` in that it does not return the
        values, only the counts and might be faster

        Examples
        --------
        >>> df = pl.DataFrame(
        ...     {
        ...         "id": ["a", "b", "b", "c", "c", "c"],
        ...     }
        ... )
        >>> df.select(
        ...     [
        ...         pl.col("id").unique_counts(),
        ...     ]
        ... )
        shape: (3, 1)
        ┌─────┐
        │ id  │
        │ --- │
        │ u32 │
        ╞═════╡
        │ 1   │
        │ 2   │
        │ 3   │
        └─────┘
        """
        return self._from_pyexpr(self._pyexpr.unique_counts())

    def log(self, base: float = math.e) -> Expr:
        """
        Compute the logarithm to a given base.

        Parameters
        ----------
        base
            Given base, defaults to `e`

        Examples
        --------
        >>> df = pl.DataFrame({"a": [1, 2, 3]})
        >>> df.select(pl.col("a").log(base=2))
        shape: (3, 1)
        ┌──────────┐
        │ a        │
        │ ---      │
        │ f64      │
        ╞══════════╡
        │ 0.0      │
        │ 1.0      │
        │ 1.584963 │
        └──────────┘
        """
        return self._from_pyexpr(self._pyexpr.log(base))

    def log1p(self) -> Expr:
        """
        Compute the natural logarithm of each element plus one.

        This computes `log(1 + x)` but is more numerically stable for `x` close to zero.

        Examples
        --------
        >>> df = pl.DataFrame({"a": [1, 2, 3]})
        >>> df.select(pl.col("a").log1p())
        shape: (3, 1)
        ┌──────────┐
        │ a        │
        │ ---      │
        │ f64      │
        ╞══════════╡
        │ 0.693147 │
        │ 1.098612 │
        │ 1.386294 │
        └──────────┘
        """
        return self._from_pyexpr(self._pyexpr.log1p())

    def entropy(self, base: float = math.e, *, normalize: bool = True) -> Expr:
        """
        Computes the entropy.

        Uses the formula `-sum(pk * log(pk)` where `pk` are discrete probabilities.

        Parameters
        ----------
        base
            Given base, defaults to `e`
        normalize
            Normalize pk if it doesn't sum to 1.

        Examples
        --------
        >>> df = pl.DataFrame({"a": [1, 2, 3]})
        >>> df.select(pl.col("a").entropy(base=2))
        shape: (1, 1)
        ┌──────────┐
        │ a        │
        │ ---      │
        │ f64      │
        ╞══════════╡
        │ 1.459148 │
        └──────────┘
        >>> df.select(pl.col("a").entropy(base=2, normalize=False))
        shape: (1, 1)
        ┌───────────┐
        │ a         │
        │ ---       │
        │ f64       │
        ╞═══════════╡
        │ -6.754888 │
        └───────────┘
        """
        return self._from_pyexpr(self._pyexpr.entropy(base, normalize))

    @unstable()
    def cumulative_eval(
        self, expr: Expr, *, min_periods: int = 1, parallel: bool = False
    ) -> Expr:
        """
        Run an expression over a sliding window that increases `1` slot every iteration.

        .. warning::
            This functionality is considered **unstable**. It may be changed
            at any point without it being considered a breaking change.

        Parameters
        ----------
        expr
            Expression to evaluate
        min_periods
            Number of valid values there should be in the window before the expression
            is evaluated. valid values = `length - null_count`
        parallel
            Run in parallel. Don't do this in a group by or another operation that
            already has much parallelization.

        Warnings
        --------
        This can be really slow as it can have `O(n^2)` complexity. Don't use this
        for operations that visit all elements.

        Examples
        --------
        >>> df = pl.DataFrame({"values": [1, 2, 3, 4, 5]})
        >>> df.select(
        ...     [
        ...         pl.col("values").cumulative_eval(
        ...             pl.element().first() - pl.element().last() ** 2
        ...         )
        ...     ]
        ... )
        shape: (5, 1)
        ┌────────┐
        │ values │
        │ ---    │
        │ i64    │
        ╞════════╡
        │ 0      │
        │ -3     │
        │ -8     │
        │ -15    │
        │ -24    │
        └────────┘
        """
        return self._from_pyexpr(
            self._pyexpr.cumulative_eval(expr._pyexpr, min_periods, parallel)
        )

    def set_sorted(self, *, descending: bool = False) -> Expr:
        """
        Flags the expression as 'sorted'.

        Enables downstream code to user fast paths for sorted arrays.

        Parameters
        ----------
        descending
            Whether the `Series` order is descending.

        Warnings
        --------
        This can lead to incorrect results if the data is NOT sorted!!
        Use with care!

        Examples
        --------
        >>> df = pl.DataFrame({"values": [1, 2, 3]})
        >>> df.select(pl.col("values").set_sorted().max())
        shape: (1, 1)
        ┌────────┐
        │ values │
        │ ---    │
        │ i64    │
        ╞════════╡
        │ 3      │
        └────────┘
        """
        return self._from_pyexpr(self._pyexpr.set_sorted_flag(descending))

    def shrink_dtype(self) -> Expr:
        """
        Shrink numeric columns to the minimal required datatype.

        Shrink to the dtype needed to fit the extrema of this [`Series`].
        This can be used to reduce memory pressure.

        Examples
        --------
        >>> pl.DataFrame(
        ...     {
        ...         "a": [1, 2, 3],
        ...         "b": [1, 2, 2 << 32],
        ...         "c": [-1, 2, 1 << 30],
        ...         "d": [-112, 2, 112],
        ...         "e": [-112, 2, 129],
        ...         "f": ["a", "b", "c"],
        ...         "g": [0.1, 1.32, 0.12],
        ...         "h": [True, None, False],
        ...     }
        ... ).select(pl.all().shrink_dtype())
        shape: (3, 8)
        ┌─────┬────────────┬────────────┬──────┬──────┬─────┬──────┬───────┐
        │ a   ┆ b          ┆ c          ┆ d    ┆ e    ┆ f   ┆ g    ┆ h     │
        │ --- ┆ ---        ┆ ---        ┆ ---  ┆ ---  ┆ --- ┆ ---  ┆ ---   │
        │ i8  ┆ i64        ┆ i32        ┆ i8   ┆ i16  ┆ str ┆ f32  ┆ bool  │
        ╞═════╪════════════╪════════════╪══════╪══════╪═════╪══════╪═══════╡
        │ 1   ┆ 1          ┆ -1         ┆ -112 ┆ -112 ┆ a   ┆ 0.1  ┆ true  │
        │ 2   ┆ 2          ┆ 2          ┆ 2    ┆ 2    ┆ b   ┆ 1.32 ┆ null  │
        │ 3   ┆ 8589934592 ┆ 1073741824 ┆ 112  ┆ 129  ┆ c   ┆ 0.12 ┆ false │
        └─────┴────────────┴────────────┴──────┴──────┴─────┴──────┴───────┘
        """
        return self._from_pyexpr(self._pyexpr.shrink_dtype())

    @unstable()
    def hist(
        self,
        bins: IntoExpr | None = None,
        *,
        bin_count: int | None = None,
        include_category: bool = False,
        include_breakpoint: bool = False,
    ) -> Expr:
        """
        Bin values into buckets and count their occurrences.

        .. warning::
            This functionality is considered **unstable**. It may be changed
            at any point without it being considered a breaking change.

        Parameters
        ----------
        bins
            Discretizations to make.
            If None given, we determine the boundaries based on the data.
        bin_count
            If no bins provided, this will be used to determine
            the distance of the bins
        include_breakpoint
            Include a column that indicates the upper breakpoint.
        include_category
            Include a column that shows the intervals as categories.

        Returns
        -------
        DataFrame

        Examples
        --------
        >>> df = pl.DataFrame({"a": [1, 3, 8, 8, 2, 1, 3]})
        >>> df.select(pl.col("a").hist(bins=[1, 2, 3]))
        shape: (4, 1)
        ┌─────┐
        │ a   │
        │ --- │
        │ u32 │
        ╞═════╡
        │ 2   │
        │ 1   │
        │ 2   │
        │ 2   │
        └─────┘
        >>> df.select(
        ...     pl.col("a").hist(
        ...         bins=[1, 2, 3], include_breakpoint=True, include_category=True
        ...     )
        ... )
        shape: (4, 1)
        ┌───────────────────────┐
        │ a                     │
        │ ---                   │
        │ struct[3]             │
        ╞═══════════════════════╡
        │ {1.0,"(-inf, 1.0]",2} │
        │ {2.0,"(1.0, 2.0]",1}  │
        │ {3.0,"(2.0, 3.0]",2}  │
        │ {inf,"(3.0, inf]",2}  │
        └───────────────────────┘
        """
        if bins is not None:
            if isinstance(bins, list):
                bins = pl.Series(bins)
            bins = parse_into_expression(bins)
        return self._from_pyexpr(
            self._pyexpr.hist(bins, bin_count, include_category, include_breakpoint)
        )

    def replace(
        self,
        old: IntoExpr | Sequence[Any] | Mapping[Any, Any],
        new: IntoExpr | Sequence[Any] | NoDefault = no_default,
        *,
        default: IntoExpr | NoDefault = no_default,
        return_dtype: PolarsDataType | None = None,
    ) -> Expr:
        """
        Replace the given values by different values of the same data type.

        Parameters
        ----------
        old
            Value or sequence of values to replace.
            Accepts expression input. Sequences are parsed as Series,
            other non-expression inputs are parsed as literals.
            Also accepts a mapping of values to their replacement as syntactic sugar for
            `replace(old=Series(mapping.keys()), new=Series(mapping.values()))`.
        new
            Value or sequence of values to replace by.
            Accepts expression input. Sequences are parsed as Series,
            other non-expression inputs are parsed as literals.
            Length must match the length of `old` or have length 1.

        default
            Set values that were not replaced to this value.
            Defaults to keeping the original value.
            Accepts expression input. Non-expression inputs are parsed as literals.

            .. deprecated:: 1.0.0
                Use :meth:`replace_strict` instead to set a default while replacing
                values.

        return_dtype
            The data type of the resulting expression. If set to `None` (default),
            the data type of the original column is preserved.

            .. deprecated:: 1.0.0
                Use :meth:`replace_strict` instead to set a return data type while
                replacing values, or explicitly call :meth:`cast` on the output.

        See Also
        --------
        replace_strict
        str.replace

        Notes
        -----
        The global string cache must be enabled when replacing categorical values.

        Examples
        --------
        Replace a single value by another value. Values that were not replaced remain
        unchanged.

        >>> df = pl.DataFrame({"a": [1, 2, 2, 3]})
        >>> df.with_columns(replaced=pl.col("a").replace(2, 100))
        shape: (4, 2)
        ┌─────┬──────────┐
        │ a   ┆ replaced │
        │ --- ┆ ---      │
        │ i64 ┆ i64      │
        ╞═════╪══════════╡
        │ 1   ┆ 1        │
        │ 2   ┆ 100      │
        │ 2   ┆ 100      │
        │ 3   ┆ 3        │
        └─────┴──────────┘

        Replace multiple values by passing sequences to the `old` and `new` parameters.

        >>> df.with_columns(replaced=pl.col("a").replace([2, 3], [100, 200]))
        shape: (4, 2)
        ┌─────┬──────────┐
        │ a   ┆ replaced │
        │ --- ┆ ---      │
        │ i64 ┆ i64      │
        ╞═════╪══════════╡
        │ 1   ┆ 1        │
        │ 2   ┆ 100      │
        │ 2   ┆ 100      │
        │ 3   ┆ 200      │
        └─────┴──────────┘

        Passing a mapping with replacements is also supported as syntactic sugar.

        >>> mapping = {2: 100, 3: 200}
        >>> df.with_columns(replaced=pl.col("a").replace(mapping))
        shape: (4, 2)
        ┌─────┬──────────┐
        │ a   ┆ replaced │
        │ --- ┆ ---      │
        │ i64 ┆ i64      │
        ╞═════╪══════════╡
        │ 1   ┆ 1        │
        │ 2   ┆ 100      │
        │ 2   ┆ 100      │
        │ 3   ┆ 200      │
        └─────┴──────────┘

        The original data type is preserved when replacing by values of a different
        data type. Use :meth:`replace_strict` to replace and change the return data
        type.

        >>> df = pl.DataFrame({"a": ["x", "y", "z"]})
        >>> mapping = {"x": 1, "y": 2, "z": 3}
        >>> df.with_columns(replaced=pl.col("a").replace(mapping))
        shape: (3, 2)
        ┌─────┬──────────┐
        │ a   ┆ replaced │
        │ --- ┆ ---      │
        │ str ┆ str      │
        ╞═════╪══════════╡
        │ x   ┆ 1        │
        │ y   ┆ 2        │
        │ z   ┆ 3        │
        └─────┴──────────┘

        Expression input is supported.

        >>> df = pl.DataFrame({"a": [1, 2, 2, 3], "b": [1.5, 2.5, 5.0, 1.0]})
        >>> df.with_columns(
        ...     replaced=pl.col("a").replace(
        ...         old=pl.col("a").max(),
        ...         new=pl.col("b").sum(),
        ...     )
        ... )
        shape: (4, 3)
        ┌─────┬─────┬──────────┐
        │ a   ┆ b   ┆ replaced │
        │ --- ┆ --- ┆ ---      │
        │ i64 ┆ f64 ┆ i64      │
        ╞═════╪═════╪══════════╡
        │ 1   ┆ 1.5 ┆ 1        │
        │ 2   ┆ 2.5 ┆ 2        │
        │ 2   ┆ 5.0 ┆ 2        │
        │ 3   ┆ 1.0 ┆ 10       │
        └─────┴─────┴──────────┘
        """
        if return_dtype is not None:
            issue_deprecation_warning(
                "The `return_dtype` parameter for `replace` is deprecated."
                " Use `replace_strict` instead to set a return data type while replacing values.",
                version="1.0.0",
            )
        if default is not no_default:
            issue_deprecation_warning(
                "The `default` parameter for `replace` is deprecated."
                " Use `replace_strict` instead to set a default while replacing values.",
                version="1.0.0",
            )
            return self.replace_strict(
                old, new, default=default, return_dtype=return_dtype
            )

        if new is no_default and isinstance(old, Mapping):
            new = pl.Series(old.values())
            old = pl.Series(old.keys())
        else:
            if isinstance(old, Sequence) and not isinstance(old, (str, pl.Series)):
                old = pl.Series(old)
            if isinstance(new, Sequence) and not isinstance(new, (str, pl.Series)):
                new = pl.Series(new)

        old = parse_into_expression(old, str_as_lit=True)  # type: ignore[arg-type]
        new = parse_into_expression(new, str_as_lit=True)  # type: ignore[arg-type]

        result = self._from_pyexpr(self._pyexpr.replace(old, new))

        if return_dtype is not None:
            result = result.cast(return_dtype)

        return result

    def replace_strict(
        self,
        old: IntoExpr | Sequence[Any] | Mapping[Any, Any],
        new: IntoExpr | Sequence[Any] | NoDefault = no_default,
        *,
        default: IntoExpr | NoDefault = no_default,
        return_dtype: PolarsDataType | None = None,
    ) -> Expr:
        """
        Replace all values by different values.

        Parameters
        ----------
        old
            Value or sequence of values to replace.
            Accepts expression input. Sequences are parsed as Series,
            other non-expression inputs are parsed as literals.
            Also accepts a mapping of values to their replacement as syntactic sugar for
            `replace_all(old=Series(mapping.keys()), new=Series(mapping.values()))`.
        new
            Value or sequence of values to replace by.
            Accepts expression input. Sequences are parsed as Series,
            other non-expression inputs are parsed as literals.
            Length must match the length of `old` or have length 1.
        default
            Set values that were not replaced to this value. If no default is specified,
            (default), an error is raised if any values were not replaced.
            Accepts expression input. Non-expression inputs are parsed as literals.
        return_dtype
            The data type of the resulting expression. If set to `None` (default),
            the data type is determined automatically based on the other inputs.

        Raises
        ------
        InvalidOperationError
            If any non-null values in the original column were not replaced, and no
            `default` was specified.

        See Also
        --------
        replace
        str.replace

        Notes
        -----
        The global string cache must be enabled when replacing categorical values.

        Examples
        --------
        Replace values by passing sequences to the `old` and `new` parameters.

        >>> df = pl.DataFrame({"a": [1, 2, 2, 3]})
        >>> df.with_columns(
        ...     replaced=pl.col("a").replace_strict([1, 2, 3], [100, 200, 300])
        ... )
        shape: (4, 2)
        ┌─────┬──────────┐
        │ a   ┆ replaced │
        │ --- ┆ ---      │
        │ i64 ┆ i64      │
        ╞═════╪══════════╡
        │ 1   ┆ 100      │
        │ 2   ┆ 200      │
        │ 2   ┆ 200      │
        │ 3   ┆ 300      │
        └─────┴──────────┘

        Passing a mapping with replacements is also supported as syntactic sugar.

        >>> mapping = {1: 100, 2: 200, 3: 300}
        >>> df.with_columns(replaced=pl.col("a").replace_strict(mapping))
        shape: (4, 2)
        ┌─────┬──────────┐
        │ a   ┆ replaced │
        │ --- ┆ ---      │
        │ i64 ┆ i64      │
        ╞═════╪══════════╡
        │ 1   ┆ 100      │
        │ 2   ┆ 200      │
        │ 2   ┆ 200      │
        │ 3   ┆ 300      │
        └─────┴──────────┘

        By default, an error is raised if any non-null values were not replaced.
        Specify a default to set all values that were not matched.

        >>> mapping = {2: 200, 3: 300}
        >>> df.with_columns(
        ...     replaced=pl.col("a").replace_strict(mapping)
        ... )  # doctest: +SKIP
        Traceback (most recent call last):
        ...
        polars.exceptions.InvalidOperationError: incomplete mapping specified for `replace_strict`
        >>> df.with_columns(replaced=pl.col("a").replace_strict(mapping, default=-1))
        shape: (4, 2)
        ┌─────┬──────────┐
        │ a   ┆ replaced │
        │ --- ┆ ---      │
        │ i64 ┆ i64      │
        ╞═════╪══════════╡
        │ 1   ┆ -1       │
        │ 2   ┆ 200      │
        │ 2   ┆ 200      │
        │ 3   ┆ 300      │
        └─────┴──────────┘

        Replacing by values of a different data type sets the return type based on
        a combination of the `new` data type and the `default` data type.

        >>> df = pl.DataFrame({"a": ["x", "y", "z"]})
        >>> mapping = {"x": 1, "y": 2, "z": 3}
        >>> df.with_columns(replaced=pl.col("a").replace_strict(mapping))
        shape: (3, 2)
        ┌─────┬──────────┐
        │ a   ┆ replaced │
        │ --- ┆ ---      │
        │ str ┆ i64      │
        ╞═════╪══════════╡
        │ x   ┆ 1        │
        │ y   ┆ 2        │
        │ z   ┆ 3        │
        └─────┴──────────┘
        >>> df.with_columns(replaced=pl.col("a").replace_strict(mapping, default="x"))
        shape: (3, 2)
        ┌─────┬──────────┐
        │ a   ┆ replaced │
        │ --- ┆ ---      │
        │ str ┆ str      │
        ╞═════╪══════════╡
        │ x   ┆ 1        │
        │ y   ┆ 2        │
        │ z   ┆ 3        │
        └─────┴──────────┘

        Set the `return_dtype` parameter to control the resulting data type directly.

        >>> df.with_columns(
        ...     replaced=pl.col("a").replace_strict(mapping, return_dtype=pl.UInt8)
        ... )
        shape: (3, 2)
        ┌─────┬──────────┐
        │ a   ┆ replaced │
        │ --- ┆ ---      │
        │ str ┆ u8       │
        ╞═════╪══════════╡
        │ x   ┆ 1        │
        │ y   ┆ 2        │
        │ z   ┆ 3        │
        └─────┴──────────┘

        Expression input is supported for all parameters.

        >>> df = pl.DataFrame({"a": [1, 2, 2, 3], "b": [1.5, 2.5, 5.0, 1.0]})
        >>> df.with_columns(
        ...     replaced=pl.col("a").replace_strict(
        ...         old=pl.col("a").max(),
        ...         new=pl.col("b").sum(),
        ...         default=pl.col("b"),
        ...     )
        ... )
        shape: (4, 3)
        ┌─────┬─────┬──────────┐
        │ a   ┆ b   ┆ replaced │
        │ --- ┆ --- ┆ ---      │
        │ i64 ┆ f64 ┆ f64      │
        ╞═════╪═════╪══════════╡
        │ 1   ┆ 1.5 ┆ 1.5      │
        │ 2   ┆ 2.5 ┆ 2.5      │
        │ 2   ┆ 5.0 ┆ 5.0      │
        │ 3   ┆ 1.0 ┆ 10.0     │
        └─────┴─────┴──────────┘
        """  # noqa: W505
        if new is no_default and isinstance(old, Mapping):
            new = pl.Series(old.values())
            old = pl.Series(old.keys())

        old = parse_into_expression(old, str_as_lit=True, list_as_series=True)  # type: ignore[arg-type]
        new = parse_into_expression(new, str_as_lit=True, list_as_series=True)  # type: ignore[arg-type]

        default = (
            None
            if default is no_default
            else parse_into_expression(default, str_as_lit=True)
        )

        return self._from_pyexpr(
            self._pyexpr.replace_strict(old, new, default, return_dtype)
        )

    @deprecate_function(
        "Use `polars.plugins.register_plugin_function` instead.", version="0.20.16"
    )
    def register_plugin(
        self,
        *,
        lib: str,
        symbol: str,
        args: list[IntoExpr] | None = None,
        kwargs: dict[Any, Any] | None = None,
        is_elementwise: bool = False,
        input_wildcard_expansion: bool = False,
        returns_scalar: bool = False,
        cast_to_supertypes: bool = False,
        pass_name_to_apply: bool = False,
        changes_length: bool = False,
    ) -> Expr:
        """
        Register a plugin function.

        .. deprecated:: 0.20.16
            Use :func:`polars.plugins.register_plugin_function` instead.

        See the `user guide <https://docs.pola.rs/user-guide/expressions/plugins/>`_
        for more information about plugins.

        Warnings
        --------
        This method is deprecated. Use the new `polars.plugins.register_plugin_function`
        function instead.

        This is highly unsafe as this will call the C function loaded by
        `lib::symbol`.

        The parameters you set dictate how Polars will handle the function.
        Make sure they are correct!

        Parameters
        ----------
        lib
            Library to load.
        symbol
            Function to load.
        args
            Arguments (other than self) passed to this function.
            These arguments have to be of type Expression.
        kwargs
            Non-expression arguments. They must be JSON serializable.
        is_elementwise
            If the function only operates on scalars
            this will trigger fast paths.
        input_wildcard_expansion
            Expand expressions as input of this function.
        returns_scalar
            Automatically explode on unit length if it ran as final aggregation.
            this is the case for aggregations like `sum`, `min`, `covariance` etc.
        cast_to_supertypes
            Cast the input datatypes to their supertype.
        pass_name_to_apply
            if set, then the `Series` passed to the function in the group_by operation
            will ensure the name is set. This is an extra heap allocation per group.
        changes_length
            For example a `unique` or a `slice`
        """
        from polars.plugins import register_plugin_function

        if args is None:
            args = [self]
        else:
            args = [self, *list(args)]

        return register_plugin_function(
            plugin_path=lib,
            function_name=symbol,
            args=args,
            kwargs=kwargs,
            is_elementwise=is_elementwise,
            changes_length=changes_length,
            returns_scalar=returns_scalar,
            cast_to_supertype=cast_to_supertypes,
            input_wildcard_expansion=input_wildcard_expansion,
            pass_name_to_apply=pass_name_to_apply,
        )

    @classmethod
    def from_json(cls, value: str) -> Expr:
        """
        Read an expression from a JSON encoded string to construct an Expression.

        .. deprecated:: 0.20.11
            This method has been renamed to :meth:`deserialize`.
            Note that the new method operates on file-like inputs rather than strings.
            Enclose your input in `io.StringIO` to keep the same behavior.

        Parameters
        ----------
        value
            JSON encoded string value
        """
        issue_deprecation_warning(
            "`Expr.from_json` is deprecated. It has been renamed to `Expr.deserialize`."
            " Note that the new method operates on file-like inputs rather than strings."
            " Enclose your input in `io.StringIO` to keep the same behavior.",
            version="0.20.11",
        )
        return cls.deserialize(StringIO(value), format="json")

    @property
    def bin(self) -> ExprBinaryNameSpace:
        """
        Create an object namespace of all binary related methods.

        See the individual method pages for full details
        """
        return ExprBinaryNameSpace(self)

    @property
    def cat(self) -> ExprCatNameSpace:
        """
        Create an object namespace of all categorical related methods.

        See the individual method pages for full details

        Examples
        --------
        >>> df = pl.DataFrame({"values": ["a", "b"]}).select(
        ...     pl.col("values").cast(pl.Categorical)
        ... )
        >>> df.select(pl.col("values").cat.get_categories())
        shape: (2, 1)
        ┌────────┐
        │ values │
        │ ---    │
        │ str    │
        ╞════════╡
        │ a      │
        │ b      │
        └────────┘
        """
        return ExprCatNameSpace(self)

    @property
    def dt(self) -> ExprDateTimeNameSpace:
        """Create an object namespace of all datetime related methods."""
        return ExprDateTimeNameSpace(self)

    # Keep the `list` and `str` properties below at the end of the definition of Expr,
    # as to not confuse mypy with the type annotation `str` and `list`

    @property
    def list(self) -> ExprListNameSpace:
        """
        Create an object namespace of all list related methods.

        See the individual method pages for full details.
        """
        return ExprListNameSpace(self)

    @property
    def arr(self) -> ExprArrayNameSpace:
        """
        Create an object namespace of all array related methods.

        See the individual method pages for full details.
        """
        return ExprArrayNameSpace(self)

    @property
    def meta(self) -> ExprMetaNameSpace:
        """
        Create an object namespace of all meta related expression methods.

        This can be used to modify and traverse existing expressions.
        """
        return ExprMetaNameSpace(self)

    @property
    def name(self) -> ExprNameNameSpace:
        """
        Create an object namespace of all expressions that modify expression names.

        See the individual method pages for full details.
        """
        return ExprNameNameSpace(self)

    @property
    def str(self) -> ExprStringNameSpace:
        """
        Create an object namespace of all string related methods.

        See the individual method pages for full details.

        Examples
        --------
        >>> df = pl.DataFrame({"letters": ["a", "b"]})
        >>> df.select(pl.col("letters").str.to_uppercase())
        shape: (2, 1)
        ┌─────────┐
        │ letters │
        │ ---     │
        │ str     │
        ╞═════════╡
        │ A       │
        │ B       │
        └─────────┘
        """
        return ExprStringNameSpace(self)

    @property
    def struct(self) -> ExprStructNameSpace:
        """
        Create an object namespace of all struct related methods.

        See the individual method pages for full details.

        Examples
        --------
        >>> df = (
        ...     pl.DataFrame(
        ...         {
        ...             "int": [1, 2],
        ...             "str": ["a", "b"],
        ...             "bool": [True, None],
        ...             "list": [[1, 2], [3]],
        ...         }
        ...     )
        ...     .to_struct("my_struct")
        ...     .to_frame()
        ... )
        >>> df.select(pl.col("my_struct").struct.field("str"))
        shape: (2, 1)
        ┌─────┐
        │ str │
        │ --- │
        │ str │
        ╞═════╡
        │ a   │
        │ b   │
        └─────┘
        """
        return ExprStructNameSpace(self)


def _prepare_alpha(
    com: float | int | None = None,
    span: float | int | None = None,
    half_life: float | int | None = None,
    alpha: float | int | None = None,
) -> float:
    """Normalise EWM decay specification in terms of smoothing factor 'alpha'."""
    if sum((param is not None) for param in (com, span, half_life, alpha)) > 1:
        msg = (
            "parameters `com`, `span`, `half_life`, and `alpha` are mutually exclusive"
        )
        raise ValueError(msg)
    if com is not None:
        if com < 0.0:
            msg = f"require `com` >= 0 (found {com!r})"
            raise ValueError(msg)
        alpha = 1.0 / (1.0 + com)

    elif span is not None:
        if span < 1.0:
            msg = f"require `span` >= 1 (found {span!r})"
            raise ValueError(msg)
        alpha = 2.0 / (span + 1.0)

    elif half_life is not None:
        if half_life <= 0.0:
            msg = f"require `half_life` > 0 (found {half_life!r})"
            raise ValueError(msg)
        alpha = 1.0 - math.exp(-math.log(2.0) / half_life)

    elif alpha is None:
        msg = "one of `com`, `span`, `half_life`, or `alpha` must be set"
        raise ValueError(msg)

    elif not (0 < alpha <= 1):
        msg = f"require 0 < `alpha` <= 1 (found {alpha!r})"
        raise ValueError(msg)

    return alpha


def _prepare_rolling_by_window_args(window_size: timedelta | str) -> str:
    if isinstance(window_size, timedelta):
        window_size = parse_as_duration_string(window_size)
    return window_size<|MERGE_RESOLUTION|>--- conflicted
+++ resolved
@@ -9402,12 +9402,8 @@
 
                 y_0 &= x_0
 
-<<<<<<< HEAD
-                \alpha_i &= 1 - \exp \left\{ \frac{ -\ln(2)(t_i-t_{i-1}) }{ \tau } \right\}
-=======
                 \alpha_i &= 1 - \exp \left\{ \frac{ -\ln(2)(t_i-t_{i-1}) }
                     { \tau } \right\}
->>>>>>> e4746a53
 
                 y_i &= \alpha_i x_i + (1 - \alpha_i) y_{i-1}; \quad i > 0
 
