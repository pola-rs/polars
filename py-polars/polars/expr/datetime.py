from __future__ import annotations

import datetime as dt
from typing import TYPE_CHECKING

import polars._reexport as pl
from polars import functions as F
from polars.datatypes import DTYPE_TEMPORAL_UNITS, Date, Int32
from polars.utils._parse_expr_input import parse_as_expression
from polars.utils._wrap import wrap_expr
from polars.utils.convert import _timedelta_to_pl_duration
from polars.utils.deprecation import (
    deprecate_renamed_function,
<<<<<<< HEAD
    deprecate_saturating,
=======
    issue_deprecation_warning,
>>>>>>> fa2b82a4
    rename_use_earliest_to_ambiguous,
)

if TYPE_CHECKING:
    from datetime import timedelta

    from polars import Expr
    from polars.type_aliases import Ambiguous, EpochTimeUnit, TimeUnit


class ExprDateTimeNameSpace:
    """Namespace for datetime related expressions."""

    _accessor = "dt"

    def __init__(self, expr: Expr):
        self._pyexpr = expr._pyexpr

    def truncate(
        self,
        every: str | timedelta | Expr,
        offset: str | timedelta | None = None,
        *,
        use_earliest: bool | None = None,
        ambiguous: Ambiguous | Expr | None = None,
    ) -> Expr:
        """
        Divide the date/datetime range into buckets.

        Each date/datetime is mapped to the start of its bucket using the corresponding
        local datetime. Note that weekly buckets start on Monday.
        Ambiguous results are localised using the DST offset of the original timestamp -
        for example, truncating `'2022-11-06 01:30:00 CST'` by `'1h'` results in
        `'2022-11-06 01:00:00 CST'`, whereas truncating `'2022-11-06 01:30:00 CDT'` by
        `'1h'` results in `'2022-11-06 01:00:00 CDT'`.

        Parameters
        ----------
        every
            Every interval start and period length
        offset
            Offset the window
        use_earliest
            Determine how to deal with ambiguous datetimes:

            - `None` (default): raise
            - `True`: use the earliest datetime
            - `False`: use the latest datetime

            .. deprecated:: 0.19.0
                Use `ambiguous` instead
        ambiguous
            Determine how to deal with ambiguous datetimes:

            - `'raise'` (default): raise
            - `'earliest'`: use the earliest datetime
            - `'latest'`: use the latest datetime

            .. deprecated:: 0.19.3
                This is now auto-inferred, you can safely remove this argument.

        Notes
        -----
        The `every` and `offset` argument are created with the
        the following string language:

        - 1ns   (1 nanosecond)
        - 1us   (1 microsecond)
        - 1ms   (1 millisecond)
        - 1s    (1 second)
        - 1m    (1 minute)
        - 1h    (1 hour)
        - 1d    (1 calendar day)
        - 1w    (1 calendar week)
        - 1mo   (1 calendar month)
        - 1q    (1 calendar quarter)
        - 1y    (1 calendar year)

        These strings can be combined:

        - 3d12h4m25s # 3 days, 12 hours, 4 minutes, and 25 seconds


        By "calendar day", we mean the corresponding time on the next day (which may
        not be 24 hours, due to daylight savings). Similarly for "calendar week",
        "calendar month", "calendar quarter", and "calendar year".

        Returns
        -------
        Expr
            Expression of data type :class:`Date` or :class:`Datetime`.

        Examples
        --------
        >>> from datetime import timedelta, datetime
        >>> df = pl.datetime_range(
        ...     datetime(2001, 1, 1),
        ...     datetime(2001, 1, 2),
        ...     timedelta(minutes=225),
        ...     eager=True,
        ... ).to_frame()
        >>> df
        shape: (7, 1)
        ┌─────────────────────┐
        │ datetime            │
        │ ---                 │
        │ datetime[μs]        │
        ╞═════════════════════╡
        │ 2001-01-01 00:00:00 │
        │ 2001-01-01 03:45:00 │
        │ 2001-01-01 07:30:00 │
        │ 2001-01-01 11:15:00 │
        │ 2001-01-01 15:00:00 │
        │ 2001-01-01 18:45:00 │
        │ 2001-01-01 22:30:00 │
        └─────────────────────┘
        >>> df.select(pl.col("datetime").dt.truncate("1h"))
        shape: (7, 1)
        ┌─────────────────────┐
        │ datetime            │
        │ ---                 │
        │ datetime[μs]        │
        ╞═════════════════════╡
        │ 2001-01-01 00:00:00 │
        │ 2001-01-01 03:00:00 │
        │ 2001-01-01 07:00:00 │
        │ 2001-01-01 11:00:00 │
        │ 2001-01-01 15:00:00 │
        │ 2001-01-01 18:00:00 │
        │ 2001-01-01 22:00:00 │
        └─────────────────────┘
        >>> df.select(pl.col("datetime").dt.truncate("1h")).frame_equal(
        ...     df.select(pl.col("datetime").dt.truncate(timedelta(hours=1)))
        ... )
        True

        >>> df = pl.datetime_range(
        ...     datetime(2001, 1, 1), datetime(2001, 1, 1, 1), "10m", eager=True
        ... ).to_frame()
        >>> df.select(
        ...     "datetime", pl.col("datetime").dt.truncate("30m").alias("truncate")
        ... )
        shape: (7, 2)
        ┌─────────────────────┬─────────────────────┐
        │ datetime            ┆ truncate            │
        │ ---                 ┆ ---                 │
        │ datetime[μs]        ┆ datetime[μs]        │
        ╞═════════════════════╪═════════════════════╡
        │ 2001-01-01 00:00:00 ┆ 2001-01-01 00:00:00 │
        │ 2001-01-01 00:10:00 ┆ 2001-01-01 00:00:00 │
        │ 2001-01-01 00:20:00 ┆ 2001-01-01 00:00:00 │
        │ 2001-01-01 00:30:00 ┆ 2001-01-01 00:30:00 │
        │ 2001-01-01 00:40:00 ┆ 2001-01-01 00:30:00 │
        │ 2001-01-01 00:50:00 ┆ 2001-01-01 00:30:00 │
        │ 2001-01-01 01:00:00 ┆ 2001-01-01 01:00:00 │
        └─────────────────────┴─────────────────────┘

        """
<<<<<<< HEAD
        every = deprecate_saturating(every)
        offset = deprecate_saturating(offset)
        ambiguous = rename_use_earliest_to_ambiguous(use_earliest, ambiguous)
        if not isinstance(ambiguous, pl.Expr):
            ambiguous = F.lit(ambiguous)

=======
>>>>>>> fa2b82a4
        if not isinstance(every, pl.Expr):
            every = _timedelta_to_pl_duration(every)

        if use_earliest is not None:
            issue_deprecation_warning(
                "`use_earliest` is deprecated. It is now auto-inferred, you can safely remove this argument.",
                version="0.19.13",
            )
        if ambiguous is not None:
            issue_deprecation_warning(
                "`ambiguous` is deprecated. It is now auto-inferred, you can safely remove this argument.",
                version="0.19.13",
            )
        every = parse_as_expression(every, str_as_lit=True)

        if offset is None:
            offset = "0ns"

        return wrap_expr(
            self._pyexpr.dt_truncate(
                every,
                _timedelta_to_pl_duration(offset),
            )
        )

    def round(
        self,
        every: str | timedelta,
        offset: str | timedelta | None = None,
        *,
        ambiguous: Ambiguous | Expr | None = None,
    ) -> Expr:
        """
        Divide the date/datetime range into buckets.

        Each date/datetime in the first half of the interval
        is mapped to the start of its bucket.
        Each date/datetime in the second half of the interval
        is mapped to the end of its bucket.
        Ambiguous results are localised using the DST offset of the original timestamp -
        for example, rounding `'2022-11-06 01:20:00 CST'` by `'1h'` results in
        `'2022-11-06 01:00:00 CST'`, whereas rounding `'2022-11-06 01:20:00 CDT'` by
        `'1h'` results in `'2022-11-06 01:00:00 CDT'`.

        Parameters
        ----------
        every
            Every interval start and period length
        offset
            Offset the window
        ambiguous
            Determine how to deal with ambiguous datetimes:

            - `'raise'` (default): raise
            - `'earliest'`: use the earliest datetime
            - `'latest'`: use the latest datetime

            .. deprecated: 0.19.3
                This is now auto-inferred, you can safely remove this argument.

        Notes
        -----
        The `every` and `offset` argument are created with the
        the following small string formatting language:

        - 1ns   (1 nanosecond)
        - 1us   (1 microsecond)
        - 1ms   (1 millisecond)
        - 1s    (1 second)
        - 1m    (1 minute)
        - 1h    (1 hour)
        - 1d    (1 calendar day)
        - 1w    (1 calendar week)
        - 1mo   (1 calendar month)
        - 1q    (1 calendar quarter)
        - 1y    (1 calendar year)

        eg: 3d12h4m25s  # 3 days, 12 hours, 4 minutes, and 25 seconds


        By "calendar day", we mean the corresponding time on the next day (which may
        not be 24 hours, due to daylight savings). Similarly for "calendar week",
        "calendar month", "calendar quarter", and "calendar year".

        Returns
        -------
        Expr
            Expression of data type :class:`Date` or :class:`Datetime`.

        Warnings
        --------
        This functionality is currently experimental and may
        change without it being considered a breaking change.

        Examples
        --------
        >>> from datetime import timedelta, datetime
        >>> df = pl.datetime_range(
        ...     datetime(2001, 1, 1),
        ...     datetime(2001, 1, 2),
        ...     timedelta(minutes=225),
        ...     eager=True,
        ... ).to_frame()
        >>> df.with_columns(pl.col("datetime").dt.round("1h").alias("round"))
        shape: (7, 2)
        ┌─────────────────────┬─────────────────────┐
        │ datetime            ┆ round               │
        │ ---                 ┆ ---                 │
        │ datetime[μs]        ┆ datetime[μs]        │
        ╞═════════════════════╪═════════════════════╡
        │ 2001-01-01 00:00:00 ┆ 2001-01-01 00:00:00 │
        │ 2001-01-01 03:45:00 ┆ 2001-01-01 04:00:00 │
        │ 2001-01-01 07:30:00 ┆ 2001-01-01 08:00:00 │
        │ 2001-01-01 11:15:00 ┆ 2001-01-01 11:00:00 │
        │ 2001-01-01 15:00:00 ┆ 2001-01-01 15:00:00 │
        │ 2001-01-01 18:45:00 ┆ 2001-01-01 19:00:00 │
        │ 2001-01-01 22:30:00 ┆ 2001-01-01 23:00:00 │
        └─────────────────────┴─────────────────────┘

        >>> df = pl.datetime_range(
        ...     datetime(2001, 1, 1), datetime(2001, 1, 1, 1), "10m", eager=True
        ... ).to_frame()
        >>> df.with_columns(pl.col("datetime").dt.round("30m").alias("round"))
        shape: (7, 2)
        ┌─────────────────────┬─────────────────────┐
        │ datetime            ┆ round               │
        │ ---                 ┆ ---                 │
        │ datetime[μs]        ┆ datetime[μs]        │
        ╞═════════════════════╪═════════════════════╡
        │ 2001-01-01 00:00:00 ┆ 2001-01-01 00:00:00 │
        │ 2001-01-01 00:10:00 ┆ 2001-01-01 00:00:00 │
        │ 2001-01-01 00:20:00 ┆ 2001-01-01 00:30:00 │
        │ 2001-01-01 00:30:00 ┆ 2001-01-01 00:30:00 │
        │ 2001-01-01 00:40:00 ┆ 2001-01-01 00:30:00 │
        │ 2001-01-01 00:50:00 ┆ 2001-01-01 01:00:00 │
        │ 2001-01-01 01:00:00 ┆ 2001-01-01 01:00:00 │
        └─────────────────────┴─────────────────────┘

        """
        every = deprecate_saturating(every)
        offset = deprecate_saturating(offset)
        if offset is None:
            offset = "0ns"

        if ambiguous is not None:
            issue_deprecation_warning(
                "`ambiguous` is deprecated. It is now auto-inferred, you can safely remove this argument.",
                version="0.19.13",
            )

        return wrap_expr(
            self._pyexpr.dt_round(
                _timedelta_to_pl_duration(every),
                _timedelta_to_pl_duration(offset),
            )
        )

    def combine(self, time: dt.time | Expr, time_unit: TimeUnit = "us") -> Expr:
        """
        Create a naive Datetime from an existing Date/Datetime expression and a Time.

        If the underlying expression is a Datetime then its time component is replaced,
        and if it is a Date then a new Datetime is created by combining the two values.

        Parameters
        ----------
        time
            A python time literal or polars expression/column that resolves to a time.
        time_unit : {'ns', 'us', 'ms'}
            Unit of time.

        Examples
        --------
        >>> from datetime import datetime, date, time
        >>> df = pl.DataFrame(
        ...     {
        ...         "dtm": [
        ...             datetime(2022, 12, 31, 10, 30, 45),
        ...             datetime(2023, 7, 5, 23, 59, 59),
        ...         ],
        ...         "dt": [date(2022, 10, 10), date(2022, 7, 5)],
        ...         "tm": [time(1, 2, 3, 456000), time(7, 8, 9, 101000)],
        ...     }
        ... )
        >>> df
        shape: (2, 3)
        ┌─────────────────────┬────────────┬──────────────┐
        │ dtm                 ┆ dt         ┆ tm           │
        │ ---                 ┆ ---        ┆ ---          │
        │ datetime[μs]        ┆ date       ┆ time         │
        ╞═════════════════════╪════════════╪══════════════╡
        │ 2022-12-31 10:30:45 ┆ 2022-10-10 ┆ 01:02:03.456 │
        │ 2023-07-05 23:59:59 ┆ 2022-07-05 ┆ 07:08:09.101 │
        └─────────────────────┴────────────┴──────────────┘
        >>> df.select(
        ...     [
        ...         pl.col("dtm").dt.combine(pl.col("tm")).alias("d1"),
        ...         pl.col("dt").dt.combine(pl.col("tm")).alias("d2"),
        ...         pl.col("dt").dt.combine(time(4, 5, 6)).alias("d3"),
        ...     ]
        ... )
        shape: (2, 3)
        ┌─────────────────────────┬─────────────────────────┬─────────────────────┐
        │ d1                      ┆ d2                      ┆ d3                  │
        │ ---                     ┆ ---                     ┆ ---                 │
        │ datetime[μs]            ┆ datetime[μs]            ┆ datetime[μs]        │
        ╞═════════════════════════╪═════════════════════════╪═════════════════════╡
        │ 2022-12-31 01:02:03.456 ┆ 2022-10-10 01:02:03.456 ┆ 2022-10-10 04:05:06 │
        │ 2023-07-05 07:08:09.101 ┆ 2022-07-05 07:08:09.101 ┆ 2022-07-05 04:05:06 │
        └─────────────────────────┴─────────────────────────┴─────────────────────┘
        """
        if not isinstance(time, (dt.time, pl.Expr)):
            raise TypeError(
                f"expected 'time' to be a Python time or Polars expression, found {type(time).__name__!r}"
            )
        time = parse_as_expression(time)
        return wrap_expr(self._pyexpr.dt_combine(time, time_unit))

    def to_string(self, format: str) -> Expr:
        """
        Convert a Date/Time/Datetime column into a Utf8 column with the given format.

        Similar to `cast(pl.Utf8)`, but this method allows you to customize the
        formatting of the resulting string.

        Parameters
        ----------
        format
            Format to use, refer to the `chrono strftime documentation
            <https://docs.rs/chrono/latest/chrono/format/strftime/index.html>`_
            for specification. Example: `"%y-%m-%d"`.

        Examples
        --------
        >>> from datetime import datetime
        >>> df = pl.DataFrame(
        ...     {
        ...         "datetime": [
        ...             datetime(2020, 3, 1),
        ...             datetime(2020, 4, 1),
        ...             datetime(2020, 5, 1),
        ...         ]
        ...     }
        ... )
        >>> df.with_columns(
        ...     pl.col("datetime")
        ...     .dt.to_string("%Y/%m/%d %H:%M:%S")
        ...     .alias("datetime_string")
        ... )
        shape: (3, 2)
        ┌─────────────────────┬─────────────────────┐
        │ datetime            ┆ datetime_string     │
        │ ---                 ┆ ---                 │
        │ datetime[μs]        ┆ str                 │
        ╞═════════════════════╪═════════════════════╡
        │ 2020-03-01 00:00:00 ┆ 2020/03/01 00:00:00 │
        │ 2020-04-01 00:00:00 ┆ 2020/04/01 00:00:00 │
        │ 2020-05-01 00:00:00 ┆ 2020/05/01 00:00:00 │
        └─────────────────────┴─────────────────────┘

        """
        return wrap_expr(self._pyexpr.dt_to_string(format))

    def strftime(self, format: str) -> Expr:
        """
        Convert a Date/Time/Datetime column into a Utf8 column with the given format.

        Similar to `cast(pl.Utf8)`, but this method allows you to customize the
        formatting of the resulting string.

        Alias for :func:`to_string`.

        Parameters
        ----------
        format
            Format to use, refer to the `chrono strftime documentation
            <https://docs.rs/chrono/latest/chrono/format/strftime/index.html>`_
            for specification. Example: `"%y-%m-%d"`.

        See Also
        --------
        to_string : The identical expression for which `strftime` is an alias.

        Examples
        --------
        >>> from datetime import datetime
        >>> df = pl.DataFrame(
        ...     {
        ...         "datetime": [
        ...             datetime(2020, 3, 1),
        ...             datetime(2020, 4, 1),
        ...             datetime(2020, 5, 1),
        ...         ]
        ...     }
        ... )
        >>> df.with_columns(
        ...     pl.col("datetime")
        ...     .dt.strftime("%Y/%m/%d %H:%M:%S")
        ...     .alias("datetime_string")
        ... )
        shape: (3, 2)
        ┌─────────────────────┬─────────────────────┐
        │ datetime            ┆ datetime_string     │
        │ ---                 ┆ ---                 │
        │ datetime[μs]        ┆ str                 │
        ╞═════════════════════╪═════════════════════╡
        │ 2020-03-01 00:00:00 ┆ 2020/03/01 00:00:00 │
        │ 2020-04-01 00:00:00 ┆ 2020/04/01 00:00:00 │
        │ 2020-05-01 00:00:00 ┆ 2020/05/01 00:00:00 │
        └─────────────────────┴─────────────────────┘

        """
        return self.to_string(format)

    def year(self) -> Expr:
        """
        Extract year from underlying Date representation.

        Applies to Date and Datetime columns.

        Returns the year number in the calendar date.

        Returns
        -------
        Expr
            Expression of data type :class:`Int32`.

        Examples
        --------
        >>> from datetime import date
        >>> df = pl.DataFrame(
        ...     {"date": [date(1977, 1, 1), date(1978, 1, 1), date(1979, 1, 1)]}
        ... )
        >>> df.select(
        ...     "date",
        ...     pl.col("date").dt.year().alias("calendar_year"),
        ...     pl.col("date").dt.iso_year().alias("iso_year"),
        ... )
        shape: (3, 3)
        ┌────────────┬───────────────┬──────────┐
        │ date       ┆ calendar_year ┆ iso_year │
        │ ---        ┆ ---           ┆ ---      │
        │ date       ┆ i32           ┆ i32      │
        ╞════════════╪═══════════════╪══════════╡
        │ 1977-01-01 ┆ 1977          ┆ 1976     │
        │ 1978-01-01 ┆ 1978          ┆ 1977     │
        │ 1979-01-01 ┆ 1979          ┆ 1979     │
        └────────────┴───────────────┴──────────┘

        """
        return wrap_expr(self._pyexpr.dt_year())

    def is_leap_year(self) -> Expr:
        """
        Determine whether the year of the underlying date is a leap year.

        Applies to Date and Datetime columns.

        Returns
        -------
        Expr
            Expression of data type :class:`Boolean`.

        Examples
        --------
        >>> from datetime import date
        >>> df = pl.DataFrame(
        ...     {"date": [date(2000, 1, 1), date(2001, 1, 1), date(2002, 1, 1)]}
        ... )
        >>> df.select(pl.col("date").dt.is_leap_year())
        shape: (3, 1)
        ┌───────┐
        │ date  │
        │ ---   │
        │ bool  │
        ╞═══════╡
        │ true  │
        │ false │
        │ false │
        └───────┘

        """
        return wrap_expr(self._pyexpr.dt_is_leap_year())

    def iso_year(self) -> Expr:
        """
        Extract ISO year from underlying Date representation.

        Applies to Date and Datetime columns.

        Returns the year number in the ISO standard.
        This may not correspond with the calendar year.

        Returns
        -------
        Expr
            Expression of data type :class:`Int32`.

        Examples
        --------
        >>> from datetime import date
        >>> df = pl.DataFrame(
        ...     {"date": [date(1977, 1, 1), date(1978, 1, 1), date(1979, 1, 1)]}
        ... )
        >>> df.select(
        ...     "date",
        ...     pl.col("date").dt.year().alias("calendar_year"),
        ...     pl.col("date").dt.iso_year().alias("iso_year"),
        ... )
        shape: (3, 3)
        ┌────────────┬───────────────┬──────────┐
        │ date       ┆ calendar_year ┆ iso_year │
        │ ---        ┆ ---           ┆ ---      │
        │ date       ┆ i32           ┆ i32      │
        ╞════════════╪═══════════════╪══════════╡
        │ 1977-01-01 ┆ 1977          ┆ 1976     │
        │ 1978-01-01 ┆ 1978          ┆ 1977     │
        │ 1979-01-01 ┆ 1979          ┆ 1979     │
        └────────────┴───────────────┴──────────┘

        """
        return wrap_expr(self._pyexpr.dt_iso_year())

    def quarter(self) -> Expr:
        """
        Extract quarter from underlying Date representation.

        Applies to Date and Datetime columns.

        Returns the quarter ranging from 1 to 4.

        Returns
        -------
        Expr
            Expression of data type :class:`UInt32`.

        Examples
        --------
        >>> from datetime import date
        >>> df = pl.DataFrame(
        ...     {"date": [date(2001, 1, 1), date(2001, 6, 30), date(2001, 12, 27)]}
        ... )
        >>> df.with_columns(pl.col("date").dt.quarter().alias("quarter"))
        shape: (3, 2)
        ┌────────────┬─────────┐
        │ date       ┆ quarter │
        │ ---        ┆ ---     │
        │ date       ┆ u32     │
        ╞════════════╪═════════╡
        │ 2001-01-01 ┆ 1       │
        │ 2001-06-30 ┆ 2       │
        │ 2001-12-27 ┆ 4       │
        └────────────┴─────────┘

        """
        return wrap_expr(self._pyexpr.dt_quarter())

    def month(self) -> Expr:
        """
        Extract month from underlying Date representation.

        Applies to Date and Datetime columns.

        Returns the month number starting from 1.
        The return value ranges from 1 to 12.

        Returns
        -------
        Expr
            Expression of data type :class:`UInt32`.

        Examples
        --------
        >>> from datetime import date
        >>> df = pl.DataFrame(
        ...     {"date": [date(2001, 1, 1), date(2001, 6, 30), date(2001, 12, 27)]}
        ... )
        >>> df.with_columns(pl.col("date").dt.month().alias("month"))
        shape: (3, 2)
        ┌────────────┬───────┐
        │ date       ┆ month │
        │ ---        ┆ ---   │
        │ date       ┆ u32   │
        ╞════════════╪═══════╡
        │ 2001-01-01 ┆ 1     │
        │ 2001-06-30 ┆ 6     │
        │ 2001-12-27 ┆ 12    │
        └────────────┴───────┘

        """
        return wrap_expr(self._pyexpr.dt_month())

    def week(self) -> Expr:
        """
        Extract the week from the underlying Date representation.

        Applies to Date and Datetime columns.

        Returns the ISO week number starting from 1.
        The return value ranges from 1 to 53. (The last week of year differs by years.)

        Returns
        -------
        Expr
            Expression of data type :class:`UInt32`.

        Examples
        --------
        >>> from datetime import date
        >>> df = pl.DataFrame(
        ...     {"date": [date(2001, 1, 1), date(2001, 6, 30), date(2001, 12, 27)]}
        ... )
        >>> df.with_columns(pl.col("date").dt.week().alias("week"))
        shape: (3, 2)
        ┌────────────┬──────┐
        │ date       ┆ week │
        │ ---        ┆ ---  │
        │ date       ┆ u32  │
        ╞════════════╪══════╡
        │ 2001-01-01 ┆ 1    │
        │ 2001-06-30 ┆ 26   │
        │ 2001-12-27 ┆ 52   │
        └────────────┴──────┘

        """
        return wrap_expr(self._pyexpr.dt_week())

    def weekday(self) -> Expr:
        """
        Extract the week day from the underlying Date representation.

        Applies to Date and Datetime columns.

        Returns the ISO weekday number where monday = 1 and sunday = 7

        Returns
        -------
        Expr
            Expression of data type :class:`UInt32`.

        See Also
        --------
        day
        ordinal_day

        Examples
        --------
        >>> from datetime import timedelta, date
        >>> df = pl.DataFrame(
        ...     {
        ...         "date": pl.date_range(
        ...             date(2001, 12, 22), date(2001, 12, 25), eager=True
        ...         )
        ...     }
        ... )
        >>> df.with_columns(
        ...     pl.col("date").dt.weekday().alias("weekday"),
        ...     pl.col("date").dt.day().alias("day_of_month"),
        ...     pl.col("date").dt.ordinal_day().alias("day_of_year"),
        ... )
        shape: (4, 4)
        ┌────────────┬─────────┬──────────────┬─────────────┐
        │ date       ┆ weekday ┆ day_of_month ┆ day_of_year │
        │ ---        ┆ ---     ┆ ---          ┆ ---         │
        │ date       ┆ u32     ┆ u32          ┆ u32         │
        ╞════════════╪═════════╪══════════════╪═════════════╡
        │ 2001-12-22 ┆ 6       ┆ 22           ┆ 356         │
        │ 2001-12-23 ┆ 7       ┆ 23           ┆ 357         │
        │ 2001-12-24 ┆ 1       ┆ 24           ┆ 358         │
        │ 2001-12-25 ┆ 2       ┆ 25           ┆ 359         │
        └────────────┴─────────┴──────────────┴─────────────┘

        """
        return wrap_expr(self._pyexpr.dt_weekday())

    def day(self) -> Expr:
        """
        Extract day from underlying Date representation.

        Applies to Date and Datetime columns.

        Returns the day of month starting from 1.
        The return value ranges from 1 to 31. (The last day of month differs by months.)

        Returns
        -------
        Expr
            Expression of data type :class:`UInt32`.

        See Also
        --------
        weekday
        ordinal_day

        Examples
        --------
        >>> from datetime import timedelta, date
        >>> df = pl.DataFrame(
        ...     {
        ...         "date": pl.date_range(
        ...             date(2001, 12, 22), date(2001, 12, 25), eager=True
        ...         )
        ...     }
        ... )
        >>> df.with_columns(
        ...     pl.col("date").dt.weekday().alias("weekday"),
        ...     pl.col("date").dt.day().alias("day_of_month"),
        ...     pl.col("date").dt.ordinal_day().alias("day_of_year"),
        ... )
        shape: (4, 4)
        ┌────────────┬─────────┬──────────────┬─────────────┐
        │ date       ┆ weekday ┆ day_of_month ┆ day_of_year │
        │ ---        ┆ ---     ┆ ---          ┆ ---         │
        │ date       ┆ u32     ┆ u32          ┆ u32         │
        ╞════════════╪═════════╪══════════════╪═════════════╡
        │ 2001-12-22 ┆ 6       ┆ 22           ┆ 356         │
        │ 2001-12-23 ┆ 7       ┆ 23           ┆ 357         │
        │ 2001-12-24 ┆ 1       ┆ 24           ┆ 358         │
        │ 2001-12-25 ┆ 2       ┆ 25           ┆ 359         │
        └────────────┴─────────┴──────────────┴─────────────┘

        """
        return wrap_expr(self._pyexpr.dt_day())

    def ordinal_day(self) -> Expr:
        """
        Extract ordinal day from underlying Date representation.

        Applies to Date and Datetime columns.

        Returns the day of year starting from 1.
        The return value ranges from 1 to 366. (The last day of year differs by years.)

        Returns
        -------
        Expr
            Expression of data type :class:`UInt32`.

        See Also
        --------
        weekday
        day

        Examples
        --------
        >>> from datetime import timedelta, date
        >>> df = pl.DataFrame(
        ...     {
        ...         "date": pl.date_range(
        ...             date(2001, 12, 22), date(2001, 12, 25), eager=True
        ...         )
        ...     }
        ... )
        >>> df.with_columns(
        ...     pl.col("date").dt.weekday().alias("weekday"),
        ...     pl.col("date").dt.day().alias("day_of_month"),
        ...     pl.col("date").dt.ordinal_day().alias("day_of_year"),
        ... )
        shape: (4, 4)
        ┌────────────┬─────────┬──────────────┬─────────────┐
        │ date       ┆ weekday ┆ day_of_month ┆ day_of_year │
        │ ---        ┆ ---     ┆ ---          ┆ ---         │
        │ date       ┆ u32     ┆ u32          ┆ u32         │
        ╞════════════╪═════════╪══════════════╪═════════════╡
        │ 2001-12-22 ┆ 6       ┆ 22           ┆ 356         │
        │ 2001-12-23 ┆ 7       ┆ 23           ┆ 357         │
        │ 2001-12-24 ┆ 1       ┆ 24           ┆ 358         │
        │ 2001-12-25 ┆ 2       ┆ 25           ┆ 359         │
        └────────────┴─────────┴──────────────┴─────────────┘

        """
        return wrap_expr(self._pyexpr.dt_ordinal_day())

    def time(self) -> Expr:
        """
        Extract time.

        Applies to Datetime columns only; fails on Date.

        Returns
        -------
        Expr
            Expression of data type :class:`Time`.

        """
        return wrap_expr(self._pyexpr.dt_time())

    def date(self) -> Expr:
        """
        Extract date from date(time).

        Applies to Date and Datetime columns.

        Returns
        -------
        Expr
            Expression of data type :class:`Date`.

        """
        return wrap_expr(self._pyexpr.dt_date())

    def datetime(self) -> Expr:
        """
        Return datetime.

        Applies to Datetime columns.

        Returns
        -------
        Expr
            Expression of data type :class:`Datetime`.

        """
        return wrap_expr(self._pyexpr.dt_datetime())

    def hour(self) -> Expr:
        """
        Extract hour from underlying DateTime representation.

        Applies to Datetime columns.

        Returns the hour number from 0 to 23.

        Returns
        -------
        Expr
            Expression of data type :class:`UInt32`.

        Examples
        --------
        >>> from datetime import datetime
        >>> df = pl.DataFrame(
        ...     {
        ...         "datetime": [
        ...             datetime(2001, 1, 1, 0, 0, 0),
        ...             datetime(2010, 1, 1, 15, 30, 45),
        ...             datetime(2022, 12, 31, 23, 59, 59),
        ...         ]
        ...     }
        ... )
        >>> df.with_columns(pl.col("datetime").dt.hour().alias("hour"))
        shape: (3, 2)
        ┌─────────────────────┬──────┐
        │ datetime            ┆ hour │
        │ ---                 ┆ ---  │
        │ datetime[μs]        ┆ u32  │
        ╞═════════════════════╪══════╡
        │ 2001-01-01 00:00:00 ┆ 0    │
        │ 2010-01-01 15:30:45 ┆ 15   │
        │ 2022-12-31 23:59:59 ┆ 23   │
        └─────────────────────┴──────┘

        """
        return wrap_expr(self._pyexpr.dt_hour())

    def minute(self) -> Expr:
        """
        Extract minutes from underlying DateTime representation.

        Applies to Datetime columns.

        Returns the minute number from 0 to 59.

        Returns
        -------
        Expr
            Expression of data type :class:`UInt32`.

        Examples
        --------
        >>> from datetime import datetime
        >>> df = pl.DataFrame(
        ...     {
        ...         "datetime": [
        ...             datetime(2001, 1, 1, 0, 0, 0),
        ...             datetime(2010, 1, 1, 15, 30, 45),
        ...             datetime(2022, 12, 31, 23, 59, 59),
        ...         ]
        ...     }
        ... )
        >>> df.with_columns(pl.col("datetime").dt.minute().alias("minute"))
        shape: (3, 2)
        ┌─────────────────────┬────────┐
        │ datetime            ┆ minute │
        │ ---                 ┆ ---    │
        │ datetime[μs]        ┆ u32    │
        ╞═════════════════════╪════════╡
        │ 2001-01-01 00:00:00 ┆ 0      │
        │ 2010-01-01 15:30:45 ┆ 30     │
        │ 2022-12-31 23:59:59 ┆ 59     │
        └─────────────────────┴────────┘

        """
        return wrap_expr(self._pyexpr.dt_minute())

    def second(self, *, fractional: bool = False) -> Expr:
        """
        Extract seconds from underlying DateTime representation.

        Applies to Datetime columns.

        Returns the integer second number from 0 to 59, or a floating
        point number from 0 < 60 if `fractional=True` that includes
        any milli/micro/nanosecond component.

        Parameters
        ----------
        fractional
            Whether to include the fractional component of the second.

        Returns
        -------
        Expr
            Expression of data type :class:`UInt32` or :class:`Float64`.

        Examples
        --------
        >>> from datetime import datetime
        >>> df = pl.DataFrame(
        ...     {
        ...         "datetime": [
        ...             datetime(2000, 1, 1, 0, 0, 0, 456789),
        ...             datetime(2000, 1, 1, 0, 0, 3, 111110),
        ...             datetime(2000, 1, 1, 0, 0, 5, 765431),
        ...         ]
        ...     }
        ... )
        >>> df.with_columns(pl.col("datetime").dt.second().alias("second"))
        shape: (3, 2)
        ┌────────────────────────────┬────────┐
        │ datetime                   ┆ second │
        │ ---                        ┆ ---    │
        │ datetime[μs]               ┆ u32    │
        ╞════════════════════════════╪════════╡
        │ 2000-01-01 00:00:00.456789 ┆ 0      │
        │ 2000-01-01 00:00:03.111110 ┆ 3      │
        │ 2000-01-01 00:00:05.765431 ┆ 5      │
        └────────────────────────────┴────────┘
        >>> df.with_columns(
        ...     pl.col("datetime").dt.second(fractional=True).alias("second")
        ... )
        shape: (3, 2)
        ┌────────────────────────────┬──────────┐
        │ datetime                   ┆ second   │
        │ ---                        ┆ ---      │
        │ datetime[μs]               ┆ f64      │
        ╞════════════════════════════╪══════════╡
        │ 2000-01-01 00:00:00.456789 ┆ 0.456789 │
        │ 2000-01-01 00:00:03.111110 ┆ 3.11111  │
        │ 2000-01-01 00:00:05.765431 ┆ 5.765431 │
        └────────────────────────────┴──────────┘

        """
        sec = wrap_expr(self._pyexpr.dt_second())
        return (
            sec + (wrap_expr(self._pyexpr.dt_nanosecond()) / F.lit(1_000_000_000.0))
            if fractional
            else sec
        )

    def millisecond(self) -> Expr:
        """
        Extract milliseconds from underlying DateTime representation.

        Applies to Datetime columns.

        Returns
        -------
        Expr
            Expression of data type :class:`UInt32`.

        """
        return wrap_expr(self._pyexpr.dt_millisecond())

    def microsecond(self) -> Expr:
        """
        Extract microseconds from underlying DateTime representation.

        Applies to Datetime columns.

        Returns
        -------
        Expr
            Expression of data type :class:`UInt32`.

        Examples
        --------
        >>> from datetime import datetime
        >>> df = pl.DataFrame(
        ...     {
        ...         "date": pl.datetime_range(
        ...             datetime(2020, 1, 1),
        ...             datetime(2020, 1, 1, 0, 0, 1, 0),
        ...             "1ms",
        ...             eager=True,
        ...         ),
        ...     }
        ... )
        >>> df.select(
        ...     [
        ...         pl.col("date"),
        ...         pl.col("date").dt.microsecond().alias("microseconds"),
        ...     ]
        ... )
        shape: (1_001, 2)
        ┌─────────────────────────┬──────────────┐
        │ date                    ┆ microseconds │
        │ ---                     ┆ ---          │
        │ datetime[μs]            ┆ u32          │
        ╞═════════════════════════╪══════════════╡
        │ 2020-01-01 00:00:00     ┆ 0            │
        │ 2020-01-01 00:00:00.001 ┆ 1000         │
        │ 2020-01-01 00:00:00.002 ┆ 2000         │
        │ 2020-01-01 00:00:00.003 ┆ 3000         │
        │ …                       ┆ …            │
        │ 2020-01-01 00:00:00.997 ┆ 997000       │
        │ 2020-01-01 00:00:00.998 ┆ 998000       │
        │ 2020-01-01 00:00:00.999 ┆ 999000       │
        │ 2020-01-01 00:00:01     ┆ 0            │
        └─────────────────────────┴──────────────┘

        """
        return wrap_expr(self._pyexpr.dt_microsecond())

    def nanosecond(self) -> Expr:
        """
        Extract nanoseconds from underlying DateTime representation.

        Applies to Datetime columns.

        Returns
        -------
        Expr
            Expression of data type :class:`UInt32`.

        """
        return wrap_expr(self._pyexpr.dt_nanosecond())

    def epoch(self, time_unit: EpochTimeUnit = "us") -> Expr:
        """
        Get the time passed since the Unix EPOCH in the give time unit.

        Parameters
        ----------
        time_unit : {'ns', 'us', 'ms', 's', 'd'}
            Time unit.

        Examples
        --------
        >>> from datetime import date
        >>> df = pl.date_range(
        ...     date(2001, 1, 1), date(2001, 1, 3), eager=True
        ... ).to_frame()
        >>> df.with_columns(
        ...     pl.col("date").dt.epoch().alias("epoch_ns"),
        ...     pl.col("date").dt.epoch(time_unit="s").alias("epoch_s"),
        ... )
        shape: (3, 3)
        ┌────────────┬─────────────────┬───────────┐
        │ date       ┆ epoch_ns        ┆ epoch_s   │
        │ ---        ┆ ---             ┆ ---       │
        │ date       ┆ i64             ┆ i64       │
        ╞════════════╪═════════════════╪═══════════╡
        │ 2001-01-01 ┆ 978307200000000 ┆ 978307200 │
        │ 2001-01-02 ┆ 978393600000000 ┆ 978393600 │
        │ 2001-01-03 ┆ 978480000000000 ┆ 978480000 │
        └────────────┴─────────────────┴───────────┘

        """
        if time_unit in DTYPE_TEMPORAL_UNITS:
            return self.timestamp(time_unit)  # type: ignore[arg-type]
        elif time_unit == "s":
            return wrap_expr(self._pyexpr.dt_epoch_seconds())
        elif time_unit == "d":
            return wrap_expr(self._pyexpr).cast(Date).cast(Int32)
        else:
            raise ValueError(
                f"`time_unit` must be one of {{'ns', 'us', 'ms', 's', 'd'}}, got {time_unit!r}"
            )

    def timestamp(self, time_unit: TimeUnit = "us") -> Expr:
        """
        Return a timestamp in the given time unit.

        Parameters
        ----------
        time_unit : {'ns', 'us', 'ms'}
            Time unit.

        Examples
        --------
        >>> from datetime import date
        >>> df = pl.date_range(
        ...     date(2001, 1, 1), date(2001, 1, 3), eager=True
        ... ).to_frame()
        >>> df.with_columns(
        ...     pl.col("date").dt.timestamp().alias("timestamp_ns"),
        ...     pl.col("date").dt.timestamp("ms").alias("timestamp_ms"),
        ... )
        shape: (3, 3)
        ┌────────────┬─────────────────┬──────────────┐
        │ date       ┆ timestamp_ns    ┆ timestamp_ms │
        │ ---        ┆ ---             ┆ ---          │
        │ date       ┆ i64             ┆ i64          │
        ╞════════════╪═════════════════╪══════════════╡
        │ 2001-01-01 ┆ 978307200000000 ┆ 978307200000 │
        │ 2001-01-02 ┆ 978393600000000 ┆ 978393600000 │
        │ 2001-01-03 ┆ 978480000000000 ┆ 978480000000 │
        └────────────┴─────────────────┴──────────────┘

        """
        return wrap_expr(self._pyexpr.dt_timestamp(time_unit))

    def with_time_unit(self, time_unit: TimeUnit) -> Expr:
        """
        Set time unit of an expression of dtype Datetime or Duration.

        This does not modify underlying data, and should be used to fix an incorrect
        time unit.

        Parameters
        ----------
        time_unit : {'ns', 'us', 'ms'}
            Unit of time for the `Datetime` expression.

        Examples
        --------
        >>> from datetime import datetime
        >>> df = pl.DataFrame(
        ...     {
        ...         "date": pl.datetime_range(
        ...             datetime(2001, 1, 1),
        ...             datetime(2001, 1, 3),
        ...             "1d",
        ...             time_unit="ns",
        ...             eager=True,
        ...         )
        ...     }
        ... )
        >>> df.select(
        ...     [
        ...         pl.col("date"),
        ...         pl.col("date").dt.with_time_unit("us").alias("time_unit_us"),
        ...     ]
        ... )
        shape: (3, 2)
        ┌─────────────────────┬───────────────────────┐
        │ date                ┆ time_unit_us          │
        │ ---                 ┆ ---                   │
        │ datetime[ns]        ┆ datetime[μs]          │
        ╞═════════════════════╪═══════════════════════╡
        │ 2001-01-01 00:00:00 ┆ +32971-04-28 00:00:00 │
        │ 2001-01-02 00:00:00 ┆ +32974-01-22 00:00:00 │
        │ 2001-01-03 00:00:00 ┆ +32976-10-18 00:00:00 │
        └─────────────────────┴───────────────────────┘

        """
        return wrap_expr(self._pyexpr.dt_with_time_unit(time_unit))

    def cast_time_unit(self, time_unit: TimeUnit) -> Expr:
        """
        Cast the underlying data to another time unit. This may lose precision.

        Parameters
        ----------
        time_unit : {'ns', 'us', 'ms'}
            Time unit for the `Datetime` expression.

        Examples
        --------
        >>> from datetime import datetime
        >>> df = pl.DataFrame(
        ...     {
        ...         "date": pl.datetime_range(
        ...             datetime(2001, 1, 1), datetime(2001, 1, 3), "1d", eager=True
        ...         )
        ...     }
        ... )
        >>> df.select(
        ...     [
        ...         pl.col("date"),
        ...         pl.col("date").dt.cast_time_unit("ms").alias("time_unit_ms"),
        ...         pl.col("date").dt.cast_time_unit("ns").alias("time_unit_ns"),
        ...     ]
        ... )
        shape: (3, 3)
        ┌─────────────────────┬─────────────────────┬─────────────────────┐
        │ date                ┆ time_unit_ms        ┆ time_unit_ns        │
        │ ---                 ┆ ---                 ┆ ---                 │
        │ datetime[μs]        ┆ datetime[ms]        ┆ datetime[ns]        │
        ╞═════════════════════╪═════════════════════╪═════════════════════╡
        │ 2001-01-01 00:00:00 ┆ 2001-01-01 00:00:00 ┆ 2001-01-01 00:00:00 │
        │ 2001-01-02 00:00:00 ┆ 2001-01-02 00:00:00 ┆ 2001-01-02 00:00:00 │
        │ 2001-01-03 00:00:00 ┆ 2001-01-03 00:00:00 ┆ 2001-01-03 00:00:00 │
        └─────────────────────┴─────────────────────┴─────────────────────┘

        """
        return wrap_expr(self._pyexpr.dt_cast_time_unit(time_unit))

    def convert_time_zone(self, time_zone: str) -> Expr:
        """
        Convert to given time zone for an expression of type Datetime.

        Parameters
        ----------
        time_zone
            Time zone for the `Datetime` expression.

        Examples
        --------
        >>> from datetime import datetime
        >>> df = pl.DataFrame(
        ...     {
        ...         "date": pl.datetime_range(
        ...             datetime(2020, 3, 1),
        ...             datetime(2020, 5, 1),
        ...             "1mo",
        ...             time_zone="UTC",
        ...             eager=True,
        ...         ),
        ...     }
        ... )
        >>> df.select(
        ...     [
        ...         pl.col("date"),
        ...         pl.col("date")
        ...         .dt.convert_time_zone(time_zone="Europe/London")
        ...         .alias("London"),
        ...     ]
        ... )
        shape: (3, 2)
        ┌─────────────────────────┬─────────────────────────────┐
        │ date                    ┆ London                      │
        │ ---                     ┆ ---                         │
        │ datetime[μs, UTC]       ┆ datetime[μs, Europe/London] │
        ╞═════════════════════════╪═════════════════════════════╡
        │ 2020-03-01 00:00:00 UTC ┆ 2020-03-01 00:00:00 GMT     │
        │ 2020-04-01 00:00:00 UTC ┆ 2020-04-01 01:00:00 BST     │
        │ 2020-05-01 00:00:00 UTC ┆ 2020-05-01 01:00:00 BST     │
        └─────────────────────────┴─────────────────────────────┘
        """
        return wrap_expr(self._pyexpr.dt_convert_time_zone(time_zone))

    def replace_time_zone(
        self,
        time_zone: str | None,
        *,
        use_earliest: bool | None = None,
        ambiguous: Ambiguous | Expr = "raise",
    ) -> Expr:
        """
        Replace time zone for an expression of type Datetime.

        Different from `convert_time_zone`, this will also modify
        the underlying timestamp and will ignore the original time zone.

        Parameters
        ----------
        time_zone
            Time zone for the `Datetime` expression. Pass `None` to unset time zone.
        use_earliest
            Determine how to deal with ambiguous datetimes:

            - `None` (default): raise
            - `True`: use the earliest datetime
            - `False`: use the latest datetime

            .. deprecated:: 0.19.0
                Use `ambiguous` instead
        ambiguous
            Determine how to deal with ambiguous datetimes:

            - `'raise'` (default): raise
            - `'earliest'`: use the earliest datetime
            - `'latest'`: use the latest datetime

        Examples
        --------
        >>> from datetime import datetime
        >>> df = pl.DataFrame(
        ...     {
        ...         "london_timezone": pl.datetime_range(
        ...             datetime(2020, 3, 1),
        ...             datetime(2020, 7, 1),
        ...             "1mo",
        ...             time_zone="UTC",
        ...             eager=True,
        ...         ).dt.convert_time_zone(time_zone="Europe/London"),
        ...     }
        ... )
        >>> df.select(
        ...     [
        ...         pl.col("london_timezone"),
        ...         pl.col("london_timezone")
        ...         .dt.replace_time_zone(time_zone="Europe/Amsterdam")
        ...         .alias("London_to_Amsterdam"),
        ...     ]
        ... )
        shape: (5, 2)
        ┌─────────────────────────────┬────────────────────────────────┐
        │ london_timezone             ┆ London_to_Amsterdam            │
        │ ---                         ┆ ---                            │
        │ datetime[μs, Europe/London] ┆ datetime[μs, Europe/Amsterdam] │
        ╞═════════════════════════════╪════════════════════════════════╡
        │ 2020-03-01 00:00:00 GMT     ┆ 2020-03-01 00:00:00 CET        │
        │ 2020-04-01 01:00:00 BST     ┆ 2020-04-01 01:00:00 CEST       │
        │ 2020-05-01 01:00:00 BST     ┆ 2020-05-01 01:00:00 CEST       │
        │ 2020-06-01 01:00:00 BST     ┆ 2020-06-01 01:00:00 CEST       │
        │ 2020-07-01 01:00:00 BST     ┆ 2020-07-01 01:00:00 CEST       │
        └─────────────────────────────┴────────────────────────────────┘

        You can use `use_earliest` to deal with ambiguous datetimes:

        >>> dates = [
        ...     "2018-10-28 01:30",
        ...     "2018-10-28 02:00",
        ...     "2018-10-28 02:30",
        ...     "2018-10-28 02:00",
        ... ]
        >>> df = pl.DataFrame(
        ...     {
        ...         "ts": pl.Series(dates).str.strptime(pl.Datetime),
        ...         "ambiguous": ["earliest", "earliest", "latest", "latest"],
        ...     }
        ... )
        >>> df.with_columns(
        ...     ts_localized=pl.col("ts").dt.replace_time_zone(
        ...         "Europe/Brussels", ambiguous=pl.col("ambiguous")
        ...     )
        ... )
        shape: (4, 3)
        ┌─────────────────────┬───────────┬───────────────────────────────┐
        │ ts                  ┆ ambiguous ┆ ts_localized                  │
        │ ---                 ┆ ---       ┆ ---                           │
        │ datetime[μs]        ┆ str       ┆ datetime[μs, Europe/Brussels] │
        ╞═════════════════════╪═══════════╪═══════════════════════════════╡
        │ 2018-10-28 01:30:00 ┆ earliest  ┆ 2018-10-28 01:30:00 CEST      │
        │ 2018-10-28 02:00:00 ┆ earliest  ┆ 2018-10-28 02:00:00 CEST      │
        │ 2018-10-28 02:30:00 ┆ latest    ┆ 2018-10-28 02:30:00 CET       │
        │ 2018-10-28 02:00:00 ┆ latest    ┆ 2018-10-28 02:00:00 CET       │
        └─────────────────────┴───────────┴───────────────────────────────┘

        """
        ambiguous = rename_use_earliest_to_ambiguous(use_earliest, ambiguous)
        if not isinstance(ambiguous, pl.Expr):
            ambiguous = F.lit(ambiguous)
        return wrap_expr(
            self._pyexpr.dt_replace_time_zone(time_zone, ambiguous._pyexpr)
        )

    def total_days(self) -> Expr:
        """
        Extract the total days from a Duration type.

        Returns
        -------
        Expr
            Expression of data type :class:`Int64`.

        Examples
        --------
        >>> from datetime import datetime
        >>> df = pl.DataFrame(
        ...     {
        ...         "date": pl.datetime_range(
        ...             datetime(2020, 3, 1), datetime(2020, 5, 1), "1mo", eager=True
        ...         ),
        ...     }
        ... )
        >>> df.select(
        ...     [
        ...         pl.col("date"),
        ...         pl.col("date").diff().dt.total_days().alias("days_diff"),
        ...     ]
        ... )
        shape: (3, 2)
        ┌─────────────────────┬───────────┐
        │ date                ┆ days_diff │
        │ ---                 ┆ ---       │
        │ datetime[μs]        ┆ i64       │
        ╞═════════════════════╪═══════════╡
        │ 2020-03-01 00:00:00 ┆ null      │
        │ 2020-04-01 00:00:00 ┆ 31        │
        │ 2020-05-01 00:00:00 ┆ 30        │
        └─────────────────────┴───────────┘

        """
        return wrap_expr(self._pyexpr.dt_total_days())

    def total_hours(self) -> Expr:
        """
        Extract the total hours from a Duration type.

        Returns
        -------
        Expr
            Expression of data type :class:`Int64`.

        Examples
        --------
        >>> from datetime import datetime
        >>> df = pl.DataFrame(
        ...     {
        ...         "date": pl.datetime_range(
        ...             datetime(2020, 1, 1), datetime(2020, 1, 4), "1d", eager=True
        ...         ),
        ...     }
        ... )
        >>> df.select(
        ...     [
        ...         pl.col("date"),
        ...         pl.col("date").diff().dt.total_hours().alias("hours_diff"),
        ...     ]
        ... )
        shape: (4, 2)
        ┌─────────────────────┬────────────┐
        │ date                ┆ hours_diff │
        │ ---                 ┆ ---        │
        │ datetime[μs]        ┆ i64        │
        ╞═════════════════════╪════════════╡
        │ 2020-01-01 00:00:00 ┆ null       │
        │ 2020-01-02 00:00:00 ┆ 24         │
        │ 2020-01-03 00:00:00 ┆ 24         │
        │ 2020-01-04 00:00:00 ┆ 24         │
        └─────────────────────┴────────────┘

        """
        return wrap_expr(self._pyexpr.dt_total_hours())

    def total_minutes(self) -> Expr:
        """
        Extract the total minutes from a Duration type.

        Returns
        -------
        Expr
            Expression of data type :class:`Int64`.

        Examples
        --------
        >>> from datetime import datetime
        >>> df = pl.DataFrame(
        ...     {
        ...         "date": pl.datetime_range(
        ...             datetime(2020, 1, 1), datetime(2020, 1, 4), "1d", eager=True
        ...         ),
        ...     }
        ... )
        >>> df.select(
        ...     [
        ...         pl.col("date"),
        ...         pl.col("date").diff().dt.total_minutes().alias("minutes_diff"),
        ...     ]
        ... )
        shape: (4, 2)
        ┌─────────────────────┬──────────────┐
        │ date                ┆ minutes_diff │
        │ ---                 ┆ ---          │
        │ datetime[μs]        ┆ i64          │
        ╞═════════════════════╪══════════════╡
        │ 2020-01-01 00:00:00 ┆ null         │
        │ 2020-01-02 00:00:00 ┆ 1440         │
        │ 2020-01-03 00:00:00 ┆ 1440         │
        │ 2020-01-04 00:00:00 ┆ 1440         │
        └─────────────────────┴──────────────┘

        """
        return wrap_expr(self._pyexpr.dt_total_minutes())

    def total_seconds(self) -> Expr:
        """
        Extract the total seconds from a Duration type.

        Returns
        -------
        Expr
            Expression of data type :class:`Int64`.

        Examples
        --------
        >>> from datetime import datetime
        >>> df = pl.DataFrame(
        ...     {
        ...         "date": pl.datetime_range(
        ...             datetime(2020, 1, 1),
        ...             datetime(2020, 1, 1, 0, 4, 0),
        ...             "1m",
        ...             eager=True,
        ...         ),
        ...     }
        ... )
        >>> df.select(
        ...     pl.col("date"),
        ...     pl.col("date").diff().dt.total_seconds().alias("seconds_diff"),
        ... )
        shape: (5, 2)
        ┌─────────────────────┬──────────────┐
        │ date                ┆ seconds_diff │
        │ ---                 ┆ ---          │
        │ datetime[μs]        ┆ i64          │
        ╞═════════════════════╪══════════════╡
        │ 2020-01-01 00:00:00 ┆ null         │
        │ 2020-01-01 00:01:00 ┆ 60           │
        │ 2020-01-01 00:02:00 ┆ 60           │
        │ 2020-01-01 00:03:00 ┆ 60           │
        │ 2020-01-01 00:04:00 ┆ 60           │
        └─────────────────────┴──────────────┘

        """
        return wrap_expr(self._pyexpr.dt_total_seconds())

    def total_milliseconds(self) -> Expr:
        """
        Extract the total milliseconds from a Duration type.

        Returns
        -------
        Expr
            Expression of data type :class:`Int64`.

        Examples
        --------
        >>> from datetime import datetime
        >>> df = pl.DataFrame(
        ...     {
        ...         "date": pl.datetime_range(
        ...             datetime(2020, 1, 1),
        ...             datetime(2020, 1, 1, 0, 0, 1, 0),
        ...             "1ms",
        ...             eager=True,
        ...         ),
        ...     }
        ... )
        >>> df.select(
        ...     pl.col("date"),
        ...     milliseconds_diff=pl.col("date").diff().dt.total_milliseconds(),
        ... )
        shape: (1_001, 2)
        ┌─────────────────────────┬───────────────────┐
        │ date                    ┆ milliseconds_diff │
        │ ---                     ┆ ---               │
        │ datetime[μs]            ┆ i64               │
        ╞═════════════════════════╪═══════════════════╡
        │ 2020-01-01 00:00:00     ┆ null              │
        │ 2020-01-01 00:00:00.001 ┆ 1                 │
        │ 2020-01-01 00:00:00.002 ┆ 1                 │
        │ 2020-01-01 00:00:00.003 ┆ 1                 │
        │ …                       ┆ …                 │
        │ 2020-01-01 00:00:00.997 ┆ 1                 │
        │ 2020-01-01 00:00:00.998 ┆ 1                 │
        │ 2020-01-01 00:00:00.999 ┆ 1                 │
        │ 2020-01-01 00:00:01     ┆ 1                 │
        └─────────────────────────┴───────────────────┘

        """
        return wrap_expr(self._pyexpr.dt_total_milliseconds())

    def total_microseconds(self) -> Expr:
        """
        Extract the total microseconds from a Duration type.

        Returns
        -------
        Expr
            Expression of data type :class:`Int64`.

        Examples
        --------
        >>> from datetime import datetime
        >>> df = pl.DataFrame(
        ...     {
        ...         "date": pl.datetime_range(
        ...             datetime(2020, 1, 1),
        ...             datetime(2020, 1, 1, 0, 0, 1, 0),
        ...             "1ms",
        ...             eager=True,
        ...         ),
        ...     }
        ... )
        >>> df.select(
        ...     pl.col("date"),
        ...     microseconds_diff=pl.col("date").diff().dt.total_microseconds(),
        ... )
        shape: (1_001, 2)
        ┌─────────────────────────┬───────────────────┐
        │ date                    ┆ microseconds_diff │
        │ ---                     ┆ ---               │
        │ datetime[μs]            ┆ i64               │
        ╞═════════════════════════╪═══════════════════╡
        │ 2020-01-01 00:00:00     ┆ null              │
        │ 2020-01-01 00:00:00.001 ┆ 1000              │
        │ 2020-01-01 00:00:00.002 ┆ 1000              │
        │ 2020-01-01 00:00:00.003 ┆ 1000              │
        │ …                       ┆ …                 │
        │ 2020-01-01 00:00:00.997 ┆ 1000              │
        │ 2020-01-01 00:00:00.998 ┆ 1000              │
        │ 2020-01-01 00:00:00.999 ┆ 1000              │
        │ 2020-01-01 00:00:01     ┆ 1000              │
        └─────────────────────────┴───────────────────┘

        """
        return wrap_expr(self._pyexpr.dt_total_microseconds())

    def total_nanoseconds(self) -> Expr:
        """
        Extract the total nanoseconds from a Duration type.

        Returns
        -------
        Expr
            Expression of data type :class:`Int64`.

        Examples
        --------
        >>> from datetime import datetime
        >>> df = pl.DataFrame(
        ...     {
        ...         "date": pl.datetime_range(
        ...             datetime(2020, 1, 1),
        ...             datetime(2020, 1, 1, 0, 0, 1, 0),
        ...             "1ms",
        ...             eager=True,
        ...         ),
        ...     }
        ... )
        >>> df.select(
        ...     pl.col("date"),
        ...     nanoseconds_diff=pl.col("date").diff().dt.total_nanoseconds(),
        ... )
        shape: (1_001, 2)
        ┌─────────────────────────┬──────────────────┐
        │ date                    ┆ nanoseconds_diff │
        │ ---                     ┆ ---              │
        │ datetime[μs]            ┆ i64              │
        ╞═════════════════════════╪══════════════════╡
        │ 2020-01-01 00:00:00     ┆ null             │
        │ 2020-01-01 00:00:00.001 ┆ 1000000          │
        │ 2020-01-01 00:00:00.002 ┆ 1000000          │
        │ 2020-01-01 00:00:00.003 ┆ 1000000          │
        │ …                       ┆ …                │
        │ 2020-01-01 00:00:00.997 ┆ 1000000          │
        │ 2020-01-01 00:00:00.998 ┆ 1000000          │
        │ 2020-01-01 00:00:00.999 ┆ 1000000          │
        │ 2020-01-01 00:00:01     ┆ 1000000          │
        └─────────────────────────┴──────────────────┘

        """
        return wrap_expr(self._pyexpr.dt_total_nanoseconds())

    def offset_by(self, by: str | Expr) -> Expr:
        """
        Offset this date by a relative time offset.

        This differs from `pl.col("foo") + timedelta` in that it can
        take months and leap years into account. Note that only a single minus
        sign is allowed in the `by` string, as the first character.

        Parameters
        ----------
        by
            The offset is dictated by the following string language:

            - 1ns   (1 nanosecond)
            - 1us   (1 microsecond)
            - 1ms   (1 millisecond)
            - 1s    (1 second)
            - 1m    (1 minute)
            - 1h    (1 hour)
            - 1d    (1 calendar day)
            - 1w    (1 calendar week)
            - 1mo   (1 calendar month)
            - 1q    (1 calendar quarter)
            - 1y    (1 calendar year)
            - 1i    (1 index count)

            By "calendar day", we mean the corresponding time on the next day (which may
            not be 24 hours, due to daylight savings). Similarly for "calendar week",
            "calendar month", "calendar quarter", and "calendar year".

        Returns
        -------
        Expr
            Expression of data type :class:`Date` or :class:`Datetime`.

        Examples
        --------
        >>> from datetime import datetime
        >>> df = pl.DataFrame(
        ...     {
        ...         "dates": pl.datetime_range(
        ...             datetime(2000, 1, 1), datetime(2005, 1, 1), "1y", eager=True
        ...         ),
        ...         "offset": ["1d", "2d", "-1d", "1mo", None, "1y"],
        ...     }
        ... )
        >>> df.select(
        ...     [
        ...         pl.col("dates").dt.offset_by("1y").alias("date_plus_1y"),
        ...         pl.col("dates").dt.offset_by("-1y2mo").alias("date_min"),
        ...     ]
        ... )
        shape: (6, 2)
        ┌─────────────────────┬─────────────────────┐
        │ date_plus_1y        ┆ date_min            │
        │ ---                 ┆ ---                 │
        │ datetime[μs]        ┆ datetime[μs]        │
        ╞═════════════════════╪═════════════════════╡
        │ 2001-01-01 00:00:00 ┆ 1998-11-01 00:00:00 │
        │ 2002-01-01 00:00:00 ┆ 1999-11-01 00:00:00 │
        │ 2003-01-01 00:00:00 ┆ 2000-11-01 00:00:00 │
        │ 2004-01-01 00:00:00 ┆ 2001-11-01 00:00:00 │
        │ 2005-01-01 00:00:00 ┆ 2002-11-01 00:00:00 │
        │ 2006-01-01 00:00:00 ┆ 2003-11-01 00:00:00 │
        └─────────────────────┴─────────────────────┘

        You can also pass the relative offset as an expression:

        >>> df.with_columns(new_dates=pl.col("dates").dt.offset_by(pl.col("offset")))
        shape: (6, 3)
        ┌─────────────────────┬────────┬─────────────────────┐
        │ dates               ┆ offset ┆ new_dates           │
        │ ---                 ┆ ---    ┆ ---                 │
        │ datetime[μs]        ┆ str    ┆ datetime[μs]        │
        ╞═════════════════════╪════════╪═════════════════════╡
        │ 2000-01-01 00:00:00 ┆ 1d     ┆ 2000-01-02 00:00:00 │
        │ 2001-01-01 00:00:00 ┆ 2d     ┆ 2001-01-03 00:00:00 │
        │ 2002-01-01 00:00:00 ┆ -1d    ┆ 2001-12-31 00:00:00 │
        │ 2003-01-01 00:00:00 ┆ 1mo    ┆ 2003-02-01 00:00:00 │
        │ 2004-01-01 00:00:00 ┆ null   ┆ null                │
        │ 2005-01-01 00:00:00 ┆ 1y     ┆ 2006-01-01 00:00:00 │
        └─────────────────────┴────────┴─────────────────────┘
        """
        by = deprecate_saturating(by)
        by = parse_as_expression(by, str_as_lit=True)
        return wrap_expr(self._pyexpr.dt_offset_by(by))

    def month_start(self) -> Expr:
        """
        Roll backward to the first day of the month.

        Returns
        -------
        Expr
            Expression of data type :class:`Date` or :class:`Datetime`.

        Notes
        -----
        If you're coming from pandas, you can think of this as a vectorised version
        of `pandas.tseries.offsets.MonthBegin().rollback(datetime)`.

        Examples
        --------
        >>> from datetime import datetime
        >>> df = pl.DataFrame(
        ...     {
        ...         "dates": pl.datetime_range(
        ...             datetime(2000, 1, 15, 2),
        ...             datetime(2000, 12, 15, 2),
        ...             "1mo",
        ...             eager=True,
        ...         )
        ...     }
        ... )
        >>> df.select(pl.col("dates").dt.month_start())
        shape: (12, 1)
        ┌─────────────────────┐
        │ dates               │
        │ ---                 │
        │ datetime[μs]        │
        ╞═════════════════════╡
        │ 2000-01-01 02:00:00 │
        │ 2000-02-01 02:00:00 │
        │ 2000-03-01 02:00:00 │
        │ 2000-04-01 02:00:00 │
        │ …                   │
        │ 2000-09-01 02:00:00 │
        │ 2000-10-01 02:00:00 │
        │ 2000-11-01 02:00:00 │
        │ 2000-12-01 02:00:00 │
        └─────────────────────┘
        """
        return wrap_expr(self._pyexpr.dt_month_start())

    def month_end(self) -> Expr:
        """
        Roll forward to the last day of the month.

        Returns
        -------
        Expr
            Expression of data type :class:`Date` or :class:`Datetime`.

        Notes
        -----
        If you're coming from pandas, you can think of this as a vectorised version
        of `pandas.tseries.offsets.MonthEnd().rollforward(datetime)`.

        Examples
        --------
        >>> from datetime import datetime
        >>> df = pl.DataFrame(
        ...     {
        ...         "dates": pl.datetime_range(
        ...             datetime(2000, 1, 1, 2),
        ...             datetime(2000, 12, 1, 2),
        ...             "1mo",
        ...             eager=True,
        ...         )
        ...     }
        ... )
        >>> df.select(pl.col("dates").dt.month_end())
        shape: (12, 1)
        ┌─────────────────────┐
        │ dates               │
        │ ---                 │
        │ datetime[μs]        │
        ╞═════════════════════╡
        │ 2000-01-31 02:00:00 │
        │ 2000-02-29 02:00:00 │
        │ 2000-03-31 02:00:00 │
        │ 2000-04-30 02:00:00 │
        │ …                   │
        │ 2000-09-30 02:00:00 │
        │ 2000-10-31 02:00:00 │
        │ 2000-11-30 02:00:00 │
        │ 2000-12-31 02:00:00 │
        └─────────────────────┘
        """
        return wrap_expr(self._pyexpr.dt_month_end())

    def base_utc_offset(self) -> Expr:
        """
        Base offset from UTC.

        This is usually constant for all datetimes in a given time zone, but
        may vary in the rare case that a country switches time zone, like
        Samoa (Apia) did at the end of 2011.

        Returns
        -------
        Expr
            Expression of data type :class:`Duration`.

        See Also
        --------
        Expr.dt.dst_offset : Daylight savings offset from UTC.

        Examples
        --------
        >>> from datetime import datetime
        >>> df = pl.DataFrame(
        ...     {
        ...         "ts": [datetime(2011, 12, 29), datetime(2012, 1, 1)],
        ...     }
        ... )
        >>> df = df.with_columns(pl.col("ts").dt.replace_time_zone("Pacific/Apia"))
        >>> df.with_columns(pl.col("ts").dt.base_utc_offset().alias("base_utc_offset"))
        shape: (2, 2)
        ┌────────────────────────────┬─────────────────┐
        │ ts                         ┆ base_utc_offset │
        │ ---                        ┆ ---             │
        │ datetime[μs, Pacific/Apia] ┆ duration[ms]    │
        ╞════════════════════════════╪═════════════════╡
        │ 2011-12-29 00:00:00 -10    ┆ -11h            │
        │ 2012-01-01 00:00:00 +14    ┆ 13h             │
        └────────────────────────────┴─────────────────┘
        """
        return wrap_expr(self._pyexpr.dt_base_utc_offset())

    def dst_offset(self) -> Expr:
        """
        Additional offset currently in effect (typically due to daylight saving time).

        Returns
        -------
        Expr
            Expression of data type :class:`Duration`.

        See Also
        --------
        Expr.dt.base_utc_offset : Base offset from UTC.

        Examples
        --------
        >>> from datetime import datetime
        >>> df = pl.DataFrame(
        ...     {
        ...         "ts": [datetime(2020, 10, 25), datetime(2020, 10, 26)],
        ...     }
        ... )
        >>> df = df.with_columns(pl.col("ts").dt.replace_time_zone("Europe/London"))
        >>> df.with_columns(pl.col("ts").dt.dst_offset().alias("dst_offset"))
        shape: (2, 2)
        ┌─────────────────────────────┬──────────────┐
        │ ts                          ┆ dst_offset   │
        │ ---                         ┆ ---          │
        │ datetime[μs, Europe/London] ┆ duration[ms] │
        ╞═════════════════════════════╪══════════════╡
        │ 2020-10-25 00:00:00 BST     ┆ 1h           │
        │ 2020-10-26 00:00:00 GMT     ┆ 0ms          │
        └─────────────────────────────┴──────────────┘
        """
        return wrap_expr(self._pyexpr.dt_dst_offset())

    @deprecate_renamed_function("total_days", version="0.19.13")
    def days(self) -> Expr:
        """
        Extract the total days from a Duration type.

        .. deprecated:: 0.19.13
            Use :meth:`total_days` instead.

        """
        return self.total_days()

    @deprecate_renamed_function("total_hours", version="0.19.13")
    def hours(self) -> Expr:
        """
        Extract the total hours from a Duration type.

        .. deprecated:: 0.19.13
            Use :meth:`total_hours` instead.

        """
        return self.total_hours()

    @deprecate_renamed_function("total_minutes", version="0.19.13")
    def minutes(self) -> Expr:
        """
        Extract the total minutes from a Duration type.

        .. deprecated:: 0.19.13
            Use :meth:`total_minutes` instead.

        """
        return self.total_minutes()

    @deprecate_renamed_function("total_seconds", version="0.19.13")
    def seconds(self) -> Expr:
        """
        Extract the total seconds from a Duration type.

        .. deprecated:: 0.19.13
            Use :meth:`total_seconds` instead.

        """
        return self.total_seconds()

    @deprecate_renamed_function("total_milliseconds", version="0.19.13")
    def milliseconds(self) -> Expr:
        """
        Extract the total milliseconds from a Duration type.

        .. deprecated:: 0.19.13
            Use :meth:`total_milliseconds` instead.

        """
        return self.total_milliseconds()

    @deprecate_renamed_function("total_microseconds", version="0.19.13")
    def microseconds(self) -> Expr:
        """
        Extract the total microseconds from a Duration type.

        .. deprecated:: 0.19.13
            Use :meth:`total_microseconds` instead.

        """
        return self.total_microseconds()

    @deprecate_renamed_function("total_nanoseconds", version="0.19.13")
    def nanoseconds(self) -> Expr:
        """
        Extract the total nanoseconds from a Duration type.

        .. deprecated:: 0.19.13
            Use :meth:`total_nanoseconds` instead.

        """
        return self.total_nanoseconds()<|MERGE_RESOLUTION|>--- conflicted
+++ resolved
@@ -11,11 +11,8 @@
 from polars.utils.convert import _timedelta_to_pl_duration
 from polars.utils.deprecation import (
     deprecate_renamed_function,
-<<<<<<< HEAD
     deprecate_saturating,
-=======
     issue_deprecation_warning,
->>>>>>> fa2b82a4
     rename_use_earliest_to_ambiguous,
 )
 
@@ -174,15 +171,8 @@
         └─────────────────────┴─────────────────────┘
 
         """
-<<<<<<< HEAD
         every = deprecate_saturating(every)
         offset = deprecate_saturating(offset)
-        ambiguous = rename_use_earliest_to_ambiguous(use_earliest, ambiguous)
-        if not isinstance(ambiguous, pl.Expr):
-            ambiguous = F.lit(ambiguous)
-
-=======
->>>>>>> fa2b82a4
         if not isinstance(every, pl.Expr):
             every = _timedelta_to_pl_duration(every)
 
