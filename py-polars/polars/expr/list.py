--- conflicted
+++ resolved
@@ -275,7 +275,6 @@
         """
         return wrap_expr(self._pyexpr.list_mean())
 
-<<<<<<< HEAD
     def median(self) -> Expr:
         """
         Compute the median value of the lists in the array.
@@ -350,10 +349,7 @@
         """
         return wrap_expr(self._pyexpr.list_var(ddof))
 
-    def sort(self, *, descending: bool = False) -> Expr:
-=======
     def sort(self, *, descending: bool = False, nulls_last: bool = False) -> Expr:
->>>>>>> f9ba80cc
         """
         Sort the lists in this column.
 
