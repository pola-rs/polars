--- conflicted
+++ resolved
@@ -4,7 +4,6 @@
 from pathlib import Path
 from typing import TYPE_CHECKING, Any, BinaryIO, NoReturn, overload
 
-from polars.internals import DataFrame
 from polars.io.csv.functions import read_csv
 from polars.utils.various import normalise_filepath
 
@@ -12,11 +11,8 @@
     import sys
     from io import BytesIO
 
-<<<<<<< HEAD
-=======
     from polars import DataFrame
 
->>>>>>> 4949b4d5
     if sys.version_info >= (3, 8):
         from typing import Literal
     else:
@@ -26,40 +22,25 @@
 @overload
 def read_excel(
     source: str | BytesIO | Path | BinaryIO | bytes,
-<<<<<<< HEAD
-    sheet_id: Literal[None],
-    sheet_name: Literal[None],
-    xlsx2csv_options: dict[str, Any] | None,
-    read_csv_options: dict[str, Any] | None,
-    engine: Literal["xlsx2csv", "openpyxl"] | None = None,
-) -> dict[str, DataFrame]:
-=======
     *,
     sheet_id: None = ...,
     sheet_name: str,
     xlsx2csv_options: dict[str, Any] | None = ...,
     read_csv_options: dict[str, Any] | None = ...,
-) -> DataFrame:
->>>>>>> 4949b4d5
-    ...
-
-
-@overload
-def read_excel(
-    source: str | BytesIO | Path | BinaryIO | bytes,
-<<<<<<< HEAD
-    sheet_id: Literal[None],
-    sheet_name: str,
-    xlsx2csv_options: dict[str, Any] | None = None,
-    read_csv_options: dict[str, Any] | None = None,
-    engine: Literal["xlsx2csv", "openpyxl"] | None = None,
-=======
+    engine: Literal["xlsx2csv", "openpyxl"] | None = ...,
+) -> DataFrame:
+    ...
+
+
+@overload
+def read_excel(
+    source: str | BytesIO | Path | BinaryIO | bytes,
     *,
     sheet_id: None = ...,
     sheet_name: None = ...,
     xlsx2csv_options: dict[str, Any] | None = ...,
     read_csv_options: dict[str, Any] | None = ...,
->>>>>>> 4949b4d5
+    engine: Literal["xlsx2csv", "openpyxl"] | None = ...,
 ) -> DataFrame:
     ...
 
@@ -69,15 +50,10 @@
     source: str | BytesIO | Path | BinaryIO | bytes,
     *,
     sheet_id: int,
-<<<<<<< HEAD
-    sheet_name: Literal[None],
-    xlsx2csv_options: dict[str, Any] | None = None,
-    read_csv_options: dict[str, Any] | None = None,
-    engine: Literal["xlsx2csv", "openpyxl"] | None = None,
-=======
     sheet_name: str,
     xlsx2csv_options: dict[str, Any] | None = ...,
     read_csv_options: dict[str, Any] | None = ...,
+    engine: Literal["xlsx2csv", "openpyxl"] | None = ...,
 ) -> NoReturn:
     ...
 
@@ -92,6 +68,7 @@
     sheet_name: None = ...,
     xlsx2csv_options: dict[str, Any] | None = ...,
     read_csv_options: dict[str, Any] | None = ...,
+    engine: Literal["xlsx2csv", "openpyxl"] | None = ...,
 ) -> dict[str, DataFrame]:
     ...
 
@@ -104,19 +81,15 @@
     sheet_name: None = ...,
     xlsx2csv_options: dict[str, Any] | None = ...,
     read_csv_options: dict[str, Any] | None = ...,
->>>>>>> 4949b4d5
-) -> DataFrame:
-    ...
-
-
-def read_excel(
-    source: str | BytesIO | Path | BinaryIO | bytes,
-<<<<<<< HEAD
-    sheet_id: int | None = 0,
-=======
+    engine: Literal["xlsx2csv", "openpyxl"] | None = ...,
+) -> DataFrame:
+    ...
+
+
+def read_excel(
+    source: str | BytesIO | Path | BinaryIO | bytes,
     *,
     sheet_id: int | None = None,
->>>>>>> 4949b4d5
     sheet_name: str | None = None,
     xlsx2csv_options: dict[str, Any] | None = None,
     read_csv_options: dict[str, Any] | None = None,
@@ -205,7 +178,6 @@
     if not read_csv_options:
         read_csv_options = {}
 
-<<<<<<< HEAD
     reader_fn: Any  # make mypy happy
     # do conditions imports
     if engine == "openpyxl":
@@ -216,10 +188,10 @@
                 "openpyxl is not installed. Please run `pip install openpyxl`."
             ) from None
         parser = openpyxl.load_workbook(source, read_only=True)
-        sheets = [{"index": i, "name": sheet.title} for i, sheet in enumerate(parser)]
+        sheets = [
+            {"index": i + 1, "name": sheet.title} for i, sheet in enumerate(parser)
+        ]
         reader_fn = _read_excel_sheet_openpyxl
-        # setup good defaults for the sheet id
-        engine_sheet_id = sheet_id
     elif engine == "xlsx2csv" or engine is None:  # default
         try:
             import xlsx2csv
@@ -231,18 +203,21 @@
         parser = xlsx2csv.Xlsx2csv(source, **xlsx2csv_options)
         sheets = parser.workbook.sheets
         reader_fn = _read_excel_sheet_xlsx2csv
-        # setup good defaults for the sheet id
-        engine_sheet_id = 1 if sheet_id == 0 else sheet_id
-    else:
-        raise NotImplementedError(f"Cannot find the {engine} engine")
-
-    if sheet_id is None and sheet_name is None:
-        ret_val = {
+    else:
+        raise NotImplementedError(f"Cannot find the engine `{engine}`")
+    if sheet_name is None and sheet_id is None:
+        ret_val = reader_fn(parser, 1, None, read_csv_options)
+    elif sheet_name is None and ((sheet_id is not None) and (sheet_id > 0)):
+        ret_val = reader_fn(parser, sheet_id, None, read_csv_options)
+    elif sheet_name is None and ((sheet_id is not None) and (sheet_id == 0)):
+        return {
             sheet["name"]: reader_fn(parser, sheet["index"], None, read_csv_options)
             for sheet in sheets
         }
-    else:
-        ret_val = reader_fn(parser, engine_sheet_id, sheet_name, read_csv_options)
+    elif sheet_name is not None and sheet_id is None:
+        ret_val = reader_fn(parser, None, sheet_name, read_csv_options)
+    else:
+        raise ValueError("Cannot specify both `sheet_name` and `sheet_id`")
 
     if engine == "openpyxl":
         # close iterator
@@ -256,11 +231,14 @@
     sheet_name: str | None,
     _: dict[str, Any] | None,
 ) -> DataFrame:
+    # import here to avoid circular imports
+    from polars import DataFrame
+
     # read requested sheet if provided on kwargs, otherwise read active sheet
     if sheet_name is not None:
         ws = parser[sheet_name]
     elif sheet_id is not None:
-        ws = parser.worksheets[sheet_id]
+        ws = parser.worksheets[sheet_id - 1]
     else:
         ws = parser.active
 
@@ -273,26 +251,6 @@
         {key: cell.value for key, cell in zip(header, row)} for row in rows_iter
     )
     return df
-=======
-    # Convert sheets from XSLX document to CSV.
-    parser = xlsx2csv.Xlsx2csv(source, **xlsx2csv_options)
-
-    if sheet_name is None and sheet_id is None:
-        return _read_excel_sheet(parser, 1, None, read_csv_options)
-    elif sheet_name is None and ((sheet_id is not None) and (sheet_id > 0)):
-        return _read_excel_sheet(parser, sheet_id, None, read_csv_options)
-    elif sheet_name is None and ((sheet_id is not None) and (sheet_id == 0)):
-        return {
-            sheet["name"]: _read_excel_sheet(
-                parser, sheet["index"], None, read_csv_options
-            )
-            for sheet in parser.workbook.sheets
-        }
-    elif sheet_name is not None and sheet_id is None:
-        return _read_excel_sheet(parser, None, sheet_name, read_csv_options)
-    else:
-        raise ValueError("Cannot specify both `sheet_name` and `sheet_id`")
->>>>>>> 4949b4d5
 
 
 def _read_excel_sheet_xlsx2csv(
