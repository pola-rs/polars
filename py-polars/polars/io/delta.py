--- conflicted
+++ resolved
@@ -3,14 +3,10 @@
 import warnings
 from datetime import datetime
 from pathlib import Path
-from typing import TYPE_CHECKING, Any, cast
+from typing import TYPE_CHECKING, Any
 from urllib.parse import urlparse
 
-<<<<<<< HEAD
 from polars._utils.deprecation import issue_deprecation_warning
-=======
-from polars import DataFrame
->>>>>>> 1eb2fcca
 from polars.convert import from_arrow
 from polars.datatypes import Null, Time
 from polars.datatypes.convert import unpack_dtypes
@@ -22,7 +18,7 @@
 if TYPE_CHECKING:
     from deltalake import DeltaTable
 
-    from polars import DataType, LazyFrame
+    from polars import DataFrame, DataType, LazyFrame
 
 
 def read_delta(
@@ -142,16 +138,13 @@
     ...     table_path, delta_table_options=delta_table_options
     ... )  # doctest: +SKIP
     """
-<<<<<<< HEAD
     if pyarrow_options is not None:
         issue_deprecation_warning(
             message="`pyarrow_options` are deprecated, polars native parquet reader is used when not passing pyarrow options.",
-            version="1.10",
-        )
-        resolved_uri = _resolve_delta_lake_uri(source)
-
+            version="1.13",
+        )
         dl_tbl = _get_delta_lake_table(
-            table_path=resolved_uri,
+            table_path=source,
             version=version,
             storage_options=storage_options,
             delta_table_options=delta_table_options,
@@ -165,34 +158,18 @@
     if rechunk is not None:
         issue_deprecation_warning(
             message="`rechunk` is deprecated, this is automatically done now.",
-            version="1.10",
+            version="1.13",
         )
     df = scan_delta(
         source=source,
-=======
-    if pyarrow_options is None:
-        pyarrow_options = {}
-
-    dl_tbl = _get_delta_lake_table(
-        table_path=source,
->>>>>>> 1eb2fcca
         version=version,
         storage_options=storage_options,
         delta_table_options=delta_table_options,
     )
-<<<<<<< HEAD
+
     if columns is not None:
         df = df.select(columns)
     return df.collect()
-=======
-
-    return cast(
-        DataFrame,
-        from_arrow(
-            dl_tbl.to_pyarrow_table(columns=columns, **pyarrow_options), rechunk=rechunk
-        ),
-    )
->>>>>>> 1eb2fcca
 
 
 def scan_delta(
@@ -310,13 +287,6 @@
     ...     table_path, delta_table_options=delta_table_options
     ... ).collect()  # doctest: +SKIP
     """
-<<<<<<< HEAD
-    resolved_uri = _resolve_delta_lake_uri(source)
-=======
-    if pyarrow_options is None:
-        pyarrow_options = {}
-
->>>>>>> 1eb2fcca
     dl_tbl = _get_delta_lake_table(
         table_path=source,
         version=version,
@@ -327,7 +297,7 @@
     if pyarrow_options is not None:
         issue_deprecation_warning(
             message="PyArrow options are deprecated, polars native parquet scanner is used when not passing pyarrow options.",
-            version="1.10",
+            version="1.13",
         )
         pa_ds = dl_tbl.to_pyarrow_dataset(**pyarrow_options)
         return scan_pyarrow_dataset(pa_ds)
