--- conflicted
+++ resolved
@@ -198,17 +198,9 @@
                 )
             kwargs["encoding"] = encoding
             return fsspec.open(file, **kwargs)
-<<<<<<< HEAD
         else:
             _raise_fsspec_import_error(file)
-=======
-
-        # todo! add azure/ gcp/ ?
-        if file.startswith("s3://"):
-            raise ModuleNotFoundError(
-                "fsspec needs to be installed to read files from S3"
-            )
->>>>>>> c33d7055
+
 
     if isinstance(file, list) and bool(file) and all(isinstance(f, str) for f in file):
         if _FSSPEC_AVAILABLE:
