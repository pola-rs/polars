--- conflicted
+++ resolved
@@ -166,11 +166,7 @@
     if isinstance(file, str):
         file = normalise_filepath(file, check_not_dir)
         if has_non_utf8_non_utf8_lossy_encoding:
-<<<<<<< HEAD
-            with Path.open(file, encoding=encoding_str) as f:
-=======
             with Path(file).open(encoding=encoding_str) as f:
->>>>>>> f5a8c6cf
                 return _check_empty(
                     BytesIO(f.read().encode("utf8")), context=f"{file!r}"
                 )
@@ -265,7 +261,7 @@
     if isinstance(file, str):
         file = normalise_filepath(file, False)
         if has_non_utf8_non_utf8_lossy_encoding:
-            with Path.open(file, encoding=encoding_str) as f:
+            with Path(file).open(encoding=encoding_str) as f:
                 return _check_empty(
                     BytesIO(f.read().encode("utf8")), context=f"{file!r}"
                 )
