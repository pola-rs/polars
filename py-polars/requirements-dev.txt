--- conflicted
+++ resolved
@@ -6,14 +6,10 @@
 
 # Dependencies
 dataframe-api-compat >= 0.1.6
-<<<<<<< HEAD
-deltalake >= 0.10.0
-pyiceberg >= 0.5.0rc1
-=======
 # pin deltalake until issues with pyarrow 13 resolved
 # https://github.com/delta-io/delta-rs/pull/1602
 deltalake == 0.10.1
->>>>>>> cb43119b
+pyiceberg >= 0.5.0rc2
 numpy
 pandas
 pyarrow
