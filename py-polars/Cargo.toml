[package]
name = "py-polars"
<<<<<<< HEAD
version = "0.16.7"
=======
version = "0.16.8"
>>>>>>> 55a20435
edition = "2021"

# See more keys and their definitions at https://doc.rust-lang.org/cargo/reference/manifest.html

[workspace]
# prevents package from thinking it's in the workspace
[target.'cfg(any(not(target_os = "linux"), use_mimalloc))'.dependencies]
mimalloc = { version = "*", default-features = false }

[target.'cfg(all(target_os = "linux", not(use_mimalloc)))'.dependencies]
jemallocator = { version = "0.5", features = ["disable_initial_exec_tls"] }

[dependencies]
ahash = "0.8"
bincode = "1.3"
# todo: unfix when compilation problem is solved
libc = "0.2"
ndarray = "0.15"
numpy = "0.18"
once_cell = "1"
polars-core = { path = "../polars/polars-core", features = ["python"], default-features = false }
polars-lazy = { path = "../polars/polars-lazy", features = ["python"], default-features = false }
pyo3 = { version = "0.18.0", features = ["abi3-py37", "extension-module", "multiple-pymethods"] }
pyo3-built = { version = "0.4", optional = true }
serde_json = { version = "1", optional = true }
thiserror = "^1.0"

# features are only there to enable building a slim binary for the benchmark in CI
[features]
avro = ["polars/avro"]
parquet = ["polars/parquet"]
ipc = ["polars/ipc"]
is_in = ["polars/is_in"]
json = ["polars/serde", "serde_json", "polars/json"]
trigonometry = ["polars/trigonometry"]
sign = ["polars/sign"]
asof_join = ["polars/asof_join"]
cross_join = ["polars/cross_join"]
pct_change = ["polars/pct_change"]
repeat_by = ["polars/repeat_by"]
# also includes simd
nightly = ["polars/nightly"]
streaming = ["polars/streaming"]
meta = ["polars/meta"]
search_sorted = ["polars/search_sorted"]
decompress = ["polars/decompress"]
lazy_regex = ["polars/lazy_regex"]
csv-file = ["polars/csv-file"]
object = ["polars/object"]
extract_jsonpath = ["polars/extract_jsonpath"]
pivot = ["polars/pivot"]
top_k = ["polars/top_k"]
propagate_nans = ["polars/propagate_nans"]
sql = ["polars/sql"]
build_info = ["dep:pyo3-built", "dep:built"]
performant = ["polars/performant"]
timezones = ["polars/timezones"]
cse = ["polars/cse"]
merge_sorted = ["polars/merge_sorted"]
list_take = ["polars/list_take"]
list_count = ["polars/list_count"]
binary_encoding = ["polars/binary_encoding"]

all = [
  "json",
  "parquet",
  "ipc",
  "avro",
  "is_in",
  "repeat_by",
  "trigonometry",
  "sign",
  "asof_join",
  "cross_join",
  "pct_change",
  "search_sorted",
  "merge_sorted",
  "meta",
  "decompress",
  "lazy_regex",
  "csv-file",
  "extract_jsonpath",
  "timezones",
  "object",
  "pivot",
  "top_k",
  "build_info",
  "cse",
  "propagate_nans",
  "polars/groupby_list",
  "sql",
  "polars/dtype-binary",
  "binary_encoding",
  "streaming",
  "performant",
  "list_take",
  "list_count",
]

# we cannot conditionaly activate simd
# https://github.com/rust-lang/cargo/issues/1197
# so we have an indirection and compile
# with --no-default-features --features=all for targets without simd
default = [
  "all",
  "nightly",
]

[dependencies.polars]
path = "../polars"
default-features = false
features = [
  "dynamic_groupby",
  "zip_with",
  "lazy",
  "strings",
  "temporal",
  "random",
  "fmt",
  "dtype-full",
  "rows",
  "private",
  "round_series",
  "is_first",
  "is_unique",
  "dot_product",
  "concat_str",
  "row_hash",
  "reinterpret",
  "mode",
  "cum_agg",
  "rolling_window",
  "interpolate",
  "rank",
  "diff",
  "moment",
  "arange",
  "true_div",
  "dtype-categorical",
  "diagonal_concat",
  "horizontal_concat",
  "abs",
  "ewma",
  "dot_diagram",
  "dataframe_arithmetic",
  "string_encoding",
  "product",
  "ndarray",
  "unique_counts",
  "log",
  "serde-lazy",
  "partition_by",
  "semi_anti_join",
  "list_eval",
  "cumulative_eval",
  "list_to_struct",
  "to_dummies",
  "string_justify",
  "string_from_radix",
  "arg_where",
  "date_offset",
]

[lib]
name = "polars"
crate-type = ["cdylib"]

[profile.release]
codegen-units = 1
lto = "fat"

# This is ignored here; would be set in .cargo/config.toml.
# Should not be used when packaging
# target-cpu = "native"

[build-dependencies]
built = { version = "0.5", features = ["chrono", "git2"], optional = true }<|MERGE_RESOLUTION|>--- conflicted
+++ resolved
@@ -1,10 +1,6 @@
 [package]
 name = "py-polars"
-<<<<<<< HEAD
-version = "0.16.7"
-=======
 version = "0.16.8"
->>>>>>> 55a20435
 edition = "2021"
 
 # See more keys and their definitions at https://doc.rust-lang.org/cargo/reference/manifest.html
