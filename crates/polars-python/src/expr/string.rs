use polars::prelude::*;
use pyo3::prelude::*;

use super::datatype::PyDataTypeExpr;
use crate::PyExpr;
use crate::conversion::Wrap;
use crate::error::PyPolarsErr;

#[pymethods]
impl PyExpr {
    fn str_join(&self, delimiter: &str, ignore_nulls: bool) -> Self {
        self.inner
            .clone()
            .str()
            .join(delimiter, ignore_nulls)
            .into()
    }

    #[pyo3(signature = (format, strict, exact, cache))]
    fn str_to_date(&self, format: Option<String>, strict: bool, exact: bool, cache: bool) -> Self {
        let format = format.map(|x| x.into());

        let options = StrptimeOptions {
            format,
            strict,
            exact,
            cache,
        };
        self.inner.clone().str().to_date(options).into()
    }

    #[pyo3(signature = (format, time_unit, time_zone, strict, exact, cache, ambiguous))]
    fn str_to_datetime(
        &self,
        format: Option<String>,
        time_unit: Option<Wrap<TimeUnit>>,
        time_zone: Wrap<Option<TimeZone>>,
        strict: bool,
        exact: bool,
        cache: bool,
        ambiguous: Self,
    ) -> Self {
        let format = format.map(|x| x.into());
        let time_zone = time_zone.0;

        let options = StrptimeOptions {
            format,
            strict,
            exact,
            cache,
        };
        self.inner
            .clone()
            .str()
            .to_datetime(
                time_unit.map(|tu| tu.0),
                time_zone,
                options,
                ambiguous.inner,
            )
            .into()
    }

    #[pyo3(signature = (format, strict, cache))]
    fn str_to_time(&self, format: Option<String>, strict: bool, cache: bool) -> Self {
        let format = format.map(|x| x.into());

        let options = StrptimeOptions {
            format,
            strict,
            cache,
            exact: true,
        };
        self.inner.clone().str().to_time(options).into()
    }

    fn str_strip_chars(&self, matches: Self) -> Self {
        self.inner.clone().str().strip_chars(matches.inner).into()
    }

    fn str_strip_chars_start(&self, matches: Self) -> Self {
        self.inner
            .clone()
            .str()
            .strip_chars_start(matches.inner)
            .into()
    }

    fn str_strip_chars_end(&self, matches: Self) -> Self {
        self.inner
            .clone()
            .str()
            .strip_chars_end(matches.inner)
            .into()
    }

    fn str_strip_prefix(&self, prefix: Self) -> Self {
        self.inner.clone().str().strip_prefix(prefix.inner).into()
    }

    fn str_strip_suffix(&self, suffix: Self) -> Self {
        self.inner.clone().str().strip_suffix(suffix.inner).into()
    }

    fn str_slice(&self, offset: Self, length: Self) -> Self {
        self.inner
            .clone()
            .str()
            .slice(offset.inner, length.inner)
            .into()
    }

    fn str_head(&self, n: Self) -> Self {
        self.inner.clone().str().head(n.inner).into()
    }

    fn str_tail(&self, n: Self) -> Self {
        self.inner.clone().str().tail(n.inner).into()
    }

    fn str_to_uppercase(&self) -> Self {
        self.inner.clone().str().to_uppercase().into()
    }

    fn str_to_lowercase(&self) -> Self {
        self.inner.clone().str().to_lowercase().into()
    }

    #[cfg(feature = "nightly")]
    fn str_to_titlecase(&self) -> Self {
        self.inner.clone().str().to_titlecase().into()
    }

    fn str_len_bytes(&self) -> Self {
        self.inner.clone().str().len_bytes().into()
    }

    fn str_len_chars(&self) -> Self {
        self.inner.clone().str().len_chars().into()
    }

    #[cfg(feature = "regex")]
    fn str_replace_n(&self, pat: Self, val: Self, literal: bool, n: i64) -> Self {
        self.inner
            .clone()
            .str()
            .replace_n(pat.inner, val.inner, literal, n)
            .into()
    }

    #[cfg(feature = "regex")]
    fn str_replace_all(&self, pat: Self, val: Self, literal: bool) -> Self {
        self.inner
            .clone()
            .str()
            .replace_all(pat.inner, val.inner, literal)
            .into()
    }

    fn str_normalize(&self, form: Wrap<UnicodeForm>) -> Self {
        self.inner.clone().str().normalize(form.0).into()
    }

    fn str_reverse(&self) -> Self {
        self.inner.clone().str().reverse().into()
    }

    fn str_pad_start(&self, length: usize, fill_char: char) -> Self {
        self.inner.clone().str().pad_start(length, fill_char).into()
    }

    fn str_pad_end(&self, length: usize, fill_char: char) -> Self {
        self.inner.clone().str().pad_end(length, fill_char).into()
    }

    fn str_zfill(&self, length: Self) -> Self {
        self.inner.clone().str().zfill(length.inner).into()
    }

    #[pyo3(signature = (pat, literal, strict))]
    #[cfg(feature = "regex")]
    fn str_contains(&self, pat: Self, literal: Option<bool>, strict: bool) -> Self {
        match literal {
            Some(true) => self.inner.clone().str().contains_literal(pat.inner).into(),
            _ => self.inner.clone().str().contains(pat.inner, strict).into(),
        }
    }

    #[pyo3(signature = (pat, literal, strict))]
    #[cfg(feature = "regex")]
    fn str_find(&self, pat: Self, literal: Option<bool>, strict: bool) -> Self {
        match literal {
            Some(true) => self.inner.clone().str().find_literal(pat.inner).into(),
            _ => self.inner.clone().str().find(pat.inner, strict).into(),
        }
    }

    fn str_ends_with(&self, sub: Self) -> Self {
        self.inner.clone().str().ends_with(sub.inner).into()
    }

    fn str_starts_with(&self, sub: Self) -> Self {
        self.inner.clone().str().starts_with(sub.inner).into()
    }

    fn str_hex_encode(&self) -> Self {
        self.inner.clone().str().hex_encode().into()
    }

    #[cfg(feature = "binary_encoding")]
    fn str_hex_decode(&self, strict: bool) -> Self {
        self.inner.clone().str().hex_decode(strict).into()
    }

    fn str_base64_encode(&self) -> Self {
        self.inner.clone().str().base64_encode().into()
    }

    #[cfg(feature = "binary_encoding")]
    fn str_base64_decode(&self, strict: bool) -> Self {
        self.inner.clone().str().base64_decode(strict).into()
    }

    #[pyo3(signature = (base, dtype=Some(Wrap(DataType::Int64)), strict=true))]
    fn str_to_integer(&self, base: Self, dtype: Option<Wrap<DataType>>, strict: bool) -> Self {
        self.inner
            .clone()
            .str()
<<<<<<< HEAD
            .to_integer(base.inner, dtype.map(|wrap| wrap.0), strict)
            .with_fmt("str.to_integer")
=======
            .to_integer(base.inner, strict)
>>>>>>> 455423c1
            .into()
    }

    #[cfg(feature = "extract_jsonpath")]
    #[pyo3(signature = (dtype=None, infer_schema_len=None))]
    fn str_json_decode(
        &self,
        dtype: Option<PyDataTypeExpr>,
        infer_schema_len: Option<usize>,
    ) -> Self {
        let dtype = dtype.map(|wrap| wrap.inner);
        self.inner
            .clone()
            .str()
            .json_decode(dtype, infer_schema_len)
            .into()
    }

    #[cfg(feature = "extract_jsonpath")]
    fn str_json_path_match(&self, pat: Self) -> Self {
        self.inner.clone().str().json_path_match(pat.inner).into()
    }

    fn str_extract(&self, pat: Self, group_index: usize) -> Self {
        self.inner
            .clone()
            .str()
            .extract(pat.inner, group_index)
            .into()
    }

    fn str_extract_all(&self, pat: Self) -> Self {
        self.inner.clone().str().extract_all(pat.inner).into()
    }

    #[cfg(feature = "extract_groups")]
    fn str_extract_groups(&self, pat: &str) -> PyResult<Self> {
        Ok(self
            .inner
            .clone()
            .str()
            .extract_groups(pat)
            .map_err(PyPolarsErr::from)?
            .into())
    }

    fn str_count_matches(&self, pat: Self, literal: bool) -> Self {
        self.inner
            .clone()
            .str()
            .count_matches(pat.inner, literal)
            .into()
    }

    fn str_split(&self, by: Self) -> Self {
        self.inner.clone().str().split(by.inner).into()
    }

    fn str_split_inclusive(&self, by: Self) -> Self {
        self.inner.clone().str().split_inclusive(by.inner).into()
    }

    fn str_split_exact(&self, by: Self, n: usize) -> Self {
        self.inner.clone().str().split_exact(by.inner, n).into()
    }

    fn str_split_exact_inclusive(&self, by: Self, n: usize) -> Self {
        self.inner
            .clone()
            .str()
            .split_exact_inclusive(by.inner, n)
            .into()
    }

    fn str_splitn(&self, by: Self, n: usize) -> Self {
        self.inner.clone().str().splitn(by.inner, n).into()
    }

    fn str_to_decimal(&self, infer_len: usize) -> Self {
        self.inner.clone().str().to_decimal(infer_len).into()
    }

    #[cfg(feature = "find_many")]
    fn str_contains_any(&self, patterns: PyExpr, ascii_case_insensitive: bool) -> Self {
        self.inner
            .clone()
            .str()
            .contains_any(patterns.inner, ascii_case_insensitive)
            .into()
    }
    #[cfg(feature = "find_many")]
    fn str_replace_many(
        &self,
        patterns: PyExpr,
        replace_with: PyExpr,
        ascii_case_insensitive: bool,
    ) -> Self {
        self.inner
            .clone()
            .str()
            .replace_many(patterns.inner, replace_with.inner, ascii_case_insensitive)
            .into()
    }

    #[cfg(feature = "find_many")]
    fn str_extract_many(
        &self,
        patterns: PyExpr,
        ascii_case_insensitive: bool,
        overlapping: bool,
    ) -> Self {
        self.inner
            .clone()
            .str()
            .extract_many(patterns.inner, ascii_case_insensitive, overlapping)
            .into()
    }

    #[cfg(feature = "find_many")]
    fn str_find_many(
        &self,
        patterns: PyExpr,
        ascii_case_insensitive: bool,
        overlapping: bool,
    ) -> Self {
        self.inner
            .clone()
            .str()
            .find_many(patterns.inner, ascii_case_insensitive, overlapping)
            .into()
    }

    #[cfg(feature = "regex")]
    fn str_escape_regex(&self) -> Self {
        self.inner.clone().str().escape_regex().into()
    }
}<|MERGE_RESOLUTION|>--- conflicted
+++ resolved
@@ -226,12 +226,8 @@
         self.inner
             .clone()
             .str()
-<<<<<<< HEAD
             .to_integer(base.inner, dtype.map(|wrap| wrap.0), strict)
             .with_fmt("str.to_integer")
-=======
-            .to_integer(base.inner, strict)
->>>>>>> 455423c1
             .into()
     }
 
