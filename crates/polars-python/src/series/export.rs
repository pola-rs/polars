--- conflicted
+++ resolved
@@ -16,7 +16,6 @@
     pub fn to_list<'py>(&self, py: Python<'py>) -> PyResult<Bound<'py, PyAny>> {
         let series = &self.series;
 
-<<<<<<< HEAD
         fn to_list_recursive<'py>(py: Python<'py>, series: &Series) -> PyResult<Bound<'py, PyAny>> {
             let pylist = match series.dtype() {
                 DataType::Boolean => PyList::new(py, series.bool().map_err(PyPolarsErr::from)?)?,
@@ -28,6 +27,7 @@
                 DataType::Int16 => PyList::new(py, series.i16().map_err(PyPolarsErr::from)?)?,
                 DataType::Int32 => PyList::new(py, series.i32().map_err(PyPolarsErr::from)?)?,
                 DataType::Int64 => PyList::new(py, series.i64().map_err(PyPolarsErr::from)?)?,
+                DataType::Int128 => PyList::new(py, series.i128().map_err(PyPolarsErr::from)?)?,
                 DataType::Float32 => PyList::new(py, series.f32().map_err(PyPolarsErr::from)?)?,
                 DataType::Float64 => PyList::new(py, series.f64().map_err(PyPolarsErr::from)?)?,
                 DataType::Categorical(_, _) | DataType::Enum(_, _) => PyList::new(
@@ -55,50 +55,6 @@
                                 let pylst = to_list_recursive(py, s.as_ref())?;
                                 v.append(pylst)?;
                             },
-=======
-            fn to_list_recursive(py: Python, series: &Series) -> PyObject {
-                let pylist = match series.dtype() {
-                    DataType::Boolean => PyList::new_bound(py, series.bool().unwrap()),
-                    DataType::UInt8 => PyList::new_bound(py, series.u8().unwrap()),
-                    DataType::UInt16 => PyList::new_bound(py, series.u16().unwrap()),
-                    DataType::UInt32 => PyList::new_bound(py, series.u32().unwrap()),
-                    DataType::UInt64 => PyList::new_bound(py, series.u64().unwrap()),
-                    DataType::Int8 => PyList::new_bound(py, series.i8().unwrap()),
-                    DataType::Int16 => PyList::new_bound(py, series.i16().unwrap()),
-                    DataType::Int32 => PyList::new_bound(py, series.i32().unwrap()),
-                    DataType::Int64 => PyList::new_bound(py, series.i64().unwrap()),
-                    DataType::Int128 => PyList::new_bound(py, series.i128().unwrap()),
-                    DataType::Float32 => PyList::new_bound(py, series.f32().unwrap()),
-                    DataType::Float64 => PyList::new_bound(py, series.f64().unwrap()),
-                    DataType::Categorical(_, _) | DataType::Enum(_, _) => {
-                        PyList::new_bound(py, series.categorical().unwrap().iter_str())
-                    },
-                    #[cfg(feature = "object")]
-                    DataType::Object(_, _) => {
-                        let v = PyList::empty_bound(py);
-                        for i in 0..series.len() {
-                            let obj: Option<&ObjectValue> =
-                                series.get_object(i).map(|any| any.into());
-                            let val = obj.to_object(py);
-
-                            v.append(val).unwrap();
-                        }
-                        v
-                    },
-                    DataType::List(_) => {
-                        let v = PyList::empty_bound(py);
-                        let ca = series.list().unwrap();
-                        for opt_s in ca.amortized_iter() {
-                            match opt_s {
-                                None => {
-                                    v.append(py.None()).unwrap();
-                                },
-                                Some(s) => {
-                                    let pylst = to_list_recursive(py, s.as_ref());
-                                    v.append(pylst).unwrap();
-                                },
-                            }
->>>>>>> f599e88c
                         }
                     }
                     v
