use std::io::Cursor;

use polars_core::chunked_array::cast::CastOptions;
use polars_core::series::IsSorted;
use polars_core::utils::flatten::flatten_series;
use pyo3::exceptions::{PyIndexError, PyRuntimeError, PyValueError};
use pyo3::prelude::*;
use pyo3::types::PyBytes;
use pyo3::Python;

use super::PySeries;
use crate::dataframe::PyDataFrame;
use crate::error::PyPolarsErr;
use crate::prelude::*;
use crate::py_modules::POLARS;

#[pymethods]
impl PySeries {
    fn struct_unnest(&self, py: Python) -> PyResult<PyDataFrame> {
        let ca = self.series.struct_().map_err(PyPolarsErr::from)?;
        let df: DataFrame = py.allow_threads(|| ca.clone().unnest());
        Ok(df.into())
    }

    fn struct_fields(&self) -> PyResult<Vec<&str>> {
        let ca = self.series.struct_().map_err(PyPolarsErr::from)?;
        Ok(ca
            .struct_fields()
            .iter()
            .map(|s| s.name().as_str())
            .collect())
    }

    fn is_sorted_ascending_flag(&self) -> bool {
        matches!(self.series.is_sorted_flag(), IsSorted::Ascending)
    }

    fn is_sorted_descending_flag(&self) -> bool {
        matches!(self.series.is_sorted_flag(), IsSorted::Descending)
    }

    fn can_fast_explode_flag(&self) -> bool {
        match self.series.list() {
            Err(_) => false,
            Ok(list) => list._can_fast_explode(),
        }
    }

    pub fn cat_uses_lexical_ordering(&self) -> PyResult<bool> {
        let ca = self.series.categorical().map_err(PyPolarsErr::from)?;
        Ok(ca.uses_lexical_ordering())
    }

    pub fn cat_is_local(&self) -> PyResult<bool> {
        let ca = self.series.categorical().map_err(PyPolarsErr::from)?;
        Ok(ca.get_rev_map().is_local())
    }

    pub fn cat_to_local(&self, py: Python) -> PyResult<Self> {
        let ca = self.series.categorical().map_err(PyPolarsErr::from)?;
        Ok(py.allow_threads(|| ca.to_local().into_series().into()))
    }

    fn estimated_size(&self) -> usize {
        self.series.estimated_size()
    }

    #[cfg(feature = "object")]
    fn get_object(&self, index: usize) -> PyObject {
        Python::with_gil(|py| {
            if matches!(self.series.dtype(), DataType::Object(_, _)) {
                let obj: Option<&ObjectValue> = self.series.get_object(index).map(|any| any.into());
                obj.to_object(py)
            } else {
                py.None()
            }
        })
    }

    #[cfg(feature = "dtype-array")]
    fn reshape(&self, py: Python, dims: Vec<i64>) -> PyResult<Self> {
        let dims = dims
            .into_iter()
            .map(ReshapeDimension::new)
            .collect::<Vec<_>>();

        let out = py
            .allow_threads(|| self.series.reshape_array(&dims))
            .map_err(PyPolarsErr::from)?;
        Ok(out.into())
    }

    /// Returns the string format of a single element of the Series.
    fn get_fmt(&self, index: usize, str_len_limit: usize) -> String {
        let v = format!("{}", self.series.get(index).unwrap());
        if let DataType::String | DataType::Categorical(_, _) | DataType::Enum(_, _) =
            self.series.dtype()
        {
            let v_no_quotes = &v[1..v.len() - 1];
            let v_trunc = &v_no_quotes[..v_no_quotes
                .char_indices()
                .take(str_len_limit)
                .last()
                .map(|(i, c)| i + c.len_utf8())
                .unwrap_or(0)];
            if v_no_quotes == v_trunc {
                v
            } else {
                format!("\"{v_trunc}…")
            }
        } else {
            v
        }
    }

    pub fn rechunk(&mut self, py: Python, in_place: bool) -> Option<Self> {
        let series = py.allow_threads(|| self.series.rechunk());
        if in_place {
            self.series = series;
            None
        } else {
            Some(series.into())
        }
    }

    /// Get a value by index.
    fn get_index(&self, py: Python, index: usize) -> PyResult<PyObject> {
        let av = match self.series.get(index) {
            Ok(v) => v,
            Err(PolarsError::OutOfBounds(err)) => {
                return Err(PyIndexError::new_err(err.to_string()))
            },
            Err(e) => return Err(PyPolarsErr::from(e).into()),
        };

        let out = match av {
            AnyValue::List(s) | AnyValue::Array(s, _) => {
                let pyseries = PySeries::new(s);
                let out = POLARS
                    .getattr(py, "wrap_s")
                    .unwrap()
                    .call1(py, (pyseries,))
                    .unwrap();
                out.into_py(py)
            },
            _ => Wrap(av).into_py(py),
        };

        Ok(out)
    }

    /// Get a value by index, allowing negative indices.
    fn get_index_signed(&self, py: Python, index: isize) -> PyResult<PyObject> {
        let index = if index < 0 {
            match self.len().checked_sub(index.unsigned_abs()) {
                Some(v) => v,
                None => {
                    return Err(PyIndexError::new_err(
                        polars_err!(oob = index, self.len()).to_string(),
                    ));
                },
            }
        } else {
            usize::try_from(index).unwrap()
        };
        self.get_index(py, index)
    }

<<<<<<< HEAD
    fn bitand(&self, py: Python, other: &PySeries) -> PyResult<Self> {
        let out = py
            .allow_threads(|| self.series.bitand(&other.series))
            .map_err(PyPolarsErr::from)?;
        Ok(out.into())
    }

    fn bitor(&self, py: Python, other: &PySeries) -> PyResult<Self> {
        let out = py
            .allow_threads(|| self.series.bitor(&other.series))
            .map_err(PyPolarsErr::from)?;
        Ok(out.into())
    }
    fn bitxor(&self, py: Python, other: &PySeries) -> PyResult<Self> {
        let out = py
            .allow_threads(|| self.series.bitxor(&other.series))
            .map_err(PyPolarsErr::from)?;
=======
    fn bitand(&self, other: &PySeries) -> PyResult<Self> {
        let out = (&self.series & &other.series).map_err(PyPolarsErr::from)?;
        Ok(out.into())
    }
    fn bitor(&self, other: &PySeries) -> PyResult<Self> {
        let out = (&self.series | &other.series).map_err(PyPolarsErr::from)?;
        Ok(out.into())
    }
    fn bitxor(&self, other: &PySeries) -> PyResult<Self> {
        let out = (&self.series ^ &other.series).map_err(PyPolarsErr::from)?;
>>>>>>> 8c41ae4f
        Ok(out.into())
    }

    fn chunk_lengths(&self) -> Vec<usize> {
        self.series.chunk_lengths().collect()
    }

    pub fn name(&self) -> &str {
        self.series.name().as_str()
    }

    fn rename(&mut self, name: &str) {
        self.series.rename(name.into());
    }

    fn dtype(&self, py: Python) -> PyObject {
        Wrap(self.series.dtype().clone()).to_object(py)
    }

    fn set_sorted_flag(&self, descending: bool) -> Self {
        let mut out = self.series.clone();
        if descending {
            out.set_sorted_flag(IsSorted::Descending);
        } else {
            out.set_sorted_flag(IsSorted::Ascending)
        }
        out.into()
    }

    fn n_chunks(&self) -> usize {
        self.series.n_chunks()
    }

    fn append(&mut self, other: &PySeries) -> PyResult<()> {
        self.series
            .append(&other.series)
            .map_err(PyPolarsErr::from)?;
        Ok(())
    }

    fn extend(&mut self, py: Python, other: &PySeries) -> PyResult<()> {
        py.allow_threads(|| self.series.extend(&other.series))
            .map_err(PyPolarsErr::from)?;
        Ok(())
    }

    fn new_from_index(&self, py: Python, index: usize, length: usize) -> PyResult<Self> {
        if index >= self.series.len() {
            Err(PyValueError::new_err("index is out of bounds"))
        } else {
            Ok(py.allow_threads(|| self.series.new_from_index(index, length).into()))
        }
    }

    fn filter(&self, py: Python, filter: &PySeries) -> PyResult<Self> {
        let filter_series = &filter.series;
        if let Ok(ca) = filter_series.bool() {
            let series = py
                .allow_threads(|| self.series.filter(ca))
                .map_err(PyPolarsErr::from)?;
            Ok(PySeries { series })
        } else {
            Err(PyRuntimeError::new_err("Expected a boolean mask"))
        }
    }

    fn sort(
        &mut self,
        py: Python,
        descending: bool,
        nulls_last: bool,
        multithreaded: bool,
    ) -> PyResult<Self> {
        Ok(py
            .allow_threads(|| {
                self.series.sort(
                    SortOptions::default()
                        .with_order_descending(descending)
                        .with_nulls_last(nulls_last)
                        .with_multithreaded(multithreaded),
                )
            })
            .map_err(PyPolarsErr::from)?
            .into())
    }

    fn gather_with_series(&self, py: Python, indices: &PySeries) -> PyResult<Self> {
        py.allow_threads(|| {
            let indices = indices.series.idx().map_err(PyPolarsErr::from)?;
            let s = self.series.take(indices).map_err(PyPolarsErr::from)?;
            Ok(s.into())
        })
    }

    fn null_count(&self) -> PyResult<usize> {
        Ok(self.series.null_count())
    }

    fn has_nulls(&self) -> bool {
        self.series.has_nulls()
    }

    fn equals(
        &self,
        py: Python,
        other: &PySeries,
        check_dtypes: bool,
        check_names: bool,
        null_equal: bool,
    ) -> bool {
        if check_dtypes && (self.series.dtype() != other.series.dtype()) {
            return false;
        }
        if check_names && (self.series.name() != other.series.name()) {
            return false;
        }
        if null_equal {
            py.allow_threads(|| self.series.equals_missing(&other.series))
        } else {
            py.allow_threads(|| self.series.equals(&other.series))
        }
    }

    fn as_str(&self) -> PyResult<String> {
        Ok(format!("{:?}", self.series))
    }

    #[allow(clippy::len_without_is_empty)]
    pub fn len(&self) -> usize {
        self.series.len()
    }

    /// Rechunk and return a pointer to the start of the Series.
    /// Only implemented for numeric types
    fn as_single_ptr(&mut self, py: Python) -> PyResult<usize> {
        let ptr = py
            .allow_threads(|| self.series.as_single_ptr())
            .map_err(PyPolarsErr::from)?;
        Ok(ptr)
    }

    fn clone(&self) -> Self {
        self.series.clone().into()
    }

    fn zip_with(&self, py: Python, mask: &PySeries, other: &PySeries) -> PyResult<Self> {
        let mask = mask.series.bool().map_err(PyPolarsErr::from)?;
        let s = py
            .allow_threads(|| self.series.zip_with(mask, &other.series))
            .map_err(PyPolarsErr::from)?;
        Ok(s.into())
    }

    #[pyo3(signature = (separator, drop_first=false))]
    fn to_dummies(
        &self,
        py: Python,
        separator: Option<&str>,
        drop_first: bool,
    ) -> PyResult<PyDataFrame> {
        let df = py
            .allow_threads(|| self.series.to_dummies(separator, drop_first))
            .map_err(PyPolarsErr::from)?;
        Ok(df.into())
    }

    fn get_list(&self, index: usize) -> Option<Self> {
        let ca = self.series.list().ok()?;
        Some(ca.get_as_series(index)?.into())
    }

    fn n_unique(&self, py: Python) -> PyResult<usize> {
        let n = py
            .allow_threads(|| self.series.n_unique())
            .map_err(PyPolarsErr::from)?;
        Ok(n)
    }

    fn floor(&self, py: Python) -> PyResult<Self> {
        let s = py
            .allow_threads(|| self.series.floor())
            .map_err(PyPolarsErr::from)?;
        Ok(s.into())
    }

    fn shrink_to_fit(&mut self, py: Python) {
        py.allow_threads(|| self.series.shrink_to_fit());
    }

    fn dot(&self, other: &PySeries, py: Python) -> PyResult<PyObject> {
        let lhs_dtype = self.series.dtype();
        let rhs_dtype = other.series.dtype();

        if !lhs_dtype.is_numeric() {
            return Err(PyPolarsErr::from(polars_err!(opq = dot, lhs_dtype)).into());
        };
        if !rhs_dtype.is_numeric() {
            return Err(PyPolarsErr::from(polars_err!(opq = dot, rhs_dtype)).into());
        }

        let result: AnyValue = if lhs_dtype.is_float() || rhs_dtype.is_float() {
            py.allow_threads(|| (&self.series * &other.series)?.sum::<f64>())
                .map_err(PyPolarsErr::from)?
                .into()
        } else {
            py.allow_threads(|| (&self.series * &other.series)?.sum::<i64>())
                .map_err(PyPolarsErr::from)?
                .into()
        };

        Ok(Wrap(result).into_py(py))
    }

    #[cfg(feature = "ipc_streaming")]
    fn __getstate__(&self, py: Python) -> PyResult<PyObject> {
        // Used in pickle/pickling
        let mut buf: Vec<u8> = vec![];
        // IPC only support DataFrames so we need to convert it
        let mut df = self.series.clone().into_frame();
        IpcStreamWriter::new(&mut buf)
            .with_compat_level(CompatLevel::newest())
            .finish(&mut df)
            .expect("ipc writer");
        Ok(PyBytes::new_bound(py, &buf).to_object(py))
    }

    #[cfg(feature = "ipc_streaming")]
    fn __setstate__(&mut self, py: Python, state: PyObject) -> PyResult<()> {
        // Used in pickle/pickling

        use pyo3::pybacked::PyBackedBytes;
        match state.extract::<PyBackedBytes>(py) {
            Ok(s) => {
                let c = Cursor::new(&s);
                let reader = IpcStreamReader::new(c);
                let mut df = reader.finish().map_err(PyPolarsErr::from)?;

                df.pop()
                    .map(|s| {
                        self.series = s.take_materialized_series();
                    })
                    .ok_or_else(|| {
                        PyPolarsErr::from(PolarsError::NoData(
                            "No columns found in IPC byte stream".into(),
                        ))
                        .into()
                    })
            },
            Err(e) => Err(e),
        }
    }

    fn skew(&self, py: Python, bias: bool) -> PyResult<Option<f64>> {
        let out = py
            .allow_threads(|| self.series.skew(bias))
            .map_err(PyPolarsErr::from)?;
        Ok(out)
    }

    fn kurtosis(&self, py: Python, fisher: bool, bias: bool) -> PyResult<Option<f64>> {
        let out = py
            .allow_threads(|| self.series.kurtosis(fisher, bias))
            .map_err(PyPolarsErr::from)?;
        Ok(out)
    }

    fn cast(
        &self,
        py: Python,
        dtype: Wrap<DataType>,
        strict: bool,
        wrap_numerical: bool,
    ) -> PyResult<Self> {
        let options = if wrap_numerical {
            CastOptions::Overflowing
        } else if strict {
            CastOptions::Strict
        } else {
            CastOptions::NonStrict
        };

        let dtype = dtype.0;
        let out = py.allow_threads(|| self.series.cast_with_options(&dtype, options));
        let out = out.map_err(PyPolarsErr::from)?;
        Ok(out.into())
    }

    fn get_chunks(&self) -> PyResult<Vec<PyObject>> {
        Python::with_gil(|py| {
            let wrap_s = py_modules::POLARS.getattr(py, "wrap_s").unwrap();
            flatten_series(&self.series)
                .into_iter()
                .map(|s| wrap_s.call1(py, (Self::new(s),)))
                .collect()
        })
    }

    fn is_sorted(&self, py: Python, descending: bool, nulls_last: bool) -> PyResult<bool> {
        let options = SortOptions {
            descending,
            nulls_last,
            multithreaded: true,
            maintain_order: false,
        };
        Ok(py
            .allow_threads(|| self.series.is_sorted(options))
            .map_err(PyPolarsErr::from)?)
    }

    fn clear(&self) -> Self {
        self.series.clear().into()
    }

    fn head(&self, py: Python, n: usize) -> Self {
        py.allow_threads(|| self.series.head(Some(n))).into()
    }

    fn tail(&self, py: Python, n: usize) -> Self {
        py.allow_threads(|| self.series.tail(Some(n))).into()
    }

    fn value_counts(
        &self,
        py: Python,
        sort: bool,
        parallel: bool,
        name: String,
        normalize: bool,
    ) -> PyResult<PyDataFrame> {
        let out = py
            .allow_threads(|| {
                self.series
                    .value_counts(sort, parallel, name.into(), normalize)
            })
            .map_err(PyPolarsErr::from)?;
        Ok(out.into())
    }

    #[pyo3(signature = (offset, length=None))]
    fn slice(&self, offset: i64, length: Option<usize>) -> Self {
        let length = length.unwrap_or_else(|| self.series.len());
        self.series.slice(offset, length).into()
    }

    pub fn not_(&self, py: Python) -> PyResult<Self> {
        let out = py
            .allow_threads(|| polars_ops::series::negate_bitwise(&self.series))
            .map_err(PyPolarsErr::from)?;
        Ok(out.into())
    }
}

macro_rules! impl_set_with_mask {
    ($name:ident, $native:ty, $cast:ident, $variant:ident) => {
        fn $name(
            series: &Series,
            filter: &PySeries,
            value: Option<$native>,
        ) -> PolarsResult<Series> {
            let mask = filter.series.bool()?;
            let ca = series.$cast()?;
            let new = ca.set(mask, value)?;
            Ok(new.into_series())
        }

        #[pymethods]
        impl PySeries {
            #[pyo3(signature = (filter, value))]
            fn $name(
                &self,
                py: Python,
                filter: &PySeries,
                value: Option<$native>,
            ) -> PyResult<Self> {
                let series = py
                    .allow_threads(|| $name(&self.series, filter, value))
                    .map_err(PyPolarsErr::from)?;
                Ok(Self::new(series))
            }
        }
    };
}

impl_set_with_mask!(set_with_mask_str, &str, str, String);
impl_set_with_mask!(set_with_mask_f64, f64, f64, Float64);
impl_set_with_mask!(set_with_mask_f32, f32, f32, Float32);
impl_set_with_mask!(set_with_mask_u8, u8, u8, UInt8);
impl_set_with_mask!(set_with_mask_u16, u16, u16, UInt16);
impl_set_with_mask!(set_with_mask_u32, u32, u32, UInt32);
impl_set_with_mask!(set_with_mask_u64, u64, u64, UInt64);
impl_set_with_mask!(set_with_mask_i8, i8, i8, Int8);
impl_set_with_mask!(set_with_mask_i16, i16, i16, Int16);
impl_set_with_mask!(set_with_mask_i32, i32, i32, Int32);
impl_set_with_mask!(set_with_mask_i64, i64, i64, Int64);
impl_set_with_mask!(set_with_mask_bool, bool, bool, Boolean);

macro_rules! impl_get {
    ($name:ident, $series_variant:ident, $type:ty) => {
        #[pymethods]
        impl PySeries {
            fn $name(&self, index: i64) -> Option<$type> {
                if let Ok(ca) = self.series.$series_variant() {
                    let index = if index < 0 {
                        (ca.len() as i64 + index) as usize
                    } else {
                        index as usize
                    };
                    ca.get(index)
                } else {
                    None
                }
            }
        }
    };
}

impl_get!(get_f32, f32, f32);
impl_get!(get_f64, f64, f64);
impl_get!(get_u8, u8, u8);
impl_get!(get_u16, u16, u16);
impl_get!(get_u32, u32, u32);
impl_get!(get_u64, u64, u64);
impl_get!(get_i8, i8, i8);
impl_get!(get_i16, i16, i16);
impl_get!(get_i32, i32, i32);
impl_get!(get_i64, i64, i64);
impl_get!(get_str, str, &str);
impl_get!(get_date, date, i32);
impl_get!(get_datetime, datetime, i64);
impl_get!(get_duration, duration, i64);

#[cfg(test)]
mod test {
    use super::*;
    use crate::series::ToSeries;

    #[test]
    fn transmute_to_series() {
        // NOTE: This is only possible because PySeries is #[repr(transparent)]
        // https://doc.rust-lang.org/reference/type-layout.html
        let ps = PySeries {
            series: [1i32, 2, 3].iter().collect(),
        };

        let s = unsafe { std::mem::transmute::<PySeries, Series>(ps.clone()) };

        assert_eq!(s.sum::<i32>().unwrap(), 6);
        let collection = vec![ps];
        let s = collection.to_series();
        assert_eq!(
            s.iter()
                .map(|s| s.sum::<i32>().unwrap())
                .collect::<Vec<_>>(),
            vec![6]
        );
    }
}<|MERGE_RESOLUTION|>--- conflicted
+++ resolved
@@ -166,36 +166,23 @@
         self.get_index(py, index)
     }
 
-<<<<<<< HEAD
     fn bitand(&self, py: Python, other: &PySeries) -> PyResult<Self> {
         let out = py
-            .allow_threads(|| self.series.bitand(&other.series))
+            .allow_threads(|| &self.series & &other.series)
             .map_err(PyPolarsErr::from)?;
         Ok(out.into())
     }
 
     fn bitor(&self, py: Python, other: &PySeries) -> PyResult<Self> {
         let out = py
-            .allow_threads(|| self.series.bitor(&other.series))
+            .allow_threads(|| &self.series | &other.series)
             .map_err(PyPolarsErr::from)?;
         Ok(out.into())
     }
     fn bitxor(&self, py: Python, other: &PySeries) -> PyResult<Self> {
         let out = py
-            .allow_threads(|| self.series.bitxor(&other.series))
-            .map_err(PyPolarsErr::from)?;
-=======
-    fn bitand(&self, other: &PySeries) -> PyResult<Self> {
-        let out = (&self.series & &other.series).map_err(PyPolarsErr::from)?;
-        Ok(out.into())
-    }
-    fn bitor(&self, other: &PySeries) -> PyResult<Self> {
-        let out = (&self.series | &other.series).map_err(PyPolarsErr::from)?;
-        Ok(out.into())
-    }
-    fn bitxor(&self, other: &PySeries) -> PyResult<Self> {
-        let out = (&self.series ^ &other.series).map_err(PyPolarsErr::from)?;
->>>>>>> 8c41ae4f
+            .allow_threads(|| &self.series ^ &other.series)
+            .map_err(PyPolarsErr::from)?;
         Ok(out.into())
     }
 
