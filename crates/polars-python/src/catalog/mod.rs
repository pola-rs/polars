--- conflicted
+++ resolved
@@ -14,13 +14,7 @@
 use pyo3::{pyclass, pymethods, Bound, IntoPyObject, Py, PyAny, PyObject, PyResult, Python};
 
 use crate::lazyframe::PyLazyFrame;
-<<<<<<< HEAD
-use crate::prelude::{parse_cloud_options, Wrap};
-use crate::utils::to_py_err;
-=======
-use crate::prelude::parse_cloud_options;
-use crate::utils::{to_py_err, EnterPolarsExt};
->>>>>>> 8e1f9c46
+use crate::prelude::{parse_cloud_options, EnterPolarsExt, Wrap};
 
 macro_rules! pydict_insert_keys {
     ($dict:expr, {$a:expr}) => {
@@ -67,6 +61,8 @@
         let v = py.enter_polars(|| {
             pl_async::get_runtime().block_on_potential_spawn(self.client().list_catalogs())
         })?;
+
+        let mut opt_err = None;
 
         let mut opt_err = None;
 
@@ -158,9 +154,8 @@
         catalog_name: &str,
         schema_name: &str,
     ) -> PyResult<PyObject> {
-<<<<<<< HEAD
         let table_info = py
-            .allow_threads(|| {
+            .enter_polars(|| {
                 pl_async::get_runtime().block_on_potential_spawn(self.client().get_table_info(
                     table_name,
                     catalog_name,
@@ -168,15 +163,6 @@
                 ))
             })
             .map_err(to_py_err)?;
-=======
-        let table_entry = py.enter_polars(|| {
-            pl_async::get_runtime().block_on_potential_spawn(self.client().get_table_info(
-                catalog_name,
-                schema_name,
-                table_name,
-            ))
-        })?;
->>>>>>> 8e1f9c46
 
         table_info_to_pyobject(py, table_info).map(|x| x.into())
     }
