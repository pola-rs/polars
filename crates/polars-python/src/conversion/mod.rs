pub(crate) mod any_value;
pub(crate) mod chunked_array;
mod datetime;

use std::convert::Infallible;
use std::fmt::{Display, Formatter};
use std::fs::File;
use std::hash::{Hash, Hasher};
use std::path::PathBuf;

#[cfg(feature = "object")]
use polars::chunked_array::object::PolarsObjectSafe;
use polars::frame::row::Row;
#[cfg(feature = "avro")]
use polars::io::avro::AvroCompression;
#[cfg(feature = "cloud")]
use polars::io::cloud::CloudOptions;
use polars::series::ops::NullBehavior;
use polars_core::utils::arrow::array::Array;
use polars_core::utils::arrow::types::NativeType;
use polars_core::utils::materialize_dyn_int;
use polars_lazy::prelude::*;
#[cfg(feature = "parquet")]
use polars_parquet::write::StatisticsOptions;
use polars_plan::dsl::ScanSources;
use polars_utils::mmap::MemSlice;
use polars_utils::pl_str::PlSmallStr;
use polars_utils::total_ord::{TotalEq, TotalHash};
use pyo3::basic::CompareOp;
use pyo3::exceptions::{PyTypeError, PyValueError};
use pyo3::intern;
use pyo3::prelude::*;
use pyo3::pybacked::PyBackedStr;
use pyo3::types::{PyDict, PyList, PySequence, PyString};

use crate::error::PyPolarsErr;
use crate::file::{PythonScanSourceInput, get_python_scan_source_input};
#[cfg(feature = "object")]
use crate::object::OBJECT_NAME;
use crate::prelude::*;
use crate::py_modules::{pl_series, polars};
use crate::series::PySeries;
use crate::utils::to_py_err;
use crate::{PyDataFrame, PyLazyFrame};

/// # Safety
/// Should only be implemented for transparent types
pub(crate) unsafe trait Transparent {
    type Target;
}

unsafe impl Transparent for PySeries {
    type Target = Series;
}

unsafe impl<T> Transparent for Wrap<T> {
    type Target = T;
}

unsafe impl<T: Transparent> Transparent for Option<T> {
    type Target = Option<T::Target>;
}

pub(crate) fn reinterpret_vec<T: Transparent>(input: Vec<T>) -> Vec<T::Target> {
    assert_eq!(size_of::<T>(), size_of::<T::Target>());
    assert_eq!(align_of::<T>(), align_of::<T::Target>());
    let len = input.len();
    let cap = input.capacity();
    let mut manual_drop_vec = std::mem::ManuallyDrop::new(input);
    let vec_ptr: *mut T = manual_drop_vec.as_mut_ptr();
    let ptr: *mut T::Target = vec_ptr as *mut T::Target;
    unsafe { Vec::from_raw_parts(ptr, len, cap) }
}

pub(crate) fn vec_extract_wrapped<T>(buf: Vec<Wrap<T>>) -> Vec<T> {
    reinterpret_vec(buf)
}

#[repr(transparent)]
pub struct Wrap<T>(pub T);

impl<T> Clone for Wrap<T>
where
    T: Clone,
{
    fn clone(&self) -> Self {
        Wrap(self.0.clone())
    }
}
impl<T> From<T> for Wrap<T> {
    fn from(t: T) -> Self {
        Wrap(t)
    }
}

// extract a Rust DataFrame from a python DataFrame, that is DataFrame<PyDataFrame<RustDataFrame>>
pub(crate) fn get_df(obj: &Bound<'_, PyAny>) -> PyResult<DataFrame> {
    let pydf = obj.getattr(intern!(obj.py(), "_df"))?;
    Ok(pydf.extract::<PyDataFrame>()?.df)
}

pub(crate) fn get_lf(obj: &Bound<'_, PyAny>) -> PyResult<LazyFrame> {
    let pydf = obj.getattr(intern!(obj.py(), "_ldf"))?;
    Ok(pydf.extract::<PyLazyFrame>()?.ldf)
}

pub(crate) fn get_series(obj: &Bound<'_, PyAny>) -> PyResult<Series> {
    let s = obj.getattr(intern!(obj.py(), "_s"))?;
    Ok(s.extract::<PySeries>()?.series)
}

pub(crate) fn to_series(py: Python, s: PySeries) -> PyResult<Bound<PyAny>> {
    let series = pl_series(py).bind(py);
    let constructor = series.getattr(intern!(py, "_from_pyseries"))?;
    constructor.call1((s,))
}

impl<'a> FromPyObject<'a> for Wrap<PlSmallStr> {
    fn extract_bound(ob: &Bound<'a, PyAny>) -> PyResult<Self> {
        Ok(Wrap((&*ob.extract::<PyBackedStr>()?).into()))
    }
}

#[cfg(feature = "csv")]
impl<'a> FromPyObject<'a> for Wrap<NullValues> {
    fn extract_bound(ob: &Bound<'a, PyAny>) -> PyResult<Self> {
        if let Ok(s) = ob.extract::<PyBackedStr>() {
            Ok(Wrap(NullValues::AllColumnsSingle((&*s).into())))
        } else if let Ok(s) = ob.extract::<Vec<PyBackedStr>>() {
            Ok(Wrap(NullValues::AllColumns(
                s.into_iter().map(|x| (&*x).into()).collect(),
            )))
        } else if let Ok(s) = ob.extract::<Vec<(PyBackedStr, PyBackedStr)>>() {
            Ok(Wrap(NullValues::Named(
                s.into_iter()
                    .map(|(a, b)| ((&*a).into(), (&*b).into()))
                    .collect(),
            )))
        } else {
            Err(
                PyPolarsErr::Other("could not extract value from null_values argument".into())
                    .into(),
            )
        }
    }
}

fn struct_dict<'py, 'a>(
    py: Python<'py>,
    vals: impl Iterator<Item = AnyValue<'a>>,
    flds: &[Field],
) -> PyResult<Bound<'py, PyDict>> {
    let dict = PyDict::new(py);
    flds.iter().zip(vals).try_for_each(|(fld, val)| {
        dict.set_item(fld.name().as_str(), Wrap(val).into_pyobject(py)?)
    })?;
    Ok(dict)
}

// accept u128 array to ensure alignment is correct
fn decimal_to_digits(v: i128, buf: &mut [u128; 3]) -> usize {
    const ZEROS: i128 = 0x3030_3030_3030_3030_3030_3030_3030_3030;
    // SAFETY: transmute is safe as there are 48 bytes in 3 128bit ints
    // and the minimal alignment of u8 fits u16
    let buf = unsafe { std::mem::transmute::<&mut [u128; 3], &mut [u8; 48]>(buf) };
    let mut buffer = itoa::Buffer::new();
    let value = buffer.format(v);
    let len = value.len();
    for (dst, src) in buf.iter_mut().zip(value.as_bytes().iter()) {
        *dst = *src
    }

    let ptr = buf.as_mut_ptr() as *mut i128;
    unsafe {
        // this is safe because we know that the buffer is exactly 48 bytes long
        *ptr -= ZEROS;
        *ptr.add(1) -= ZEROS;
        *ptr.add(2) -= ZEROS;
    }
    len
}

impl<'py> IntoPyObject<'py> for &Wrap<DataType> {
    type Target = PyAny;
    type Output = Bound<'py, Self::Target>;
    type Error = PyErr;

    fn into_pyobject(self, py: Python<'py>) -> Result<Self::Output, Self::Error> {
        let pl = polars(py).bind(py);

        match &self.0 {
            DataType::Int8 => {
                let class = pl.getattr(intern!(py, "Int8"))?;
                class.call0()
            },
            DataType::Int16 => {
                let class = pl.getattr(intern!(py, "Int16"))?;
                class.call0()
            },
            DataType::Int32 => {
                let class = pl.getattr(intern!(py, "Int32"))?;
                class.call0()
            },
            DataType::Int64 => {
                let class = pl.getattr(intern!(py, "Int64"))?;
                class.call0()
            },
            DataType::UInt8 => {
                let class = pl.getattr(intern!(py, "UInt8"))?;
                class.call0()
            },
            DataType::UInt16 => {
                let class = pl.getattr(intern!(py, "UInt16"))?;
                class.call0()
            },
            DataType::UInt32 => {
                let class = pl.getattr(intern!(py, "UInt32"))?;
                class.call0()
            },
            DataType::UInt64 => {
                let class = pl.getattr(intern!(py, "UInt64"))?;
                class.call0()
            },
            DataType::Int128 => {
                let class = pl.getattr(intern!(py, "Int128"))?;
                class.call0()
            },
            DataType::Float32 => {
                let class = pl.getattr(intern!(py, "Float32"))?;
                class.call0()
            },
            DataType::Float64 | DataType::Unknown(UnknownKind::Float) => {
                let class = pl.getattr(intern!(py, "Float64"))?;
                class.call0()
            },
            DataType::Decimal(precision, scale) => {
                let class = pl.getattr(intern!(py, "Decimal"))?;
                let args = (*precision, *scale);
                class.call1(args)
            },
            DataType::Boolean => {
                let class = pl.getattr(intern!(py, "Boolean"))?;
                class.call0()
            },
            DataType::String | DataType::Unknown(UnknownKind::Str) => {
                let class = pl.getattr(intern!(py, "String"))?;
                class.call0()
            },
            DataType::Binary => {
                let class = pl.getattr(intern!(py, "Binary"))?;
                class.call0()
            },
            DataType::Array(inner, size) => {
                let class = pl.getattr(intern!(py, "Array"))?;
                let inner = Wrap(*inner.clone());
                let args = (&inner, *size);
                class.call1(args)
            },
            DataType::List(inner) => {
                let class = pl.getattr(intern!(py, "List"))?;
                let inner = Wrap(*inner.clone());
                class.call1((&inner,))
            },
            DataType::Date => {
                let class = pl.getattr(intern!(py, "Date"))?;
                class.call0()
            },
            DataType::Datetime(tu, tz) => {
                let datetime_class = pl.getattr(intern!(py, "Datetime"))?;
                datetime_class.call1((tu.to_ascii(), tz.as_deref().map(|x| x.as_str())))
            },
            DataType::Duration(tu) => {
                let duration_class = pl.getattr(intern!(py, "Duration"))?;
                duration_class.call1((tu.to_ascii(),))
            },
            #[cfg(feature = "object")]
            DataType::Object(_) => {
                let class = pl.getattr(intern!(py, "Object"))?;
                class.call0()
            },
            DataType::Categorical(_, ordering) => {
                let class = pl.getattr(intern!(py, "Categorical"))?;
                class.call1((Wrap(*ordering),))
            },
            DataType::Enum(rev_map, _) => {
                // we should always have an initialized rev_map coming from rust
                let categories = rev_map.as_ref().unwrap().get_categories();
                let class = pl.getattr(intern!(py, "Enum"))?;
                let s =
                    Series::from_arrow(PlSmallStr::from_static("category"), categories.to_boxed())
                        .map_err(PyPolarsErr::from)?;
                let series = to_series(py, s.into())?;
                class.call1((series,))
            },
            DataType::Time => pl.getattr(intern!(py, "Time")),
            DataType::Struct(fields) => {
                let field_class = pl.getattr(intern!(py, "Field"))?;
                let iter = fields.iter().map(|fld| {
                    let name = fld.name().as_str();
                    let dtype = Wrap(fld.dtype().clone());
                    field_class.call1((name, &dtype)).unwrap()
                });
                let fields = PyList::new(py, iter)?;
                let struct_class = pl.getattr(intern!(py, "Struct"))?;
                struct_class.call1((fields,))
            },
            DataType::Null => {
                let class = pl.getattr(intern!(py, "Null"))?;
                class.call0()
            },
            DataType::Unknown(UnknownKind::Int(v)) => {
                Wrap(materialize_dyn_int(*v).dtype()).into_pyobject(py)
            },
            DataType::Unknown(_) => {
                let class = pl.getattr(intern!(py, "Unknown"))?;
                class.call0()
            },
            DataType::BinaryOffset => {
                unimplemented!()
            },
        }
    }
}

impl<'py> FromPyObject<'py> for Wrap<Field> {
    fn extract_bound(ob: &Bound<'py, PyAny>) -> PyResult<Self> {
        let py = ob.py();
        let name = ob
            .getattr(intern!(py, "name"))?
            .str()?
            .extract::<PyBackedStr>()?;
        let dtype = ob
            .getattr(intern!(py, "dtype"))?
            .extract::<Wrap<DataType>>()?;
        Ok(Wrap(Field::new((&*name).into(), dtype.0)))
    }
}

impl<'py> FromPyObject<'py> for Wrap<DataType> {
    fn extract_bound(ob: &Bound<'py, PyAny>) -> PyResult<Self> {
        let py = ob.py();
        let type_name = ob.get_type().qualname()?.to_string();

        let dtype = match &*type_name {
            "DataTypeClass" => {
                // just the class, not an object
                let name = ob
                    .getattr(intern!(py, "__name__"))?
                    .str()?
                    .extract::<PyBackedStr>()?;
                match &*name {
                    "Int8" => DataType::Int8,
                    "Int16" => DataType::Int16,
                    "Int32" => DataType::Int32,
                    "Int64" => DataType::Int64,
                    "Int128" => DataType::Int128,
                    "UInt8" => DataType::UInt8,
                    "UInt16" => DataType::UInt16,
                    "UInt32" => DataType::UInt32,
                    "UInt64" => DataType::UInt64,
                    "Float32" => DataType::Float32,
                    "Float64" => DataType::Float64,
                    "Boolean" => DataType::Boolean,
                    "String" => DataType::String,
                    "Binary" => DataType::Binary,
                    "Categorical" => DataType::Categorical(None, Default::default()),
                    "Enum" => DataType::Enum(None, Default::default()),
                    "Date" => DataType::Date,
                    "Time" => DataType::Time,
                    "Datetime" => DataType::Datetime(TimeUnit::Microseconds, None),
                    "Duration" => DataType::Duration(TimeUnit::Microseconds),
                    "Decimal" => DataType::Decimal(None, None), // "none" scale => "infer"
                    "List" => DataType::List(Box::new(DataType::Null)),
                    "Array" => DataType::Array(Box::new(DataType::Null), 0),
                    "Struct" => DataType::Struct(vec![]),
                    "Null" => DataType::Null,
                    #[cfg(feature = "object")]
                    "Object" => DataType::Object(OBJECT_NAME),
                    "Unknown" => DataType::Unknown(Default::default()),
                    dt => {
                        return Err(PyTypeError::new_err(format!(
                            "'{dt}' is not a Polars data type",
                        )));
                    },
                }
            },
            "Int8" => DataType::Int8,
            "Int16" => DataType::Int16,
            "Int32" => DataType::Int32,
            "Int64" => DataType::Int64,
            "Int128" => DataType::Int128,
            "UInt8" => DataType::UInt8,
            "UInt16" => DataType::UInt16,
            "UInt32" => DataType::UInt32,
            "UInt64" => DataType::UInt64,
            "Float32" => DataType::Float32,
            "Float64" => DataType::Float64,
            "Boolean" => DataType::Boolean,
            "String" => DataType::String,
            "Binary" => DataType::Binary,
            "Categorical" => {
                let ordering = ob.getattr(intern!(py, "ordering")).unwrap();
                let ordering = ordering.extract::<Wrap<CategoricalOrdering>>()?.0;
                DataType::Categorical(None, ordering)
            },
            "Enum" => {
                let categories = ob.getattr(intern!(py, "categories")).unwrap();
                let s = get_series(&categories.as_borrowed())?;
                let ca = s.str().map_err(PyPolarsErr::from)?;
                let categories = ca.downcast_iter().next().unwrap().clone();
                create_enum_dtype(categories)
            },
            "Date" => DataType::Date,
            "Time" => DataType::Time,
            "Datetime" => {
                let time_unit = ob.getattr(intern!(py, "time_unit")).unwrap();
                let time_unit = time_unit.extract::<Wrap<TimeUnit>>()?.0;
                let time_zone = ob.getattr(intern!(py, "time_zone")).unwrap();
                let time_zone = time_zone.extract::<Option<PyBackedStr>>()?;
                DataType::Datetime(
                    time_unit,
                    TimeZone::opt_try_new(time_zone.as_deref()).map_err(to_py_err)?,
                )
            },
            "Duration" => {
                let time_unit = ob.getattr(intern!(py, "time_unit")).unwrap();
                let time_unit = time_unit.extract::<Wrap<TimeUnit>>()?.0;
                DataType::Duration(time_unit)
            },
            "Decimal" => {
                let precision = ob.getattr(intern!(py, "precision"))?.extract()?;
                let scale = ob.getattr(intern!(py, "scale"))?.extract()?;
                DataType::Decimal(precision, Some(scale))
            },
            "List" => {
                let inner = ob.getattr(intern!(py, "inner")).unwrap();
                let inner = inner.extract::<Wrap<DataType>>()?;
                DataType::List(Box::new(inner.0))
            },
            "Array" => {
                let inner = ob.getattr(intern!(py, "inner")).unwrap();
                let size = ob.getattr(intern!(py, "size")).unwrap();
                let inner = inner.extract::<Wrap<DataType>>()?;
                let size = size.extract::<usize>()?;
                DataType::Array(Box::new(inner.0), size)
            },
            "Struct" => {
                let fields = ob.getattr(intern!(py, "fields"))?;
                let fields = fields
                    .extract::<Vec<Wrap<Field>>>()?
                    .into_iter()
                    .map(|f| f.0)
                    .collect::<Vec<Field>>();
                DataType::Struct(fields)
            },
            "Null" => DataType::Null,
            #[cfg(feature = "object")]
            "Object" => DataType::Object(OBJECT_NAME),
            "Unknown" => DataType::Unknown(Default::default()),
            dt => {
                return Err(PyTypeError::new_err(format!(
                    "'{dt}' is not a Polars data type",
                )));
            },
        };
        Ok(Wrap(dtype))
    }
}

impl<'py> IntoPyObject<'py> for Wrap<CategoricalOrdering> {
    type Target = PyString;
    type Output = Bound<'py, Self::Target>;
    type Error = Infallible;

    fn into_pyobject(self, py: Python<'py>) -> Result<Self::Output, Self::Error> {
        match self.0 {
            CategoricalOrdering::Physical => "physical",
            CategoricalOrdering::Lexical => "lexical",
        }
        .into_pyobject(py)
    }
}

impl<'py> IntoPyObject<'py> for Wrap<TimeUnit> {
    type Target = PyString;
    type Output = Bound<'py, Self::Target>;
    type Error = Infallible;

    fn into_pyobject(self, py: Python<'py>) -> Result<Self::Output, Self::Error> {
        self.0.to_ascii().into_pyobject(py)
    }
}

#[cfg(feature = "parquet")]
impl<'s> FromPyObject<'s> for Wrap<StatisticsOptions> {
    fn extract_bound(ob: &Bound<'s, PyAny>) -> PyResult<Self> {
        let mut statistics = StatisticsOptions::empty();

        let dict = ob.downcast::<PyDict>()?;
        for (key, val) in dict {
            let key = key.extract::<PyBackedStr>()?;
            let val = val.extract::<bool>()?;

            match key.as_ref() {
                "min" => statistics.min_value = val,
                "max" => statistics.max_value = val,
                "distinct_count" => statistics.distinct_count = val,
                "null_count" => statistics.null_count = val,
                _ => {
                    return Err(PyTypeError::new_err(format!(
                        "'{key}' is not a valid statistic option",
                    )));
                },
            }
        }

        Ok(Wrap(statistics))
    }
}

impl<'s> FromPyObject<'s> for Wrap<Row<'s>> {
    fn extract_bound(ob: &Bound<'s, PyAny>) -> PyResult<Self> {
        let vals = ob.extract::<Vec<Wrap<AnyValue<'s>>>>()?;
        let vals = reinterpret_vec(vals);
        Ok(Wrap(Row(vals)))
    }
}

impl<'py> FromPyObject<'py> for Wrap<Schema> {
    fn extract_bound(ob: &Bound<'py, PyAny>) -> PyResult<Self> {
        let dict = ob.downcast::<PyDict>()?;

        Ok(Wrap(
            dict.iter()
                .map(|(key, val)| {
                    let key = key.extract::<PyBackedStr>()?;
                    let val = val.extract::<Wrap<DataType>>()?;

                    Ok(Field::new((&*key).into(), val.0))
                })
                .collect::<PyResult<Schema>>()?,
        ))
    }
}

impl<'py> FromPyObject<'py> for Wrap<ScanSources> {
    fn extract_bound(ob: &Bound<'py, PyAny>) -> PyResult<Self> {
        let list = ob.downcast::<PyList>()?.to_owned();

        if list.is_empty() {
            return Ok(Wrap(ScanSources::default()));
        }

        enum MutableSources {
            Paths(Vec<PathBuf>),
            Files(Vec<File>),
            Buffers(Vec<MemSlice>),
        }

        let num_items = list.len();
        let mut iter = list
            .into_iter()
            .map(|val| get_python_scan_source_input(val.unbind(), false));

        let Some(first) = iter.next() else {
            return Ok(Wrap(ScanSources::default()));
        };

        let mut sources = match first? {
            PythonScanSourceInput::Path(path) => {
                let mut sources = Vec::with_capacity(num_items);
                sources.push(path);
                MutableSources::Paths(sources)
            },
            PythonScanSourceInput::File(file) => {
                let mut sources = Vec::with_capacity(num_items);
                sources.push(file.into());
                MutableSources::Files(sources)
            },
            PythonScanSourceInput::Buffer(buffer) => {
                let mut sources = Vec::with_capacity(num_items);
                sources.push(buffer);
                MutableSources::Buffers(sources)
            },
        };

        for source in iter {
            match (&mut sources, source?) {
                (MutableSources::Paths(v), PythonScanSourceInput::Path(p)) => v.push(p),
                (MutableSources::Files(v), PythonScanSourceInput::File(f)) => v.push(f.into()),
                (MutableSources::Buffers(v), PythonScanSourceInput::Buffer(f)) => v.push(f),
                _ => {
                    return Err(PyTypeError::new_err(
                        "Cannot combine in-memory bytes, paths and files for scan sources",
                    ));
                },
            }
        }

        Ok(Wrap(match sources {
            MutableSources::Paths(i) => ScanSources::Paths(i.into()),
            MutableSources::Files(i) => ScanSources::Files(i.into()),
            MutableSources::Buffers(i) => ScanSources::Buffers(i.into()),
        }))
    }
}

impl<'py> IntoPyObject<'py> for Wrap<&Schema> {
    type Target = PyDict;
    type Output = Bound<'py, Self::Target>;
    type Error = PyErr;

    fn into_pyobject(self, py: Python<'py>) -> Result<Self::Output, Self::Error> {
        let dict = PyDict::new(py);
        self.0
            .iter()
            .try_for_each(|(k, v)| dict.set_item(k.as_str(), &Wrap(v.clone())))?;
        Ok(dict)
    }
}

#[derive(Debug)]
#[repr(transparent)]
pub struct ObjectValue {
    pub inner: PyObject,
}

impl Clone for ObjectValue {
    fn clone(&self) -> Self {
        Python::with_gil(|py| Self {
            inner: self.inner.clone_ref(py),
        })
    }
}

impl Hash for ObjectValue {
    fn hash<H: Hasher>(&self, state: &mut H) {
        let h = Python::with_gil(|py| self.inner.bind(py).hash().expect("should be hashable"));
        state.write_isize(h)
    }
}

impl Eq for ObjectValue {}

impl PartialEq for ObjectValue {
    fn eq(&self, other: &Self) -> bool {
        Python::with_gil(|py| {
            match self
                .inner
                .bind(py)
                .rich_compare(other.inner.bind(py), CompareOp::Eq)
            {
                Ok(result) => result.is_truthy().unwrap(),
                Err(_) => false,
            }
        })
    }
}

impl TotalEq for ObjectValue {
    fn tot_eq(&self, other: &Self) -> bool {
        self == other
    }
}

impl TotalHash for ObjectValue {
    fn tot_hash<H>(&self, state: &mut H)
    where
        H: Hasher,
    {
        self.hash(state);
    }
}

impl Display for ObjectValue {
    fn fmt(&self, f: &mut Formatter<'_>) -> std::fmt::Result {
        write!(f, "{}", self.inner)
    }
}

#[cfg(feature = "object")]
impl PolarsObject for ObjectValue {
    fn type_name() -> &'static str {
        "object"
    }
}

impl From<PyObject> for ObjectValue {
    fn from(p: PyObject) -> Self {
        Self { inner: p }
    }
}

impl<'a> FromPyObject<'a> for ObjectValue {
    fn extract_bound(ob: &Bound<'a, PyAny>) -> PyResult<Self> {
        Ok(ObjectValue {
            inner: ob.to_owned().unbind(),
        })
    }
}

/// # Safety
///
/// The caller is responsible for checking that val is Object otherwise UB
#[cfg(feature = "object")]
impl From<&dyn PolarsObjectSafe> for &ObjectValue {
    fn from(val: &dyn PolarsObjectSafe) -> Self {
        unsafe { &*(val as *const dyn PolarsObjectSafe as *const ObjectValue) }
    }
}

impl<'a, 'py> IntoPyObject<'py> for &'a ObjectValue {
    type Target = PyAny;
    type Output = Borrowed<'a, 'py, Self::Target>;
    type Error = std::convert::Infallible;

    fn into_pyobject(self, py: Python<'py>) -> Result<Self::Output, Self::Error> {
        Ok(self.inner.bind_borrowed(py))
    }
}

impl Default for ObjectValue {
    fn default() -> Self {
        Python::with_gil(|py| ObjectValue { inner: py.None() })
    }
}

impl<'a, T: NativeType + FromPyObject<'a>> FromPyObject<'a> for Wrap<Vec<T>> {
    fn extract_bound(obj: &Bound<'a, PyAny>) -> PyResult<Self> {
        let seq = obj.downcast::<PySequence>()?;
        let mut v = Vec::with_capacity(seq.len().unwrap_or(0));
        for item in seq.try_iter()? {
            v.push(item?.extract::<T>()?);
        }
        Ok(Wrap(v))
    }
}

#[cfg(feature = "asof_join")]
impl<'py> FromPyObject<'py> for Wrap<AsofStrategy> {
    fn extract_bound(ob: &Bound<'py, PyAny>) -> PyResult<Self> {
        let parsed = match &*(ob.extract::<PyBackedStr>()?) {
            "backward" => AsofStrategy::Backward,
            "forward" => AsofStrategy::Forward,
            "nearest" => AsofStrategy::Nearest,
            v => {
                return Err(PyValueError::new_err(format!(
                    "asof `strategy` must be one of {{'backward', 'forward', 'nearest'}}, got {v}",
                )));
            },
        };
        Ok(Wrap(parsed))
    }
}

impl<'py> FromPyObject<'py> for Wrap<InterpolationMethod> {
    fn extract_bound(ob: &Bound<'py, PyAny>) -> PyResult<Self> {
        let parsed = match &*(ob.extract::<PyBackedStr>()?) {
            "linear" => InterpolationMethod::Linear,
            "nearest" => InterpolationMethod::Nearest,
            v => {
                return Err(PyValueError::new_err(format!(
                    "interpolation `method` must be one of {{'linear', 'nearest'}}, got {v}",
                )));
            },
        };
        Ok(Wrap(parsed))
    }
}

#[cfg(feature = "avro")]
impl<'py> FromPyObject<'py> for Wrap<Option<AvroCompression>> {
    fn extract_bound(ob: &Bound<'py, PyAny>) -> PyResult<Self> {
        let parsed = match &*ob.extract::<PyBackedStr>()? {
            "uncompressed" => None,
            "snappy" => Some(AvroCompression::Snappy),
            "deflate" => Some(AvroCompression::Deflate),
            v => {
                return Err(PyValueError::new_err(format!(
                    "avro `compression` must be one of {{'uncompressed', 'snappy', 'deflate'}}, got {v}",
                )));
            },
        };
        Ok(Wrap(parsed))
    }
}

impl<'py> FromPyObject<'py> for Wrap<CategoricalOrdering> {
    fn extract_bound(ob: &Bound<'py, PyAny>) -> PyResult<Self> {
        let parsed = match &*ob.extract::<PyBackedStr>()? {
            "physical" => CategoricalOrdering::Physical,
            "lexical" => CategoricalOrdering::Lexical,
            v => {
                return Err(PyValueError::new_err(format!(
                    "categorical `ordering` must be one of {{'physical', 'lexical'}}, got {v}",
                )));
            },
        };
        Ok(Wrap(parsed))
    }
}

impl<'py> FromPyObject<'py> for Wrap<StartBy> {
    fn extract_bound(ob: &Bound<'py, PyAny>) -> PyResult<Self> {
        let parsed = match &*ob.extract::<PyBackedStr>()? {
            "window" => StartBy::WindowBound,
            "datapoint" => StartBy::DataPoint,
            "monday" => StartBy::Monday,
            "tuesday" => StartBy::Tuesday,
            "wednesday" => StartBy::Wednesday,
            "thursday" => StartBy::Thursday,
            "friday" => StartBy::Friday,
            "saturday" => StartBy::Saturday,
            "sunday" => StartBy::Sunday,
            v => {
                return Err(PyValueError::new_err(format!(
                    "`start_by` must be one of {{'window', 'datapoint', 'monday', 'tuesday', 'wednesday', 'thursday', 'friday', 'saturday', 'sunday'}}, got {v}",
                )));
            },
        };
        Ok(Wrap(parsed))
    }
}

impl<'py> FromPyObject<'py> for Wrap<ClosedWindow> {
    fn extract_bound(ob: &Bound<'py, PyAny>) -> PyResult<Self> {
        let parsed = match &*ob.extract::<PyBackedStr>()? {
            "left" => ClosedWindow::Left,
            "right" => ClosedWindow::Right,
            "both" => ClosedWindow::Both,
            "none" => ClosedWindow::None,
            v => {
                return Err(PyValueError::new_err(format!(
                    "`closed` must be one of {{'left', 'right', 'both', 'none'}}, got {v}",
                )));
            },
        };
        Ok(Wrap(parsed))
    }
}

impl<'py> FromPyObject<'py> for Wrap<RoundMode> {
    fn extract_bound(ob: &Bound<'py, PyAny>) -> PyResult<Self> {
        let parsed = match &*ob.extract::<PyBackedStr>()? {
            "half_to_even" => RoundMode::HalfToEven,
            "half_away_from_zero" => RoundMode::HalfAwayFromZero,
            v => {
                return Err(PyValueError::new_err(format!(
                    "`mode` must be one of {{'half_to_even', 'half_away_from_zero'}}, got {v}",
                )));
            },
        };
        Ok(Wrap(parsed))
    }
}

#[cfg(feature = "csv")]
impl<'py> FromPyObject<'py> for Wrap<CsvEncoding> {
    fn extract_bound(ob: &Bound<'py, PyAny>) -> PyResult<Self> {
        let parsed = match &*ob.extract::<PyBackedStr>()? {
            "utf8" => CsvEncoding::Utf8,
            "utf8-lossy" => CsvEncoding::LossyUtf8,
            v => {
                return Err(PyValueError::new_err(format!(
                    "csv `encoding` must be one of {{'utf8', 'utf8-lossy'}}, got {v}",
                )));
            },
        };
        Ok(Wrap(parsed))
    }
}

#[cfg(feature = "ipc")]
impl<'py> FromPyObject<'py> for Wrap<Option<IpcCompression>> {
    fn extract_bound(ob: &Bound<'py, PyAny>) -> PyResult<Self> {
        let parsed = match &*ob.extract::<PyBackedStr>()? {
            "uncompressed" => None,
            "lz4" => Some(IpcCompression::LZ4),
            "zstd" => Some(IpcCompression::ZSTD),
            v => {
                return Err(PyValueError::new_err(format!(
                    "ipc `compression` must be one of {{'uncompressed', 'lz4', 'zstd'}}, got {v}",
                )));
            },
        };
        Ok(Wrap(parsed))
    }
}

impl<'py> FromPyObject<'py> for Wrap<JoinType> {
    fn extract_bound(ob: &Bound<'py, PyAny>) -> PyResult<Self> {
        let parsed = match &*ob.extract::<PyBackedStr>()? {
            "inner" => JoinType::Inner,
            "left" => JoinType::Left,
            "right" => JoinType::Right,
            "full" => JoinType::Full,
            "semi" => JoinType::Semi,
            "anti" => JoinType::Anti,
            #[cfg(feature = "cross_join")]
            "cross" => JoinType::Cross,
            v => {
                return Err(PyValueError::new_err(format!(
                    "`how` must be one of {{'inner', 'left', 'full', 'semi', 'anti', 'cross'}}, got {v}",
                )));
            },
        };
        Ok(Wrap(parsed))
    }
}

impl<'py> FromPyObject<'py> for Wrap<Label> {
    fn extract_bound(ob: &Bound<'py, PyAny>) -> PyResult<Self> {
        let parsed = match &*ob.extract::<PyBackedStr>()? {
            "left" => Label::Left,
            "right" => Label::Right,
            "datapoint" => Label::DataPoint,
            v => {
                return Err(PyValueError::new_err(format!(
                    "`label` must be one of {{'left', 'right', 'datapoint'}}, got {v}",
                )));
            },
        };
        Ok(Wrap(parsed))
    }
}

impl<'py> FromPyObject<'py> for Wrap<ListToStructWidthStrategy> {
    fn extract_bound(ob: &Bound<'py, PyAny>) -> PyResult<Self> {
        let parsed = match &*ob.extract::<PyBackedStr>()? {
            "first_non_null" => ListToStructWidthStrategy::FirstNonNull,
            "max_width" => ListToStructWidthStrategy::MaxWidth,
            v => {
                return Err(PyValueError::new_err(format!(
                    "`n_field_strategy` must be one of {{'first_non_null', 'max_width'}}, got {v}",
                )));
            },
        };
        Ok(Wrap(parsed))
    }
}

impl<'py> FromPyObject<'py> for Wrap<NonExistent> {
    fn extract_bound(ob: &Bound<'py, PyAny>) -> PyResult<Self> {
        let parsed = match &*ob.extract::<PyBackedStr>()? {
            "null" => NonExistent::Null,
            "raise" => NonExistent::Raise,
            v => {
                return Err(PyValueError::new_err(format!(
                    "`non_existent` must be one of {{'null', 'raise'}}, got {v}",
                )));
            },
        };
        Ok(Wrap(parsed))
    }
}

impl<'py> FromPyObject<'py> for Wrap<NullBehavior> {
    fn extract_bound(ob: &Bound<'py, PyAny>) -> PyResult<Self> {
        let parsed = match &*ob.extract::<PyBackedStr>()? {
            "drop" => NullBehavior::Drop,
            "ignore" => NullBehavior::Ignore,
            v => {
                return Err(PyValueError::new_err(format!(
                    "`null_behavior` must be one of {{'drop', 'ignore'}}, got {v}",
                )));
            },
        };
        Ok(Wrap(parsed))
    }
}

impl<'py> FromPyObject<'py> for Wrap<NullStrategy> {
    fn extract_bound(ob: &Bound<'py, PyAny>) -> PyResult<Self> {
        let parsed = match &*ob.extract::<PyBackedStr>()? {
            "ignore" => NullStrategy::Ignore,
            "propagate" => NullStrategy::Propagate,
            v => {
                return Err(PyValueError::new_err(format!(
                    "`null_strategy` must be one of {{'ignore', 'propagate'}}, got {v}",
                )));
            },
        };
        Ok(Wrap(parsed))
    }
}

#[cfg(feature = "parquet")]
impl<'py> FromPyObject<'py> for Wrap<ParallelStrategy> {
    fn extract_bound(ob: &Bound<'py, PyAny>) -> PyResult<Self> {
        let parsed = match &*ob.extract::<PyBackedStr>()? {
            "auto" => ParallelStrategy::Auto,
            "columns" => ParallelStrategy::Columns,
            "row_groups" => ParallelStrategy::RowGroups,
            "prefiltered" => ParallelStrategy::Prefiltered,
            "none" => ParallelStrategy::None,
            v => {
                return Err(PyValueError::new_err(format!(
                    "`parallel` must be one of {{'auto', 'columns', 'row_groups', 'prefiltered', 'none'}}, got {v}",
                )));
            },
        };
        Ok(Wrap(parsed))
    }
}

impl<'py> FromPyObject<'py> for Wrap<IndexOrder> {
    fn extract_bound(ob: &Bound<'py, PyAny>) -> PyResult<Self> {
        let parsed = match &*ob.extract::<PyBackedStr>()? {
            "fortran" => IndexOrder::Fortran,
            "c" => IndexOrder::C,
            v => {
                return Err(PyValueError::new_err(format!(
                    "`order` must be one of {{'fortran', 'c'}}, got {v}",
                )));
            },
        };
        Ok(Wrap(parsed))
    }
}

impl<'py> FromPyObject<'py> for Wrap<QuantileMethod> {
    fn extract_bound(ob: &Bound<'py, PyAny>) -> PyResult<Self> {
        let parsed = match &*ob.extract::<PyBackedStr>()? {
            "lower" => QuantileMethod::Lower,
            "higher" => QuantileMethod::Higher,
            "nearest" => QuantileMethod::Nearest,
            "linear" => QuantileMethod::Linear,
            "midpoint" => QuantileMethod::Midpoint,
            "equiprobable" => QuantileMethod::Equiprobable,
            v => {
                return Err(PyValueError::new_err(format!(
                    "`interpolation` must be one of {{'lower', 'higher', 'nearest', 'linear', 'midpoint', 'equiprobable'}}, got {v}",
                )));
            },
        };
        Ok(Wrap(parsed))
    }
}

impl<'py> FromPyObject<'py> for Wrap<RankMethod> {
    fn extract_bound(ob: &Bound<'py, PyAny>) -> PyResult<Self> {
        let parsed = match &*ob.extract::<PyBackedStr>()? {
            "min" => RankMethod::Min,
            "max" => RankMethod::Max,
            "average" => RankMethod::Average,
            "dense" => RankMethod::Dense,
            "ordinal" => RankMethod::Ordinal,
            "random" => RankMethod::Random,
            v => {
                return Err(PyValueError::new_err(format!(
                    "rank `method` must be one of {{'min', 'max', 'average', 'dense', 'ordinal', 'random'}}, got {v}",
                )));
            },
        };
        Ok(Wrap(parsed))
    }
}

impl<'py> FromPyObject<'py> for Wrap<Roll> {
    fn extract_bound(ob: &Bound<'py, PyAny>) -> PyResult<Self> {
        let parsed = match &*ob.extract::<PyBackedStr>()? {
            "raise" => Roll::Raise,
            "forward" => Roll::Forward,
            "backward" => Roll::Backward,
            v => {
                return Err(PyValueError::new_err(format!(
                    "`roll` must be one of {{'raise', 'forward', 'backward'}}, got {v}",
                )));
            },
        };
        Ok(Wrap(parsed))
    }
}

impl<'py> FromPyObject<'py> for Wrap<TimeUnit> {
    fn extract_bound(ob: &Bound<'py, PyAny>) -> PyResult<Self> {
        let parsed = match &*ob.extract::<PyBackedStr>()? {
            "ns" => TimeUnit::Nanoseconds,
            "us" => TimeUnit::Microseconds,
            "ms" => TimeUnit::Milliseconds,
            v => {
                return Err(PyValueError::new_err(format!(
                    "`time_unit` must be one of {{'ns', 'us', 'ms'}}, got {v}",
                )));
            },
        };
        Ok(Wrap(parsed))
    }
}

impl<'py> FromPyObject<'py> for Wrap<UniqueKeepStrategy> {
    fn extract_bound(ob: &Bound<'py, PyAny>) -> PyResult<Self> {
        let parsed = match &*ob.extract::<PyBackedStr>()? {
            "first" => UniqueKeepStrategy::First,
            "last" => UniqueKeepStrategy::Last,
            "none" => UniqueKeepStrategy::None,
            "any" => UniqueKeepStrategy::Any,
            v => {
                return Err(PyValueError::new_err(format!(
                    "`keep` must be one of {{'first', 'last', 'any', 'none'}}, got {v}",
                )));
            },
        };
        Ok(Wrap(parsed))
    }
}

#[cfg(feature = "search_sorted")]
impl<'py> FromPyObject<'py> for Wrap<SearchSortedSide> {
    fn extract_bound(ob: &Bound<'py, PyAny>) -> PyResult<Self> {
        let parsed = match &*ob.extract::<PyBackedStr>()? {
            "any" => SearchSortedSide::Any,
            "left" => SearchSortedSide::Left,
            "right" => SearchSortedSide::Right,
            v => {
                return Err(PyValueError::new_err(format!(
                    "sorted `side` must be one of {{'any', 'left', 'right'}}, got {v}",
                )));
            },
        };
        Ok(Wrap(parsed))
    }
}

impl<'py> FromPyObject<'py> for Wrap<ClosedInterval> {
    fn extract_bound(ob: &Bound<'py, PyAny>) -> PyResult<Self> {
        let parsed = match &*ob.extract::<PyBackedStr>()? {
            "both" => ClosedInterval::Both,
            "left" => ClosedInterval::Left,
            "right" => ClosedInterval::Right,
            "none" => ClosedInterval::None,
            v => {
                return Err(PyValueError::new_err(format!(
                    "`closed` must be one of {{'both', 'left', 'right', 'none'}}, got {v}",
                )));
            },
        };
        Ok(Wrap(parsed))
    }
}

impl<'py> FromPyObject<'py> for Wrap<WindowMapping> {
    fn extract_bound(ob: &Bound<'py, PyAny>) -> PyResult<Self> {
        let parsed = match &*ob.extract::<PyBackedStr>()? {
            "group_to_rows" => WindowMapping::GroupsToRows,
            "join" => WindowMapping::Join,
            "explode" => WindowMapping::Explode,
            v => {
                return Err(PyValueError::new_err(format!(
                    "`mapping_strategy` must be one of {{'group_to_rows', 'join', 'explode'}}, got {v}",
                )));
            },
        };
        Ok(Wrap(parsed))
    }
}

impl<'py> FromPyObject<'py> for Wrap<JoinValidation> {
    fn extract_bound(ob: &Bound<'py, PyAny>) -> PyResult<Self> {
        let parsed = match &*ob.extract::<PyBackedStr>()? {
            "1:1" => JoinValidation::OneToOne,
            "1:m" => JoinValidation::OneToMany,
            "m:m" => JoinValidation::ManyToMany,
            "m:1" => JoinValidation::ManyToOne,
            v => {
                return Err(PyValueError::new_err(format!(
                    "`validate` must be one of {{'m:m', 'm:1', '1:m', '1:1'}}, got {v}",
                )));
            },
        };
        Ok(Wrap(parsed))
    }
}

impl<'py> FromPyObject<'py> for Wrap<MaintainOrderJoin> {
    fn extract_bound(ob: &Bound<'py, PyAny>) -> PyResult<Self> {
        let parsed = match &*ob.extract::<PyBackedStr>()? {
            "none" => MaintainOrderJoin::None,
            "left" => MaintainOrderJoin::Left,
            "right" => MaintainOrderJoin::Right,
            "left_right" => MaintainOrderJoin::LeftRight,
            "right_left" => MaintainOrderJoin::RightLeft,
            v => {
                return Err(PyValueError::new_err(format!(
                    "`maintain_order` must be one of {{'none', 'left', 'right', 'left_right', 'right_left'}}, got {v}",
                )));
            },
        };
        Ok(Wrap(parsed))
    }
}

#[cfg(feature = "csv")]
impl<'py> FromPyObject<'py> for Wrap<QuoteStyle> {
    fn extract_bound(ob: &Bound<'py, PyAny>) -> PyResult<Self> {
        let parsed = match &*ob.extract::<PyBackedStr>()? {
            "always" => QuoteStyle::Always,
            "necessary" => QuoteStyle::Necessary,
            "non_numeric" => QuoteStyle::NonNumeric,
            "never" => QuoteStyle::Never,
            v => {
                return Err(PyValueError::new_err(format!(
                    "`quote_style` must be one of {{'always', 'necessary', 'non_numeric', 'never'}}, got {v}",
                )));
            },
        };
        Ok(Wrap(parsed))
    }
}

#[cfg(feature = "cloud")]
pub(crate) fn parse_cloud_options(uri: &str, kv: Vec<(String, String)>) -> PyResult<CloudOptions> {
    let out = CloudOptions::from_untyped_config(uri, kv).map_err(PyPolarsErr::from)?;
    Ok(out)
}

#[cfg(feature = "list_sets")]
impl<'py> FromPyObject<'py> for Wrap<SetOperation> {
    fn extract_bound(ob: &Bound<'py, PyAny>) -> PyResult<Self> {
        let parsed = match &*ob.extract::<PyBackedStr>()? {
            "union" => SetOperation::Union,
            "difference" => SetOperation::Difference,
            "intersection" => SetOperation::Intersection,
            "symmetric_difference" => SetOperation::SymmetricDifference,
            v => {
                return Err(PyValueError::new_err(format!(
                    "set operation must be one of {{'union', 'difference', 'intersection', 'symmetric_difference'}}, got {v}",
                )));
            },
        };
        Ok(Wrap(parsed))
    }
}

pub(crate) fn parse_fill_null_strategy(
    strategy: &str,
    limit: FillNullLimit,
) -> PyResult<FillNullStrategy> {
    let parsed = match strategy {
        "forward" => FillNullStrategy::Forward(limit),
        "backward" => FillNullStrategy::Backward(limit),
        "min" => FillNullStrategy::Min,
        "max" => FillNullStrategy::Max,
        "mean" => FillNullStrategy::Mean,
        "zero" => FillNullStrategy::Zero,
        "one" => FillNullStrategy::One,
        e => {
            return Err(PyValueError::new_err(format!(
                "`strategy` must be one of {{'forward', 'backward', 'min', 'max', 'mean', 'zero', 'one'}}, got {e}",
            )));
        },
    };
    Ok(parsed)
}

#[cfg(feature = "parquet")]
pub(crate) fn parse_parquet_compression(
    compression: &str,
    compression_level: Option<i32>,
) -> PyResult<ParquetCompression> {
    let parsed = match compression {
        "uncompressed" => ParquetCompression::Uncompressed,
        "snappy" => ParquetCompression::Snappy,
        "gzip" => ParquetCompression::Gzip(
            compression_level
                .map(|lvl| {
                    GzipLevel::try_new(lvl as u8)
                        .map_err(|e| PyValueError::new_err(format!("{e:?}")))
                })
                .transpose()?,
        ),
        "lzo" => ParquetCompression::Lzo,
        "brotli" => ParquetCompression::Brotli(
            compression_level
                .map(|lvl| {
                    BrotliLevel::try_new(lvl as u32)
                        .map_err(|e| PyValueError::new_err(format!("{e:?}")))
                })
                .transpose()?,
        ),
        "lz4" => ParquetCompression::Lz4Raw,
        "zstd" => ParquetCompression::Zstd(
            compression_level
                .map(|lvl| {
                    ZstdLevel::try_new(lvl).map_err(|e| PyValueError::new_err(format!("{e:?}")))
                })
                .transpose()?,
        ),
        e => {
            return Err(PyValueError::new_err(format!(
                "parquet `compression` must be one of {{'uncompressed', 'snappy', 'gzip', 'lzo', 'brotli', 'lz4', 'zstd'}}, got {e}",
            )));
        },
    };
    Ok(parsed)
}

pub(crate) fn strings_to_pl_smallstr<I, S>(container: I) -> Vec<PlSmallStr>
where
    I: IntoIterator<Item = S>,
    S: AsRef<str>,
{
    container
        .into_iter()
        .map(|s| PlSmallStr::from_str(s.as_ref()))
        .collect()
}

#[derive(Debug, Copy, Clone)]
pub struct PyCompatLevel(pub CompatLevel);

impl<'a> FromPyObject<'a> for PyCompatLevel {
    fn extract_bound(ob: &Bound<'a, PyAny>) -> PyResult<Self> {
        Ok(PyCompatLevel(if let Ok(level) = ob.extract::<u16>() {
            if let Ok(compat_level) = CompatLevel::with_level(level) {
                compat_level
            } else {
                return Err(PyValueError::new_err("invalid compat level"));
            }
        } else if let Ok(future) = ob.extract::<bool>() {
            if future {
                CompatLevel::newest()
            } else {
                CompatLevel::oldest()
            }
        } else {
            return Err(PyTypeError::new_err(
                "'compat_level' argument accepts int or bool",
            ));
        }))
    }
}

#[cfg(feature = "string_normalize")]
impl<'py> FromPyObject<'py> for Wrap<UnicodeForm> {
    fn extract_bound(ob: &Bound<'py, PyAny>) -> PyResult<Self> {
        let parsed = match &*ob.extract::<PyBackedStr>()? {
            "NFC" => UnicodeForm::NFC,
            "NFKC" => UnicodeForm::NFKC,
            "NFD" => UnicodeForm::NFD,
            "NFKD" => UnicodeForm::NFKD,
            v => {
                return Err(PyValueError::new_err(format!(
                    "`form` must be one of {{'NFC', 'NFKC', 'NFD', 'NFKD'}}, got {v}",
                )));
            },
        };
        Ok(Wrap(parsed))
    }
}

<<<<<<< HEAD
#[cfg(feature = "parquet")]
impl<'py> FromPyObject<'py> for Wrap<Option<KeyValueMetadata>> {
    fn extract_bound(ob: &Bound<'py, PyAny>) -> PyResult<Self> {
        #[derive(FromPyObject)]
        enum Metadata {
            Static(Vec<(String, String)>),
            Dynamic(PyObject),
        }

        let metadata = Option::<Metadata>::extract_bound(ob)?;
        let key_value_metadata = metadata.map(|x| match x {
            Metadata::Static(kv) => KeyValueMetadata::from_static(kv),
            Metadata::Dynamic(func) => KeyValueMetadata::from_py_function(func),
        });
        Ok(Wrap(key_value_metadata))
=======
impl<'py> FromPyObject<'py> for Wrap<Option<TimeZone>> {
    fn extract_bound(ob: &Bound<'py, PyAny>) -> PyResult<Self> {
        let tz = Option::<Wrap<PlSmallStr>>::extract_bound(ob)?;

        let tz = tz.map(|x| x.0);

        Ok(Wrap(TimeZone::opt_try_new(tz).map_err(to_py_err)?))
>>>>>>> 6d76a621
    }
}<|MERGE_RESOLUTION|>--- conflicted
+++ resolved
@@ -1349,7 +1349,6 @@
     }
 }
 
-<<<<<<< HEAD
 #[cfg(feature = "parquet")]
 impl<'py> FromPyObject<'py> for Wrap<Option<KeyValueMetadata>> {
     fn extract_bound(ob: &Bound<'py, PyAny>) -> PyResult<Self> {
@@ -1365,7 +1364,9 @@
             Metadata::Dynamic(func) => KeyValueMetadata::from_py_function(func),
         });
         Ok(Wrap(key_value_metadata))
-=======
+    }
+}
+
 impl<'py> FromPyObject<'py> for Wrap<Option<TimeZone>> {
     fn extract_bound(ob: &Bound<'py, PyAny>) -> PyResult<Self> {
         let tz = Option::<Wrap<PlSmallStr>>::extract_bound(ob)?;
@@ -1373,6 +1374,5 @@
         let tz = tz.map(|x| x.0);
 
         Ok(Wrap(TimeZone::opt_try_new(tz).map_err(to_py_err)?))
->>>>>>> 6d76a621
     }
 }