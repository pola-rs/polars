--- conflicted
+++ resolved
@@ -520,18 +520,16 @@
         } else if ob.is_instance_of::<PyRange>() {
             Ok(get_list as InitFn)
         } else {
-<<<<<<< HEAD
-            static DECIMAL_TYPE: PyOnceLock<Py<PyType>> = PyOnceLock::new();
-=======
-            static NDARRAY_TYPE: GILOnceCell<Py<PyType>> = GILOnceCell::new();
+
+            static NDARRAY_TYPE: PyOnceLock<Py<PyType>> = PyOnceLock::new();
             if let Ok(ndarray_type) = NDARRAY_TYPE.import(py, "numpy", "ndarray") {
                 if ob.is_instance(ndarray_type)? {
                     // will convert via Series -> mmap_numpy_array
                     return Ok(get_list as InitFn);
                 }
             }
-            static DECIMAL_TYPE: GILOnceCell<Py<PyType>> = GILOnceCell::new();
->>>>>>> de8ae363
+            static DECIMAL_TYPE: PyOnceLock<Py<PyType>> = PyOnceLock::new();
+
             if ob.is_instance(DECIMAL_TYPE.import(py, "decimal", "Decimal")?)? {
                 return Ok(get_decimal as InitFn);
             }
