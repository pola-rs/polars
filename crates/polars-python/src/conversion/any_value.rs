--- conflicted
+++ resolved
@@ -56,7 +56,6 @@
 ) -> PyResult<Bound<'py, PyAny>> {
     let utils = pl_utils(py).bind(py);
     match av {
-<<<<<<< HEAD
         AnyValue::UInt8(v) => v.into_bound_py_any(py),
         AnyValue::UInt16(v) => v.into_bound_py_any(py),
         AnyValue::UInt32(v) => v.into_bound_py_any(py),
@@ -65,29 +64,13 @@
         AnyValue::Int16(v) => v.into_bound_py_any(py),
         AnyValue::Int32(v) => v.into_bound_py_any(py),
         AnyValue::Int64(v) => v.into_bound_py_any(py),
+        AnyValue::Int128(v) => v.into_bound_py_any(py),
         AnyValue::Float32(v) => v.into_bound_py_any(py),
         AnyValue::Float64(v) => v.into_bound_py_any(py),
         AnyValue::Null => py.None().into_bound_py_any(py),
         AnyValue::Boolean(v) => v.into_bound_py_any(py),
         AnyValue::String(v) => v.into_bound_py_any(py),
         AnyValue::StringOwned(v) => v.into_bound_py_any(py),
-=======
-        AnyValue::UInt8(v) => v.into_py(py),
-        AnyValue::UInt16(v) => v.into_py(py),
-        AnyValue::UInt32(v) => v.into_py(py),
-        AnyValue::UInt64(v) => v.into_py(py),
-        AnyValue::Int8(v) => v.into_py(py),
-        AnyValue::Int16(v) => v.into_py(py),
-        AnyValue::Int32(v) => v.into_py(py),
-        AnyValue::Int64(v) => v.into_py(py),
-        AnyValue::Int128(v) => v.into_py(py),
-        AnyValue::Float32(v) => v.into_py(py),
-        AnyValue::Float64(v) => v.into_py(py),
-        AnyValue::Null => py.None(),
-        AnyValue::Boolean(v) => v.into_py(py),
-        AnyValue::String(v) => v.into_py(py),
-        AnyValue::StringOwned(v) => v.into_py(py),
->>>>>>> f599e88c
         AnyValue::Categorical(idx, rev, arr) | AnyValue::Enum(idx, rev, arr) => {
             let s = if arr.is_null() {
                 rev.get(idx)
