--- conflicted
+++ resolved
@@ -803,11 +803,7 @@
                     IRStringFunction::Find { literal, strict } => {
                         (PyStringFunction::Find, literal, strict).into_py_any(py)
                     },
-<<<<<<< HEAD
                     StringFunction::ToInteger { dtype: _, strict } => {
-=======
-                    IRStringFunction::ToInteger(strict) => {
->>>>>>> 455423c1
                         (PyStringFunction::ToInteger, strict).into_py_any(py)
                     },
                     IRStringFunction::LenBytes => (PyStringFunction::LenBytes,).into_py_any(py),
