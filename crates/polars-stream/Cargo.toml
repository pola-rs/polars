--- conflicted
+++ resolved
@@ -35,17 +35,10 @@
 polars-core = { workspace = true, features = ["partition_by"] }
 polars-error = { workspace = true }
 polars-expr = { workspace = true }
-<<<<<<< HEAD
-polars-mem-engine = { workspace = true, features = [] }
-polars-ops = { workspace = true }
-polars-parquet = { workspace = true }
-polars-plan = { workspace = true, features = ["semi_anti_join", "dtype-categorical", "cse", "rle", "is_in", "replace"] }
-=======
 polars-mem-engine = { workspace = true }
 polars-ops = { workspace = true, features = ["rle", "semi_anti_join", "is_in", "replace"] }
 polars-parquet = { workspace = true }
-polars-plan = { workspace = true, features = ["cloud", "rle", "cse", "semi_anti_join", "is_in", "replace"] }
->>>>>>> 16b88ffd
+polars-plan = { workspace = true, features = ["semi_anti_join", "dtype-categorical", "cse", "rle", "is_in", "replace", "cloud"] }
 
 [build-dependencies]
 version_check = { workspace = true }
