use std::ops::Not;

use polars_core::datatypes::unpack_dtypes;
use polars_core::prelude::*;
use polars_ops::series::is_close;

/// Configuration options for comparing Series equality.
///
/// Controls the behavior of Series equality comparisons by specifying
/// which aspects to check and the tolerance for floating point comparisons.
pub struct SeriesEqualOptions {
    /// Whether to check that the data types match.
    pub check_dtypes: bool,
    /// Whether to check that the Series names match.
    pub check_names: bool,
    /// Whether to check that elements appear in the same order.
    pub check_order: bool,
    /// Whether to check for exact equality (true) or approximate equality (false) for floating point values.
    pub check_exact: bool,
    /// Relative tolerance for approximate equality of floating point values.
    pub rel_tol: f64,
    /// Absolute tolerance for approximate equality of floating point values.
    pub abs_tol: f64,
    /// Whether to compare categorical values as strings.
    pub categorical_as_str: bool,
}

impl Default for SeriesEqualOptions {
    /// Creates a new `SeriesEqualOptions` with default settings.
    ///
    /// Default configuration:
    /// - Checks data types, names, and order
    /// - Uses exact equality comparisons
    /// - Sets relative tolerance to 1e-5 and absolute tolerance to 1e-8 for floating point comparisons
    /// - Does not convert categorical values to strings for comparison
    fn default() -> Self {
        Self {
            check_dtypes: true,
            check_names: true,
            check_order: true,
            check_exact: true,
            rel_tol: 1e-5,
            abs_tol: 1e-8,
            categorical_as_str: false,
        }
    }
}

impl SeriesEqualOptions {
    /// Creates a new `SeriesEqualOptions` with default settings.
    pub fn new() -> Self {
        Self::default()
    }

    /// Sets whether to check that data types match.
    pub fn with_check_dtypes(mut self, value: bool) -> Self {
        self.check_dtypes = value;
        self
    }

    /// Sets whether to check that Series names match.
    pub fn with_check_names(mut self, value: bool) -> Self {
        self.check_names = value;
        self
    }

    /// Sets whether to check that elements appear in the same order.
    pub fn with_check_order(mut self, value: bool) -> Self {
        self.check_order = value;
        self
    }

    /// Sets whether to check for exact equality (true) or approximate equality (false) for floating point values.
    pub fn with_check_exact(mut self, value: bool) -> Self {
        self.check_exact = value;
        self
    }

    /// Sets the relative tolerance for approximate equality of floating point values.
    pub fn with_rel_tol(mut self, value: f64) -> Self {
        self.rel_tol = value;
        self
    }

    /// Sets the absolute tolerance for approximate equality of floating point values.
    pub fn with_abs_tol(mut self, value: f64) -> Self {
        self.abs_tol = value;
        self
    }

    /// Sets whether to compare categorical values as strings.
    pub fn with_categorical_as_str(mut self, value: bool) -> Self {
        self.categorical_as_str = value;
        self
    }
}

/// Change a (possibly nested) Categorical data type to a String data type.
fn categorical_dtype_to_string_dtype(dtype: &DataType) -> DataType {
    match dtype {
        DataType::Categorical(..) => DataType::String,
        DataType::List(inner) => {
            let inner_cast = categorical_dtype_to_string_dtype(inner);
            DataType::List(Box::new(inner_cast))
        },
        DataType::Array(inner, size) => {
            let inner_cast = categorical_dtype_to_string_dtype(inner);
            DataType::Array(Box::new(inner_cast), *size)
        },
        DataType::Struct(fields) => {
            let transformed_fields = fields
                .iter()
                .map(|field| {
                    Field::new(
                        field.name().clone(),
                        categorical_dtype_to_string_dtype(field.dtype()),
                    )
                })
                .collect::<Vec<Field>>();

            DataType::Struct(transformed_fields)
        },
        _ => dtype.clone(),
    }
}

/// Cast a (possibly nested) Categorical Series to a String Series.
fn categorical_series_to_string(s: &Series) -> PolarsResult<Series> {
    let dtype = s.dtype();
    let noncat_dtype = categorical_dtype_to_string_dtype(dtype);

    if *dtype != noncat_dtype {
        Ok(s.cast(&noncat_dtype)?)
    } else {
        Ok(s.clone())
    }
}

/// Returns true if both DataTypes are floating point types.
fn are_both_floats(left: &DataType, right: &DataType) -> bool {
    left.is_float() && right.is_float()
}

/// Returns true if both DataTypes are list-like (either List or Array types).
fn are_both_lists(left: &DataType, right: &DataType) -> bool {
    matches!(left, DataType::List(_) | DataType::Array(_, _))
        && matches!(right, DataType::List(_) | DataType::Array(_, _))
}

/// Returns true if both DataTypes are struct types.
fn are_both_structs(left: &DataType, right: &DataType) -> bool {
    left.is_struct() && right.is_struct()
}

/// Returns true if both DataTypes are nested types (lists or structs) that contain floating point types within them.
/// First checks if both types are either lists or structs, then unpacks their nested DataTypes to determine if
/// at least one floating point type exists in each of the nested structures.
fn comparing_nested_floats(left: &DataType, right: &DataType) -> bool {
    if !are_both_lists(left, right) && !are_both_structs(left, right) {
        return false;
    }

    let left_dtypes = unpack_dtypes(left, false);
    let right_dtypes = unpack_dtypes(right, false);

    let left_has_floats = left_dtypes.iter().any(|dt| dt.is_float());
    let right_has_floats = right_dtypes.iter().any(|dt| dt.is_float());

    left_has_floats && right_has_floats
}

/// Ensures that null values in two Series match exactly and returns an error if any mismatches are found.
fn assert_series_null_values_match(left: &Series, right: &Series) -> PolarsResult<()> {
    let null_value_mismatch = left.is_null().not_equal(&right.is_null());

    if null_value_mismatch.any() {
        return Err(polars_err!(
            assertion_error = "Series",
            "null value mismatch",
            left.null_count(),
            right.null_count()
        ));
    }

    Ok(())
}

/// Validates that NaN patterns are identical between two float Series, returning error if any mismatches are found.
fn assert_series_nan_values_match(left: &Series, right: &Series) -> PolarsResult<()> {
    if !are_both_floats(left.dtype(), right.dtype()) {
        return Ok(());
    }
    let left_nan = left.is_nan()?;
    let right_nan = right.is_nan()?;

    let nan_value_mismatch = left_nan.not_equal(&right_nan);

    let left_nan_count = left_nan.sum().unwrap_or(0);
    let right_nan_count = right_nan.sum().unwrap_or(0);

    if nan_value_mismatch.any() {
        return Err(polars_err!(
            assertion_error = "Series",
            "nan value mismatch",
            left_nan_count,
            right_nan_count
        ));
    }

    Ok(())
}

/// Verifies that two Series have values within a specified tolerance.
///
/// This function checks if the values in `left` and `right` Series that are marked as unequal
/// in the `unequal` boolean array are within the specified relative and absolute tolerances.
///
/// # Arguments
///
/// * `left` - The first Series to compare
/// * `right` - The second Series to compare
/// * `unequal` - Boolean ChunkedArray indicating which elements to check (true = check this element)
/// * `rel_tol` - Relative tolerance (relative to the maximum absolute value of the two Series)
/// * `abs_tol` - Absolute tolerance added to the relative tolerance
///
/// # Returns
///
/// * `Ok(())` if all values are within tolerance
/// * `Err` with details about problematic values if any values exceed the tolerance
///
/// # Formula
///
/// Values are considered within tolerance if:
/// `|left - right| <= max(rel_tol * max(abs(left), abs(right)), abs_tol)` OR values are exactly equal
///
fn assert_series_values_within_tolerance(
    left: &Series,
    right: &Series,
    unequal: &ChunkedArray<BooleanType>,
    rel_tol: f64,
    abs_tol: f64,
) -> PolarsResult<()> {
    let left_unequal = left.filter(unequal)?;
    let right_unequal = right.filter(unequal)?;

    let within_tolerance = is_close(&left_unequal, &right_unequal, abs_tol, rel_tol, false)?;
    if within_tolerance.all() {
        Ok(())
    } else {
        let exceeded_indices = within_tolerance.not();
        let problematic_left = left_unequal.filter(&exceeded_indices)?;
        let problematic_right = right_unequal.filter(&exceeded_indices)?;

        Err(polars_err!(
            assertion_error = "Series",
            "values not within tolerance",
            problematic_left,
            problematic_right
        ))
    }
}

/// Compares two Series for equality with configurable options for ordering, exact matching, and tolerance.
///
/// This function verifies that the values in `left` and `right` Series are equal according to
/// the specified comparison criteria. It handles different types including floats and nested types
/// with appropriate equality checks.
///
/// # Arguments
///
/// * `left` - The first Series to compare
/// * `right` - The second Series to compare
/// * `check_order` - If true, elements must be in the same order; if false, Series will be sorted before comparison
/// * `check_exact` - If true, requires exact equality; if false, allows approximate equality for floats within tolerance
/// * `rel_tol` - Relative tolerance for float comparison (used when `check_exact` is false)
/// * `abs_tol` - Absolute tolerance for float comparison (used when `check_exact` is false)
/// * `categorical_as_str` - If true, converts categorical Series to strings before comparison
///
/// # Returns
///
/// * `Ok(())` if Series match according to specified criteria
/// * `Err` with details about mismatches if Series differ
///
/// # Behavior
///
/// 1. Handles categorical Series based on `categorical_as_str` flag
/// 2. Sorts Series if `check_order` is false
/// 3. For nested float types, delegates to `assert_series_nested_values_equal`
/// 4. For non-float types or when `check_exact` is true, requires exact match
/// 5. For float types with approximate matching:
///    - Verifies null values match using `assert_series_null_values_match`
///    - Verifies NaN values match using `assert_series_nan_values_match`
///    - Verifies float values are within tolerance using `assert_series_values_within_tolerance`
///
#[allow(clippy::too_many_arguments)]
fn assert_series_values_equal(
    left: &Series,
    right: &Series,
    check_order: bool,
    check_exact: bool,
<<<<<<< HEAD
    rel_tol: f64,
    abs_tol: f64,
=======
    check_dtypes: bool,
    rtol: f64,
    atol: f64,
>>>>>>> 2a16eac9
    categorical_as_str: bool,
) -> PolarsResult<()> {
    let (left, right) = if categorical_as_str {
        (
            categorical_series_to_string(left)?,
            categorical_series_to_string(right)?,
        )
    } else {
        (left.clone(), right.clone())
    };

    let (left, right) = if !check_order {
        (
            left.sort(SortOptions::default())?,
            right.sort(SortOptions::default())?,
        )
    } else {
        (left, right)
    };

    // When `check_dtypes` is `false` and both series are entirely null,
    // consider them equal regardless of their underlying data types
    if !check_dtypes && left.dtype() != right.dtype() {
        if left.null_count() == left.len() && right.null_count() == right.len() {
            return Ok(());
        }
    }

    let unequal = match left.not_equal_missing(&right) {
        Ok(result) => result,
        Err(_) => {
            return Err(polars_err!(
                assertion_error = "Series",
                "incompatible data types",
                left.dtype(),
                right.dtype()
            ));
        },
    };

    if comparing_nested_floats(left.dtype(), right.dtype()) {
        let filtered_left = left.filter(&unequal)?;
        let filtered_right = right.filter(&unequal)?;

        match assert_series_nested_values_equal(
            &filtered_left,
            &filtered_right,
            check_exact,
<<<<<<< HEAD
            rel_tol,
            abs_tol,
=======
            check_dtypes,
            rtol,
            atol,
>>>>>>> 2a16eac9
            categorical_as_str,
        ) {
            Ok(_) => return Ok(()),
            Err(_) => {
                return Err(polars_err!(
                    assertion_error = "Series",
                    "nested value mismatch",
                    left,
                    right
                ));
            },
        }
    }

    if !unequal.any() {
        return Ok(());
    }

    if check_exact || !left.dtype().is_float() || !right.dtype().is_float() {
        return Err(polars_err!(
            assertion_error = "Series",
            "exact value mismatch",
            left,
            right
        ));
    }

    assert_series_null_values_match(&left, &right)?;
    assert_series_nan_values_match(&left, &right)?;
    assert_series_values_within_tolerance(&left, &right, &unequal, rel_tol, abs_tol)?;

    Ok(())
}

/// Recursively compares nested Series structures (lists or structs) for equality.
///
/// This function handles the comparison of complex nested data structures by recursively
/// applying appropriate equality checks based on the nested data type.
///
/// # Arguments
///
/// * `left` - The first nested Series to compare
/// * `right` - The second nested Series to compare
/// * `check_exact` - If true, requires exact equality; if false, allows approximate equality for floats
/// * `rel_tol` - Relative tolerance for float comparison (used when `check_exact` is false)
/// * `abs_tol` - Absolute tolerance for float comparison (used when `check_exact` is false)
/// * `categorical_as_str` - If true, converts categorical Series to strings before comparison
///
/// # Returns
///
/// * `Ok(())` if nested Series match according to specified criteria
/// * `Err` with details about mismatches if Series differ
///
/// # Behavior
///
/// For List types:
/// 1. Iterates through corresponding elements in both Series
/// 2. Returns error if null values are encountered
/// 3. Creates single-element Series for each value and explodes them
/// 4. Recursively calls `assert_series_values_equal` on the exploded Series
///
/// For Struct types:
/// 1. Unnests both struct Series to access their columns
/// 2. Iterates through corresponding columns
/// 3. Recursively calls `assert_series_values_equal` on each column pair
///
fn assert_series_nested_values_equal(
    left: &Series,
    right: &Series,
    check_exact: bool,
<<<<<<< HEAD
    rel_tol: f64,
    abs_tol: f64,
=======
    check_dtypes: bool,
    rtol: f64,
    atol: f64,
>>>>>>> 2a16eac9
    categorical_as_str: bool,
) -> PolarsResult<()> {
    if are_both_lists(left.dtype(), right.dtype()) {
        let left_rechunked = left.rechunk();
        let right_rechunked = right.rechunk();

        let zipped = left_rechunked.iter().zip(right_rechunked.iter());

        for (s1, s2) in zipped {
            if s1.is_null() || s2.is_null() {
                return Err(polars_err!(
                    assertion_error = "Series",
                    "nested value mismatch",
                    s1,
                    s2
                ));
            } else {
                let s1_series = Series::new("".into(), std::slice::from_ref(&s1));
                let s2_series = Series::new("".into(), std::slice::from_ref(&s2));

                match assert_series_values_equal(
                    &s1_series.explode(false)?,
                    &s2_series.explode(false)?,
                    true,
                    check_exact,
<<<<<<< HEAD
                    rel_tol,
                    abs_tol,
=======
                    check_dtypes,
                    rtol,
                    atol,
>>>>>>> 2a16eac9
                    categorical_as_str,
                ) {
                    Ok(_) => continue,
                    Err(e) => return Err(e),
                }
            }
        }
    } else {
        let ls = left.struct_()?.clone().unnest();
        let rs = right.struct_()?.clone().unnest();

        for col_name in ls.get_column_names() {
            let s1_column = ls.column(col_name)?;
            let s2_column = rs.column(col_name)?;

            let s1_series = s1_column.as_materialized_series();
            let s2_series = s2_column.as_materialized_series();

            match assert_series_values_equal(
                s1_series,
                s2_series,
                true,
                check_exact,
<<<<<<< HEAD
                rel_tol,
                abs_tol,
=======
                check_dtypes,
                rtol,
                atol,
>>>>>>> 2a16eac9
                categorical_as_str,
            ) {
                Ok(_) => continue,
                Err(e) => return Err(e),
            }
        }
    }

    Ok(())
}

/// Verifies that two Series are equal according to a set of configurable criteria.
///
/// This function serves as the main entry point for comparing Series, checking various
/// metadata properties before comparing the actual values.
///
/// # Arguments
///
/// * `left` - The first Series to compare
/// * `right` - The second Series to compare
/// * `options` - A `SeriesEqualOptions` struct containing configuration parameters:
///   * `check_names` - If true, verifies Series names match
///   * `check_dtypes` - If true, verifies data types match
///   * `check_order` - If true, elements must be in the same order
///   * `check_exact` - If true, requires exact equality for float values
///   * `rel_tol` - Relative tolerance for float comparison
///   * `abs_tol` - Absolute tolerance for float comparison
///   * `categorical_as_str` - If true, converts categorical Series to strings before comparison
///
/// # Returns
///
/// * `Ok(())` if Series match according to all specified criteria
/// * `Err` with details about the first mismatch encountered:
///   * Length mismatch
///   * Name mismatch (if checking names)
///   * Data type mismatch (if checking dtypes)
///   * Value mismatches (via `assert_series_values_equal`)
///
/// # Order of Checks
///
/// 1. Series length
/// 2. Series names (if `check_names` is true)
/// 3. Data types (if `check_dtypes` is true)
/// 4. Series values (delegated to `assert_series_values_equal`)
///
pub fn assert_series_equal(
    left: &Series,
    right: &Series,
    options: SeriesEqualOptions,
) -> PolarsResult<()> {
    // Short-circuit if they're the same series object
    if std::ptr::eq(left, right) {
        return Ok(());
    }

    if left.len() != right.len() {
        return Err(polars_err!(
            assertion_error = "Series",
            "length mismatch",
            left.len(),
            right.len()
        ));
    }

    if options.check_names && left.name() != right.name() {
        return Err(polars_err!(
            assertion_error = "Series",
            "name mismatch",
            left.name(),
            right.name()
        ));
    }

    if options.check_dtypes && left.dtype() != right.dtype() {
        return Err(polars_err!(
            assertion_error = "Series",
            "dtype mismatch",
            left.dtype(),
            right.dtype()
        ));
    }

    assert_series_values_equal(
        left,
        right,
        options.check_order,
        options.check_exact,
<<<<<<< HEAD
        options.rel_tol,
        options.abs_tol,
=======
        options.check_dtypes,
        options.rtol,
        options.atol,
>>>>>>> 2a16eac9
        options.categorical_as_str,
    )
}

/// Configuration options for comparing DataFrame equality.
///
/// Controls the behavior of DataFrame equality comparisons by specifying
/// which aspects to check and the tolerance for floating point comparisons.
pub struct DataFrameEqualOptions {
    /// Whether to check that rows appear in the same order.
    pub check_row_order: bool,
    /// Whether to check that columns appear in the same order.
    pub check_column_order: bool,
    /// Whether to check that the data types match for corresponding columns.
    pub check_dtypes: bool,
    /// Whether to check for exact equality (true) or approximate equality (false) for floating point values.
    pub check_exact: bool,
    /// Relative tolerance for approximate equality of floating point values.
    pub rel_tol: f64,
    /// Absolute tolerance for approximate equality of floating point values.
    pub abs_tol: f64,
    /// Whether to compare categorical values as strings.
    pub categorical_as_str: bool,
}

impl Default for DataFrameEqualOptions {
    /// Creates a new `DataFrameEqualOptions` with default settings.
    ///
    /// Default configuration:
    /// - Checks row order, column order, and data types
    /// - Uses approximate equality comparisons for floating point values
    /// - Sets relative tolerance to 1e-5 and absolute tolerance to 1e-8 for floating point comparisons
    /// - Does not convert categorical values to strings for comparison
    fn default() -> Self {
        Self {
            check_row_order: true,
            check_column_order: true,
            check_dtypes: true,
            check_exact: false,
            rel_tol: 1e-5,
            abs_tol: 1e-8,
            categorical_as_str: false,
        }
    }
}

impl DataFrameEqualOptions {
    /// Creates a new `DataFrameEqualOptions` with default settings.
    pub fn new() -> Self {
        Self::default()
    }

    /// Sets whether to check that rows appear in the same order.
    pub fn with_check_row_order(mut self, value: bool) -> Self {
        self.check_row_order = value;
        self
    }

    /// Sets whether to check that columns appear in the same order.
    pub fn with_check_column_order(mut self, value: bool) -> Self {
        self.check_column_order = value;
        self
    }

    /// Sets whether to check that data types match for corresponding columns.
    pub fn with_check_dtypes(mut self, value: bool) -> Self {
        self.check_dtypes = value;
        self
    }

    /// Sets whether to check for exact equality (true) or approximate equality (false) for floating point values.
    pub fn with_check_exact(mut self, value: bool) -> Self {
        self.check_exact = value;
        self
    }

    /// Sets the relative tolerance for approximate equality of floating point values.
    pub fn with_rel_tol(mut self, value: f64) -> Self {
        self.rel_tol = value;
        self
    }

    /// Sets the absolute tolerance for approximate equality of floating point values.
    pub fn with_abs_tol(mut self, value: f64) -> Self {
        self.abs_tol = value;
        self
    }

    /// Sets whether to compare categorical values as strings.
    pub fn with_categorical_as_str(mut self, value: bool) -> Self {
        self.categorical_as_str = value;
        self
    }
}

/// Compares DataFrame schemas for equality based on specified criteria.
///
/// This function validates that two DataFrames have compatible schemas by checking
/// column names, their order, and optionally their data types according to the
/// provided configuration parameters.
///
/// # Arguments
///
/// * `left` - The first DataFrame to compare
/// * `right` - The second DataFrame to compare
/// * `check_dtypes` - If true, requires data types to match for corresponding columns
/// * `check_column_order` - If true, requires columns to appear in the same order
///
/// # Returns
///
/// * `Ok(())` if DataFrame schemas match according to specified criteria
/// * `Err` with details about schema mismatches if DataFrames differ
///
/// # Behavior
///
/// The function performs schema validation in the following order:
///
/// 1. **Fast path**: Returns immediately if schemas are identical
/// 2. **Column name validation**: Ensures both DataFrames have the same set of column names
///    - Reports columns present in left but missing in right
///    - Reports columns present in right but missing in left
/// 3. **Column order validation**: If `check_column_order` is true, verifies columns appear in the same sequence
/// 4. **Data type validation**: If `check_dtypes` is true, ensures corresponding columns have matching data types
///    - When `check_column_order` is false, compares data type sets for equality
///    - When `check_column_order` is true, performs more precise type checking
///
fn assert_dataframe_schema_equal(
    left: &DataFrame,
    right: &DataFrame,
    check_dtypes: bool,
    check_column_order: bool,
) -> PolarsResult<()> {
    let left_schema = left.schema();
    let right_schema = right.schema();

    let ordered_left_cols = left.get_column_names();
    let ordered_right_cols = right.get_column_names();

    let left_set: PlHashSet<&PlSmallStr> = ordered_left_cols.iter().copied().collect();
    let right_set: PlHashSet<&PlSmallStr> = ordered_right_cols.iter().copied().collect();

    // Fast path for equal DataFrames
    if left_schema == right_schema {
        return Ok(());
    }

    if left_set != right_set {
        let left_not_right: Vec<_> = left_set
            .iter()
            .filter(|col| !right_set.contains(*col))
            .collect();

        if !left_not_right.is_empty() {
            return Err(polars_err!(
                assertion_error = "DataFrames",
                format!(
                    "columns mismatch: {:?} in left, but not in right",
                    left_not_right
                ),
                format!("{:?}", left_set),
                format!("{:?}", right_set)
            ));
        } else {
            let right_not_left: Vec<_> = right_set
                .iter()
                .filter(|col| !left_set.contains(*col))
                .collect();

            return Err(polars_err!(
                assertion_error = "DataFrames",
                format!(
                    "columns mismatch: {:?} in right, but not in left",
                    right_not_left
                ),
                format!("{:?}", left_set),
                format!("{:?}", right_set)
            ));
        }
    }

    if check_column_order && ordered_left_cols != ordered_right_cols {
        return Err(polars_err!(
            assertion_error = "DataFrames",
            "columns are not in the same order",
            format!("{:?}", ordered_left_cols),
            format!("{:?}", ordered_right_cols)
        ));
    }

    if check_dtypes {
        if check_column_order {
            let left_dtypes_ordered = left.dtypes();
            let right_dtypes_ordered = right.dtypes();
            if left_dtypes_ordered != right_dtypes_ordered {
                return Err(polars_err!(
                    assertion_error = "DataFrames",
                    "dtypes do not match",
                    format!("{:?}", left_dtypes_ordered),
                    format!("{:?}", right_dtypes_ordered)
                ));
            }
        } else {
            let left_dtypes: PlHashSet<DataType> = left.dtypes().into_iter().collect();
            let right_dtypes: PlHashSet<DataType> = right.dtypes().into_iter().collect();
            if left_dtypes != right_dtypes {
                return Err(polars_err!(
                    assertion_error = "DataFrames",
                    "dtypes do not match",
                    format!("{:?}", left_dtypes),
                    format!("{:?}", right_dtypes)
                ));
            }
        }
    }

    Ok(())
}

/// Verifies that two DataFrames are equal according to a set of configurable criteria.
///
/// This function serves as the main entry point for comparing DataFrames, first validating
/// schema compatibility and then comparing the actual data values column by column.
///
/// # Arguments
///
/// * `left` - The first DataFrame to compare
/// * `right` - The second DataFrame to compare
/// * `options` - A `DataFrameEqualOptions` struct containing configuration parameters:
///   * `check_row_order` - If true, rows must be in the same order
///   * `check_column_order` - If true, columns must be in the same order
///   * `check_dtypes` - If true, verifies data types match for corresponding columns
///   * `check_exact` - If true, requires exact equality for float values
///   * `rel_tol` - Relative tolerance for float comparison
///   * `abs_tol` - Absolute tolerance for float comparison
///   * `categorical_as_str` - If true, converts categorical values to strings before comparison
///
/// # Returns
///
/// * `Ok(())` if DataFrames match according to all specified criteria
/// * `Err` with details about the first mismatch encountered:
///   * Schema mismatches (column names, order, or data types)
///   * Height (row count) mismatch
///   * Value mismatches in specific columns
///
/// # Order of Checks
///
/// 1. Schema validation (column names, order, and data types via `assert_dataframe_schema_equal`)
/// 2. DataFrame height (row count)
/// 3. Row ordering (sorts both DataFrames if `check_row_order` is false)
/// 4. Column-by-column value comparison (delegated to `assert_series_values_equal`)
///
/// # Behavior
///
/// When `check_row_order` is false, both DataFrames are sorted using all columns to ensure
/// consistent ordering before value comparison. This allows for row-order-independent equality
/// checking while maintaining deterministic results.
///
pub fn assert_dataframe_equal(
    left: &DataFrame,
    right: &DataFrame,
    options: DataFrameEqualOptions,
) -> PolarsResult<()> {
    // Short-circuit if they're the same DataFrame object
    if std::ptr::eq(left, right) {
        return Ok(());
    }

    assert_dataframe_schema_equal(
        left,
        right,
        options.check_dtypes,
        options.check_column_order,
    )?;

    if left.height() != right.height() {
        return Err(polars_err!(
            assertion_error = "DataFrames",
            "height (row count) mismatch",
            left.height(),
            right.height()
        ));
    }

    let left_cols = left.get_column_names_owned();

    let (left, right) = if !options.check_row_order {
        (
            left.sort(left_cols.clone(), SortMultipleOptions::default())?,
            right.sort(left_cols.clone(), SortMultipleOptions::default())?,
        )
    } else {
        (left.clone(), right.clone())
    };

    for col in left_cols.iter() {
        let s_left = left.column(col)?;
        let s_right = right.column(col)?;

        let s_left_series = s_left.as_materialized_series();
        let s_right_series = s_right.as_materialized_series();

        match assert_series_values_equal(
            s_left_series,
            s_right_series,
            true,
            options.check_exact,
<<<<<<< HEAD
            options.rel_tol,
            options.abs_tol,
=======
            options.check_dtypes,
            options.rtol,
            options.atol,
>>>>>>> 2a16eac9
            options.categorical_as_str,
        ) {
            Ok(_) => {},
            Err(_) => {
                return Err(polars_err!(
                    assertion_error = "DataFrames",
                    format!("value mismatch for column {:?}", col),
                    format!("{:?}", s_left_series),
                    format!("{:?}", s_right_series)
                ));
            },
        }
    }

    Ok(())
}<|MERGE_RESOLUTION|>--- conflicted
+++ resolved
@@ -298,14 +298,9 @@
     right: &Series,
     check_order: bool,
     check_exact: bool,
-<<<<<<< HEAD
+    check_dtypes: bool,
     rel_tol: f64,
     abs_tol: f64,
-=======
-    check_dtypes: bool,
-    rtol: f64,
-    atol: f64,
->>>>>>> 2a16eac9
     categorical_as_str: bool,
 ) -> PolarsResult<()> {
     let (left, right) = if categorical_as_str {
@@ -354,14 +349,9 @@
             &filtered_left,
             &filtered_right,
             check_exact,
-<<<<<<< HEAD
+            check_dtypes,
             rel_tol,
             abs_tol,
-=======
-            check_dtypes,
-            rtol,
-            atol,
->>>>>>> 2a16eac9
             categorical_as_str,
         ) {
             Ok(_) => return Ok(()),
@@ -432,14 +422,9 @@
     left: &Series,
     right: &Series,
     check_exact: bool,
-<<<<<<< HEAD
+    check_dtypes: bool,
     rel_tol: f64,
     abs_tol: f64,
-=======
-    check_dtypes: bool,
-    rtol: f64,
-    atol: f64,
->>>>>>> 2a16eac9
     categorical_as_str: bool,
 ) -> PolarsResult<()> {
     if are_both_lists(left.dtype(), right.dtype()) {
@@ -465,14 +450,9 @@
                     &s2_series.explode(false)?,
                     true,
                     check_exact,
-<<<<<<< HEAD
+                    check_dtypes,
                     rel_tol,
                     abs_tol,
-=======
-                    check_dtypes,
-                    rtol,
-                    atol,
->>>>>>> 2a16eac9
                     categorical_as_str,
                 ) {
                     Ok(_) => continue,
@@ -496,14 +476,9 @@
                 s2_series,
                 true,
                 check_exact,
-<<<<<<< HEAD
+                check_dtypes,
                 rel_tol,
                 abs_tol,
-=======
-                check_dtypes,
-                rtol,
-                atol,
->>>>>>> 2a16eac9
                 categorical_as_str,
             ) {
                 Ok(_) => continue,
@@ -591,14 +566,9 @@
         right,
         options.check_order,
         options.check_exact,
-<<<<<<< HEAD
+        options.check_dtypes,
         options.rel_tol,
         options.abs_tol,
-=======
-        options.check_dtypes,
-        options.rtol,
-        options.atol,
->>>>>>> 2a16eac9
         options.categorical_as_str,
     )
 }
@@ -905,14 +875,9 @@
             s_right_series,
             true,
             options.check_exact,
-<<<<<<< HEAD
+            options.check_dtypes,
             options.rel_tol,
             options.abs_tol,
-=======
-            options.check_dtypes,
-            options.rtol,
-            options.atol,
->>>>>>> 2a16eac9
             options.categorical_as_str,
         ) {
             Ok(_) => {},
