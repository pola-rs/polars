--- conflicted
+++ resolved
@@ -12,13 +12,8 @@
 
 use crate::prelude::*;
 
-<<<<<<< HEAD
 #[derive(Clone, Debug)]
 #[cfg_attr(feature = "serde", derive(Serialize, Deserialize))]
-#[cfg(feature = "rolling_window")]
-=======
-#[derive(Clone)]
->>>>>>> 24b6a54f
 pub struct RollingOptions {
     /// The length of the window.
     pub window_size: Duration,
