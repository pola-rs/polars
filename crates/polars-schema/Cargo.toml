--- conflicted
+++ resolved
@@ -21,10 +21,7 @@
 [features]
 nightly = []
 serde = ["dep:serde", "serde/derive", "polars-utils/serde"]
-<<<<<<< HEAD
 dsl-schema = ["dep:schemars", "polars-utils/dsl-schema"]
-=======
 
 [lints]
-workspace = true
->>>>>>> b50a36ef
+workspace = true