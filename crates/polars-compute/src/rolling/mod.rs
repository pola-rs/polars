--- conflicted
+++ resolved
@@ -1,14 +1,12 @@
 mod mean;
 mod min_max;
-pub mod moment;
+mod moment;
 pub mod no_nulls;
 pub mod nulls;
 pub mod quantile_filter;
-<<<<<<< HEAD
-pub mod rank;
-=======
+mod rank;
 mod sum;
->>>>>>> d37c5034
+
 pub(super) mod window;
 use std::hash::Hash;
 use std::ops::{Add, AddAssign, Div, Mul, Sub, SubAssign};
