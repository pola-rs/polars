--- conflicted
+++ resolved
@@ -54,10 +54,7 @@
 dtype-array = []
 dtype-decimal = ["arrow/dtype-decimal", "dtype-i128"]
 dtype-i128 = []
-<<<<<<< HEAD
 dsl-schema = ["dep:schemars"]
-=======
 
 [lints]
-workspace = true
->>>>>>> b50a36ef
+workspace = true