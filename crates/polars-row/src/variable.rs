--- conflicted
+++ resolved
@@ -172,34 +172,21 @@
 
     if field.no_order {
         for (offset, opt_value) in out.offsets.iter_mut().skip(1).zip(input) {
-<<<<<<< HEAD
             let dst: &mut [MaybeUninit<u8>] =
-                values.get_unchecked_release_mut((*offset as usize)..);
-=======
-            let dst = values.get_unchecked_mut(*offset..);
->>>>>>> 5f11dd95
+                values.get_unchecked_mut((*offset as usize)..);
             let written_len = encode_one_no_order(dst, opt_value.map(|v| v.as_uninit()), field);
             *offset += written_len as u64;
         }
     } else {
         for (offset, opt_value) in out.offsets.iter_mut().skip(1).zip(input) {
-<<<<<<< HEAD
             let dst: &mut [MaybeUninit<u8>] =
-                values.get_unchecked_release_mut((*offset as usize)..);
-=======
-            let dst = values.get_unchecked_mut(*offset..);
->>>>>>> 5f11dd95
+                values.get_unchecked_mut((*offset as usize)..);
             let written_len = encode_one(dst, opt_value.map(|v| v.as_uninit()), field);
             *offset += written_len as u64;
         }
     }
-<<<<<<< HEAD
     let offset = *out.offsets.last().unwrap() as usize;
-    let dst: &mut [MaybeUninit<u8>] = values.get_unchecked_release_mut(offset..);
-=======
-    let offset = out.offsets.last().unwrap();
-    let dst = values.get_unchecked_mut(*offset..);
->>>>>>> 5f11dd95
+    let dst: &mut [MaybeUninit<u8>] = values.get_unchecked_mut(offset..);
     // write remainder as zeros
     dst.fill(MaybeUninit::new(0));
     out.values.set_len(out.values.capacity())
