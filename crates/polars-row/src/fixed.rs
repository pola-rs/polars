--- conflicted
+++ resolved
@@ -148,14 +148,9 @@
     descending: bool,
     buf: &mut [MaybeUninit<u8>],
 ) {
-<<<<<<< HEAD
     let usize_offset = *offset as usize;
     let end_offset = usize_offset + T::ENCODED_LEN;
-    let dst = unsafe { buf.get_unchecked_release_mut(usize_offset..end_offset) };
-=======
-    let end_offset = *offset + T::ENCODED_LEN;
-    let dst = unsafe { buf.get_unchecked_mut(*offset..end_offset) };
->>>>>>> 5f11dd95
+    let dst = unsafe { buf.get_unchecked_mut(usize_offset..end_offset) };
     // set valid
     dst[0] = MaybeUninit::new(1);
     let mut encoded = value.encode();
@@ -205,22 +200,13 @@
         } else {
             let usize_offset = *offset as usize;
             unsafe {
-<<<<<<< HEAD
-                *values.get_unchecked_release_mut(usize_offset) =
-                    MaybeUninit::new(get_null_sentinel(field))
-=======
-                *values.get_unchecked_mut(*offset) = MaybeUninit::new(get_null_sentinel(field))
->>>>>>> 5f11dd95
+                *values.get_unchecked_mut(*usize_offset) = MaybeUninit::new(get_null_sentinel(field))
             };
 
             let end_offset = usize_offset + T::ENCODED_LEN;
 
             // initialize remaining bytes
-<<<<<<< HEAD
-            let remainder = values.get_unchecked_release_mut(usize_offset + 1..end_offset);
-=======
-            let remainder = values.get_unchecked_mut(*offset + 1..end_offset);
->>>>>>> 5f11dd95
+            let remainder = values.get_unchecked_mut(*usize_offset + 1..end_offset);
             remainder.fill(MaybeUninit::new(0));
 
             *offset = end_offset as u64;
