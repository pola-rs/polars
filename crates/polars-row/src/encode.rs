--- conflicted
+++ resolved
@@ -370,32 +370,15 @@
 
                     if processed_count == 0 {
                         for opt_val in iter {
-<<<<<<< HEAD
-                            let next_length = row_size_fixed
-                                + crate::variable::encoded_len(
-                                    opt_val,
-                                    &EncodingField::new_unsorted(),
-=======
                             unsafe {
                                 lengths.push_unchecked(
-                                    row_size_fixed + crate::variable::encoded_len(opt_val, &field),
->>>>>>> 5f11dd95
+                                    (row_size_fixed + crate::variable::encoded_len(opt_val, &field)) as u64,
                                 );
-                            unsafe {
-                                lengths.push_unchecked(next_length as u64);
                             }
                         }
                     } else {
                         for (opt_val, row_length) in iter.zip(lengths.iter_mut()) {
-<<<<<<< HEAD
-                            let next_length = crate::variable::encoded_len(
-                                opt_val,
-                                &EncodingField::new_unsorted(),
-                            );
-                            *row_length += next_length as u64
-=======
                             *row_length += crate::variable::encoded_len(opt_val, &field)
->>>>>>> 5f11dd95
                         }
                     }
                     processed_count += 1;
