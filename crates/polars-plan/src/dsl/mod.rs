#![allow(ambiguous_glob_reexports)]
//! Domain specific language for the Lazy API.
#[cfg(feature = "dtype-categorical")]
pub mod cat;
#[cfg(feature = "dtype-categorical")]
pub use cat::*;
mod arithmetic;
mod arity;
#[cfg(feature = "dtype-array")]
mod array;
pub mod binary;
#[cfg(feature = "temporal")]
pub mod dt;
mod expr;
mod expr_dyn_fn;
mod from;
pub(crate) mod function_expr;
#[cfg(feature = "compile")]
pub mod functions;
mod list;
#[cfg(feature = "meta")]
mod meta;
pub mod names;
mod options;
#[cfg(feature = "python")]
pub mod python_udf;
#[cfg(feature = "random")]
mod random;
mod selector;
#[cfg(feature = "strings")]
pub mod string;
#[cfg(feature = "dtype-struct")]
mod struct_;

use std::fmt::Debug;
use std::sync::Arc;

pub use arity::*;
#[cfg(feature = "dtype-array")]
pub use array::*;
pub use expr::*;
pub use function_expr::*;
pub use functions::*;
pub use list::*;
#[cfg(feature = "meta")]
pub use meta::*;
pub use options::*;
use polars_arrow::prelude::QuantileInterpolOptions;
use polars_core::prelude::*;
#[cfg(feature = "diff")]
use polars_core::series::ops::NullBehavior;
use polars_core::series::IsSorted;
use polars_core::utils::{try_get_supertype, NoNull};
#[cfg(feature = "rolling_window")]
use polars_time::series::SeriesOpsTime;
pub(crate) use selector::Selector;
#[cfg(feature = "dtype-struct")]
pub use struct_::*;

use crate::constants::MAP_LIST_NAME;
pub use crate::logical_plan::lit;
use crate::prelude::*;
use crate::utils::has_expr;
#[cfg(feature = "is_in")]
use crate::utils::has_leaf_literal;

impl Expr {
    /// Modify the Options passed to the `Function` node.
    pub(crate) fn with_function_options<F>(self, func: F) -> Expr
    where
        F: Fn(FunctionOptions) -> FunctionOptions,
    {
        match self {
            Self::AnonymousFunction {
                input,
                function,
                output_type,
                mut options,
            } => {
                options = func(options);
                Self::AnonymousFunction {
                    input,
                    function,
                    output_type,
                    options,
                }
            },
            Self::Function {
                input,
                function,
                mut options,
            } => {
                options = func(options);
                Self::Function {
                    input,
                    function,
                    options,
                }
            },
            _ => {
                panic!("implementation error")
            },
        }
    }

    /// Overwrite the function name used for formatting
    /// this is not intended to be used
    #[doc(hidden)]
    pub fn with_fmt(self, name: &'static str) -> Expr {
        self.with_function_options(|mut options| {
            options.fmt_str = name;
            options
        })
    }

    /// Compare `Expr` with other `Expr` on equality
    pub fn eq<E: Into<Expr>>(self, other: E) -> Expr {
        binary_expr(self, Operator::Eq, other.into())
    }

    /// Compare `Expr` with other `Expr` on equality where `None == None`
    pub fn eq_missing<E: Into<Expr>>(self, other: E) -> Expr {
        binary_expr(self, Operator::EqValidity, other.into())
    }

    /// Compare `Expr` with other `Expr` on non-equality
    pub fn neq<E: Into<Expr>>(self, other: E) -> Expr {
        binary_expr(self, Operator::NotEq, other.into())
    }

    /// Compare `Expr` with other `Expr` on non-equality where `None == None`
    pub fn neq_missing<E: Into<Expr>>(self, other: E) -> Expr {
        binary_expr(self, Operator::NotEqValidity, other.into())
    }

    /// Check if `Expr` < `Expr`
    pub fn lt<E: Into<Expr>>(self, other: E) -> Expr {
        binary_expr(self, Operator::Lt, other.into())
    }

    /// Check if `Expr` > `Expr`
    pub fn gt<E: Into<Expr>>(self, other: E) -> Expr {
        binary_expr(self, Operator::Gt, other.into())
    }

    /// Check if `Expr` >= `Expr`
    pub fn gt_eq<E: Into<Expr>>(self, other: E) -> Expr {
        binary_expr(self, Operator::GtEq, other.into())
    }

    /// Check if `Expr` <= `Expr`
    pub fn lt_eq<E: Into<Expr>>(self, other: E) -> Expr {
        binary_expr(self, Operator::LtEq, other.into())
    }

    /// Negate `Expr`
    #[allow(clippy::should_implement_trait)]
    pub fn not(self) -> Expr {
        self.map_private(BooleanFunction::Not.into())
    }

    /// Rename Column.
    pub fn alias(self, name: &str) -> Expr {
        Expr::Alias(Box::new(self), Arc::from(name))
    }

    /// Run is_null operation on `Expr`.
    #[allow(clippy::wrong_self_convention)]
    pub fn is_null(self) -> Self {
        self.map_private(BooleanFunction::IsNull.into())
    }

    /// Run is_not_null operation on `Expr`.
    #[allow(clippy::wrong_self_convention)]
    pub fn is_not_null(self) -> Self {
        self.map_private(BooleanFunction::IsNotNull.into())
    }

    /// Drop null values
    pub fn drop_nulls(self) -> Self {
        self.apply(|s| Ok(Some(s.drop_nulls())), GetOutput::same_type())
    }

    /// Drop NaN values
    pub fn drop_nans(self) -> Self {
        self.apply_private(FunctionExpr::DropNans)
    }

    /// Reduce groups to minimal value.
    pub fn min(self) -> Self {
        AggExpr::Min {
            input: Box::new(self),
            propagate_nans: false,
        }
        .into()
    }

    /// Reduce groups to maximum value.
    pub fn max(self) -> Self {
        AggExpr::Max {
            input: Box::new(self),
            propagate_nans: false,
        }
        .into()
    }

    /// Reduce groups to minimal value.
    pub fn nan_min(self) -> Self {
        AggExpr::Min {
            input: Box::new(self),
            propagate_nans: true,
        }
        .into()
    }

    /// Reduce groups to maximum value.
    pub fn nan_max(self) -> Self {
        AggExpr::Max {
            input: Box::new(self),
            propagate_nans: true,
        }
        .into()
    }

    /// Reduce groups to the mean value.
    pub fn mean(self) -> Self {
        AggExpr::Mean(Box::new(self)).into()
    }

    /// Reduce groups to the median value.
    pub fn median(self) -> Self {
        AggExpr::Median(Box::new(self)).into()
    }

    /// Reduce groups to the sum of all the values.
    pub fn sum(self) -> Self {
        AggExpr::Sum(Box::new(self)).into()
    }

    /// Get the number of unique values in the groups.
    pub fn n_unique(self) -> Self {
        AggExpr::NUnique(Box::new(self)).into()
    }

    /// Get the first value in the group.
    pub fn first(self) -> Self {
        AggExpr::First(Box::new(self)).into()
    }

    /// Get the last value in the group.
    pub fn last(self) -> Self {
        AggExpr::Last(Box::new(self)).into()
    }

    /// Aggregate the group to a Series
    pub fn implode(self) -> Self {
        AggExpr::Implode(Box::new(self)).into()
    }

    /// Compute the quantile per group.
    pub fn quantile(self, quantile: Expr, interpol: QuantileInterpolOptions) -> Self {
        AggExpr::Quantile {
            expr: Box::new(self),
            quantile: Box::new(quantile),
            interpol,
        }
        .into()
    }

    /// Get the group indexes of the group by operation.
    pub fn agg_groups(self) -> Self {
        AggExpr::AggGroups(Box::new(self)).into()
    }

    /// Alias for explode
    pub fn flatten(self) -> Self {
        self.explode()
    }

    /// Explode the utf8/ list column
    pub fn explode(self) -> Self {
        Expr::Explode(Box::new(self))
    }

    /// Slice the Series.
    /// `offset` may be negative.
    pub fn slice<E: Into<Expr>, F: Into<Expr>>(self, offset: E, length: F) -> Self {
        Expr::Slice {
            input: Box::new(self),
            offset: Box::new(offset.into()),
            length: Box::new(length.into()),
        }
    }

    /// Append expressions. This is done by adding the chunks of `other` to this [`Series`].
    pub fn append<E: Into<Expr>>(self, other: E, upcast: bool) -> Self {
        let output_type = if upcast {
            GetOutput::super_type()
        } else {
            GetOutput::same_type()
        };

        apply_binary(
            self,
            other.into(),
            move |mut a, mut b| {
                if upcast {
                    let dtype = try_get_supertype(a.dtype(), b.dtype())?;
                    a = a.cast(&dtype)?;
                    b = b.cast(&dtype)?;
                }
                a.append(&b)?;
                Ok(Some(a))
            },
            output_type,
        )
    }

    /// Get the first `n` elements of the Expr result
    pub fn head(self, length: Option<usize>) -> Self {
        self.slice(lit(0), lit(length.unwrap_or(10) as u64))
    }

    /// Get the last `n` elements of the Expr result
    pub fn tail(self, length: Option<usize>) -> Self {
        let len = length.unwrap_or(10);
        self.slice(lit(-(len as i64)), lit(len as u64))
    }

    /// Get unique values of this expression.
    pub fn unique(self) -> Self {
        self.apply_private(FunctionExpr::Unique(false))
    }

    /// Get unique values of this expression, while maintaining order.
    /// This requires more work than [`Expr::unique`].
    pub fn unique_stable(self) -> Self {
        self.apply_private(FunctionExpr::Unique(true))
    }

    /// Get the first index of unique values of this expression.
    pub fn arg_unique(self) -> Self {
        self.apply(
            |s: Series| s.arg_unique().map(|ca| Some(ca.into_series())),
            GetOutput::from_type(IDX_DTYPE),
        )
        .with_fmt("arg_unique")
    }

    /// Get the index value that has the minimum value
    pub fn arg_min(self) -> Self {
        let options = FunctionOptions {
            collect_groups: ApplyOptions::ApplyGroups,
            auto_explode: true,
            fmt_str: "arg_min",
            ..Default::default()
        };

        self.function_with_options(
            move |s: Series| {
                Ok(Some(Series::new(
                    s.name(),
                    &[s.arg_min().map(|idx| idx as u32)],
                )))
            },
            GetOutput::from_type(IDX_DTYPE),
            options,
        )
    }

    /// Get the index value that has the maximum value
    pub fn arg_max(self) -> Self {
        let options = FunctionOptions {
            collect_groups: ApplyOptions::ApplyGroups,
            auto_explode: true,
            fmt_str: "arg_max",
            ..Default::default()
        };

        self.function_with_options(
            move |s: Series| {
                Ok(Some(Series::new(
                    s.name(),
                    &[s.arg_max().map(|idx| idx as u32)],
                )))
            },
            GetOutput::from_type(IDX_DTYPE),
            options,
        )
    }

    /// Get the index values that would sort this expression.
    pub fn arg_sort(self, sort_options: SortOptions) -> Self {
        let options = FunctionOptions {
            collect_groups: ApplyOptions::ApplyGroups,
            fmt_str: "arg_sort",
            ..Default::default()
        };

        self.function_with_options(
            move |s: Series| Ok(Some(s.arg_sort(sort_options).into_series())),
            GetOutput::from_type(IDX_DTYPE),
            options,
        )
    }

    #[cfg(feature = "search_sorted")]
    /// Find indices where elements should be inserted to maintain order.
    pub fn search_sorted<E: Into<Expr>>(self, element: E, side: SearchSortedSide) -> Expr {
        let element = element.into();
        Expr::Function {
            input: vec![self, element],
            function: FunctionExpr::SearchSorted(side),
            options: FunctionOptions {
                collect_groups: ApplyOptions::ApplyGroups,
                auto_explode: true,
                fmt_str: "search_sorted",
                cast_to_supertypes: true,
                ..Default::default()
            },
        }
    }

    /// Cast expression to another data type.
    /// Throws an error if conversion had overflows
    pub fn strict_cast(self, data_type: DataType) -> Self {
        Expr::Cast {
            expr: Box::new(self),
            data_type,
            strict: true,
        }
    }

    /// Cast expression to another data type.
    pub fn cast(self, data_type: DataType) -> Self {
        Expr::Cast {
            expr: Box::new(self),
            data_type,
            strict: false,
        }
    }

    /// Take the values by idx.
    pub fn take<E: Into<Expr>>(self, idx: E) -> Self {
        Expr::Take {
            expr: Box::new(self),
            idx: Box::new(idx.into()),
        }
    }

    /// Sort in increasing order. See [the eager implementation](Series::sort).
    pub fn sort(self, descending: bool) -> Self {
        Expr::Sort {
            expr: Box::new(self),
            options: SortOptions {
                descending,
                ..Default::default()
            },
        }
    }

    /// Sort with given options.
    pub fn sort_with(self, options: SortOptions) -> Self {
        Expr::Sort {
            expr: Box::new(self),
            options,
        }
    }

    /// Returns the `k` largest elements.
    ///
    /// This has time complexity `O(n + k log(n))`.
    #[cfg(feature = "top_k")]
    pub fn top_k(self, k: usize) -> Self {
        self.apply_private(FunctionExpr::TopK {
            k,
            descending: false,
        })
    }

    /// Returns the `k` smallest elements.
    ///
    /// This has time complexity `O(n + k log(n))`.
    #[cfg(feature = "top_k")]
    pub fn bottom_k(self, k: usize) -> Self {
        self.apply_private(FunctionExpr::TopK {
            k,
            descending: true,
        })
    }

    /// Reverse column
    pub fn reverse(self) -> Self {
        self.apply_private(FunctionExpr::Reverse)
    }

    /// Apply a function/closure once the logical plan get executed.
    ///
    /// This function is very similar to [`Expr::apply`], but differs in how it handles aggregations.
    ///
    ///  * `map` should be used for operations that are independent of groups, e.g. `multiply * 2`, or `raise to the power`
    ///  * `apply` should be used for operations that work on a group of data. e.g. `sum`, `count`, etc.
    ///
    /// It is the responsibility of the caller that the schema is correct by giving
    /// the correct output_type. If None given the output type of the input expr is used.
    pub fn map<F>(self, function: F, output_type: GetOutput) -> Self
    where
        F: Fn(Series) -> PolarsResult<Option<Series>> + 'static + Send + Sync,
    {
        let f = move |s: &mut [Series]| function(std::mem::take(&mut s[0]));

        Expr::AnonymousFunction {
            input: vec![self],
            function: SpecialEq::new(Arc::new(f)),
            output_type,
            options: FunctionOptions {
                collect_groups: ApplyOptions::ApplyFlat,
                fmt_str: "map",
                ..Default::default()
            },
        }
    }

    fn map_private(self, function_expr: FunctionExpr) -> Self {
        Expr::Function {
            input: vec![self],
            function: function_expr,
            options: FunctionOptions {
                collect_groups: ApplyOptions::ApplyFlat,
                ..Default::default()
            },
        }
    }

    /// Apply a function/closure once the logical plan get executed with many arguments
    ///
    /// See the [`Expr::map`] function for the differences between [`map`](Expr::map) and [`apply`](Expr::apply).
    pub fn map_many<F>(self, function: F, arguments: &[Expr], output_type: GetOutput) -> Self
    where
        F: Fn(&mut [Series]) -> PolarsResult<Option<Series>> + 'static + Send + Sync,
    {
        let mut input = vec![self];
        input.extend_from_slice(arguments);

        Expr::AnonymousFunction {
            input,
            function: SpecialEq::new(Arc::new(function)),
            output_type,
            options: FunctionOptions {
                collect_groups: ApplyOptions::ApplyFlat,
                fmt_str: "",
                ..Default::default()
            },
        }
    }

    /// Apply a function/closure once the logical plan get executed.
    ///
    /// This function is very similar to [apply](Expr::apply), but differs in how it handles aggregations.
    ///
    ///  * `map` should be used for operations that are independent of groups, e.g. `multiply * 2`, or `raise to the power`
    ///  * `apply` should be used for operations that work on a group of data. e.g. `sum`, `count`, etc.
    ///  * `map_list` should be used when the function expects a list aggregated series.
    pub fn map_list<F>(self, function: F, output_type: GetOutput) -> Self
    where
        F: Fn(Series) -> PolarsResult<Option<Series>> + 'static + Send + Sync,
    {
        let f = move |s: &mut [Series]| function(std::mem::take(&mut s[0]));

        Expr::AnonymousFunction {
            input: vec![self],
            function: SpecialEq::new(Arc::new(f)),
            output_type,
            options: FunctionOptions {
                collect_groups: ApplyOptions::ApplyList,
                fmt_str: MAP_LIST_NAME,
                ..Default::default()
            },
        }
    }

    /// A function that cannot be expressed with `map` or `apply` and requires extra settings.
    pub fn function_with_options<F>(
        self,
        function: F,
        output_type: GetOutput,
        options: FunctionOptions,
    ) -> Self
    where
        F: Fn(Series) -> PolarsResult<Option<Series>> + 'static + Send + Sync,
    {
        let f = move |s: &mut [Series]| function(std::mem::take(&mut s[0]));

        Expr::AnonymousFunction {
            input: vec![self],
            function: SpecialEq::new(Arc::new(f)),
            output_type,
            options,
        }
    }

    /// Apply a function/closure over the groups. This should only be used in a group_by aggregation.
    ///
    /// It is the responsibility of the caller that the schema is correct by giving
    /// the correct output_type. If None given the output type of the input expr is used.
    ///
    /// This difference with [map](Self::map) is that `apply` will create a separate `Series` per group.
    ///
    /// * `map` should be used for operations that are independent of groups, e.g. `multiply * 2`, or `raise to the power`
    /// * `apply` should be used for operations that work on a group of data. e.g. `sum`, `count`, etc.
    pub fn apply<F>(self, function: F, output_type: GetOutput) -> Self
    where
        F: Fn(Series) -> PolarsResult<Option<Series>> + 'static + Send + Sync,
    {
        let f = move |s: &mut [Series]| function(std::mem::take(&mut s[0]));

        Expr::AnonymousFunction {
            input: vec![self],
            function: SpecialEq::new(Arc::new(f)),
            output_type,
            options: FunctionOptions {
                collect_groups: ApplyOptions::ApplyGroups,
                fmt_str: "",
                ..Default::default()
            },
        }
    }

    fn apply_private(self, function_expr: FunctionExpr) -> Self {
        Expr::Function {
            input: vec![self],
            function: function_expr,
            options: FunctionOptions {
                collect_groups: ApplyOptions::ApplyGroups,
                ..Default::default()
            },
        }
    }

    /// Apply a function/closure over the groups with many arguments. This should only be used in a group_by aggregation.
    ///
    /// See the [`Expr::apply`] function for the differences between [`map`](Expr::map) and [`apply`](Expr::apply).
    pub fn apply_many<F>(self, function: F, arguments: &[Expr], output_type: GetOutput) -> Self
    where
        F: Fn(&mut [Series]) -> PolarsResult<Option<Series>> + 'static + Send + Sync,
    {
        let mut input = vec![self];
        input.extend_from_slice(arguments);

        Expr::AnonymousFunction {
            input,
            function: SpecialEq::new(Arc::new(function)),
            output_type,
            options: FunctionOptions {
                collect_groups: ApplyOptions::ApplyGroups,
                fmt_str: "",
                auto_explode: true,
                ..Default::default()
            },
        }
    }

    pub fn apply_many_private(
        self,
        function_expr: FunctionExpr,
        arguments: &[Expr],
        auto_explode: bool,
        cast_to_supertypes: bool,
    ) -> Self {
        let mut input = Vec::with_capacity(arguments.len() + 1);
        input.push(self);
        input.extend_from_slice(arguments);

        Expr::Function {
            input,
            function: function_expr,
            options: FunctionOptions {
                collect_groups: ApplyOptions::ApplyGroups,
                auto_explode,
                cast_to_supertypes,
                ..Default::default()
            },
        }
    }

    pub fn map_many_private(
        self,
        function_expr: FunctionExpr,
        arguments: &[Expr],
        cast_to_supertypes: bool,
    ) -> Self {
        let mut input = Vec::with_capacity(arguments.len() + 1);
        input.push(self);
        input.extend_from_slice(arguments);

        Expr::Function {
            input,
            function: function_expr,
            options: FunctionOptions {
                collect_groups: ApplyOptions::ApplyFlat,
                auto_explode: true,
                cast_to_supertypes,
                ..Default::default()
            },
        }
    }

    /// Get mask of finite values if dtype is Float
    #[allow(clippy::wrong_self_convention)]
    pub fn is_finite(self) -> Self {
        self.map_private(BooleanFunction::IsFinite.into())
    }

    /// Get mask of infinite values if dtype is Float
    #[allow(clippy::wrong_self_convention)]
    pub fn is_infinite(self) -> Self {
        self.map_private(BooleanFunction::IsInfinite.into())
    }

    /// Get mask of NaN values if dtype is Float
    pub fn is_nan(self) -> Self {
        self.map_private(BooleanFunction::IsNan.into())
    }

    /// Get inverse mask of NaN values if dtype is Float
    pub fn is_not_nan(self) -> Self {
        self.map_private(BooleanFunction::IsNotNan.into())
    }

    /// Shift the values in the array by some period. See [the eager implementation](polars_core::series::SeriesTrait::shift).
    pub fn shift(self, periods: i64) -> Self {
        self.apply_private(FunctionExpr::Shift(periods))
    }

    /// Shift the values in the array by some period and fill the resulting empty values.
    pub fn shift_and_fill<E: Into<Expr>>(self, periods: i64, fill_value: E) -> Self {
        self.apply_many_private(
            FunctionExpr::ShiftAndFill { periods },
            &[fill_value.into()],
            false,
            true,
        )
    }

    /// Cumulatively count values from 0 to len.
    pub fn cumcount(self, reverse: bool) -> Self {
        self.apply_private(FunctionExpr::Cumcount { reverse })
    }

    /// Get an array with the cumulative sum computed at every element
    pub fn cumsum(self, reverse: bool) -> Self {
        self.apply_private(FunctionExpr::Cumsum { reverse })
    }

    /// Get an array with the cumulative product computed at every element
    pub fn cumprod(self, reverse: bool) -> Self {
        self.apply_private(FunctionExpr::Cumprod { reverse })
    }

    /// Get an array with the cumulative min computed at every element
    pub fn cummin(self, reverse: bool) -> Self {
        self.apply_private(FunctionExpr::Cummin { reverse })
    }

    /// Get an array with the cumulative max computed at every element
    pub fn cummax(self, reverse: bool) -> Self {
        self.apply_private(FunctionExpr::Cummax { reverse })
    }

    /// Get the product aggregation of an expression
    pub fn product(self) -> Self {
        let options = FunctionOptions {
            collect_groups: ApplyOptions::ApplyGroups,
            auto_explode: true,
            fmt_str: "product",
            ..Default::default()
        };

        self.function_with_options(
            move |s: Series| Ok(Some(s.product())),
            GetOutput::map_dtype(|dt| {
                use DataType::*;
                match dt {
                    Float32 => Float32,
                    Float64 => Float64,
                    UInt64 => UInt64,
                    _ => Int64,
                }
            }),
            options,
        )
    }

    /// Fill missing value with next non-null.
    pub fn backward_fill(self, limit: FillNullLimit) -> Self {
        self.apply(
            move |s: Series| s.fill_null(FillNullStrategy::Backward(limit)).map(Some),
            GetOutput::same_type(),
        )
        .with_fmt("backward_fill")
    }

    /// Fill missing value with previous non-null.
    pub fn forward_fill(self, limit: FillNullLimit) -> Self {
        self.apply(
            move |s: Series| s.fill_null(FillNullStrategy::Forward(limit)).map(Some),
            GetOutput::same_type(),
        )
        .with_fmt("forward_fill")
    }

    /// Round underlying floating point array to given decimal numbers.
    #[cfg(feature = "round_series")]
    pub fn round(self, decimals: u32) -> Self {
        self.map_private(FunctionExpr::Round { decimals })
    }

    /// Floor underlying floating point array to the lowest integers smaller or equal to the float value.
    #[cfg(feature = "round_series")]
    pub fn floor(self) -> Self {
        self.map_private(FunctionExpr::Floor)
    }

    /// Constant Pi
    #[cfg(feature = "round_series")]
    pub fn pi() -> Self {
        lit(std::f64::consts::PI)
    }

    /// Ceil underlying floating point array to the highest integers smaller or equal to the float value.
    #[cfg(feature = "round_series")]
    pub fn ceil(self) -> Self {
        self.map_private(FunctionExpr::Ceil)
    }

    /// Clip underlying values to a set boundary.
    #[cfg(feature = "round_series")]
    pub fn clip(self, min: AnyValue<'_>, max: AnyValue<'_>) -> Self {
        self.map_private(FunctionExpr::Clip {
            min: Some(min.into_static().unwrap()),
            max: Some(max.into_static().unwrap()),
        })
    }

    /// Clip underlying values to a set boundary.
    #[cfg(feature = "round_series")]
    pub fn clip_max(self, max: AnyValue<'_>) -> Self {
        self.map_private(FunctionExpr::Clip {
            min: None,
            max: Some(max.into_static().unwrap()),
        })
    }

    /// Clip underlying values to a set boundary.
    #[cfg(feature = "round_series")]
    pub fn clip_min(self, min: AnyValue<'_>) -> Self {
        self.map_private(FunctionExpr::Clip {
            min: Some(min.into_static().unwrap()),
            max: None,
        })
    }

    /// Convert all values to their absolute/positive value.
    #[cfg(feature = "abs")]
    pub fn abs(self) -> Self {
        self.map_private(FunctionExpr::Abs)
    }

    /// Apply window function over a subgroup.
    /// This is similar to a group_by + aggregation + self join.
    /// Or similar to [window functions in Postgres](https://www.postgresql.org/docs/9.1/tutorial-window.html).
    ///
    /// # Example
    ///
    /// ``` rust
    /// #[macro_use] extern crate polars_core;
    /// use polars_core::prelude::*;
    /// use polars_lazy::prelude::*;
    ///
    /// fn example() -> PolarsResult<()> {
    ///     let df = df! {
    ///             "groups" => &[1, 1, 2, 2, 1, 2, 3, 3, 1],
    ///             "values" => &[1, 2, 3, 4, 5, 6, 7, 8, 8]
    ///         }?;
    ///
    ///     let out = df
    ///      .lazy()
    ///      .select(&[
    ///          col("groups"),
    ///          sum("values").over([col("groups")]),
    ///      ])
    ///      .collect()?;
    ///     println!("{}", &out);
    ///     Ok(())
    /// }
    ///
    /// ```
    ///
    /// Outputs:
    ///
    /// ``` text
    /// ╭────────┬────────╮
    /// │ groups ┆ values │
    /// │ ---    ┆ ---    │
    /// │ i32    ┆ i32    │
    /// ╞════════╪════════╡
    /// │ 1      ┆ 16     │
    /// │ 1      ┆ 16     │
    /// │ 2      ┆ 13     │
    /// │ 2      ┆ 13     │
    /// │ …      ┆ …      │
    /// │ 1      ┆ 16     │
    /// │ 2      ┆ 13     │
    /// │ 3      ┆ 15     │
    /// │ 3      ┆ 15     │
    /// │ 1      ┆ 16     │
    /// ╰────────┴────────╯
    /// ```
    pub fn over<E: AsRef<[IE]>, IE: Into<Expr> + Clone>(self, partition_by: E) -> Self {
        self.over_with_options(partition_by, Default::default())
    }

    pub fn over_with_options<E: AsRef<[IE]>, IE: Into<Expr> + Clone>(
        self,
        partition_by: E,
        options: WindowOptions,
    ) -> Self {
        let partition_by = partition_by
            .as_ref()
            .iter()
            .map(|e| e.clone().into())
            .collect();
        Expr::Window {
            function: Box::new(self),
            partition_by,
            order_by: None,
            options,
        }
    }

    fn fill_null_impl(self, fill_value: Expr) -> Self {
        let input = vec![self, fill_value];

        Expr::Function {
            input,
            // super type will be replaced by type coercion
            function: FunctionExpr::FillNull {
                // will be set by `type_coercion`.
                super_type: DataType::Unknown,
            },
            options: FunctionOptions {
                collect_groups: ApplyOptions::ApplyFlat,
                cast_to_supertypes: true,
                ..Default::default()
            },
        }
    }

    /// Replace the null values by a value.
    pub fn fill_null<E: Into<Expr>>(self, fill_value: E) -> Self {
        self.fill_null_impl(fill_value.into())
    }

    /// Replace the floating point `NaN` values by a value.
    pub fn fill_nan<E: Into<Expr>>(self, fill_value: E) -> Self {
        // we take the not branch so that self is truthy value of `when -> then -> otherwise`
        // and that ensure we keep the name of `self`

        when(self.clone().is_not_nan())
            .then(self)
            .otherwise(fill_value.into())
    }
    /// Count the values of the Series
    /// or
    /// Get counts of the group by operation.
    pub fn count(self) -> Self {
        AggExpr::Count(Box::new(self)).into()
    }

    /// Standard deviation of the values of the Series
    pub fn std(self, ddof: u8) -> Self {
        AggExpr::Std(Box::new(self), ddof).into()
    }

    /// Variance of the values of the Series
    pub fn var(self, ddof: u8) -> Self {
        AggExpr::Var(Box::new(self), ddof).into()
    }

    /// Get a mask of duplicated values
    #[allow(clippy::wrong_self_convention)]
    #[cfg(feature = "is_unique")]
    pub fn is_duplicated(self) -> Self {
        self.apply_private(BooleanFunction::IsDuplicated.into())
    }

    /// Get a mask of unique values
    #[allow(clippy::wrong_self_convention)]
    #[cfg(feature = "is_unique")]
    pub fn is_unique(self) -> Self {
        self.apply_private(BooleanFunction::IsUnique.into())
    }

    /// Get the approximate count of unique values.
    #[cfg(feature = "approx_unique")]
    pub fn approx_n_unique(self) -> Self {
        self.apply_private(FunctionExpr::ApproxNUnique)
            .with_function_options(|mut options| {
                options.auto_explode = true;
                options
            })
    }

    /// and operation
    pub fn and<E: Into<Expr>>(self, expr: E) -> Self {
        binary_expr(self, Operator::And, expr.into())
    }

    // xor operation
    pub fn xor<E: Into<Expr>>(self, expr: E) -> Self {
        binary_expr(self, Operator::Xor, expr.into())
    }

    /// or operation
    pub fn or<E: Into<Expr>>(self, expr: E) -> Self {
        binary_expr(self, Operator::Or, expr.into())
    }

    /// Filter a single column.
    ///
    /// Should be used in aggregation context. If you want to filter on a
    /// DataFrame level, use `LazyFrame::filter`.
    pub fn filter<E: Into<Expr>>(self, predicate: E) -> Self {
        if has_expr(&self, |e| matches!(e, Expr::Wildcard)) {
            panic!("filter '*' not allowed, use LazyFrame::filter")
        };
        Expr::Filter {
            input: Box::new(self),
            by: Box::new(predicate.into()),
        }
    }

    /// Check if the values of the left expression are in the lists of the right expr.
    #[allow(clippy::wrong_self_convention)]
    #[cfg(feature = "is_in")]
    pub fn is_in<E: Into<Expr>>(self, other: E) -> Self {
        let other = other.into();
        let has_literal = has_leaf_literal(&other);

        let arguments = &[other];
        // we don't have to apply on groups, so this is faster
        if has_literal {
            self.map_many_private(BooleanFunction::IsIn.into(), arguments, true)
        } else {
            self.apply_many_private(BooleanFunction::IsIn.into(), arguments, true, true)
        }
    }

    /// Sort this column by the ordering of another column.
    /// Can also be used in a group_by context to sort the groups.
    pub fn sort_by<E: AsRef<[IE]>, IE: Into<Expr> + Clone, R: AsRef<[bool]>>(
        self,
        by: E,
        descending: R,
    ) -> Expr {
        let by = by.as_ref().iter().map(|e| e.clone().into()).collect();
        let descending = descending.as_ref().to_vec();
        Expr::SortBy {
            expr: Box::new(self),
            by,
            descending,
        }
    }

    #[cfg(feature = "repeat_by")]
    fn repeat_by_impl(self, by: Expr) -> Expr {
        let function = |s: &mut [Series]| {
            let by = &s[1];
            let s = &s[0];
            let by = by.cast(&IDX_DTYPE)?;
            Ok(Some(s.repeat_by(by.idx()?)?.into_series()))
        };

        self.apply_many(
            function,
            &[by],
            GetOutput::map_dtype(|dt| DataType::List(dt.clone().into())),
        )
        .with_fmt("repeat_by")
    }

    #[cfg(feature = "repeat_by")]
    /// Repeat the column `n` times, where `n` is determined by the values in `by`.
    /// This yields an `Expr` of dtype `List`
    pub fn repeat_by<E: Into<Expr>>(self, by: E) -> Expr {
        self.repeat_by_impl(by.into())
    }

    #[cfg(feature = "is_first")]
    #[allow(clippy::wrong_self_convention)]
    /// Get a mask of the first unique value.
    pub fn is_first(self) -> Expr {
        self.apply_private(BooleanFunction::IsFirst.into())
    }

    #[cfg(feature = "is_last")]
    #[allow(clippy::wrong_self_convention)]
    /// Get a mask of the last unique value.
    pub fn is_last(self) -> Expr {
        self.apply_private(BooleanFunction::IsLast.into())
    }

    fn dot_impl(self, other: Expr) -> Expr {
        (self * other).sum()
    }

    pub fn dot<E: Into<Expr>>(self, other: E) -> Expr {
        self.dot_impl(other.into())
    }

    #[cfg(feature = "mode")]
    /// Compute the mode(s) of this column. This is the most occurring value.
    pub fn mode(self) -> Expr {
        self.apply(
            |s| s.mode().map(|ca| Some(ca.into_series())),
            GetOutput::same_type(),
        )
        .with_fmt("mode")
    }

    /// Keep the original root name
    ///
    /// ```rust,no_run
    /// # use polars_plan::prelude::*;
    /// fn example(df: LazyFrame) -> LazyFrame {
    ///     df.select([
    /// // even thought the alias yields a different column name,
    /// // `keep_name` will make sure that the original column name is used
    ///         col("*").alias("foo").keep_name()
    /// ])
    /// }
    /// ```
    pub fn keep_name(self) -> Expr {
        Expr::KeepName(Box::new(self))
    }

    /// Define an alias by mapping a function over the original root column name.
    pub fn map_alias<F>(self, function: F) -> Expr
    where
        F: Fn(&str) -> PolarsResult<String> + 'static + Send + Sync,
    {
        let function = SpecialEq::new(Arc::new(function) as Arc<dyn RenameAliasFn>);
        Expr::RenameAlias {
            expr: Box::new(self),
            function,
        }
    }

    /// Add a suffix to the root column name.
    pub fn suffix(self, suffix: &str) -> Expr {
        let suffix = suffix.to_string();
        self.map_alias(move |name| Ok(format!("{name}{suffix}")))
    }

    /// Add a prefix to the root column name.
    pub fn prefix(self, prefix: &str) -> Expr {
        let prefix = prefix.to_string();
        self.map_alias(move |name| Ok(format!("{prefix}{name}")))
    }

    /// Exclude a column from a wildcard/regex selection.
    ///
    /// You may also use regexes in the exclude as long as they start with `^` and end with `$`/
    ///
    /// # Example
    ///
    /// ```rust
    /// use polars_core::prelude::*;
    /// use polars_lazy::prelude::*;
    ///
    /// // Select all columns except foo.
    /// fn example(df: DataFrame) -> LazyFrame {
    ///       df.lazy()
    ///         .select(&[
    ///                 col("*").exclude(&["foo"])
    ///                 ])
    /// }
    /// ```
    pub fn exclude(self, columns: impl IntoVec<String>) -> Expr {
        let v = columns
            .into_vec()
            .into_iter()
            .map(|s| Excluded::Name(Arc::from(s)))
            .collect();
        Expr::Exclude(Box::new(self), v)
    }

    pub fn exclude_dtype<D: AsRef<[DataType]>>(self, dtypes: D) -> Expr {
        let v = dtypes
            .as_ref()
            .iter()
            .map(|dt| Excluded::Dtype(dt.clone()))
            .collect();
        Expr::Exclude(Box::new(self), v)
    }

    // Interpolate None values
    #[cfg(feature = "interpolate")]
    pub fn interpolate(self, method: InterpolationMethod) -> Expr {
        self.apply_private(FunctionExpr::Interpolate(method))
    }

    #[cfg(feature = "rolling_window")]
    #[allow(clippy::type_complexity)]
    fn finish_rolling(
        self,
        options: RollingOptions,
        expr_name: &'static str,
        expr_name_by: &'static str,
        rolling_fn: Arc<
            dyn (Fn(&Series, RollingOptionsImpl) -> PolarsResult<Series>) + Send + Sync,
        >,
        output_type: GetOutput,
    ) -> Expr {
        if let Some(ref by) = options.by {
            self.apply_many(
                move |s| {
                    let mut by = s[1].clone();
                    by = by.rechunk();
                    let s = &s[0];

                    polars_ensure!(
                        options.weights.is_none(),
                        ComputeError: "`weights` is not supported in 'rolling by' expression"
                    );
                    let (by, tz) = match by.dtype() {
<<<<<<< HEAD
                        DataType::Datetime(_, tz) => (
                            by.cast(&DataType::Datetime(TimeUnit::Microseconds, None))?,
                            tz,
                        ),
                        DataType::Date => (
                            by.cast(&DataType::Datetime(TimeUnit::Milliseconds, None))?,
                            &None,
                        ),
                        dt => polars_bail!(opq = expr_name, got = dt, expected = "date/datetime"),
=======
                        DataType::Datetime(tu, tz) => {
                            (by.cast(&DataType::Datetime(*tu, None))?, tz)
                        },
                        _ => (by.clone(), &None),
>>>>>>> 8a821373
                    };
                    let by = by.datetime().unwrap();
                    let by_values = by.cont_slice().map_err(|_| {
                        polars_err!(
                            ComputeError:
                            "`by` column should not have null values in 'rolling by' expression"
                        )
                    })?;
                    let tu = by.time_unit();

                    let options = RollingOptionsImpl {
                        window_size: options.window_size,
                        min_periods: options.min_periods,
                        weights: None,
                        center: options.center,
                        by: Some(by_values),
                        tu: Some(tu),
                        tz: tz.as_ref(),
                        closed_window: options.closed_window,
                        fn_params: options.fn_params.clone(),
                    };

                    rolling_fn(s, options).map(Some)
                },
                &[col(by)],
                output_type,
            )
            .with_fmt(expr_name_by)
        } else {
            if !options.window_size.parsed_int {
                panic!("if dynamic windows are used in a rolling aggregation, the 'by' argument must be set")
            }

            self.apply(
                move |s| rolling_fn(&s, options.clone().into()).map(Some),
                output_type,
            )
            .with_fmt(expr_name)
        }
    }

    /// Apply a rolling minimum.
    ///
    /// See: [`RollingAgg::rolling_min`]
    #[cfg(feature = "rolling_window")]
    pub fn rolling_min(self, options: RollingOptions) -> Expr {
        self.finish_rolling(
            options,
            "rolling_min",
            "rolling_min_by",
            Arc::new(|s, options| s.rolling_min(options)),
            GetOutput::same_type(),
        )
    }

    /// Apply a rolling maximum.
    ///
    /// See: [`RollingAgg::rolling_max`]
    #[cfg(feature = "rolling_window")]
    pub fn rolling_max(self, options: RollingOptions) -> Expr {
        self.finish_rolling(
            options,
            "rolling_max",
            "rolling_max_by",
            Arc::new(|s, options| s.rolling_max(options)),
            GetOutput::same_type(),
        )
    }

    /// Apply a rolling mean.
    ///
    /// See: [`RollingAgg::rolling_mean`]
    #[cfg(feature = "rolling_window")]
    pub fn rolling_mean(self, options: RollingOptions) -> Expr {
        self.finish_rolling(
            options,
            "rolling_mean",
            "rolling_mean_by",
            Arc::new(|s, options| s.rolling_mean(options)),
            GetOutput::float_type(),
        )
    }

    /// Apply a rolling sum.
    ///
    /// See: [`RollingAgg::rolling_sum`]
    #[cfg(feature = "rolling_window")]
    pub fn rolling_sum(self, options: RollingOptions) -> Expr {
        self.finish_rolling(
            options,
            "rolling_sum",
            "rolling_sum_by",
            Arc::new(|s, options| s.rolling_sum(options)),
            GetOutput::same_type(),
        )
    }

    /// Apply a rolling median.
    ///
    /// See: [`RollingAgg::rolling_median`]
    #[cfg(feature = "rolling_window")]
    pub fn rolling_median(self, options: RollingOptions) -> Expr {
        self.finish_rolling(
            options,
            "rolling_median",
            "rolling_median_by",
            Arc::new(|s, options| s.rolling_median(options)),
            GetOutput::same_type(),
        )
    }

    /// Apply a rolling quantile.
    ///
    /// See: [`RollingAgg::rolling_quantile`]
    #[cfg(feature = "rolling_window")]
    pub fn rolling_quantile(self, options: RollingOptions) -> Expr {
        self.finish_rolling(
            options,
            "rolling_quantile",
            "rolling_quantile_by",
            Arc::new(|s, options| s.rolling_quantile(options)),
            GetOutput::float_type(),
        )
    }

    /// Apply a rolling variance
    #[cfg(feature = "rolling_window")]
    pub fn rolling_var(self, options: RollingOptions) -> Expr {
        self.finish_rolling(
            options,
            "rolling_var",
            "rolling_var_by",
            Arc::new(|s, options| s.rolling_var(options)),
            GetOutput::float_type(),
        )
    }

    /// Apply a rolling std-dev
    #[cfg(feature = "rolling_window")]
    pub fn rolling_std(self, options: RollingOptions) -> Expr {
        self.finish_rolling(
            options,
            "rolling_std",
            "rolling_std_by",
            Arc::new(|s, options| s.rolling_std(options)),
            GetOutput::float_type(),
        )
    }

    /// Apply a rolling skew
    #[cfg(feature = "rolling_window")]
    #[cfg(feature = "moment")]
    pub fn rolling_skew(self, window_size: usize, bias: bool) -> Expr {
        self.apply_private(FunctionExpr::RollingSkew { window_size, bias })
    }

    #[cfg(feature = "rolling_window")]
    /// Apply a custom function over a rolling/ moving window of the array.
    /// This has quite some dynamic dispatch, so prefer rolling_min, max, mean, sum over this.
    pub fn rolling_map(
        self,
        f: Arc<dyn Fn(&Series) -> Series + Send + Sync>,
        output_type: GetOutput,
        options: RollingOptionsFixedWindow,
    ) -> Expr {
        self.apply(
            move |s| s.rolling_map(f.as_ref(), options.clone()).map(Some),
            output_type,
        )
        .with_fmt("rolling_map")
    }

    #[cfg(feature = "rolling_window")]
    /// Apply a custom function over a rolling/ moving window of the array.
    /// Prefer this over rolling_apply in case of floating point numbers as this is faster.
    /// This has quite some dynamic dispatch, so prefer rolling_min, max, mean, sum over this.
    pub fn rolling_map_float<F>(self, window_size: usize, f: F) -> Expr
    where
        F: 'static + FnMut(&mut Float64Chunked) -> Option<f64> + Send + Sync + Copy,
    {
        self.apply(
            move |s| {
                let out = match s.dtype() {
                    DataType::Float64 => s
                        .f64()
                        .unwrap()
                        .rolling_map_float(window_size, f)
                        .map(|ca| ca.into_series()),
                    _ => s
                        .cast(&DataType::Float64)?
                        .f64()
                        .unwrap()
                        .rolling_map_float(window_size, f)
                        .map(|ca| ca.into_series()),
                }?;
                if let DataType::Float32 = s.dtype() {
                    out.cast(&DataType::Float32).map(Some)
                } else {
                    Ok(Some(out))
                }
            },
            GetOutput::map_field(|field| match field.data_type() {
                DataType::Float64 => field.clone(),
                DataType::Float32 => Field::new(field.name(), DataType::Float32),
                _ => Field::new(field.name(), DataType::Float64),
            }),
        )
        .with_fmt("rolling_map_float")
    }

    #[cfg(feature = "rank")]
    pub fn rank(self, options: RankOptions, seed: Option<u64>) -> Expr {
        self.apply(
            move |s| Ok(Some(s.rank(options, seed))),
            GetOutput::map_field(move |fld| match options.method {
                RankMethod::Average => Field::new(fld.name(), DataType::Float64),
                _ => Field::new(fld.name(), IDX_DTYPE),
            }),
        )
        .with_fmt("rank")
    }

    #[cfg(feature = "cutqcut")]
    pub fn cut(
        self,
        breaks: Vec<f64>,
        labels: Option<Vec<String>>,
        left_closed: bool,
        include_breaks: bool,
    ) -> Expr {
        self.apply_private(FunctionExpr::Cut {
            breaks,
            labels,
            left_closed,
            include_breaks,
        })
    }

    #[cfg(feature = "cutqcut")]
    pub fn qcut(
        self,
        probs: Vec<f64>,
        labels: Option<Vec<String>>,
        left_closed: bool,
        allow_duplicates: bool,
        include_breaks: bool,
    ) -> Expr {
        self.apply_private(FunctionExpr::QCut {
            probs,
            labels,
            left_closed,
            allow_duplicates,
            include_breaks,
        })
    }

    #[cfg(feature = "cutqcut")]
    pub fn qcut_uniform(
        self,
        n_bins: usize,
        labels: Option<Vec<String>>,
        left_closed: bool,
        allow_duplicates: bool,
        include_breaks: bool,
    ) -> Expr {
        let probs = (1..n_bins).map(|b| b as f64 / n_bins as f64).collect();
        self.apply_private(FunctionExpr::QCut {
            probs,
            labels,
            left_closed,
            allow_duplicates,
            include_breaks,
        })
    }

    #[cfg(feature = "rle")]
    pub fn rle(self) -> Expr {
        self.apply_private(FunctionExpr::RLE)
    }
    #[cfg(feature = "rle")]
    pub fn rle_id(self) -> Expr {
        self.apply_private(FunctionExpr::RLEID)
    }

    #[cfg(feature = "diff")]
    pub fn diff(self, n: i64, null_behavior: NullBehavior) -> Expr {
        self.apply_private(FunctionExpr::Diff(n, null_behavior))
    }

    #[cfg(feature = "pct_change")]
    pub fn pct_change(self, n: i64) -> Expr {
        use DataType::*;
        self.apply(
            move |s| s.pct_change(n).map(Some),
            GetOutput::map_dtype(|dt| match dt {
                Float64 | Float32 => dt.clone(),
                _ => Float64,
            }),
        )
        .with_fmt("pct_change")
    }

    #[cfg(feature = "moment")]
    /// Compute the sample skewness of a data set.
    ///
    /// For normally distributed data, the skewness should be about zero. For
    /// uni-modal continuous distributions, a skewness value greater than zero means
    /// that there is more weight in the right tail of the distribution. The
    /// function `skewtest` can be used to determine if the skewness value
    /// is close enough to zero, statistically speaking.
    ///
    /// see: [scipy](https://github.com/scipy/scipy/blob/47bb6febaa10658c72962b9615d5d5aa2513fa3a/scipy/stats/stats.py#L1024)
    pub fn skew(self, bias: bool) -> Expr {
        self.apply(
            move |s| {
                s.skew(bias)
                    .map(|opt_v| Series::new(s.name(), &[opt_v]))
                    .map(Some)
            },
            GetOutput::from_type(DataType::Float64),
        )
        .with_function_options(|mut options| {
            options.fmt_str = "skew";
            options.auto_explode = true;
            options
        })
    }

    #[cfg(feature = "moment")]
    pub fn kurtosis(self, fisher: bool, bias: bool) -> Expr {
        self.apply(
            move |s| {
                s.kurtosis(fisher, bias)
                    .map(|opt_v| Some(Series::new(s.name(), &[opt_v])))
            },
            GetOutput::from_type(DataType::Float64),
        )
        .with_function_options(|mut options| {
            options.fmt_str = "kurtosis";
            options.auto_explode = true;
            options
        })
    }

    /// Get maximal value that could be hold by this dtype.
    pub fn upper_bound(self) -> Expr {
        self.map_private(FunctionExpr::UpperBound)
    }

    /// Get minimal value that could be hold by this dtype.
    pub fn lower_bound(self) -> Expr {
        self.map_private(FunctionExpr::LowerBound)
    }

    pub fn reshape(self, dims: &[i64]) -> Self {
        let dims = dims.to_vec();
        let output_type = if dims.len() == 1 {
            GetOutput::map_field(|fld| {
                Field::new(
                    fld.name(),
                    fld.data_type()
                        .inner_dtype()
                        .unwrap_or_else(|| fld.data_type())
                        .clone(),
                )
            })
        } else {
            GetOutput::map_field(|fld| {
                let dtype = fld
                    .data_type()
                    .inner_dtype()
                    .unwrap_or_else(|| fld.data_type())
                    .clone();

                Field::new(fld.name(), DataType::List(Box::new(dtype)))
            })
        };
        self.apply(move |s| s.reshape(&dims).map(Some), output_type)
            .with_fmt("reshape")
    }

    #[cfg(feature = "ewma")]
    pub fn ewm_mean(self, options: EWMOptions) -> Self {
        use DataType::*;
        self.apply(
            move |s| s.ewm_mean(options).map(Some),
            GetOutput::map_dtype(|dt| match dt {
                Float64 | Float32 => dt.clone(),
                _ => Float64,
            }),
        )
        .with_fmt("ewm_mean")
    }

    #[cfg(feature = "ewma")]
    pub fn ewm_std(self, options: EWMOptions) -> Self {
        use DataType::*;
        self.apply(
            move |s| s.ewm_std(options).map(Some),
            GetOutput::map_dtype(|dt| match dt {
                Float64 | Float32 => dt.clone(),
                _ => Float64,
            }),
        )
        .with_fmt("ewm_std")
    }

    #[cfg(feature = "ewma")]
    pub fn ewm_var(self, options: EWMOptions) -> Self {
        use DataType::*;
        self.apply(
            move |s| s.ewm_var(options).map(Some),
            GetOutput::map_dtype(|dt| match dt {
                Float64 | Float32 => dt.clone(),
                _ => Float64,
            }),
        )
        .with_fmt("ewm_var")
    }

    /// Returns whether any of the values in the column are `true`.
    ///
    /// If `ignore_nulls` is `False`, [Kleene logic] is used to deal with nulls:
    /// if the column contains any null values and no `true` values, the output
    /// is null.
    ///
    /// [Kleene logic]: https://en.wikipedia.org/wiki/Three-valued_logic
    pub fn any(self, ignore_nulls: bool) -> Self {
        self.apply_private(BooleanFunction::Any { ignore_nulls }.into())
            .with_function_options(|mut opt| {
                opt.auto_explode = true;
                opt
            })
    }

    /// Returns whether all values in the column are `true`.
    ///
    /// If `ignore_nulls` is `False`, [Kleene logic] is used to deal with nulls:
    /// if the column contains any null values and no `true` values, the output
    /// is null.
    ///
    /// [Kleene logic]: https://en.wikipedia.org/wiki/Three-valued_logic
    pub fn all(self, ignore_nulls: bool) -> Self {
        self.apply_private(BooleanFunction::All { ignore_nulls }.into())
            .with_function_options(|mut opt| {
                opt.auto_explode = true;
                opt
            })
    }

    /// Shrink numeric columns to the minimal required datatype
    /// needed to fit the extrema of this [`Series`].
    /// This can be used to reduce memory pressure.
    pub fn shrink_dtype(self) -> Self {
        self.map_private(FunctionExpr::ShrinkType)
    }

    #[cfg(feature = "dtype-struct")]
    /// Count all unique values and create a struct mapping value to count
    /// Note that it is better to turn parallel off in the aggregation context
    pub fn value_counts(self, sort: bool, parallel: bool) -> Self {
        self.apply(
            move |s| {
                s.value_counts(sort, parallel)
                    .map(|df| Some(df.into_struct(s.name()).into_series()))
            },
            GetOutput::map_field(|fld| {
                Field::new(
                    fld.name(),
                    DataType::Struct(vec![fld.clone(), Field::new("counts", IDX_DTYPE)]),
                )
            }),
        )
        .with_function_options(|mut opts| {
            opts.pass_name_to_apply = true;
            opts
        })
        .with_fmt("value_counts")
    }

    #[cfg(feature = "unique_counts")]
    /// Returns a count of the unique values in the order of appearance.
    /// This method differs from [`Expr::value_counts]` in that it does not return the
    /// values, only the counts and might be faster
    pub fn unique_counts(self) -> Self {
        self.apply(
            |s| Ok(Some(s.unique_counts().into_series())),
            GetOutput::from_type(IDX_DTYPE),
        )
        .with_fmt("unique_counts")
    }

    #[cfg(feature = "log")]
    /// Compute the logarithm to a given base
    pub fn log(self, base: f64) -> Self {
        self.map_private(FunctionExpr::Log { base })
    }

    #[cfg(feature = "log")]
    /// Compute the natural logarithm of all elements plus one in the input array
    pub fn log1p(self) -> Self {
        self.map_private(FunctionExpr::Log1p)
    }

    #[cfg(feature = "log")]
    /// Calculate the exponential of all elements in the input array
    pub fn exp(self) -> Self {
        self.map_private(FunctionExpr::Exp)
    }

    #[cfg(feature = "log")]
    /// Compute the entropy as `-sum(pk * log(pk)`.
    /// where `pk` are discrete probabilities.
    pub fn entropy(self, base: f64, normalize: bool) -> Self {
        self.apply_private(FunctionExpr::Entropy { base, normalize })
            .with_function_options(|mut options| {
                options.auto_explode = true;
                options
            })
    }
    /// Get the null count of the column/group
    pub fn null_count(self) -> Expr {
        self.apply_private(FunctionExpr::NullCount)
            .with_function_options(|mut options| {
                options.auto_explode = true;
                options
            })
    }

    /// Set this `Series` as `sorted` so that downstream code can use
    /// fast paths for sorted arrays.
    /// # Warning
    /// This can lead to incorrect results if this `Series` is not sorted!!
    /// Use with care!
    pub fn set_sorted_flag(self, sorted: IsSorted) -> Expr {
        self.apply_private(FunctionExpr::SetSortedFlag(sorted))
    }

    #[cfg(feature = "row_hash")]
    /// Compute the hash of every element
    pub fn hash(self, k0: u64, k1: u64, k2: u64, k3: u64) -> Expr {
        self.map_private(FunctionExpr::Hash(k0, k1, k2, k3))
    }

    pub fn to_physical(self) -> Expr {
        self.map_private(FunctionExpr::ToPhysical)
    }

    #[cfg(feature = "strings")]
    pub fn str(self) -> string::StringNameSpace {
        string::StringNameSpace(self)
    }

    pub fn binary(self) -> binary::BinaryNameSpace {
        binary::BinaryNameSpace(self)
    }

    #[cfg(feature = "temporal")]
    pub fn dt(self) -> dt::DateLikeNameSpace {
        dt::DateLikeNameSpace(self)
    }

    pub fn list(self) -> list::ListNameSpace {
        list::ListNameSpace(self)
    }

    /// Get the [`array::ArrayNameSpace`]
    #[cfg(feature = "dtype-array")]
    pub fn arr(self) -> array::ArrayNameSpace {
        array::ArrayNameSpace(self)
    }

    /// Get the [`CategoricalNameSpace`]
    #[cfg(feature = "dtype-categorical")]
    pub fn cat(self) -> cat::CategoricalNameSpace {
        cat::CategoricalNameSpace(self)
    }

    /// Get the [`struct_::StructNameSpace`]
    #[cfg(feature = "dtype-struct")]
    pub fn struct_(self) -> struct_::StructNameSpace {
        struct_::StructNameSpace(self)
    }

    /// Get the [`meta::MetaNameSpace`]
    #[cfg(feature = "meta")]
    pub fn meta(self) -> meta::MetaNameSpace {
        meta::MetaNameSpace(self)
    }
}

/// Apply a function/closure over multiple columns once the logical plan get executed.
///
/// This function is very similar to `[apply_mul]`, but differs in how it handles aggregations.
///
///  * `map_mul` should be used for operations that are independent of groups, e.g. `multiply * 2`, or `raise to the power`
///  * `apply_mul` should be used for operations that work on a group of data. e.g. `sum`, `count`, etc.
///
/// It is the responsibility of the caller that the schema is correct by giving
/// the correct output_type. If None given the output type of the input expr is used.
pub fn map_multiple<F, E>(function: F, expr: E, output_type: GetOutput) -> Expr
where
    F: Fn(&mut [Series]) -> PolarsResult<Option<Series>> + 'static + Send + Sync,
    E: AsRef<[Expr]>,
{
    let input = expr.as_ref().to_vec();

    Expr::AnonymousFunction {
        input,
        function: SpecialEq::new(Arc::new(function)),
        output_type,
        options: FunctionOptions {
            collect_groups: ApplyOptions::ApplyFlat,
            fmt_str: "",
            ..Default::default()
        },
    }
}

/// Apply a function/closure over multiple columns once the logical plan get executed.
///
/// This function is very similar to `[apply_mul]`, but differs in how it handles aggregations.
///
///  * `map_mul` should be used for operations that are independent of groups, e.g. `multiply * 2`, or `raise to the power`
///  * `apply_mul` should be used for operations that work on a group of data. e.g. `sum`, `count`, etc.
///  * `map_list_mul` should be used when the function expects a list aggregated series.
pub fn map_list_multiple<F, E>(function: F, expr: E, output_type: GetOutput) -> Expr
where
    F: Fn(&mut [Series]) -> PolarsResult<Option<Series>> + 'static + Send + Sync,
    E: AsRef<[Expr]>,
{
    let input = expr.as_ref().to_vec();

    Expr::AnonymousFunction {
        input,
        function: SpecialEq::new(Arc::new(function)),
        output_type,
        options: FunctionOptions {
            collect_groups: ApplyOptions::ApplyList,
            auto_explode: true,
            fmt_str: "",
            ..Default::default()
        },
    }
}

/// Apply a function/closure over the groups of multiple columns. This should only be used in a group_by aggregation.
///
/// It is the responsibility of the caller that the schema is correct by giving
/// the correct output_type. If None given the output type of the input expr is used.
///
/// This difference with `[map_mul]` is that `[apply_mul]` will create a separate `[Series]` per group.
///
/// * `[map_mul]` should be used for operations that are independent of groups, e.g. `multiply * 2`, or `raise to the power`
/// * `[apply_mul]` should be used for operations that work on a group of data. e.g. `sum`, `count`, etc.
pub fn apply_multiple<F, E>(
    function: F,
    expr: E,
    output_type: GetOutput,
    returns_scalar: bool,
) -> Expr
where
    F: Fn(&mut [Series]) -> PolarsResult<Option<Series>> + 'static + Send + Sync,
    E: AsRef<[Expr]>,
{
    let input = expr.as_ref().to_vec();

    Expr::AnonymousFunction {
        input,
        function: SpecialEq::new(Arc::new(function)),
        output_type,
        options: FunctionOptions {
            collect_groups: ApplyOptions::ApplyGroups,
            // don't set this to true
            // this is for the caller to decide
            auto_explode: returns_scalar,
            fmt_str: "",
            ..Default::default()
        },
    }
}

/// Count expression
pub fn count() -> Expr {
    Expr::Count
}

/// First column in DataFrame
pub fn first() -> Expr {
    Expr::Nth(0)
}

/// Last column in DataFrame
pub fn last() -> Expr {
    Expr::Nth(-1)
}<|MERGE_RESOLUTION|>--- conflicted
+++ resolved
@@ -1234,22 +1234,14 @@
                         ComputeError: "`weights` is not supported in 'rolling by' expression"
                     );
                     let (by, tz) = match by.dtype() {
-<<<<<<< HEAD
-                        DataType::Datetime(_, tz) => (
-                            by.cast(&DataType::Datetime(TimeUnit::Microseconds, None))?,
-                            tz,
-                        ),
+                        DataType::Datetime(tu, tz) => {
+                            (by.cast(&DataType::Datetime(*tu, None))?, tz)
+                        },
                         DataType::Date => (
                             by.cast(&DataType::Datetime(TimeUnit::Milliseconds, None))?,
                             &None,
                         ),
                         dt => polars_bail!(opq = expr_name, got = dt, expected = "date/datetime"),
-=======
-                        DataType::Datetime(tu, tz) => {
-                            (by.cast(&DataType::Datetime(*tu, None))?, tz)
-                        },
-                        _ => (by.clone(), &None),
->>>>>>> 8a821373
                     };
                     let by = by.datetime().unwrap();
                     let by_values = by.cont_slice().map_err(|_| {
