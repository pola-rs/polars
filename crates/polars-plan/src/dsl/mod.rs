--- conflicted
+++ resolved
@@ -1192,61 +1192,12 @@
         rolling_function_by: &dyn Fn(RollingOptions) -> RollingFunction,
     ) -> Expr {
         if let Some(ref by) = options.by {
-<<<<<<< HEAD
             let name = by.clone();
             self.apply_many_private(
                 FunctionExpr::RollingExpr(rolling_function_by(options)),
                 &[col(&name)],
                 true,
                 false,
-=======
-            self.apply_many(
-                move |s| {
-                    let mut by = s[1].clone();
-                    by = by.rechunk();
-                    let s = &s[0];
-
-                    polars_ensure!(
-                        options.weights.is_none(),
-                        ComputeError: "`weights` is not supported in 'rolling by' expression"
-                    );
-                    let (by, tz) = match by.dtype() {
-                        DataType::Datetime(tu, tz) => {
-                            (by.cast(&DataType::Datetime(*tu, None))?, tz)
-                        },
-                        DataType::Date => (
-                            by.cast(&DataType::Datetime(TimeUnit::Milliseconds, None))?,
-                            &None,
-                        ),
-                        dt => polars_bail!(opq = expr_name, got = dt, expected = "date/datetime"),
-                    };
-                    ensure_sorted_arg(&by, expr_name)?;
-                    let by = by.datetime().unwrap();
-                    let by_values = by.cont_slice().map_err(|_| {
-                        polars_err!(
-                            ComputeError:
-                            "`by` column should not have null values in 'rolling by' expression"
-                        )
-                    })?;
-                    let tu = by.time_unit();
-
-                    let options = RollingOptionsImpl {
-                        window_size: options.window_size,
-                        min_periods: options.min_periods,
-                        weights: None,
-                        center: options.center,
-                        by: Some(by_values),
-                        tu: Some(tu),
-                        tz: tz.as_ref(),
-                        closed_window: options.closed_window,
-                        fn_params: options.fn_params.clone(),
-                    };
-
-                    rolling_fn(s, options).map(Some)
-                },
-                &[col(by)],
-                output_type,
->>>>>>> 24b6a54f
             )
         } else {
             if !options.window_size.parsed_int {
