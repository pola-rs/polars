--- conflicted
+++ resolved
@@ -17,11 +17,7 @@
 // It is no longer needed to increment this. We use the schema hashes to check for compatibility.
 //
 // Only increment if you need to make a breaking change that doesn't change the schema hashes.
-<<<<<<< HEAD
-pub const DSL_VERSION: (u16, u16) = (22, 1);
-=======
 pub const DSL_VERSION: (u16, u16) = (24, 0);
->>>>>>> 76758c74
 const DSL_MAGIC_BYTES: &[u8] = b"DSL_VERSION";
 
 const DSL_SCHEMA_HASH: SchemaHash<'static> = SchemaHash::from_hash_file();
