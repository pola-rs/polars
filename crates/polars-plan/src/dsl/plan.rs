use std::fmt;
use std::io::{Read, Write};
use std::sync::{Arc, Mutex};

use polars_utils::arena::Node;
#[cfg(feature = "serde")]
use polars_utils::pl_serialize;
use recursive::recursive;
#[cfg(feature = "serde")]
use serde::{Deserialize, Serialize};

use super::*;

// DSL version in a form of (Major, Minor).
//
// Serialized DSL is compatible with a deserializer, if:
// - the serialized Major version and the deserializer Major version are equal, and
// - the serialized Minor version is less than or equal to the deserializer Minor version.
//
// The following sections describe when to increment the version. If unsure, ask.
//
// # Minor version
//
// Increment Minor if you're extending the DSL without breaking backward compatibility.
// - DSL serialized with this Polars version is NOT fully compatible with the previous version,
// - DSL serialized with the previous Polars version is still fully compatible with this version.
//
// You need to be sure that every possible DSL serialized with the previous Polars version is still
// valid and has the same meaning in this Polars version.
//
// Allowed changes:
// - adding a new enum variant,
// - adding a field with a default value, where the default value matches the behavior of the
//   previous Polars version that didn't have this field,
// - adding new flags to bitflags; again, the default value has to preserve the previous behavior,
// - allowing field values that were previously rejected, e.g. a value that would cause an error or
//   panic if it was greater than 10 can be allowed to go up to 20 in the new version).
//
// # Major version
//
// Increment Major and reset Minor to zero if you're breaking backward compatibility:
// - DSL serialized with the previous Polars version is NOT compatible with this Polars version.
//
// Examples:
// - adding a field that doesn't have a default (or the default doesn't match the behavior
//   of the previous version),
// - removing a field or an enum variant
// - changing a name, type, or meaning of a field or an enum variant
// - changing a default value of a field or a default enum variant
// - restricting the range of allowed values a field can have
<<<<<<< HEAD
pub static DSL_VERSION: (u16, u16) = (15, 1);
=======
pub static DSL_VERSION: (u16, u16) = (16, 0);
>>>>>>> 8011fa34
static DSL_MAGIC_BYTES: &[u8] = b"DSL_VERSION";

#[cfg_attr(feature = "serde", derive(Serialize, Deserialize))]
#[cfg_attr(feature = "dsl-schema", derive(schemars::JsonSchema))]
pub enum DslPlan {
    #[cfg(feature = "python")]
    PythonScan {
        options: crate::dsl::python_dsl::PythonOptionsDsl,
    },
    /// Filter on a boolean mask
    Filter {
        input: Arc<DslPlan>,
        predicate: Expr,
    },
    /// Cache the input at this point in the LP
    Cache {
        input: Arc<DslPlan>,
    },
    Scan {
        sources: ScanSources,
        unified_scan_args: Box<UnifiedScanArgs>,
        scan_type: Box<FileScanDsl>,
        /// Local use cases often repeatedly collect the same `LazyFrame` (e.g. in interactive notebook use-cases),
        /// so we cache the IR conversion here, as the path expansion can be quite slow (especially for cloud paths).
        /// We don't have the arena, as this is always a source node.
        #[cfg_attr(any(feature = "serde", feature = "dsl-schema"), serde(skip))]
        cached_ir: Arc<Mutex<Option<IR>>>,
    },
    // we keep track of the projection and selection as it is cheaper to first project and then filter
    /// In memory DataFrame
    DataFrameScan {
        df: Arc<DataFrame>,
        schema: SchemaRef,
    },
    /// Polars' `select` operation, this can mean projection, but also full data access.
    Select {
        expr: Vec<Expr>,
        input: Arc<DslPlan>,
        options: ProjectionOptions,
    },
    /// Groupby aggregation
    GroupBy {
        input: Arc<DslPlan>,
        keys: Vec<Expr>,
        aggs: Vec<Expr>,
        maintain_order: bool,
        options: Arc<GroupbyOptions>,
        #[cfg_attr(any(feature = "serde", feature = "dsl-schema"), serde(skip))]
        apply: Option<(Arc<dyn DataFrameUdf>, SchemaRef)>,
    },
    /// Join operation
    Join {
        input_left: Arc<DslPlan>,
        input_right: Arc<DslPlan>,
        // Invariant: left_on and right_on are equal length.
        left_on: Vec<Expr>,
        right_on: Vec<Expr>,
        // Invariant: Either left_on/right_on or predicates is set (non-empty).
        predicates: Vec<Expr>,
        options: Arc<JoinOptions>,
    },
    /// Adding columns to the table without a Join
    HStack {
        input: Arc<DslPlan>,
        exprs: Vec<Expr>,
        options: ProjectionOptions,
    },
    /// Match / Evolve into a schema
    MatchToSchema {
        input: Arc<DslPlan>,
        /// The schema to match to.
        ///
        /// This is also always the output schema.
        match_schema: SchemaRef,

        per_column: Arc<[MatchToSchemaPerColumn]>,

        extra_columns: ExtraColumnsPolicy,
    },
    /// Remove duplicates from the table
    Distinct {
        input: Arc<DslPlan>,
        options: DistinctOptionsDSL,
    },
    /// Sort the table
    Sort {
        input: Arc<DslPlan>,
        by_column: Vec<Expr>,
        slice: Option<(i64, usize)>,
        sort_options: SortMultipleOptions,
    },
    /// Slice the table
    Slice {
        input: Arc<DslPlan>,
        offset: i64,
        len: IdxSize,
    },
    /// A (User Defined) Function
    MapFunction {
        input: Arc<DslPlan>,
        function: DslFunction,
    },
    /// Vertical concatenation
    Union {
        inputs: Vec<DslPlan>,
        args: UnionArgs,
    },
    /// Horizontal concatenation of multiple plans
    HConcat {
        inputs: Vec<DslPlan>,
        options: HConcatOptions,
    },
    /// This allows expressions to access other tables
    ExtContext {
        input: Arc<DslPlan>,
        contexts: Vec<DslPlan>,
    },
    Sink {
        input: Arc<DslPlan>,
        payload: SinkType,
    },
    SinkMultiple {
        inputs: Vec<DslPlan>,
    },
    #[cfg(feature = "merge_sorted")]
    MergeSorted {
        input_left: Arc<DslPlan>,
        input_right: Arc<DslPlan>,
        key: PlSmallStr,
    },
    IR {
        // Keep the original Dsl around as we need that for serialization.
        dsl: Arc<DslPlan>,
        version: u32,
        #[cfg_attr(any(feature = "serde", feature = "dsl-schema"), serde(skip))]
        node: Option<Node>,
    },
}

impl Clone for DslPlan {
    // Autogenerated by rust-analyzer, don't care about it looking nice, it just
    // calls clone on every member of every enum variant.
    #[rustfmt::skip]
    #[allow(clippy::clone_on_copy)]
    #[recursive]
    fn clone(&self) -> Self {
        match self {
            #[cfg(feature = "python")]
            Self::PythonScan { options } => Self::PythonScan { options: options.clone() },
            Self::Filter { input, predicate } => Self::Filter { input: input.clone(), predicate: predicate.clone() },
            Self::Cache { input } => Self::Cache { input: input.clone() },
            Self::Scan { sources,  unified_scan_args, scan_type, cached_ir } => Self::Scan { sources: sources.clone(), unified_scan_args: unified_scan_args.clone(), scan_type: scan_type.clone(), cached_ir: cached_ir.clone() },
            Self::DataFrameScan { df, schema, } => Self::DataFrameScan { df: df.clone(), schema: schema.clone(),  },
            Self::Select { expr, input, options } => Self::Select { expr: expr.clone(), input: input.clone(), options: options.clone() },
            Self::GroupBy { input, keys, aggs,  apply, maintain_order, options } => Self::GroupBy { input: input.clone(), keys: keys.clone(), aggs: aggs.clone(), apply: apply.clone(), maintain_order: maintain_order.clone(), options: options.clone() },
            Self::Join { input_left, input_right, left_on, right_on, predicates, options } => Self::Join { input_left: input_left.clone(), input_right: input_right.clone(), left_on: left_on.clone(), right_on: right_on.clone(), options: options.clone(), predicates: predicates.clone() },
            Self::HStack { input, exprs, options } => Self::HStack { input: input.clone(), exprs: exprs.clone(),  options: options.clone() },
            Self::MatchToSchema { input, match_schema, per_column, extra_columns } => Self::MatchToSchema { input: input.clone(), match_schema: match_schema.clone(), per_column: per_column.clone(), extra_columns: *extra_columns },
            Self::Distinct { input, options } => Self::Distinct { input: input.clone(), options: options.clone() },
            Self::Sort {input,by_column, slice, sort_options } => Self::Sort { input: input.clone(), by_column: by_column.clone(), slice: slice.clone(), sort_options: sort_options.clone() },
            Self::Slice { input, offset, len } => Self::Slice { input: input.clone(), offset: offset.clone(), len: len.clone() },
            Self::MapFunction { input, function } => Self::MapFunction { input: input.clone(), function: function.clone() },
            Self::Union { inputs, args} => Self::Union { inputs: inputs.clone(), args: args.clone() },
            Self::HConcat { inputs, options } => Self::HConcat { inputs: inputs.clone(), options: options.clone() },
            Self::ExtContext { input, contexts, } => Self::ExtContext { input: input.clone(), contexts: contexts.clone() },
            Self::Sink { input, payload } => Self::Sink { input: input.clone(), payload: payload.clone() },
            Self::SinkMultiple { inputs } => Self::SinkMultiple { inputs: inputs.clone() },
            #[cfg(feature = "merge_sorted")]
            Self::MergeSorted { input_left, input_right, key } => Self::MergeSorted { input_left: input_left.clone(), input_right: input_right.clone(), key: key.clone() },
            Self::IR {node, dsl, version} => Self::IR {node: *node, dsl: dsl.clone(), version: *version},
        }
    }
}

impl Default for DslPlan {
    fn default() -> Self {
        let df = DataFrame::empty();
        let schema = df.schema().clone();
        DslPlan::DataFrameScan {
            df: Arc::new(df),
            schema,
        }
    }
}

impl DslPlan {
    pub fn describe(&self) -> PolarsResult<String> {
        Ok(self.clone().to_alp()?.describe())
    }

    pub fn describe_tree_format(&self) -> PolarsResult<String> {
        Ok(self.clone().to_alp()?.describe_tree_format())
    }

    pub fn display(&self) -> PolarsResult<impl fmt::Display> {
        struct DslPlanDisplay(IRPlan);
        impl fmt::Display for DslPlanDisplay {
            fn fmt(&self, f: &mut fmt::Formatter<'_>) -> fmt::Result {
                fmt::Display::fmt(&self.0.as_ref().display(), f)
            }
        }
        Ok(DslPlanDisplay(self.clone().to_alp()?))
    }

    pub fn to_alp(self) -> PolarsResult<IRPlan> {
        let mut lp_arena = Arena::with_capacity(16);
        let mut expr_arena = Arena::with_capacity(16);

        let node = to_alp(
            self,
            &mut expr_arena,
            &mut lp_arena,
            &mut OptFlags::default(),
        )?;
        let plan = IRPlan::new(node, lp_arena, expr_arena);

        Ok(plan)
    }

    #[cfg(feature = "serde")]
    pub fn serialize_versioned<W: Write>(&self, mut writer: W) -> PolarsResult<()> {
        let le_major = DSL_VERSION.0.to_le_bytes();
        let le_minor = DSL_VERSION.1.to_le_bytes();
        writer.write_all(DSL_MAGIC_BYTES)?;
        writer.write_all(&le_major)?;
        writer.write_all(&le_minor)?;
        pl_serialize::SerializeOptions::default().serialize_into_writer::<_, _, true>(writer, self)
    }

    #[cfg(feature = "serde")]
    pub fn deserialize_versioned<R: Read>(mut reader: R) -> PolarsResult<Self> {
        const MAGIC_LEN: usize = DSL_MAGIC_BYTES.len();
        let mut version_magic = [0u8; MAGIC_LEN + 4];
        reader
            .read_exact(&mut version_magic)
            .map_err(|e| polars_err!(ComputeError: "failed to read incoming DSL_VERSION: {e}"))?;

        if &version_magic[..MAGIC_LEN] != DSL_MAGIC_BYTES {
            polars_bail!(ComputeError: "dsl magic bytes not found")
        }

        let major = u16::from_le_bytes(version_magic[MAGIC_LEN..MAGIC_LEN + 2].try_into().unwrap());
        let minor = u16::from_le_bytes(
            version_magic[MAGIC_LEN + 2..MAGIC_LEN + 4]
                .try_into()
                .unwrap(),
        );

        const MAJOR: u16 = DSL_VERSION.0;
        const MINOR: u16 = DSL_VERSION.1;

        if polars_core::config::verbose() {
            eprintln!(
                "incoming DSL_VERSION: {major}.{minor}, deserializer DSL_VERSION: {MAJOR}.{MINOR}"
            );
        }

        if major != MAJOR {
            polars_bail!(ComputeError:
                "deserialization failed\n\ngiven DSL_VERSION: {major}.{minor} is not compatible with this Polars version which uses DSL_VERSION: {MAJOR}.{MINOR}\n{}",
                "error: can't deserialize DSL with a different major version"
            );
        }

        if minor > MINOR {
            #[cfg(feature = "polars_cloud_server")]
            {
                // In cloud, we are more flexible and allow deserializing higher minor version,
                // if there were no unknown fields encountered.
                //
                // This is not enabled outside of the cloud server, because it increases
                // the size of the binary.

                let (dsl, unknown_fields) = pl_serialize::SerializeOptions::default().deserialize_from_reader_with_unknown_fields(reader).map_err(|e| {
                    // Convey that the failure might also be due to broken forward compatibility
                    polars_err!(ComputeError:
                        "deserialization failed\n\ngiven DSL_VERSION: {major}.{minor} is higher than this Polars version which uses DSL_VERSION: {MAJOR}.{MINOR}\n{}\nerror: {e}",
                        "either the input is malformed, or the plan requires functionality not supported in this Polars version"
                    )
                })?;
                if !unknown_fields.is_empty() {
                    polars_bail!(ComputeError:
                        "deserialization failed\n\ngiven DSL_VERSION: {major}.{minor} is higher than this Polars version which uses DSL_VERSION: {MAJOR}.{MINOR}\n{}\nencountered unknown fields: {:?}",
                        "the plan requires functionality not supported in this Polars version",
                        unknown_fields,
                    )
                }
                return Ok(dsl);
            }

            #[cfg(not(feature = "polars_cloud_server"))]
            polars_bail!(ComputeError:
                "deserialization failed\n\ngiven DSL_VERSION: {major}.{minor} is not compatible with this Polars version which uses DSL_VERSION: {MAJOR}.{MINOR}\n{}",
                "error: can't deserialize DSL with a higher minor version"
            );
        }

        pl_serialize::SerializeOptions::default()
            .deserialize_from_reader::<_, _, true>(reader)
            .map_err(|e| polars_err!(ComputeError: "deserialization failed\n\nerror: {e}"))
    }

    #[cfg(feature = "dsl-schema")]
    pub fn dsl_schema() -> schemars::schema::RootSchema {
        use schemars::r#gen::SchemaSettings;
        use schemars::schema::SchemaObject;
        use schemars::visit::{Visitor, visit_schema_object};

        #[derive(Clone, Copy, Debug)]
        struct MyVisitor;

        impl Visitor for MyVisitor {
            fn visit_schema_object(&mut self, schema: &mut SchemaObject) {
                // Remove descriptions auto-generated from doc comments
                if schema.metadata.is_some() {
                    schema.metadata().description = None;
                }

                visit_schema_object(self, schema);
            }
        }

        let mut schema = SchemaSettings::default()
            .with_visitor(MyVisitor)
            .into_generator()
            .into_root_schema_for::<DslPlan>();

        // Add DSL version as a top level field
        schema.schema.extensions.insert(
            "version".into(),
            format!("{}.{}", DSL_VERSION.0, DSL_VERSION.1).into(),
        );

        schema
    }
}<|MERGE_RESOLUTION|>--- conflicted
+++ resolved
@@ -48,11 +48,7 @@
 // - changing a name, type, or meaning of a field or an enum variant
 // - changing a default value of a field or a default enum variant
 // - restricting the range of allowed values a field can have
-<<<<<<< HEAD
-pub static DSL_VERSION: (u16, u16) = (15, 1);
-=======
-pub static DSL_VERSION: (u16, u16) = (16, 0);
->>>>>>> 8011fa34
+pub static DSL_VERSION: (u16, u16) = (16, 1);
 static DSL_MAGIC_BYTES: &[u8] = b"DSL_VERSION";
 
 #[cfg_attr(feature = "serde", derive(Serialize, Deserialize))]
