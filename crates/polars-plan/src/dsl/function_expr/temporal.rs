#[cfg(feature = "timezones")]
use polars_core::chunked_array::temporal::validate_time_zone;

use super::*;
use crate::{map, map_as_slice};

impl From<TemporalFunction> for SpecialEq<Arc<dyn ColumnsUdf>> {
    fn from(func: TemporalFunction) -> Self {
        use TemporalFunction::*;
        match func {
            Millennium => map!(datetime::millennium),
            Century => map!(datetime::century),
            Year => map!(datetime::year),
            IsLeapYear => map!(datetime::is_leap_year),
            IsoYear => map!(datetime::iso_year),
            Month => map!(datetime::month),
            Quarter => map!(datetime::quarter),
            Week => map!(datetime::week),
            WeekDay => map!(datetime::weekday),
            Duration(tu) => map_as_slice!(impl_duration, tu),
            Day => map!(datetime::day),
            OrdinalDay => map!(datetime::ordinal_day),
            Time => map!(datetime::time),
            Date => map!(datetime::date),
            Datetime => map!(datetime::datetime),
            Hour => map!(datetime::hour),
            Minute => map!(datetime::minute),
            Second => map!(datetime::second),
            Millisecond => map!(datetime::millisecond),
            Microsecond => map!(datetime::microsecond),
            Nanosecond => map!(datetime::nanosecond),
            TotalDays => map!(datetime::total_days),
            TotalHours => map!(datetime::total_hours),
            TotalMinutes => map!(datetime::total_minutes),
            TotalSeconds => map!(datetime::total_seconds),
            TotalMilliseconds => map!(datetime::total_milliseconds),
            TotalMicroseconds => map!(datetime::total_microseconds),
            TotalNanoseconds => map!(datetime::total_nanoseconds),
            ToString(format) => map!(datetime::to_string, &format),
            TimeStamp(tu) => map!(datetime::timestamp, tu),
            #[cfg(feature = "timezones")]
            ConvertTimeZone(tz) => map!(datetime::convert_time_zone, &tz),
            WithTimeUnit(tu) => map!(datetime::with_time_unit, tu),
            CastTimeUnit(tu) => map!(datetime::cast_time_unit, tu),
            Truncate => {
                map_as_slice!(datetime::truncate)
            },
            #[cfg(feature = "offset_by")]
            OffsetBy => {
                map_as_slice!(datetime::offset_by)
            },
            #[cfg(feature = "month_start")]
            MonthStart => map!(datetime::month_start),
            #[cfg(feature = "month_end")]
            MonthEnd => map!(datetime::month_end),
            #[cfg(feature = "timezones")]
            BaseUtcOffset => map!(datetime::base_utc_offset),
            #[cfg(feature = "timezones")]
            DSTOffset => map!(datetime::dst_offset),
            Round => map_as_slice!(datetime::round),
            Replace => map_as_slice!(datetime::replace),
            #[cfg(feature = "timezones")]
            ReplaceTimeZone(tz, non_existent) => {
                map_as_slice!(dispatch::replace_time_zone, tz.as_deref(), non_existent)
            },
            Combine(tu) => map_as_slice!(temporal::combine, tu),
            DatetimeFunction {
                time_unit,
                time_zone,
            } => {
                map_as_slice!(temporal::datetime, &time_unit, time_zone.as_deref())
            },
        }
    }
}

#[cfg(feature = "dtype-datetime")]
pub(super) fn datetime(
    s: &[Column],
    time_unit: &TimeUnit,
    time_zone: Option<&str>,
) -> PolarsResult<Column> {
<<<<<<< HEAD
=======
    use polars_core::export::chrono::NaiveDate;
    use polars_core::utils::CustomIterTools;

    let col_name = PlSmallStr::from_static("datetime");

    if s.iter().any(|s| s.is_empty()) {
        return Ok(Column::new_empty(
            col_name,
            &DataType::Datetime(
                time_unit.to_owned(),
                match time_zone {
                    #[cfg(feature = "timezones")]
                    Some(time_zone) => {
                        validate_time_zone(time_zone)?;
                        Some(PlSmallStr::from_str(time_zone))
                    },
                    _ => {
                        assert!(
                            time_zone.is_none(),
                            "cannot make use of the `time_zone` argument without the 'timezones' feature enabled."
                        );
                        None
                    },
                },
            ),
        ));
    }

>>>>>>> 91ad299b
    let year = &s[0];
    let month = &s[1];
    let day = &s[2];
    let hour = &s[3];
    let minute = &s[4];
    let second = &s[5];
    let microsecond = &s[6];
    let ambiguous = &s[7];

    let max_len = s.iter().map(|s| s.len()).max().unwrap();

    let mut year = year.cast(&DataType::Int32)?;
    if year.len() < max_len {
        year = year.new_from_index(0, max_len)
    }
    let year = year.i32()?;

    let mut month = month.cast(&DataType::Int8)?;
    if month.len() < max_len {
        month = month.new_from_index(0, max_len);
    }
    let month = month.i8()?;

    let mut day = day.cast(&DataType::Int8)?;
    if day.len() < max_len {
        day = day.new_from_index(0, max_len);
    }
    let day = day.i8()?;

    let mut hour = hour.cast(&DataType::Int8)?;
    if hour.len() < max_len {
        hour = hour.new_from_index(0, max_len);
    }
    let hour = hour.i8()?;

    let mut minute = minute.cast(&DataType::Int8)?;
    if minute.len() < max_len {
        minute = minute.new_from_index(0, max_len);
    }
    let minute = minute.i8()?;

    let mut second = second.cast(&DataType::Int8)?;
    if second.len() < max_len {
        second = second.new_from_index(0, max_len);
    }
    let second = second.i8()?;

    let mut nanosecond = microsecond.cast(&DataType::Int32)? * 1_000;
    if nanosecond.len() < max_len {
        nanosecond = nanosecond.new_from_index(0, max_len);
    }
    let nanosecond = nanosecond.i32()?;

    let mut _ambiguous = ambiguous.cast(&DataType::String)?;
    if _ambiguous.len() < max_len {
        _ambiguous = _ambiguous.new_from_index(0, max_len);
    }
<<<<<<< HEAD
    let ambiguous = _ambiguous.str()?;

    let ca = DatetimeChunked::new_from_parts(
        year,
        month,
        day,
        hour,
        minute,
        second,
        nanosecond,
        ambiguous,
        time_unit,
        time_zone,
        PlSmallStr::from_static("datetime"),
    );
    ca.map(|s| s.into_column())
=======
    let _ambiguous = _ambiguous.str()?;

    let ca: Int64Chunked = year
        .into_iter()
        .zip(month)
        .zip(day)
        .zip(hour)
        .zip(minute)
        .zip(second)
        .zip(microsecond)
        .map(|((((((y, m), d), h), mnt), s), us)| {
            if let (Some(y), Some(m), Some(d), Some(h), Some(mnt), Some(s), Some(us)) =
                (y, m, d, h, mnt, s, us)
            {
                NaiveDate::from_ymd_opt(y, m, d)
                    .and_then(|nd| nd.and_hms_micro_opt(h, mnt, s, us))
                    .map(|ndt| match time_unit {
                        TimeUnit::Milliseconds => ndt.and_utc().timestamp_millis(),
                        TimeUnit::Microseconds => ndt.and_utc().timestamp_micros(),
                        TimeUnit::Nanoseconds => ndt.and_utc().timestamp_nanos_opt().unwrap(),
                    })
            } else {
                None
            }
        })
        .collect_trusted();

    let ca = match time_zone {
        #[cfg(feature = "timezones")]
        Some(_) => {
            let mut ca = ca.into_datetime(*time_unit, None);
            ca = replace_time_zone(&ca, time_zone, _ambiguous, NonExistent::Raise)?;
            ca
        },
        _ => {
            assert!(
                time_zone.is_none(),
                "cannot make use of the `time_zone` argument without the 'timezones' feature enabled."
            );
            ca.into_datetime(*time_unit, None)
        },
    };

    let mut s = ca.into_column();
    s.rename(col_name);
    Ok(s)
>>>>>>> 91ad299b
}

pub(super) fn combine(s: &[Column], tu: TimeUnit) -> PolarsResult<Column> {
    let date = &s[0];
    let time = &s[1];

    let tz = match date.dtype() {
        DataType::Date => None,
        DataType::Datetime(_, tz) => tz.as_ref(),
        _dtype => {
            polars_bail!(ComputeError: format!("expected Date or Datetime, got {}", _dtype))
        },
    };

    let date = date.cast(&DataType::Date)?;
    let datetime = date.cast(&DataType::Datetime(tu, None)).unwrap();

    let duration = time.cast(&DataType::Duration(tu))?;
    let result_naive = datetime + duration;
    match tz {
        #[cfg(feature = "timezones")]
        Some(tz) => Ok(polars_ops::prelude::replace_time_zone(
            result_naive?.datetime().unwrap(),
            Some(tz),
            &StringChunked::from_iter(std::iter::once("raise")),
            NonExistent::Raise,
        )?
        .into_column()),
        _ => result_naive,
    }
}<|MERGE_RESOLUTION|>--- conflicted
+++ resolved
@@ -80,11 +80,6 @@
     time_unit: &TimeUnit,
     time_zone: Option<&str>,
 ) -> PolarsResult<Column> {
-<<<<<<< HEAD
-=======
-    use polars_core::export::chrono::NaiveDate;
-    use polars_core::utils::CustomIterTools;
-
     let col_name = PlSmallStr::from_static("datetime");
 
     if s.iter().any(|s| s.is_empty()) {
@@ -110,7 +105,6 @@
         ));
     }
 
->>>>>>> 91ad299b
     let year = &s[0];
     let month = &s[1];
     let day = &s[2];
@@ -168,71 +162,13 @@
     if _ambiguous.len() < max_len {
         _ambiguous = _ambiguous.new_from_index(0, max_len);
     }
-<<<<<<< HEAD
     let ambiguous = _ambiguous.str()?;
 
     let ca = DatetimeChunked::new_from_parts(
-        year,
-        month,
-        day,
-        hour,
-        minute,
-        second,
-        nanosecond,
-        ambiguous,
-        time_unit,
-        time_zone,
-        PlSmallStr::from_static("datetime"),
+        year, month, day, hour, minute, second, nanosecond, ambiguous, time_unit, time_zone,
+        col_name,
     );
     ca.map(|s| s.into_column())
-=======
-    let _ambiguous = _ambiguous.str()?;
-
-    let ca: Int64Chunked = year
-        .into_iter()
-        .zip(month)
-        .zip(day)
-        .zip(hour)
-        .zip(minute)
-        .zip(second)
-        .zip(microsecond)
-        .map(|((((((y, m), d), h), mnt), s), us)| {
-            if let (Some(y), Some(m), Some(d), Some(h), Some(mnt), Some(s), Some(us)) =
-                (y, m, d, h, mnt, s, us)
-            {
-                NaiveDate::from_ymd_opt(y, m, d)
-                    .and_then(|nd| nd.and_hms_micro_opt(h, mnt, s, us))
-                    .map(|ndt| match time_unit {
-                        TimeUnit::Milliseconds => ndt.and_utc().timestamp_millis(),
-                        TimeUnit::Microseconds => ndt.and_utc().timestamp_micros(),
-                        TimeUnit::Nanoseconds => ndt.and_utc().timestamp_nanos_opt().unwrap(),
-                    })
-            } else {
-                None
-            }
-        })
-        .collect_trusted();
-
-    let ca = match time_zone {
-        #[cfg(feature = "timezones")]
-        Some(_) => {
-            let mut ca = ca.into_datetime(*time_unit, None);
-            ca = replace_time_zone(&ca, time_zone, _ambiguous, NonExistent::Raise)?;
-            ca
-        },
-        _ => {
-            assert!(
-                time_zone.is_none(),
-                "cannot make use of the `time_zone` argument without the 'timezones' feature enabled."
-            );
-            ca.into_datetime(*time_unit, None)
-        },
-    };
-
-    let mut s = ca.into_column();
-    s.rename(col_name);
-    Ok(s)
->>>>>>> 91ad299b
 }
 
 pub(super) fn combine(s: &[Column], tu: TimeUnit) -> PolarsResult<Column> {
