--- conflicted
+++ resolved
@@ -269,24 +269,7 @@
 pub(super) fn date(s: &Column) -> PolarsResult<Column> {
     match s.dtype() {
         #[cfg(feature = "timezones")]
-<<<<<<< HEAD
         DataType::Datetime(_, Some(_)) => {
-            let mut out = polars_ops::chunked_array::replace_time_zone(
-                s.datetime().unwrap(),
-                None,
-                &StringChunked::from_iter(std::iter::once("raise")),
-                NonExistent::Raise,
-            )?
-            .cast(&DataType::Date)?;
-            // `replace_time_zone` may unset sorted flag. But, we're only taking the date
-            // part of the result, so we can safely preserve the sorted flag here. We may
-            // need to make an exception if a time zone introduces a change which involves
-            // "going back in time" and repeating a day, but we're not aware of that ever
-            // having happened.
-            out.set_sorted_flag(s.is_sorted_flag());
-            Ok(out)
-=======
-        DataType::Datetime(_, Some(tz)) => {
             let mut out = {
                 polars_ops::chunked_array::replace_time_zone(
                     s.datetime().unwrap(),
@@ -296,12 +279,13 @@
                 )?
                 .cast(&DataType::Date)?
             };
-            if tz != "UTC" {
-                // DST transitions may not preserve sortedness.
-                out.set_sorted_flag(IsSorted::Not);
-            }
+            // `replace_time_zone` may unset sorted flag. But, we're only taking the date
+            // part of the result, so we can safely preserve the sorted flag here. We may
+            // need to make an exception if a time zone introduces a change which involves
+            // "going back in time" and repeating a day, but we're not aware of that ever
+            // having happened.
+            out.set_sorted_flag(s.is_sorted_flag());
             Ok(out.into())
->>>>>>> 962b576b
         },
         DataType::Datetime(_, _) => s
             .datetime()
@@ -315,38 +299,19 @@
 pub(super) fn datetime(s: &Column) -> PolarsResult<Column> {
     match s.dtype() {
         #[cfg(feature = "timezones")]
-<<<<<<< HEAD
         DataType::Datetime(tu, Some(_)) => polars_ops::chunked_array::replace_time_zone(
             s.datetime().unwrap(),
             None,
             &StringChunked::from_iter(std::iter::once("raise")),
             NonExistent::Raise,
         )?
-        .cast(&DataType::Datetime(*tu, None)),
-        DataType::Datetime(tu, _) => s.datetime().unwrap().cast(&DataType::Datetime(*tu, None)),
-=======
-        DataType::Datetime(tu, Some(tz)) => {
-            let mut out = {
-                polars_ops::chunked_array::replace_time_zone(
-                    s.datetime().unwrap(),
-                    None,
-                    &StringChunked::from_iter(std::iter::once("raise")),
-                    NonExistent::Raise,
-                )?
-                .cast(&DataType::Datetime(*tu, None))?
-            };
-            if tz != "UTC" {
-                // DST transitions may not preserve sortedness.
-                out.set_sorted_flag(IsSorted::Not);
-            }
-            Ok(out.into())
-        },
+        .cast(&DataType::Datetime(*tu, None))
+        .map(|x| x.into()),
         DataType::Datetime(tu, _) => s
             .datetime()
             .unwrap()
             .cast(&DataType::Datetime(*tu, None))
             .map(Column::from),
->>>>>>> 962b576b
         dtype => polars_bail!(ComputeError: "expected Datetime, got {}", dtype),
     }
 }
