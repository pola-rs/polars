#[cfg(feature = "serde")]
use serde::{Deserialize, Serialize};

use super::*;

#[cfg_attr(feature = "serde", derive(Serialize, Deserialize))]
#[cfg_attr(feature = "dsl-schema", derive(schemars::JsonSchema))]
#[derive(Clone, PartialEq, Debug, Hash)]
pub enum StringFunction {
    #[cfg(feature = "concat_str")]
    ConcatHorizontal {
        delimiter: PlSmallStr,
        ignore_nulls: bool,
    },
    #[cfg(feature = "concat_str")]
    ConcatVertical {
        delimiter: PlSmallStr,
        ignore_nulls: bool,
    },
    #[cfg(feature = "regex")]
    Contains {
        literal: bool,
        strict: bool,
    },
    CountMatches(bool),
    EndsWith,
    Extract(usize),
    ExtractAll,
    #[cfg(feature = "extract_groups")]
    ExtractGroups {
        dtype: DataType,
        pat: PlSmallStr,
    },
    #[cfg(feature = "regex")]
    Find {
        literal: bool,
        strict: bool,
    },
    #[cfg(feature = "string_to_integer")]
    ToInteger {
        dtype: Option<DataType>,
        strict: bool,
    },
    LenBytes,
    LenChars,
    Lowercase,
    #[cfg(feature = "extract_jsonpath")]
    JsonDecode {
        dtype: Option<DataTypeExpr>,
        infer_schema_len: Option<usize>,
    },
    #[cfg(feature = "extract_jsonpath")]
    JsonPathMatch,
    #[cfg(feature = "regex")]
    Replace {
        // negative is replace all
        // how many matches to replace
        n: i64,
        literal: bool,
    },
    #[cfg(feature = "string_normalize")]
    Normalize {
        form: UnicodeForm,
    },
    #[cfg(feature = "string_reverse")]
    Reverse,
    #[cfg(feature = "string_pad")]
    PadStart {
        length: usize,
        fill_char: char,
    },
    #[cfg(feature = "string_pad")]
    PadEnd {
        length: usize,
        fill_char: char,
    },
    Slice,
    Head,
    Tail,
    #[cfg(feature = "string_encoding")]
    HexEncode,
    #[cfg(feature = "binary_encoding")]
    HexDecode(bool),
    #[cfg(feature = "string_encoding")]
    Base64Encode,
    #[cfg(feature = "binary_encoding")]
    Base64Decode(bool),
    StartsWith,
    StripChars,
    StripCharsStart,
    StripCharsEnd,
    StripPrefix,
    StripSuffix,
    #[cfg(feature = "dtype-struct")]
    SplitExact {
        n: usize,
        inclusive: bool,
    },
    #[cfg(feature = "dtype-struct")]
    SplitN(usize),
    #[cfg(feature = "temporal")]
    Strptime(DataTypeExpr, StrptimeOptions),
    Split(bool),
    #[cfg(feature = "dtype-decimal")]
    ToDecimal(usize),
    #[cfg(feature = "nightly")]
    Titlecase,
    Uppercase,
    #[cfg(feature = "string_pad")]
    ZFill,
    #[cfg(feature = "find_many")]
    ContainsAny {
        ascii_case_insensitive: bool,
    },
    #[cfg(feature = "find_many")]
    ReplaceMany {
        ascii_case_insensitive: bool,
    },
    #[cfg(feature = "find_many")]
    ExtractMany {
        ascii_case_insensitive: bool,
        overlapping: bool,
    },
    #[cfg(feature = "find_many")]
    FindMany {
        ascii_case_insensitive: bool,
        overlapping: bool,
    },
    #[cfg(feature = "regex")]
    EscapeRegex,
}

<<<<<<< HEAD
impl StringFunction {
    pub(super) fn get_field(&self, mapper: FieldsMapper) -> PolarsResult<Field> {
        use StringFunction::*;
        match self {
            #[cfg(feature = "concat_str")]
            ConcatVertical { .. } | ConcatHorizontal { .. } => mapper.with_dtype(DataType::String),
            #[cfg(feature = "regex")]
            Contains { .. } => mapper.with_dtype(DataType::Boolean),
            CountMatches(_) => mapper.with_dtype(DataType::UInt32),
            EndsWith | StartsWith => mapper.with_dtype(DataType::Boolean),
            Extract(_) => mapper.with_same_dtype(),
            ExtractAll => mapper.with_dtype(DataType::List(Box::new(DataType::String))),
            #[cfg(feature = "extract_groups")]
            ExtractGroups { dtype, .. } => mapper.with_dtype(dtype.clone()),
            #[cfg(feature = "string_to_integer")]
            ToInteger { dtype, .. } => mapper.with_dtype(dtype.clone().unwrap_or(DataType::Int64)),
            #[cfg(feature = "regex")]
            Find { .. } => mapper.with_dtype(DataType::UInt32),
            #[cfg(feature = "extract_jsonpath")]
            JsonDecode { dtype, .. } => mapper.with_opt_dtype(dtype.clone()),
            #[cfg(feature = "extract_jsonpath")]
            JsonPathMatch => mapper.with_dtype(DataType::String),
            LenBytes => mapper.with_dtype(DataType::UInt32),
            LenChars => mapper.with_dtype(DataType::UInt32),
            #[cfg(feature = "regex")]
            Replace { .. } => mapper.with_same_dtype(),
            #[cfg(feature = "string_normalize")]
            Normalize { .. } => mapper.with_same_dtype(),
            #[cfg(feature = "string_reverse")]
            Reverse => mapper.with_same_dtype(),
            #[cfg(feature = "temporal")]
            Strptime(dtype, _) => mapper.with_dtype(dtype.clone()),
            Split(_) => mapper.with_dtype(DataType::List(Box::new(DataType::String))),
            #[cfg(feature = "nightly")]
            Titlecase => mapper.with_same_dtype(),
            #[cfg(feature = "dtype-decimal")]
            ToDecimal(_) => mapper.with_dtype(DataType::Decimal(None, None)),
            #[cfg(feature = "string_encoding")]
            HexEncode => mapper.with_same_dtype(),
            #[cfg(feature = "binary_encoding")]
            HexDecode(_) => mapper.with_dtype(DataType::Binary),
            #[cfg(feature = "string_encoding")]
            Base64Encode => mapper.with_same_dtype(),
            #[cfg(feature = "binary_encoding")]
            Base64Decode(_) => mapper.with_dtype(DataType::Binary),
            Uppercase | Lowercase | StripChars | StripCharsStart | StripCharsEnd | StripPrefix
            | StripSuffix | Slice | Head | Tail => mapper.with_same_dtype(),
            #[cfg(feature = "string_pad")]
            PadStart { .. } | PadEnd { .. } | ZFill => mapper.with_same_dtype(),
            #[cfg(feature = "dtype-struct")]
            SplitExact { n, .. } => mapper.with_dtype(DataType::Struct(
                (0..n + 1)
                    .map(|i| Field::new(format_pl_smallstr!("field_{i}"), DataType::String))
                    .collect(),
            )),
            #[cfg(feature = "dtype-struct")]
            SplitN(n) => mapper.with_dtype(DataType::Struct(
                (0..*n)
                    .map(|i| Field::new(format_pl_smallstr!("field_{i}"), DataType::String))
                    .collect(),
            )),
            #[cfg(feature = "find_many")]
            ContainsAny { .. } => mapper.with_dtype(DataType::Boolean),
            #[cfg(feature = "find_many")]
            ReplaceMany { .. } => mapper.with_same_dtype(),
            #[cfg(feature = "find_many")]
            ExtractMany { .. } => mapper.with_dtype(DataType::List(Box::new(DataType::String))),
            #[cfg(feature = "find_many")]
            FindMany { .. } => mapper.with_dtype(DataType::List(Box::new(DataType::UInt32))),
            #[cfg(feature = "regex")]
            EscapeRegex => mapper.with_same_dtype(),
        }
    }

    pub fn function_options(&self) -> FunctionOptions {
        use StringFunction as S;
        match self {
            #[cfg(feature = "concat_str")]
            S::ConcatHorizontal { .. } => FunctionOptions::elementwise()
                .with_flags(|f| f | FunctionFlags::INPUT_WILDCARD_EXPANSION),
            #[cfg(feature = "concat_str")]
            S::ConcatVertical { .. } => FunctionOptions::aggregation(),
            #[cfg(feature = "regex")]
            S::Contains { .. } => {
                FunctionOptions::elementwise().with_supertyping(Default::default())
            },
            S::CountMatches(_) => FunctionOptions::elementwise(),
            S::EndsWith | S::StartsWith | S::Extract(_) => {
                FunctionOptions::elementwise().with_supertyping(Default::default())
            },
            S::ExtractAll => FunctionOptions::elementwise(),
            #[cfg(feature = "extract_groups")]
            S::ExtractGroups { .. } => FunctionOptions::elementwise(),
            #[cfg(feature = "string_to_integer")]
            S::ToInteger { .. } => FunctionOptions::elementwise(),
            #[cfg(feature = "regex")]
            S::Find { .. } => FunctionOptions::elementwise().with_supertyping(Default::default()),
            #[cfg(feature = "extract_jsonpath")]
            S::JsonDecode { dtype: Some(_), .. } => FunctionOptions::elementwise(),
            // because dtype should be inferred only once and be consistent over chunks/morsels.
            #[cfg(feature = "extract_jsonpath")]
            S::JsonDecode { dtype: None, .. } => FunctionOptions::elementwise_with_infer(),
            #[cfg(feature = "extract_jsonpath")]
            S::JsonPathMatch => FunctionOptions::elementwise(),
            S::LenBytes | S::LenChars => FunctionOptions::elementwise(),
            #[cfg(feature = "regex")]
            S::Replace { .. } => {
                FunctionOptions::elementwise().with_supertyping(Default::default())
            },
            #[cfg(feature = "string_normalize")]
            S::Normalize { .. } => FunctionOptions::elementwise(),
            #[cfg(feature = "string_reverse")]
            S::Reverse => FunctionOptions::elementwise(),
            #[cfg(feature = "temporal")]
            S::Strptime(_, options) if options.format.is_some() => FunctionOptions::elementwise(),
            S::Strptime(_, _) => FunctionOptions::elementwise_with_infer(),
            S::Split(_) => FunctionOptions::elementwise(),
            #[cfg(feature = "nightly")]
            S::Titlecase => FunctionOptions::elementwise(),
            #[cfg(feature = "dtype-decimal")]
            S::ToDecimal(_) => FunctionOptions::elementwise_with_infer(),
            #[cfg(feature = "string_encoding")]
            S::HexEncode | S::Base64Encode => FunctionOptions::elementwise(),
            #[cfg(feature = "binary_encoding")]
            S::HexDecode(_) | S::Base64Decode(_) => FunctionOptions::elementwise(),
            S::Uppercase | S::Lowercase => FunctionOptions::elementwise(),
            S::StripChars
            | S::StripCharsStart
            | S::StripCharsEnd
            | S::StripPrefix
            | S::StripSuffix
            | S::Head
            | S::Tail => FunctionOptions::elementwise(),
            S::Slice => FunctionOptions::elementwise(),
            #[cfg(feature = "string_pad")]
            S::PadStart { .. } | S::PadEnd { .. } | S::ZFill => FunctionOptions::elementwise(),
            #[cfg(feature = "dtype-struct")]
            S::SplitExact { .. } => FunctionOptions::elementwise(),
            #[cfg(feature = "dtype-struct")]
            S::SplitN(_) => FunctionOptions::elementwise(),
            #[cfg(feature = "find_many")]
            S::ContainsAny { .. } => FunctionOptions::elementwise(),
            #[cfg(feature = "find_many")]
            S::ReplaceMany { .. } => FunctionOptions::elementwise(),
            #[cfg(feature = "find_many")]
            S::ExtractMany { .. } => FunctionOptions::elementwise(),
            #[cfg(feature = "find_many")]
            S::FindMany { .. } => FunctionOptions::elementwise(),
            #[cfg(feature = "regex")]
            S::EscapeRegex => FunctionOptions::elementwise(),
        }
    }
}

=======
>>>>>>> 455423c1
impl Display for StringFunction {
    fn fmt(&self, f: &mut Formatter<'_>) -> std::fmt::Result {
        use StringFunction::*;
        let s = match self {
            #[cfg(feature = "regex")]
            Contains { .. } => "contains",
            CountMatches(_) => "count_matches",
            EndsWith => "ends_with",
            Extract(_) => "extract",
            #[cfg(feature = "concat_str")]
            ConcatHorizontal { .. } => "concat_horizontal",
            #[cfg(feature = "concat_str")]
            ConcatVertical { .. } => "concat_vertical",
            ExtractAll => "extract_all",
            #[cfg(feature = "extract_groups")]
            ExtractGroups { .. } => "extract_groups",
            #[cfg(feature = "string_to_integer")]
            ToInteger { .. } => "to_integer",
            #[cfg(feature = "regex")]
            Find { .. } => "find",
            Head => "head",
            Tail => "tail",
            #[cfg(feature = "extract_jsonpath")]
            JsonDecode { .. } => "json_decode",
            #[cfg(feature = "extract_jsonpath")]
            JsonPathMatch => "json_path_match",
            LenBytes => "len_bytes",
            Lowercase => "lowercase",
            LenChars => "len_chars",
            #[cfg(feature = "string_pad")]
            PadEnd { .. } => "pad_end",
            #[cfg(feature = "string_pad")]
            PadStart { .. } => "pad_start",
            #[cfg(feature = "regex")]
            Replace { .. } => "replace",
            #[cfg(feature = "string_normalize")]
            Normalize { .. } => "normalize",
            #[cfg(feature = "string_reverse")]
            Reverse => "reverse",
            #[cfg(feature = "string_encoding")]
            HexEncode => "hex_encode",
            #[cfg(feature = "binary_encoding")]
            HexDecode(_) => "hex_decode",
            #[cfg(feature = "string_encoding")]
            Base64Encode => "base64_encode",
            #[cfg(feature = "binary_encoding")]
            Base64Decode(_) => "base64_decode",
            Slice => "slice",
            StartsWith => "starts_with",
            StripChars => "strip_chars",
            StripCharsStart => "strip_chars_start",
            StripCharsEnd => "strip_chars_end",
            StripPrefix => "strip_prefix",
            StripSuffix => "strip_suffix",
            #[cfg(feature = "dtype-struct")]
            SplitExact { inclusive, .. } => {
                if *inclusive {
                    "split_exact_inclusive"
                } else {
                    "split_exact"
                }
            },
            #[cfg(feature = "dtype-struct")]
            SplitN(_) => "splitn",
            #[cfg(feature = "temporal")]
            Strptime(_, _) => "strptime",
            Split(inclusive) => {
                if *inclusive {
                    "split_inclusive"
                } else {
                    "split"
                }
            },
            #[cfg(feature = "nightly")]
            Titlecase => "titlecase",
            #[cfg(feature = "dtype-decimal")]
            ToDecimal(_) => "to_decimal",
            Uppercase => "uppercase",
            #[cfg(feature = "string_pad")]
            ZFill => "zfill",
            #[cfg(feature = "find_many")]
            ContainsAny { .. } => "contains_any",
            #[cfg(feature = "find_many")]
            ReplaceMany { .. } => "replace_many",
            #[cfg(feature = "find_many")]
            ExtractMany { .. } => "extract_many",
            #[cfg(feature = "find_many")]
            FindMany { .. } => "extract_many",
            #[cfg(feature = "regex")]
            EscapeRegex => "escape_regex",
        };
        write!(f, "str.{s}")
    }
}

<<<<<<< HEAD
impl From<StringFunction> for SpecialEq<Arc<dyn ColumnsUdf>> {
    fn from(func: StringFunction) -> Self {
        use StringFunction::*;
        match func {
            #[cfg(feature = "regex")]
            Contains { literal, strict } => map_as_slice!(strings::contains, literal, strict),
            CountMatches(literal) => {
                map_as_slice!(strings::count_matches, literal)
            },
            EndsWith => map_as_slice!(strings::ends_with),
            StartsWith => map_as_slice!(strings::starts_with),
            Extract(group_index) => map_as_slice!(strings::extract, group_index),
            ExtractAll => {
                map_as_slice!(strings::extract_all)
            },
            #[cfg(feature = "extract_groups")]
            ExtractGroups { pat, dtype } => {
                map!(strings::extract_groups, &pat, &dtype)
            },
            #[cfg(feature = "regex")]
            Find { literal, strict } => map_as_slice!(strings::find, literal, strict),
            LenBytes => map!(strings::len_bytes),
            LenChars => map!(strings::len_chars),
            #[cfg(feature = "string_pad")]
            PadEnd { length, fill_char } => {
                map!(strings::pad_end, length, fill_char)
            },
            #[cfg(feature = "string_pad")]
            PadStart { length, fill_char } => {
                map!(strings::pad_start, length, fill_char)
            },
            #[cfg(feature = "string_pad")]
            ZFill => {
                map_as_slice!(strings::zfill)
            },
            #[cfg(feature = "temporal")]
            Strptime(dtype, options) => {
                map_as_slice!(strings::strptime, dtype.clone(), &options)
            },
            Split(inclusive) => {
                map_as_slice!(strings::split, inclusive)
            },
            #[cfg(feature = "dtype-struct")]
            SplitExact { n, inclusive } => map_as_slice!(strings::split_exact, n, inclusive),
            #[cfg(feature = "dtype-struct")]
            SplitN(n) => map_as_slice!(strings::splitn, n),
            #[cfg(feature = "concat_str")]
            ConcatVertical {
                delimiter,
                ignore_nulls,
            } => map!(strings::join, &delimiter, ignore_nulls),
            #[cfg(feature = "concat_str")]
            ConcatHorizontal {
                delimiter,
                ignore_nulls,
            } => map_as_slice!(strings::concat_hor, &delimiter, ignore_nulls),
            #[cfg(feature = "regex")]
            Replace { n, literal } => map_as_slice!(strings::replace, literal, n),
            #[cfg(feature = "string_normalize")]
            Normalize { form } => map!(strings::normalize, form.clone()),
            #[cfg(feature = "string_reverse")]
            Reverse => map!(strings::reverse),
            Uppercase => map!(uppercase),
            Lowercase => map!(lowercase),
            #[cfg(feature = "nightly")]
            Titlecase => map!(strings::titlecase),
            StripChars => map_as_slice!(strings::strip_chars),
            StripCharsStart => map_as_slice!(strings::strip_chars_start),
            StripCharsEnd => map_as_slice!(strings::strip_chars_end),
            StripPrefix => map_as_slice!(strings::strip_prefix),
            StripSuffix => map_as_slice!(strings::strip_suffix),
            #[cfg(feature = "string_to_integer")]
            ToInteger { dtype, strict } => map_as_slice!(strings::to_integer, &dtype, strict),
            Slice => map_as_slice!(strings::str_slice),
            Head => map_as_slice!(strings::str_head),
            Tail => map_as_slice!(strings::str_tail),
            #[cfg(feature = "string_encoding")]
            HexEncode => map!(strings::hex_encode),
            #[cfg(feature = "binary_encoding")]
            HexDecode(strict) => map!(strings::hex_decode, strict),
            #[cfg(feature = "string_encoding")]
            Base64Encode => map!(strings::base64_encode),
            #[cfg(feature = "binary_encoding")]
            Base64Decode(strict) => map!(strings::base64_decode, strict),
            #[cfg(feature = "dtype-decimal")]
            ToDecimal(infer_len) => map!(strings::to_decimal, infer_len),
            #[cfg(feature = "extract_jsonpath")]
            JsonDecode {
                dtype,
                infer_schema_len,
            } => map!(strings::json_decode, dtype.clone(), infer_schema_len),
            #[cfg(feature = "extract_jsonpath")]
            JsonPathMatch => map_as_slice!(strings::json_path_match),
            #[cfg(feature = "find_many")]
            ContainsAny {
                ascii_case_insensitive,
            } => {
                map_as_slice!(contains_any, ascii_case_insensitive)
            },
            #[cfg(feature = "find_many")]
            ReplaceMany {
                ascii_case_insensitive,
            } => {
                map_as_slice!(replace_many, ascii_case_insensitive)
            },
            #[cfg(feature = "find_many")]
            ExtractMany {
                ascii_case_insensitive,
                overlapping,
            } => {
                map_as_slice!(extract_many, ascii_case_insensitive, overlapping)
            },
            #[cfg(feature = "find_many")]
            FindMany {
                ascii_case_insensitive,
                overlapping,
            } => {
                map_as_slice!(find_many, ascii_case_insensitive, overlapping)
            },
            #[cfg(feature = "regex")]
            EscapeRegex => map!(escape_regex),
        }
    }
}

#[cfg(feature = "find_many")]
fn contains_any(s: &[Column], ascii_case_insensitive: bool) -> PolarsResult<Column> {
    let ca = s[0].str()?;
    let patterns = s[1].list()?;
    polars_ops::chunked_array::strings::contains_any(ca, patterns, ascii_case_insensitive)
        .map(|out| out.into_column())
}

#[cfg(feature = "find_many")]
fn replace_many(s: &[Column], ascii_case_insensitive: bool) -> PolarsResult<Column> {
    let ca = s[0].str()?;
    let patterns = s[1].list()?;
    let replace_with = s[2].list()?;
    polars_ops::chunked_array::strings::replace_all(
        ca,
        patterns,
        replace_with,
        ascii_case_insensitive,
    )
    .map(|out| out.into_column())
}

#[cfg(feature = "find_many")]
fn extract_many(
    s: &[Column],
    ascii_case_insensitive: bool,
    overlapping: bool,
) -> PolarsResult<Column> {
    let ca = s[0].str()?;
    let patterns = s[1].list()?;

    polars_ops::chunked_array::strings::extract_many(
        ca,
        patterns,
        ascii_case_insensitive,
        overlapping,
    )
    .map(|out| out.into_column())
}

#[cfg(feature = "find_many")]
fn find_many(
    s: &[Column],
    ascii_case_insensitive: bool,
    overlapping: bool,
) -> PolarsResult<Column> {
    let ca = s[0].str()?;
    let patterns = s[1].list()?;

    polars_ops::chunked_array::strings::find_many(ca, patterns, ascii_case_insensitive, overlapping)
        .map(|out| out.into_column())
}

fn uppercase(s: &Column) -> PolarsResult<Column> {
    let ca = s.str()?;
    Ok(ca.to_uppercase().into_column())
}

fn lowercase(s: &Column) -> PolarsResult<Column> {
    let ca = s.str()?;
    Ok(ca.to_lowercase().into_column())
}

#[cfg(feature = "nightly")]
pub(super) fn titlecase(s: &Column) -> PolarsResult<Column> {
    let ca = s.str()?;
    Ok(ca.to_titlecase().into_column())
}

pub(super) fn len_chars(s: &Column) -> PolarsResult<Column> {
    let ca = s.str()?;
    Ok(ca.str_len_chars().into_column())
}

pub(super) fn len_bytes(s: &Column) -> PolarsResult<Column> {
    let ca = s.str()?;
    Ok(ca.str_len_bytes().into_column())
}

#[cfg(feature = "regex")]
pub(super) fn contains(s: &[Column], literal: bool, strict: bool) -> PolarsResult<Column> {
    _check_same_length(s, "contains")?;
    let ca = s[0].str()?;
    let pat = s[1].str()?;
    ca.contains_chunked(pat, literal, strict)
        .map(|ok| ok.into_column())
}

#[cfg(feature = "regex")]
pub(super) fn find(s: &[Column], literal: bool, strict: bool) -> PolarsResult<Column> {
    _check_same_length(s, "find")?;
    let ca = s[0].str()?;
    let pat = s[1].str()?;
    ca.find_chunked(pat, literal, strict)
        .map(|ok| ok.into_column())
}

pub(super) fn ends_with(s: &[Column]) -> PolarsResult<Column> {
    _check_same_length(s, "ends_with")?;
    let ca = s[0].str()?.as_binary();
    let suffix = s[1].str()?.as_binary();

    Ok(ca.ends_with_chunked(&suffix)?.into_column())
}

pub(super) fn starts_with(s: &[Column]) -> PolarsResult<Column> {
    _check_same_length(s, "starts_with")?;
    let ca = s[0].str()?.as_binary();
    let prefix = s[1].str()?.as_binary();
    Ok(ca.starts_with_chunked(&prefix)?.into_column())
}

/// Extract a regex pattern from the a string value.
pub(super) fn extract(s: &[Column], group_index: usize) -> PolarsResult<Column> {
    let ca = s[0].str()?;
    let pat = s[1].str()?;
    ca.extract(pat, group_index).map(|ca| ca.into_column())
}

#[cfg(feature = "extract_groups")]
/// Extract all capture groups from a regex pattern as a struct
pub(super) fn extract_groups(s: &Column, pat: &str, dtype: &DataType) -> PolarsResult<Column> {
    let ca = s.str()?;
    ca.extract_groups(pat, dtype).map(Column::from)
}

#[cfg(feature = "string_pad")]
pub(super) fn pad_start(s: &Column, length: usize, fill_char: char) -> PolarsResult<Column> {
    let ca = s.str()?;
    Ok(ca.pad_start(length, fill_char).into_column())
}

#[cfg(feature = "string_pad")]
pub(super) fn pad_end(s: &Column, length: usize, fill_char: char) -> PolarsResult<Column> {
    let ca = s.str()?;
    Ok(ca.pad_end(length, fill_char).into_column())
}

#[cfg(feature = "string_pad")]
pub(super) fn zfill(s: &[Column]) -> PolarsResult<Column> {
    _check_same_length(s, "zfill")?;
    let ca = s[0].str()?;
    let length_s = s[1].strict_cast(&DataType::UInt64)?;
    let length = length_s.u64()?;
    Ok(ca.zfill(length).into_column())
}

pub(super) fn strip_chars(s: &[Column]) -> PolarsResult<Column> {
    _check_same_length(s, "strip_chars")?;
    let ca = s[0].str()?;
    let pat_s = &s[1];
    ca.strip_chars(pat_s).map(|ok| ok.into_column())
}

pub(super) fn strip_chars_start(s: &[Column]) -> PolarsResult<Column> {
    _check_same_length(s, "strip_chars_start")?;
    let ca = s[0].str()?;
    let pat_s = &s[1];
    ca.strip_chars_start(pat_s).map(|ok| ok.into_column())
}

pub(super) fn strip_chars_end(s: &[Column]) -> PolarsResult<Column> {
    _check_same_length(s, "strip_chars_end")?;
    let ca = s[0].str()?;
    let pat_s = &s[1];
    ca.strip_chars_end(pat_s).map(|ok| ok.into_column())
}

pub(super) fn strip_prefix(s: &[Column]) -> PolarsResult<Column> {
    _check_same_length(s, "strip_prefix")?;
    let ca = s[0].str()?;
    let prefix = s[1].str()?;
    Ok(ca.strip_prefix(prefix).into_column())
}

pub(super) fn strip_suffix(s: &[Column]) -> PolarsResult<Column> {
    _check_same_length(s, "strip_suffix")?;
    let ca = s[0].str()?;
    let suffix = s[1].str()?;
    Ok(ca.strip_suffix(suffix).into_column())
}

pub(super) fn extract_all(args: &[Column]) -> PolarsResult<Column> {
    let s = &args[0];
    let pat = &args[1];

    let ca = s.str()?;
    let pat = pat.str()?;

    if pat.len() == 1 {
        if let Some(pat) = pat.get(0) {
            ca.extract_all(pat).map(|ca| ca.into_column())
        } else {
            Ok(Column::full_null(
                ca.name().clone(),
                ca.len(),
                &DataType::List(Box::new(DataType::String)),
            ))
        }
    } else {
        ca.extract_all_many(pat).map(|ca| ca.into_column())
    }
}

pub(super) fn count_matches(args: &[Column], literal: bool) -> PolarsResult<Column> {
    let s = &args[0];
    let pat = &args[1];

    let ca = s.str()?;
    let pat = pat.str()?;
    if pat.len() == 1 {
        if let Some(pat) = pat.get(0) {
            ca.count_matches(pat, literal).map(|ca| ca.into_column())
        } else {
            Ok(Column::full_null(
                ca.name().clone(),
                ca.len(),
                &DataType::UInt32,
            ))
        }
    } else {
        ca.count_matches_many(pat, literal)
            .map(|ca| ca.into_column())
    }
}

#[cfg(feature = "temporal")]
pub(super) fn strptime(
    s: &[Column],
    dtype: DataType,
    options: &StrptimeOptions,
) -> PolarsResult<Column> {
    match dtype {
        #[cfg(feature = "dtype-date")]
        DataType::Date => to_date(&s[0], options),
        #[cfg(feature = "dtype-datetime")]
        DataType::Datetime(time_unit, time_zone) => {
            to_datetime(s, &time_unit, time_zone.as_ref(), options)
        },
        #[cfg(feature = "dtype-time")]
        DataType::Time => to_time(&s[0], options),
        dt => polars_bail!(ComputeError: "not implemented for dtype {}", dt),
    }
}

#[cfg(feature = "dtype-struct")]
pub(super) fn split_exact(s: &[Column], n: usize, inclusive: bool) -> PolarsResult<Column> {
    let ca = s[0].str()?;
    let by = s[1].str()?;

    if inclusive {
        ca.split_exact_inclusive(by, n).map(|ca| ca.into_column())
    } else {
        ca.split_exact(by, n).map(|ca| ca.into_column())
    }
}

#[cfg(feature = "dtype-struct")]
pub(super) fn splitn(s: &[Column], n: usize) -> PolarsResult<Column> {
    let ca = s[0].str()?;
    let by = s[1].str()?;

    ca.splitn(by, n).map(|ca| ca.into_column())
}

pub(super) fn split(s: &[Column], inclusive: bool) -> PolarsResult<Column> {
    let ca = s[0].str()?;
    let by = s[1].str()?;

    if inclusive {
        Ok(ca.split_inclusive(by)?.into_column())
    } else {
        Ok(ca.split(by)?.into_column())
    }
}

#[cfg(feature = "dtype-date")]
fn to_date(s: &Column, options: &StrptimeOptions) -> PolarsResult<Column> {
    let ca = s.str()?;
    let out = {
        if options.exact {
            ca.as_date(options.format.as_deref(), options.cache)?
                .into_column()
        } else {
            ca.as_date_not_exact(options.format.as_deref())?
                .into_column()
        }
    };

    if options.strict && ca.null_count() != out.null_count() {
        handle_casting_failures(s.as_materialized_series(), out.as_materialized_series())?;
    }
    Ok(out.into_column())
}

#[cfg(feature = "dtype-datetime")]
fn to_datetime(
    s: &[Column],
    time_unit: &TimeUnit,
    time_zone: Option<&TimeZone>,
    options: &StrptimeOptions,
) -> PolarsResult<Column> {
    let datetime_strings = &s[0].str()?;
    let ambiguous = &s[1].str()?;

    polars_ensure!(
        datetime_strings.len() == ambiguous.len()
            || datetime_strings.len() == 1
            || ambiguous.len() == 1,
        length_mismatch = "str.strptime",
        datetime_strings.len(),
        ambiguous.len()
    );

    let tz_aware = match &options.format {
        #[cfg(all(feature = "regex", feature = "timezones"))]
        Some(format) => TZ_AWARE_RE.is_match(format),
        _ => false,
    };

    let out = if options.exact {
        datetime_strings
            .as_datetime(
                options.format.as_deref(),
                *time_unit,
                options.cache,
                tz_aware,
                time_zone,
                ambiguous,
            )?
            .into_column()
    } else {
        datetime_strings
            .as_datetime_not_exact(
                options.format.as_deref(),
                *time_unit,
                tz_aware,
                time_zone,
                ambiguous,
            )?
            .into_column()
    };

    if options.strict && datetime_strings.null_count() != out.null_count() {
        handle_casting_failures(s[0].as_materialized_series(), out.as_materialized_series())?;
    }
    Ok(out.into_column())
}

#[cfg(feature = "dtype-time")]
fn to_time(s: &Column, options: &StrptimeOptions) -> PolarsResult<Column> {
    polars_ensure!(
        options.exact, ComputeError: "non-exact not implemented for Time data type"
    );

    let ca = s.str()?;
    let out = ca
        .as_time(options.format.as_deref(), options.cache)?
        .into_column();

    if options.strict && ca.null_count() != out.null_count() {
        handle_casting_failures(s.as_materialized_series(), out.as_materialized_series())?;
    }
    Ok(out.into_column())
}

#[cfg(feature = "concat_str")]
pub(super) fn join(s: &Column, delimiter: &str, ignore_nulls: bool) -> PolarsResult<Column> {
    let str_s = s.cast(&DataType::String)?;
    let joined = polars_ops::chunked_array::str_join(str_s.str()?, delimiter, ignore_nulls);
    Ok(joined.into_column())
}

#[cfg(feature = "concat_str")]
pub(super) fn concat_hor(
    series: &[Column],
    delimiter: &str,
    ignore_nulls: bool,
) -> PolarsResult<Column> {
    let str_series: Vec<_> = series
        .iter()
        .map(|s| s.cast(&DataType::String))
        .collect::<PolarsResult<_>>()?;
    let cas: Vec<_> = str_series.iter().map(|s| s.str().unwrap()).collect();
    Ok(polars_ops::chunked_array::hor_str_concat(&cas, delimiter, ignore_nulls)?.into_column())
}

=======
>>>>>>> 455423c1
impl From<StringFunction> for FunctionExpr {
    fn from(value: StringFunction) -> Self {
        FunctionExpr::StringExpr(value)
    }
<<<<<<< HEAD
    .map(|ca| ca.into_column())
}

#[cfg(feature = "string_normalize")]
pub(super) fn normalize(s: &Column, form: UnicodeForm) -> PolarsResult<Column> {
    let ca = s.str()?;
    Ok(ca.str_normalize(form).into_column())
}

#[cfg(feature = "string_reverse")]
pub(super) fn reverse(s: &Column) -> PolarsResult<Column> {
    let ca = s.str()?;
    Ok(ca.str_reverse().into_column())
}

#[cfg(feature = "string_to_integer")]
pub(super) fn to_integer(
    s: &[Column],
    dtype: &Option<DataType>,
    strict: bool,
) -> PolarsResult<Column> {
    let ca = s[0].str()?;
    let base = s[1].strict_cast(&DataType::UInt32)?;
    ca.to_integer(base.u32()?, dtype.clone(), strict)
        .map(|ok| ok.into_column())
}

fn _ensure_lengths(s: &[Column]) -> bool {
    // Calculate the post-broadcast length and ensure everything is consistent.
    let len = s
        .iter()
        .map(|series| series.len())
        .filter(|l| *l != 1)
        .max()
        .unwrap_or(1);
    s.iter()
        .all(|series| series.len() == 1 || series.len() == len)
}

fn _check_same_length(s: &[Column], fn_name: &str) -> Result<(), PolarsError> {
    polars_ensure!(
        _ensure_lengths(s),
        ShapeMismatch: "all series in `str.{}()` should have equal or unit length",
        fn_name
    );
    Ok(())
}

pub(super) fn str_slice(s: &[Column]) -> PolarsResult<Column> {
    _check_same_length(s, "slice")?;
    let ca = s[0].str()?;
    let offset = &s[1];
    let length = &s[2];
    Ok(ca.str_slice(offset, length)?.into_column())
}

pub(super) fn str_head(s: &[Column]) -> PolarsResult<Column> {
    _check_same_length(s, "head")?;
    let ca = s[0].str()?;
    let n = &s[1];
    Ok(ca.str_head(n)?.into_column())
}

pub(super) fn str_tail(s: &[Column]) -> PolarsResult<Column> {
    _check_same_length(s, "tail")?;
    let ca = s[0].str()?;
    let n = &s[1];
    Ok(ca.str_tail(n)?.into_column())
}

#[cfg(feature = "string_encoding")]
pub(super) fn hex_encode(s: &Column) -> PolarsResult<Column> {
    Ok(s.str()?.hex_encode().into_column())
}

#[cfg(feature = "binary_encoding")]
pub(super) fn hex_decode(s: &Column, strict: bool) -> PolarsResult<Column> {
    s.str()?.hex_decode(strict).map(|ca| ca.into_column())
}

#[cfg(feature = "string_encoding")]
pub(super) fn base64_encode(s: &Column) -> PolarsResult<Column> {
    Ok(s.str()?.base64_encode().into_column())
}

#[cfg(feature = "binary_encoding")]
pub(super) fn base64_decode(s: &Column, strict: bool) -> PolarsResult<Column> {
    s.str()?.base64_decode(strict).map(|ca| ca.into_column())
}

#[cfg(feature = "dtype-decimal")]
pub(super) fn to_decimal(s: &Column, infer_len: usize) -> PolarsResult<Column> {
    let ca = s.str()?;
    ca.to_decimal(infer_len).map(Column::from)
}

#[cfg(feature = "extract_jsonpath")]
pub(super) fn json_decode(
    s: &Column,
    dtype: Option<DataType>,
    infer_schema_len: Option<usize>,
) -> PolarsResult<Column> {
    let ca = s.str()?;
    ca.json_decode(dtype, infer_schema_len).map(Column::from)
}

#[cfg(feature = "extract_jsonpath")]
pub(super) fn json_path_match(s: &[Column]) -> PolarsResult<Column> {
    _check_same_length(s, "json_path_match")?;
    let ca = s[0].str()?;
    let pat = s[1].str()?;
    Ok(ca.json_path_match(pat)?.into_column())
}

#[cfg(feature = "regex")]
pub(super) fn escape_regex(s: &Column) -> PolarsResult<Column> {
    let ca = s.str()?;
    Ok(ca.str_escape_regex().into_column())
=======
>>>>>>> 455423c1
}<|MERGE_RESOLUTION|>--- conflicted
+++ resolved
@@ -130,163 +130,6 @@
     EscapeRegex,
 }
 
-<<<<<<< HEAD
-impl StringFunction {
-    pub(super) fn get_field(&self, mapper: FieldsMapper) -> PolarsResult<Field> {
-        use StringFunction::*;
-        match self {
-            #[cfg(feature = "concat_str")]
-            ConcatVertical { .. } | ConcatHorizontal { .. } => mapper.with_dtype(DataType::String),
-            #[cfg(feature = "regex")]
-            Contains { .. } => mapper.with_dtype(DataType::Boolean),
-            CountMatches(_) => mapper.with_dtype(DataType::UInt32),
-            EndsWith | StartsWith => mapper.with_dtype(DataType::Boolean),
-            Extract(_) => mapper.with_same_dtype(),
-            ExtractAll => mapper.with_dtype(DataType::List(Box::new(DataType::String))),
-            #[cfg(feature = "extract_groups")]
-            ExtractGroups { dtype, .. } => mapper.with_dtype(dtype.clone()),
-            #[cfg(feature = "string_to_integer")]
-            ToInteger { dtype, .. } => mapper.with_dtype(dtype.clone().unwrap_or(DataType::Int64)),
-            #[cfg(feature = "regex")]
-            Find { .. } => mapper.with_dtype(DataType::UInt32),
-            #[cfg(feature = "extract_jsonpath")]
-            JsonDecode { dtype, .. } => mapper.with_opt_dtype(dtype.clone()),
-            #[cfg(feature = "extract_jsonpath")]
-            JsonPathMatch => mapper.with_dtype(DataType::String),
-            LenBytes => mapper.with_dtype(DataType::UInt32),
-            LenChars => mapper.with_dtype(DataType::UInt32),
-            #[cfg(feature = "regex")]
-            Replace { .. } => mapper.with_same_dtype(),
-            #[cfg(feature = "string_normalize")]
-            Normalize { .. } => mapper.with_same_dtype(),
-            #[cfg(feature = "string_reverse")]
-            Reverse => mapper.with_same_dtype(),
-            #[cfg(feature = "temporal")]
-            Strptime(dtype, _) => mapper.with_dtype(dtype.clone()),
-            Split(_) => mapper.with_dtype(DataType::List(Box::new(DataType::String))),
-            #[cfg(feature = "nightly")]
-            Titlecase => mapper.with_same_dtype(),
-            #[cfg(feature = "dtype-decimal")]
-            ToDecimal(_) => mapper.with_dtype(DataType::Decimal(None, None)),
-            #[cfg(feature = "string_encoding")]
-            HexEncode => mapper.with_same_dtype(),
-            #[cfg(feature = "binary_encoding")]
-            HexDecode(_) => mapper.with_dtype(DataType::Binary),
-            #[cfg(feature = "string_encoding")]
-            Base64Encode => mapper.with_same_dtype(),
-            #[cfg(feature = "binary_encoding")]
-            Base64Decode(_) => mapper.with_dtype(DataType::Binary),
-            Uppercase | Lowercase | StripChars | StripCharsStart | StripCharsEnd | StripPrefix
-            | StripSuffix | Slice | Head | Tail => mapper.with_same_dtype(),
-            #[cfg(feature = "string_pad")]
-            PadStart { .. } | PadEnd { .. } | ZFill => mapper.with_same_dtype(),
-            #[cfg(feature = "dtype-struct")]
-            SplitExact { n, .. } => mapper.with_dtype(DataType::Struct(
-                (0..n + 1)
-                    .map(|i| Field::new(format_pl_smallstr!("field_{i}"), DataType::String))
-                    .collect(),
-            )),
-            #[cfg(feature = "dtype-struct")]
-            SplitN(n) => mapper.with_dtype(DataType::Struct(
-                (0..*n)
-                    .map(|i| Field::new(format_pl_smallstr!("field_{i}"), DataType::String))
-                    .collect(),
-            )),
-            #[cfg(feature = "find_many")]
-            ContainsAny { .. } => mapper.with_dtype(DataType::Boolean),
-            #[cfg(feature = "find_many")]
-            ReplaceMany { .. } => mapper.with_same_dtype(),
-            #[cfg(feature = "find_many")]
-            ExtractMany { .. } => mapper.with_dtype(DataType::List(Box::new(DataType::String))),
-            #[cfg(feature = "find_many")]
-            FindMany { .. } => mapper.with_dtype(DataType::List(Box::new(DataType::UInt32))),
-            #[cfg(feature = "regex")]
-            EscapeRegex => mapper.with_same_dtype(),
-        }
-    }
-
-    pub fn function_options(&self) -> FunctionOptions {
-        use StringFunction as S;
-        match self {
-            #[cfg(feature = "concat_str")]
-            S::ConcatHorizontal { .. } => FunctionOptions::elementwise()
-                .with_flags(|f| f | FunctionFlags::INPUT_WILDCARD_EXPANSION),
-            #[cfg(feature = "concat_str")]
-            S::ConcatVertical { .. } => FunctionOptions::aggregation(),
-            #[cfg(feature = "regex")]
-            S::Contains { .. } => {
-                FunctionOptions::elementwise().with_supertyping(Default::default())
-            },
-            S::CountMatches(_) => FunctionOptions::elementwise(),
-            S::EndsWith | S::StartsWith | S::Extract(_) => {
-                FunctionOptions::elementwise().with_supertyping(Default::default())
-            },
-            S::ExtractAll => FunctionOptions::elementwise(),
-            #[cfg(feature = "extract_groups")]
-            S::ExtractGroups { .. } => FunctionOptions::elementwise(),
-            #[cfg(feature = "string_to_integer")]
-            S::ToInteger { .. } => FunctionOptions::elementwise(),
-            #[cfg(feature = "regex")]
-            S::Find { .. } => FunctionOptions::elementwise().with_supertyping(Default::default()),
-            #[cfg(feature = "extract_jsonpath")]
-            S::JsonDecode { dtype: Some(_), .. } => FunctionOptions::elementwise(),
-            // because dtype should be inferred only once and be consistent over chunks/morsels.
-            #[cfg(feature = "extract_jsonpath")]
-            S::JsonDecode { dtype: None, .. } => FunctionOptions::elementwise_with_infer(),
-            #[cfg(feature = "extract_jsonpath")]
-            S::JsonPathMatch => FunctionOptions::elementwise(),
-            S::LenBytes | S::LenChars => FunctionOptions::elementwise(),
-            #[cfg(feature = "regex")]
-            S::Replace { .. } => {
-                FunctionOptions::elementwise().with_supertyping(Default::default())
-            },
-            #[cfg(feature = "string_normalize")]
-            S::Normalize { .. } => FunctionOptions::elementwise(),
-            #[cfg(feature = "string_reverse")]
-            S::Reverse => FunctionOptions::elementwise(),
-            #[cfg(feature = "temporal")]
-            S::Strptime(_, options) if options.format.is_some() => FunctionOptions::elementwise(),
-            S::Strptime(_, _) => FunctionOptions::elementwise_with_infer(),
-            S::Split(_) => FunctionOptions::elementwise(),
-            #[cfg(feature = "nightly")]
-            S::Titlecase => FunctionOptions::elementwise(),
-            #[cfg(feature = "dtype-decimal")]
-            S::ToDecimal(_) => FunctionOptions::elementwise_with_infer(),
-            #[cfg(feature = "string_encoding")]
-            S::HexEncode | S::Base64Encode => FunctionOptions::elementwise(),
-            #[cfg(feature = "binary_encoding")]
-            S::HexDecode(_) | S::Base64Decode(_) => FunctionOptions::elementwise(),
-            S::Uppercase | S::Lowercase => FunctionOptions::elementwise(),
-            S::StripChars
-            | S::StripCharsStart
-            | S::StripCharsEnd
-            | S::StripPrefix
-            | S::StripSuffix
-            | S::Head
-            | S::Tail => FunctionOptions::elementwise(),
-            S::Slice => FunctionOptions::elementwise(),
-            #[cfg(feature = "string_pad")]
-            S::PadStart { .. } | S::PadEnd { .. } | S::ZFill => FunctionOptions::elementwise(),
-            #[cfg(feature = "dtype-struct")]
-            S::SplitExact { .. } => FunctionOptions::elementwise(),
-            #[cfg(feature = "dtype-struct")]
-            S::SplitN(_) => FunctionOptions::elementwise(),
-            #[cfg(feature = "find_many")]
-            S::ContainsAny { .. } => FunctionOptions::elementwise(),
-            #[cfg(feature = "find_many")]
-            S::ReplaceMany { .. } => FunctionOptions::elementwise(),
-            #[cfg(feature = "find_many")]
-            S::ExtractMany { .. } => FunctionOptions::elementwise(),
-            #[cfg(feature = "find_many")]
-            S::FindMany { .. } => FunctionOptions::elementwise(),
-            #[cfg(feature = "regex")]
-            S::EscapeRegex => FunctionOptions::elementwise(),
-        }
-    }
-}
-
-=======
->>>>>>> 455423c1
 impl Display for StringFunction {
     fn fmt(&self, f: &mut Formatter<'_>) -> std::fmt::Result {
         use StringFunction::*;
@@ -382,644 +225,8 @@
     }
 }
 
-<<<<<<< HEAD
-impl From<StringFunction> for SpecialEq<Arc<dyn ColumnsUdf>> {
-    fn from(func: StringFunction) -> Self {
-        use StringFunction::*;
-        match func {
-            #[cfg(feature = "regex")]
-            Contains { literal, strict } => map_as_slice!(strings::contains, literal, strict),
-            CountMatches(literal) => {
-                map_as_slice!(strings::count_matches, literal)
-            },
-            EndsWith => map_as_slice!(strings::ends_with),
-            StartsWith => map_as_slice!(strings::starts_with),
-            Extract(group_index) => map_as_slice!(strings::extract, group_index),
-            ExtractAll => {
-                map_as_slice!(strings::extract_all)
-            },
-            #[cfg(feature = "extract_groups")]
-            ExtractGroups { pat, dtype } => {
-                map!(strings::extract_groups, &pat, &dtype)
-            },
-            #[cfg(feature = "regex")]
-            Find { literal, strict } => map_as_slice!(strings::find, literal, strict),
-            LenBytes => map!(strings::len_bytes),
-            LenChars => map!(strings::len_chars),
-            #[cfg(feature = "string_pad")]
-            PadEnd { length, fill_char } => {
-                map!(strings::pad_end, length, fill_char)
-            },
-            #[cfg(feature = "string_pad")]
-            PadStart { length, fill_char } => {
-                map!(strings::pad_start, length, fill_char)
-            },
-            #[cfg(feature = "string_pad")]
-            ZFill => {
-                map_as_slice!(strings::zfill)
-            },
-            #[cfg(feature = "temporal")]
-            Strptime(dtype, options) => {
-                map_as_slice!(strings::strptime, dtype.clone(), &options)
-            },
-            Split(inclusive) => {
-                map_as_slice!(strings::split, inclusive)
-            },
-            #[cfg(feature = "dtype-struct")]
-            SplitExact { n, inclusive } => map_as_slice!(strings::split_exact, n, inclusive),
-            #[cfg(feature = "dtype-struct")]
-            SplitN(n) => map_as_slice!(strings::splitn, n),
-            #[cfg(feature = "concat_str")]
-            ConcatVertical {
-                delimiter,
-                ignore_nulls,
-            } => map!(strings::join, &delimiter, ignore_nulls),
-            #[cfg(feature = "concat_str")]
-            ConcatHorizontal {
-                delimiter,
-                ignore_nulls,
-            } => map_as_slice!(strings::concat_hor, &delimiter, ignore_nulls),
-            #[cfg(feature = "regex")]
-            Replace { n, literal } => map_as_slice!(strings::replace, literal, n),
-            #[cfg(feature = "string_normalize")]
-            Normalize { form } => map!(strings::normalize, form.clone()),
-            #[cfg(feature = "string_reverse")]
-            Reverse => map!(strings::reverse),
-            Uppercase => map!(uppercase),
-            Lowercase => map!(lowercase),
-            #[cfg(feature = "nightly")]
-            Titlecase => map!(strings::titlecase),
-            StripChars => map_as_slice!(strings::strip_chars),
-            StripCharsStart => map_as_slice!(strings::strip_chars_start),
-            StripCharsEnd => map_as_slice!(strings::strip_chars_end),
-            StripPrefix => map_as_slice!(strings::strip_prefix),
-            StripSuffix => map_as_slice!(strings::strip_suffix),
-            #[cfg(feature = "string_to_integer")]
-            ToInteger { dtype, strict } => map_as_slice!(strings::to_integer, &dtype, strict),
-            Slice => map_as_slice!(strings::str_slice),
-            Head => map_as_slice!(strings::str_head),
-            Tail => map_as_slice!(strings::str_tail),
-            #[cfg(feature = "string_encoding")]
-            HexEncode => map!(strings::hex_encode),
-            #[cfg(feature = "binary_encoding")]
-            HexDecode(strict) => map!(strings::hex_decode, strict),
-            #[cfg(feature = "string_encoding")]
-            Base64Encode => map!(strings::base64_encode),
-            #[cfg(feature = "binary_encoding")]
-            Base64Decode(strict) => map!(strings::base64_decode, strict),
-            #[cfg(feature = "dtype-decimal")]
-            ToDecimal(infer_len) => map!(strings::to_decimal, infer_len),
-            #[cfg(feature = "extract_jsonpath")]
-            JsonDecode {
-                dtype,
-                infer_schema_len,
-            } => map!(strings::json_decode, dtype.clone(), infer_schema_len),
-            #[cfg(feature = "extract_jsonpath")]
-            JsonPathMatch => map_as_slice!(strings::json_path_match),
-            #[cfg(feature = "find_many")]
-            ContainsAny {
-                ascii_case_insensitive,
-            } => {
-                map_as_slice!(contains_any, ascii_case_insensitive)
-            },
-            #[cfg(feature = "find_many")]
-            ReplaceMany {
-                ascii_case_insensitive,
-            } => {
-                map_as_slice!(replace_many, ascii_case_insensitive)
-            },
-            #[cfg(feature = "find_many")]
-            ExtractMany {
-                ascii_case_insensitive,
-                overlapping,
-            } => {
-                map_as_slice!(extract_many, ascii_case_insensitive, overlapping)
-            },
-            #[cfg(feature = "find_many")]
-            FindMany {
-                ascii_case_insensitive,
-                overlapping,
-            } => {
-                map_as_slice!(find_many, ascii_case_insensitive, overlapping)
-            },
-            #[cfg(feature = "regex")]
-            EscapeRegex => map!(escape_regex),
-        }
-    }
-}
-
-#[cfg(feature = "find_many")]
-fn contains_any(s: &[Column], ascii_case_insensitive: bool) -> PolarsResult<Column> {
-    let ca = s[0].str()?;
-    let patterns = s[1].list()?;
-    polars_ops::chunked_array::strings::contains_any(ca, patterns, ascii_case_insensitive)
-        .map(|out| out.into_column())
-}
-
-#[cfg(feature = "find_many")]
-fn replace_many(s: &[Column], ascii_case_insensitive: bool) -> PolarsResult<Column> {
-    let ca = s[0].str()?;
-    let patterns = s[1].list()?;
-    let replace_with = s[2].list()?;
-    polars_ops::chunked_array::strings::replace_all(
-        ca,
-        patterns,
-        replace_with,
-        ascii_case_insensitive,
-    )
-    .map(|out| out.into_column())
-}
-
-#[cfg(feature = "find_many")]
-fn extract_many(
-    s: &[Column],
-    ascii_case_insensitive: bool,
-    overlapping: bool,
-) -> PolarsResult<Column> {
-    let ca = s[0].str()?;
-    let patterns = s[1].list()?;
-
-    polars_ops::chunked_array::strings::extract_many(
-        ca,
-        patterns,
-        ascii_case_insensitive,
-        overlapping,
-    )
-    .map(|out| out.into_column())
-}
-
-#[cfg(feature = "find_many")]
-fn find_many(
-    s: &[Column],
-    ascii_case_insensitive: bool,
-    overlapping: bool,
-) -> PolarsResult<Column> {
-    let ca = s[0].str()?;
-    let patterns = s[1].list()?;
-
-    polars_ops::chunked_array::strings::find_many(ca, patterns, ascii_case_insensitive, overlapping)
-        .map(|out| out.into_column())
-}
-
-fn uppercase(s: &Column) -> PolarsResult<Column> {
-    let ca = s.str()?;
-    Ok(ca.to_uppercase().into_column())
-}
-
-fn lowercase(s: &Column) -> PolarsResult<Column> {
-    let ca = s.str()?;
-    Ok(ca.to_lowercase().into_column())
-}
-
-#[cfg(feature = "nightly")]
-pub(super) fn titlecase(s: &Column) -> PolarsResult<Column> {
-    let ca = s.str()?;
-    Ok(ca.to_titlecase().into_column())
-}
-
-pub(super) fn len_chars(s: &Column) -> PolarsResult<Column> {
-    let ca = s.str()?;
-    Ok(ca.str_len_chars().into_column())
-}
-
-pub(super) fn len_bytes(s: &Column) -> PolarsResult<Column> {
-    let ca = s.str()?;
-    Ok(ca.str_len_bytes().into_column())
-}
-
-#[cfg(feature = "regex")]
-pub(super) fn contains(s: &[Column], literal: bool, strict: bool) -> PolarsResult<Column> {
-    _check_same_length(s, "contains")?;
-    let ca = s[0].str()?;
-    let pat = s[1].str()?;
-    ca.contains_chunked(pat, literal, strict)
-        .map(|ok| ok.into_column())
-}
-
-#[cfg(feature = "regex")]
-pub(super) fn find(s: &[Column], literal: bool, strict: bool) -> PolarsResult<Column> {
-    _check_same_length(s, "find")?;
-    let ca = s[0].str()?;
-    let pat = s[1].str()?;
-    ca.find_chunked(pat, literal, strict)
-        .map(|ok| ok.into_column())
-}
-
-pub(super) fn ends_with(s: &[Column]) -> PolarsResult<Column> {
-    _check_same_length(s, "ends_with")?;
-    let ca = s[0].str()?.as_binary();
-    let suffix = s[1].str()?.as_binary();
-
-    Ok(ca.ends_with_chunked(&suffix)?.into_column())
-}
-
-pub(super) fn starts_with(s: &[Column]) -> PolarsResult<Column> {
-    _check_same_length(s, "starts_with")?;
-    let ca = s[0].str()?.as_binary();
-    let prefix = s[1].str()?.as_binary();
-    Ok(ca.starts_with_chunked(&prefix)?.into_column())
-}
-
-/// Extract a regex pattern from the a string value.
-pub(super) fn extract(s: &[Column], group_index: usize) -> PolarsResult<Column> {
-    let ca = s[0].str()?;
-    let pat = s[1].str()?;
-    ca.extract(pat, group_index).map(|ca| ca.into_column())
-}
-
-#[cfg(feature = "extract_groups")]
-/// Extract all capture groups from a regex pattern as a struct
-pub(super) fn extract_groups(s: &Column, pat: &str, dtype: &DataType) -> PolarsResult<Column> {
-    let ca = s.str()?;
-    ca.extract_groups(pat, dtype).map(Column::from)
-}
-
-#[cfg(feature = "string_pad")]
-pub(super) fn pad_start(s: &Column, length: usize, fill_char: char) -> PolarsResult<Column> {
-    let ca = s.str()?;
-    Ok(ca.pad_start(length, fill_char).into_column())
-}
-
-#[cfg(feature = "string_pad")]
-pub(super) fn pad_end(s: &Column, length: usize, fill_char: char) -> PolarsResult<Column> {
-    let ca = s.str()?;
-    Ok(ca.pad_end(length, fill_char).into_column())
-}
-
-#[cfg(feature = "string_pad")]
-pub(super) fn zfill(s: &[Column]) -> PolarsResult<Column> {
-    _check_same_length(s, "zfill")?;
-    let ca = s[0].str()?;
-    let length_s = s[1].strict_cast(&DataType::UInt64)?;
-    let length = length_s.u64()?;
-    Ok(ca.zfill(length).into_column())
-}
-
-pub(super) fn strip_chars(s: &[Column]) -> PolarsResult<Column> {
-    _check_same_length(s, "strip_chars")?;
-    let ca = s[0].str()?;
-    let pat_s = &s[1];
-    ca.strip_chars(pat_s).map(|ok| ok.into_column())
-}
-
-pub(super) fn strip_chars_start(s: &[Column]) -> PolarsResult<Column> {
-    _check_same_length(s, "strip_chars_start")?;
-    let ca = s[0].str()?;
-    let pat_s = &s[1];
-    ca.strip_chars_start(pat_s).map(|ok| ok.into_column())
-}
-
-pub(super) fn strip_chars_end(s: &[Column]) -> PolarsResult<Column> {
-    _check_same_length(s, "strip_chars_end")?;
-    let ca = s[0].str()?;
-    let pat_s = &s[1];
-    ca.strip_chars_end(pat_s).map(|ok| ok.into_column())
-}
-
-pub(super) fn strip_prefix(s: &[Column]) -> PolarsResult<Column> {
-    _check_same_length(s, "strip_prefix")?;
-    let ca = s[0].str()?;
-    let prefix = s[1].str()?;
-    Ok(ca.strip_prefix(prefix).into_column())
-}
-
-pub(super) fn strip_suffix(s: &[Column]) -> PolarsResult<Column> {
-    _check_same_length(s, "strip_suffix")?;
-    let ca = s[0].str()?;
-    let suffix = s[1].str()?;
-    Ok(ca.strip_suffix(suffix).into_column())
-}
-
-pub(super) fn extract_all(args: &[Column]) -> PolarsResult<Column> {
-    let s = &args[0];
-    let pat = &args[1];
-
-    let ca = s.str()?;
-    let pat = pat.str()?;
-
-    if pat.len() == 1 {
-        if let Some(pat) = pat.get(0) {
-            ca.extract_all(pat).map(|ca| ca.into_column())
-        } else {
-            Ok(Column::full_null(
-                ca.name().clone(),
-                ca.len(),
-                &DataType::List(Box::new(DataType::String)),
-            ))
-        }
-    } else {
-        ca.extract_all_many(pat).map(|ca| ca.into_column())
-    }
-}
-
-pub(super) fn count_matches(args: &[Column], literal: bool) -> PolarsResult<Column> {
-    let s = &args[0];
-    let pat = &args[1];
-
-    let ca = s.str()?;
-    let pat = pat.str()?;
-    if pat.len() == 1 {
-        if let Some(pat) = pat.get(0) {
-            ca.count_matches(pat, literal).map(|ca| ca.into_column())
-        } else {
-            Ok(Column::full_null(
-                ca.name().clone(),
-                ca.len(),
-                &DataType::UInt32,
-            ))
-        }
-    } else {
-        ca.count_matches_many(pat, literal)
-            .map(|ca| ca.into_column())
-    }
-}
-
-#[cfg(feature = "temporal")]
-pub(super) fn strptime(
-    s: &[Column],
-    dtype: DataType,
-    options: &StrptimeOptions,
-) -> PolarsResult<Column> {
-    match dtype {
-        #[cfg(feature = "dtype-date")]
-        DataType::Date => to_date(&s[0], options),
-        #[cfg(feature = "dtype-datetime")]
-        DataType::Datetime(time_unit, time_zone) => {
-            to_datetime(s, &time_unit, time_zone.as_ref(), options)
-        },
-        #[cfg(feature = "dtype-time")]
-        DataType::Time => to_time(&s[0], options),
-        dt => polars_bail!(ComputeError: "not implemented for dtype {}", dt),
-    }
-}
-
-#[cfg(feature = "dtype-struct")]
-pub(super) fn split_exact(s: &[Column], n: usize, inclusive: bool) -> PolarsResult<Column> {
-    let ca = s[0].str()?;
-    let by = s[1].str()?;
-
-    if inclusive {
-        ca.split_exact_inclusive(by, n).map(|ca| ca.into_column())
-    } else {
-        ca.split_exact(by, n).map(|ca| ca.into_column())
-    }
-}
-
-#[cfg(feature = "dtype-struct")]
-pub(super) fn splitn(s: &[Column], n: usize) -> PolarsResult<Column> {
-    let ca = s[0].str()?;
-    let by = s[1].str()?;
-
-    ca.splitn(by, n).map(|ca| ca.into_column())
-}
-
-pub(super) fn split(s: &[Column], inclusive: bool) -> PolarsResult<Column> {
-    let ca = s[0].str()?;
-    let by = s[1].str()?;
-
-    if inclusive {
-        Ok(ca.split_inclusive(by)?.into_column())
-    } else {
-        Ok(ca.split(by)?.into_column())
-    }
-}
-
-#[cfg(feature = "dtype-date")]
-fn to_date(s: &Column, options: &StrptimeOptions) -> PolarsResult<Column> {
-    let ca = s.str()?;
-    let out = {
-        if options.exact {
-            ca.as_date(options.format.as_deref(), options.cache)?
-                .into_column()
-        } else {
-            ca.as_date_not_exact(options.format.as_deref())?
-                .into_column()
-        }
-    };
-
-    if options.strict && ca.null_count() != out.null_count() {
-        handle_casting_failures(s.as_materialized_series(), out.as_materialized_series())?;
-    }
-    Ok(out.into_column())
-}
-
-#[cfg(feature = "dtype-datetime")]
-fn to_datetime(
-    s: &[Column],
-    time_unit: &TimeUnit,
-    time_zone: Option<&TimeZone>,
-    options: &StrptimeOptions,
-) -> PolarsResult<Column> {
-    let datetime_strings = &s[0].str()?;
-    let ambiguous = &s[1].str()?;
-
-    polars_ensure!(
-        datetime_strings.len() == ambiguous.len()
-            || datetime_strings.len() == 1
-            || ambiguous.len() == 1,
-        length_mismatch = "str.strptime",
-        datetime_strings.len(),
-        ambiguous.len()
-    );
-
-    let tz_aware = match &options.format {
-        #[cfg(all(feature = "regex", feature = "timezones"))]
-        Some(format) => TZ_AWARE_RE.is_match(format),
-        _ => false,
-    };
-
-    let out = if options.exact {
-        datetime_strings
-            .as_datetime(
-                options.format.as_deref(),
-                *time_unit,
-                options.cache,
-                tz_aware,
-                time_zone,
-                ambiguous,
-            )?
-            .into_column()
-    } else {
-        datetime_strings
-            .as_datetime_not_exact(
-                options.format.as_deref(),
-                *time_unit,
-                tz_aware,
-                time_zone,
-                ambiguous,
-            )?
-            .into_column()
-    };
-
-    if options.strict && datetime_strings.null_count() != out.null_count() {
-        handle_casting_failures(s[0].as_materialized_series(), out.as_materialized_series())?;
-    }
-    Ok(out.into_column())
-}
-
-#[cfg(feature = "dtype-time")]
-fn to_time(s: &Column, options: &StrptimeOptions) -> PolarsResult<Column> {
-    polars_ensure!(
-        options.exact, ComputeError: "non-exact not implemented for Time data type"
-    );
-
-    let ca = s.str()?;
-    let out = ca
-        .as_time(options.format.as_deref(), options.cache)?
-        .into_column();
-
-    if options.strict && ca.null_count() != out.null_count() {
-        handle_casting_failures(s.as_materialized_series(), out.as_materialized_series())?;
-    }
-    Ok(out.into_column())
-}
-
-#[cfg(feature = "concat_str")]
-pub(super) fn join(s: &Column, delimiter: &str, ignore_nulls: bool) -> PolarsResult<Column> {
-    let str_s = s.cast(&DataType::String)?;
-    let joined = polars_ops::chunked_array::str_join(str_s.str()?, delimiter, ignore_nulls);
-    Ok(joined.into_column())
-}
-
-#[cfg(feature = "concat_str")]
-pub(super) fn concat_hor(
-    series: &[Column],
-    delimiter: &str,
-    ignore_nulls: bool,
-) -> PolarsResult<Column> {
-    let str_series: Vec<_> = series
-        .iter()
-        .map(|s| s.cast(&DataType::String))
-        .collect::<PolarsResult<_>>()?;
-    let cas: Vec<_> = str_series.iter().map(|s| s.str().unwrap()).collect();
-    Ok(polars_ops::chunked_array::hor_str_concat(&cas, delimiter, ignore_nulls)?.into_column())
-}
-
-=======
->>>>>>> 455423c1
 impl From<StringFunction> for FunctionExpr {
     fn from(value: StringFunction) -> Self {
         FunctionExpr::StringExpr(value)
     }
-<<<<<<< HEAD
-    .map(|ca| ca.into_column())
-}
-
-#[cfg(feature = "string_normalize")]
-pub(super) fn normalize(s: &Column, form: UnicodeForm) -> PolarsResult<Column> {
-    let ca = s.str()?;
-    Ok(ca.str_normalize(form).into_column())
-}
-
-#[cfg(feature = "string_reverse")]
-pub(super) fn reverse(s: &Column) -> PolarsResult<Column> {
-    let ca = s.str()?;
-    Ok(ca.str_reverse().into_column())
-}
-
-#[cfg(feature = "string_to_integer")]
-pub(super) fn to_integer(
-    s: &[Column],
-    dtype: &Option<DataType>,
-    strict: bool,
-) -> PolarsResult<Column> {
-    let ca = s[0].str()?;
-    let base = s[1].strict_cast(&DataType::UInt32)?;
-    ca.to_integer(base.u32()?, dtype.clone(), strict)
-        .map(|ok| ok.into_column())
-}
-
-fn _ensure_lengths(s: &[Column]) -> bool {
-    // Calculate the post-broadcast length and ensure everything is consistent.
-    let len = s
-        .iter()
-        .map(|series| series.len())
-        .filter(|l| *l != 1)
-        .max()
-        .unwrap_or(1);
-    s.iter()
-        .all(|series| series.len() == 1 || series.len() == len)
-}
-
-fn _check_same_length(s: &[Column], fn_name: &str) -> Result<(), PolarsError> {
-    polars_ensure!(
-        _ensure_lengths(s),
-        ShapeMismatch: "all series in `str.{}()` should have equal or unit length",
-        fn_name
-    );
-    Ok(())
-}
-
-pub(super) fn str_slice(s: &[Column]) -> PolarsResult<Column> {
-    _check_same_length(s, "slice")?;
-    let ca = s[0].str()?;
-    let offset = &s[1];
-    let length = &s[2];
-    Ok(ca.str_slice(offset, length)?.into_column())
-}
-
-pub(super) fn str_head(s: &[Column]) -> PolarsResult<Column> {
-    _check_same_length(s, "head")?;
-    let ca = s[0].str()?;
-    let n = &s[1];
-    Ok(ca.str_head(n)?.into_column())
-}
-
-pub(super) fn str_tail(s: &[Column]) -> PolarsResult<Column> {
-    _check_same_length(s, "tail")?;
-    let ca = s[0].str()?;
-    let n = &s[1];
-    Ok(ca.str_tail(n)?.into_column())
-}
-
-#[cfg(feature = "string_encoding")]
-pub(super) fn hex_encode(s: &Column) -> PolarsResult<Column> {
-    Ok(s.str()?.hex_encode().into_column())
-}
-
-#[cfg(feature = "binary_encoding")]
-pub(super) fn hex_decode(s: &Column, strict: bool) -> PolarsResult<Column> {
-    s.str()?.hex_decode(strict).map(|ca| ca.into_column())
-}
-
-#[cfg(feature = "string_encoding")]
-pub(super) fn base64_encode(s: &Column) -> PolarsResult<Column> {
-    Ok(s.str()?.base64_encode().into_column())
-}
-
-#[cfg(feature = "binary_encoding")]
-pub(super) fn base64_decode(s: &Column, strict: bool) -> PolarsResult<Column> {
-    s.str()?.base64_decode(strict).map(|ca| ca.into_column())
-}
-
-#[cfg(feature = "dtype-decimal")]
-pub(super) fn to_decimal(s: &Column, infer_len: usize) -> PolarsResult<Column> {
-    let ca = s.str()?;
-    ca.to_decimal(infer_len).map(Column::from)
-}
-
-#[cfg(feature = "extract_jsonpath")]
-pub(super) fn json_decode(
-    s: &Column,
-    dtype: Option<DataType>,
-    infer_schema_len: Option<usize>,
-) -> PolarsResult<Column> {
-    let ca = s.str()?;
-    ca.json_decode(dtype, infer_schema_len).map(Column::from)
-}
-
-#[cfg(feature = "extract_jsonpath")]
-pub(super) fn json_path_match(s: &[Column]) -> PolarsResult<Column> {
-    _check_same_length(s, "json_path_match")?;
-    let ca = s[0].str()?;
-    let pat = s[1].str()?;
-    Ok(ca.json_path_match(pat)?.into_column())
-}
-
-#[cfg(feature = "regex")]
-pub(super) fn escape_regex(s: &Column) -> PolarsResult<Column> {
-    let ca = s.str()?;
-    Ok(ca.str_escape_regex().into_column())
-=======
->>>>>>> 455423c1
 }