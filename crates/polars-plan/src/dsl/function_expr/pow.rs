use num::pow::Pow;
use polars_arrow::kernels::pow::pow as pow_kernel;
use polars_core::export::num;
use polars_core::export::num::{Float, ToPrimitive};
use polars_core::utils::align_chunks_binary;

use super::*;

#[cfg_attr(feature = "serde", derive(Serialize, Deserialize))]
#[derive(Clone, Copy, PartialEq, Debug, Eq, Hash)]
pub enum PowFunction {
    Generic,
    Sqrt,
    Cbrt,
}

impl Display for PowFunction {
    fn fmt(&self, f: &mut Formatter<'_>) -> std::fmt::Result {
        use self::*;
        match self {
            PowFunction::Generic => write!(f, "pow"),
            PowFunction::Sqrt => write!(f, "sqrt"),
            PowFunction::Cbrt => write!(f, "cbrt"),
        }
    }
}

fn pow_on_chunked_arrays<T, F>(
    base: &ChunkedArray<T>,
    exponent: &ChunkedArray<F>,
) -> PolarsResult<Option<Series>>
where
    T: PolarsNumericType,
    F: PolarsNumericType,
    T::Native: num::pow::Pow<F::Native, Output = T::Native> + ToPrimitive,
    ChunkedArray<T>: IntoSeries,
{
    if (base.len() == 1) && (exponent.len() != 1) {
        let base = base
            .get(0)
            .ok_or_else(|| polars_err!(ComputeError: "base is null"))?;

        Ok(Some(
            exponent
                .apply_cast_numeric(|exp| Pow::pow(base, exp))
                .into_series(),
        ))
    } else {
        let (ca_1, ca_2) = align_chunks_binary(base, exponent);
        let chunks = ca_1
            .downcast_iter()
            .zip(ca_2.downcast_iter())
            .map(|(arr_1, arr_2)| pow_kernel(arr_1, arr_2));
        Ok(Some(
            ChunkedArray::from_chunk_iter(ca_1.name(), chunks).into_series(),
        ))
    }
}

fn pow_on_floats<T>(
    base: &ChunkedArray<T>,
    exponent: &ChunkedArray<T>,
) -> PolarsResult<Option<Series>>
where
    T: PolarsFloatType,
    T::Native: num::pow::Pow<T::Native, Output = T::Native> + ToPrimitive + Float,
    ChunkedArray<T>: IntoSeries,
{
    let dtype = T::get_dtype();

    if exponent.len() == 1 {
        let Some(exponent_value) = exponent.get(0) else {
            return Ok(Some(Series::full_null(base.name(), base.len(), &dtype)));
        };
        let s = match exponent_value.to_f64().unwrap() {
            a if a == 1.0 => base.clone().into_series(),
            // specialized sqrt will ensure (-inf)^0.5 = NaN
            // and will likely be faster as well.
            a if a == 0.5 => base.apply_values(|v| v.sqrt()).into_series(),
            a if a.fract() == 0.0 && a < 10.0 && a > 1.0 => {
                let mut out = base.clone();

                for _ in 1..exponent_value.to_u8().unwrap() {
                    out = out * base.clone()
                }
                out.into_series()
            },
            _ => base
                .apply_values(|v| Pow::pow(v, exponent_value))
                .into_series(),
        };
        Ok(Some(s))
    } else {
        pow_on_chunked_arrays(base, exponent)
    }
}

<<<<<<< HEAD
fn pow_on_integral_dtypes<T, F>(
    base: &ChunkedArray<T>,
    exponent: &ChunkedArray<F>,
) -> PolarsResult<Option<Series>>
where
    T: PolarsIntegerType,
    F: PolarsIntegerType,
    T::Native: num::pow::Pow<F::Native, Output = T::Native> + ToPrimitive,
    ChunkedArray<T>: IntoSeries,
{
    let dtype = T::get_dtype();

    if exponent.len() == 1 {
        let Some(exponent_value) = exponent.get(0) else {
            return Ok(Some(Series::full_null(base.name(), base.len(), &dtype)));
        };
        let s = match exponent_value.to_u64().unwrap() {
            1 => base.clone().into_series(),
            2..=10 => {
                let mut out = base.clone();

                for _ in 1..exponent_value.to_u8().unwrap() {
                    out = out * base.clone()
                }
                out.into_series()
            },
            _ => base.apply(|v| Pow::pow(v, exponent_value)).into_series(),
        };
        Ok(Some(s))
    } else {
        pow_on_chunked_arrays(base, exponent)
=======
        Ok(Some(
            exponent
                .apply_values(|exp| Pow::pow(base, exp))
                .into_series(),
        ))
    } else {
        Ok(Some(
            polars_core::chunked_array::ops::arity::binary(base, exponent, pow_kernel)
                .into_series(),
        ))
>>>>>>> c4fdbfe2
    }
}

fn pow_on_series(base: &Series, exponent: &Series) -> PolarsResult<Option<Series>> {
    use DataType::*;
    match (base.dtype(), exponent.dtype()) {
        (UInt8 | UInt16 | UInt32, UInt8 | UInt16 | UInt32) => {
            let base = base.strict_cast(&DataType::UInt32)?;
            let ca = base.u32().unwrap();
            let exponent = exponent.strict_cast(&DataType::UInt32)?;
            pow_on_integral_dtypes(ca, exponent.u32().unwrap())
        },
        (Int8 | Int16 | Int32, UInt8 | UInt16 | UInt32) => {
            let base = base.strict_cast(&DataType::Int32)?;
            let ca = base.i32().unwrap();
            let exponent = exponent.strict_cast(&DataType::UInt32)?;
            pow_on_integral_dtypes(ca, exponent.u32().unwrap())
        },
        (UInt64, UInt8 | UInt16 | UInt32) => {
            let ca = base.u64().unwrap();
            let exponent = exponent.strict_cast(&DataType::UInt32)?;
            pow_on_integral_dtypes(ca, exponent.u32().unwrap())
        },
        (Int64, UInt8 | UInt16 | UInt32) => {
            let ca = base.i64().unwrap();
            let exponent = exponent.strict_cast(&DataType::UInt32)?;
            pow_on_integral_dtypes(ca, exponent.u32().unwrap())
        },
        (Float32, _) => {
            let ca = base.f32().unwrap();
            let exponent = exponent.strict_cast(&DataType::Float32)?;
            pow_on_floats(ca, exponent.f32().unwrap())
        },
        (Float64, _) => {
            let ca = base.f64().unwrap();
            let exponent = exponent.strict_cast(&DataType::Float64)?;
            pow_on_floats(ca, exponent.f64().unwrap())
        },
        _ => {
            let base = base.cast(&DataType::Float64)?;
            pow_on_series(&base, exponent)
        },
    }
}

pub(super) fn pow(s: &mut [Series]) -> PolarsResult<Option<Series>> {
    let base = &s[0];
    let exponent = &s[1];

    let base_len = base.len();
    let exp_len = exponent.len();
    match (base_len, exp_len) {
        (1, _) | (_, 1) => pow_on_series(base, exponent),
        (len_a, len_b) if len_a == len_b => pow_on_series(base, exponent),
        _ => polars_bail!(
            ComputeError:
            "exponent shape: {} in `pow` expression does not match that of the base: {}",
            exp_len, base_len,
        ),
    }
}

pub(super) fn sqrt(base: &Series) -> PolarsResult<Series> {
    use DataType::*;
    match base.dtype() {
        Float32 => {
            let ca = base.f32().unwrap();
            sqrt_on_floats(ca)
        },
        Float64 => {
            let ca = base.f64().unwrap();
            sqrt_on_floats(ca)
        },
        _ => {
            let base = base.cast(&DataType::Float64)?;
            sqrt(&base)
        },
    }
}

fn sqrt_on_floats<T>(base: &ChunkedArray<T>) -> PolarsResult<Series>
where
    T: PolarsFloatType,
    T::Native: num::pow::Pow<T::Native, Output = T::Native> + ToPrimitive + Float,
    ChunkedArray<T>: IntoSeries,
{
    Ok(base.apply_values(|v| v.sqrt()).into_series())
}

pub(super) fn cbrt(base: &Series) -> PolarsResult<Series> {
    use DataType::*;
    match base.dtype() {
        Float32 => {
            let ca = base.f32().unwrap();
            cbrt_on_floats(ca)
        },
        Float64 => {
            let ca = base.f64().unwrap();
            cbrt_on_floats(ca)
        },
        _ => {
            let base = base.cast(&DataType::Float64)?;
            cbrt(&base)
        },
    }
}

fn cbrt_on_floats<T>(base: &ChunkedArray<T>) -> PolarsResult<Series>
where
    T: PolarsFloatType,
    T::Native: num::pow::Pow<T::Native, Output = T::Native> + ToPrimitive + Float,
    ChunkedArray<T>: IntoSeries,
{
    Ok(base.apply_values(|v| v.cbrt()).into_series())
}<|MERGE_RESOLUTION|>--- conflicted
+++ resolved
@@ -2,7 +2,6 @@
 use polars_arrow::kernels::pow::pow as pow_kernel;
 use polars_core::export::num;
 use polars_core::export::num::{Float, ToPrimitive};
-use polars_core::utils::align_chunks_binary;
 
 use super::*;
 
@@ -46,13 +45,9 @@
                 .into_series(),
         ))
     } else {
-        let (ca_1, ca_2) = align_chunks_binary(base, exponent);
-        let chunks = ca_1
-            .downcast_iter()
-            .zip(ca_2.downcast_iter())
-            .map(|(arr_1, arr_2)| pow_kernel(arr_1, arr_2));
         Ok(Some(
-            ChunkedArray::from_chunk_iter(ca_1.name(), chunks).into_series(),
+            polars_core::chunked_array::ops::arity::binary(base, exponent, pow_kernel)
+                .into_series(),
         ))
     }
 }
@@ -95,7 +90,6 @@
     }
 }
 
-<<<<<<< HEAD
 fn pow_on_integral_dtypes<T, F>(
     base: &ChunkedArray<T>,
     exponent: &ChunkedArray<F>,
@@ -127,18 +121,6 @@
         Ok(Some(s))
     } else {
         pow_on_chunked_arrays(base, exponent)
-=======
-        Ok(Some(
-            exponent
-                .apply_values(|exp| Pow::pow(base, exp))
-                .into_series(),
-        ))
-    } else {
-        Ok(Some(
-            polars_core::chunked_array::ops::arity::binary(base, exponent, pow_kernel)
-                .into_series(),
-        ))
->>>>>>> c4fdbfe2
     }
 }
 
