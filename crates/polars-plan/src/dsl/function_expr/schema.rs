use super::*;

impl FunctionExpr {
    pub(crate) fn get_field(
        &self,
        _input_schema: &Schema,
        _cntxt: Context,
        fields: &[Field],
    ) -> PolarsResult<Field> {
        use FunctionExpr::*;

        let mapper = FieldsMapper { fields };
        match self {
            // Namespaces
            #[cfg(feature = "dtype-array")]
            ArrayExpr(func) => func.get_field(mapper),
            BinaryExpr(s) => s.get_field(mapper),
            #[cfg(feature = "dtype-categorical")]
            Categorical(func) => func.get_field(mapper),
            ListExpr(func) => func.get_field(mapper),
            #[cfg(feature = "strings")]
            StringExpr(s) => s.get_field(mapper),
            #[cfg(feature = "dtype-struct")]
            StructExpr(s) => s.get_field(mapper),
            #[cfg(feature = "temporal")]
            TemporalExpr(fun) => fun.get_field(mapper),

            // Other expressions
            Boolean(func) => func.get_field(mapper),
            #[cfg(feature = "abs")]
            Abs => mapper.with_same_dtype(),
            NullCount => mapper.with_dtype(IDX_DTYPE),
            Pow(_) => mapper.map_to_float_dtype(),
            Coalesce => mapper.map_to_supertype(),
            #[cfg(feature = "row_hash")]
            Hash(..) => mapper.with_dtype(DataType::UInt64),
            #[cfg(feature = "arg_where")]
            ArgWhere => mapper.with_dtype(IDX_DTYPE),
            #[cfg(feature = "search_sorted")]
            SearchSorted(_) => mapper.with_dtype(IDX_DTYPE),
            #[cfg(feature = "range")]
            Range(func) => func.get_field(mapper),
            #[cfg(feature = "date_offset")]
            DateOffset { .. } => mapper.with_same_dtype(),
            #[cfg(feature = "trigonometry")]
            Trigonometry(_) => mapper.map_to_float_dtype(),
            #[cfg(feature = "trigonometry")]
            Atan2 => mapper.map_to_float_dtype(),
            #[cfg(feature = "sign")]
            Sign => mapper.with_dtype(DataType::Int64),
            FillNull { super_type, .. } => mapper.with_dtype(super_type.clone()),
            #[cfg(all(feature = "rolling_window", feature = "moment"))]
<<<<<<< HEAD
            #[cfg(all(feature = "rolling_window"))]
            RollingExpr(rolling_func, ..) => {
                use RollingFunction::*;
                match rolling_func {
                    Min(_) | MinBy(_) | Max(_) | MaxBy(_) | Sum(_) | SumBy(_) | Median(_)
                    | MedianBy(_) => mapper.with_same_dtype(),
                    Mean(_) | MeanBy(_) | Quantile(_) | QuantileBy(_) | Var(_) | VarBy(_)
                    | Std(_) | StdBy(_) | Skew(..) => mapper.map_to_float_dtype(),
                }
            },
            ShiftAndFill { .. } => mapper.with_same_dtype(),
=======
            RollingSkew { .. } => mapper.map_to_float_dtype(),
            ShiftAndFill => mapper.with_same_dtype(),
>>>>>>> 24b6a54f
            DropNans => mapper.with_same_dtype(),
            DropNulls => mapper.with_same_dtype(),
            #[cfg(feature = "round_series")]
            Clip { .. } => mapper.with_same_dtype(),
            #[cfg(feature = "mode")]
            Mode => mapper.with_same_dtype(),
            #[cfg(feature = "moment")]
            Skew(_) => mapper.with_dtype(DataType::Float64),
            #[cfg(feature = "moment")]
            Kurtosis(..) => mapper.with_dtype(DataType::Float64),
            ArgUnique => mapper.with_dtype(IDX_DTYPE),
            #[cfg(feature = "rank")]
            Rank { options, .. } => mapper.with_dtype(match options.method {
                RankMethod::Average => DataType::Float64,
                _ => IDX_DTYPE,
            }),
            #[cfg(feature = "dtype-struct")]
            AsStruct => Ok(Field::new(
                fields[0].name(),
                DataType::Struct(fields.to_vec()),
            )),
            #[cfg(feature = "top_k")]
            TopK(_) => mapper.with_same_dtype(),
            #[cfg(feature = "dtype-struct")]
            ValueCounts { .. } => mapper.map_dtype(|dt| {
                DataType::Struct(vec![
                    Field::new(fields[0].name().as_str(), dt.clone()),
                    Field::new("counts", IDX_DTYPE),
                ])
            }),
            #[cfg(feature = "unique_counts")]
            UniqueCounts => mapper.with_dtype(IDX_DTYPE),
            Shift | Reverse => mapper.with_same_dtype(),
            #[cfg(feature = "cum_agg")]
            Cumcount { .. } => mapper.with_dtype(IDX_DTYPE),
            #[cfg(feature = "cum_agg")]
            Cumsum { .. } => mapper.map_dtype(cum::dtypes::cumsum),
            #[cfg(feature = "cum_agg")]
            Cumprod { .. } => mapper.map_dtype(cum::dtypes::cumprod),
            #[cfg(feature = "cum_agg")]
            Cummin { .. } => mapper.with_same_dtype(),
            #[cfg(feature = "cum_agg")]
            Cummax { .. } => mapper.with_same_dtype(),
            #[cfg(feature = "approx_unique")]
            ApproxNUnique => mapper.with_dtype(IDX_DTYPE),
            #[cfg(feature = "diff")]
            Diff(_, _) => mapper.map_dtype(|dt| match dt {
                #[cfg(feature = "dtype-datetime")]
                DataType::Datetime(tu, _) => DataType::Duration(*tu),
                #[cfg(feature = "dtype-date")]
                DataType::Date => DataType::Duration(TimeUnit::Milliseconds),
                #[cfg(feature = "dtype-time")]
                DataType::Time => DataType::Duration(TimeUnit::Nanoseconds),
                DataType::UInt64 | DataType::UInt32 => DataType::Int64,
                DataType::UInt16 => DataType::Int32,
                DataType::UInt8 => DataType::Int16,
                dt => dt.clone(),
            }),
            #[cfg(feature = "pct_change")]
            PctChange => mapper.map_dtype(|dt| match dt {
                DataType::Float64 | DataType::Float32 => dt.clone(),
                _ => DataType::Float64,
            }),
            #[cfg(feature = "interpolate")]
            Interpolate(method) => match method {
                InterpolationMethod::Linear => mapper.map_numeric_to_float_dtype(),
                InterpolationMethod::Nearest => mapper.with_same_dtype(),
            },
            ShrinkType => {
                // we return the smallest type this can return
                // this might not be correct once the actual data
                // comes in, but if we set the smallest datatype
                // we have the least chance that the smaller dtypes
                // get cast to larger types in type-coercion
                // this will lead to an incorrect schema in polars
                // but we because only the numeric types deviate in
                // bit size this will likely not lead to issues
                mapper.map_dtype(|dt| {
                    if dt.is_numeric() {
                        if dt.is_float() {
                            DataType::Float32
                        } else if dt.is_unsigned_integer() {
                            DataType::Int8
                        } else {
                            DataType::UInt8
                        }
                    } else {
                        dt.clone()
                    }
                })
            },
            #[cfg(feature = "log")]
            Entropy { .. } | Log { .. } | Log1p | Exp => mapper.map_to_float_dtype(),
            Unique(_) => mapper.with_same_dtype(),
            #[cfg(feature = "round_series")]
            Round { .. } | RoundSF { .. } | Floor | Ceil => mapper.with_same_dtype(),
            UpperBound | LowerBound => mapper.with_same_dtype(),
            #[cfg(feature = "fused")]
            Fused(_) => mapper.map_to_supertype(),
            ConcatExpr(_) => mapper.map_to_supertype(),
            Correlation { .. } => mapper.map_to_float_dtype(),
            #[cfg(feature = "peaks")]
            PeakMin => mapper.with_same_dtype(),
            #[cfg(feature = "peaks")]
            PeakMax => mapper.with_same_dtype(),
            #[cfg(feature = "cutqcut")]
            Cut {
                include_breaks: false,
                ..
            } => mapper.with_dtype(DataType::Categorical(None)),
            #[cfg(feature = "cutqcut")]
            Cut {
                include_breaks: true,
                ..
            } => {
                let name = fields[0].name();
                let name_bin = format!("{}_bin", name);
                let struct_dt = DataType::Struct(vec![
                    Field::new("brk", DataType::Float64),
                    Field::new(name_bin.as_str(), DataType::Categorical(None)),
                ]);
                mapper.with_dtype(struct_dt)
            },
            #[cfg(feature = "repeat_by")]
            RepeatBy => mapper.map_dtype(|dt| DataType::List(dt.clone().into())),
            Reshape(dims) => mapper.map_dtype(|dt| {
                let dtype = dt.inner_dtype().unwrap_or(dt).clone();
                if dims.len() == 1 {
                    dtype
                } else {
                    DataType::List(Box::new(dtype))
                }
            }),
            #[cfg(feature = "cutqcut")]
            QCut {
                include_breaks: false,
                ..
            } => mapper.with_dtype(DataType::Categorical(None)),
            #[cfg(feature = "cutqcut")]
            QCut {
                include_breaks: true,
                ..
            } => {
                let name = fields[0].name();
                let name_bin = format!("{}_bin", name);
                let struct_dt = DataType::Struct(vec![
                    Field::new("brk", DataType::Float64),
                    Field::new(name_bin.as_str(), DataType::Categorical(None)),
                ]);
                mapper.with_dtype(struct_dt)
            },
            #[cfg(feature = "rle")]
            RLE => mapper.map_dtype(|dt| {
                DataType::Struct(vec![
                    Field::new("lengths", DataType::UInt64),
                    Field::new("values", dt.clone()),
                ])
            }),
            #[cfg(feature = "rle")]
            RLEID => mapper.with_dtype(DataType::UInt32),
            ToPhysical => mapper.to_physical_type(),
            #[cfg(feature = "random")]
            Random { .. } => mapper.with_same_dtype(),
            SetSortedFlag(_) => mapper.with_same_dtype(),
            #[cfg(feature = "ffi_plugin")]
            FfiPlugin { lib, symbol, .. } => unsafe {
                plugin::plugin_field(fields, lib, &format!("__polars_field_{}", symbol.as_ref()))
            },
            BackwardFill { .. } => mapper.with_same_dtype(),
            ForwardFill { .. } => mapper.with_same_dtype(),
            SumHorizontal => mapper.map_to_supertype(),
            MaxHorizontal => mapper.map_to_supertype(),
            MinHorizontal => mapper.map_to_supertype(),
            #[cfg(feature = "ewma")]
            EwmMean { .. } => mapper.map_to_float_dtype(),
            #[cfg(feature = "ewma")]
            EwmStd { .. } => mapper.map_to_float_dtype(),
            #[cfg(feature = "ewma")]
            EwmVar { .. } => mapper.map_to_float_dtype(),
        }
    }
}

pub struct FieldsMapper<'a> {
    fields: &'a [Field],
}

impl<'a> FieldsMapper<'a> {
    pub fn new(fields: &'a [Field]) -> Self {
        Self { fields }
    }

    /// Field with the same dtype.
    pub fn with_same_dtype(&self) -> PolarsResult<Field> {
        self.map_dtype(|dtype| dtype.clone())
    }

    /// Set a dtype.
    pub fn with_dtype(&self, dtype: DataType) -> PolarsResult<Field> {
        Ok(Field::new(self.fields[0].name(), dtype))
    }

    /// Map a single dtype.
    pub fn map_dtype(&self, func: impl Fn(&DataType) -> DataType) -> PolarsResult<Field> {
        let dtype = func(self.fields[0].data_type());
        Ok(Field::new(self.fields[0].name(), dtype))
    }

    pub fn get_fields_lens(&self) -> usize {
        self.fields.len()
    }

    /// Map a single field with a potentially failing mapper function.
    pub fn try_map_field(
        &self,
        func: impl Fn(&Field) -> PolarsResult<Field>,
    ) -> PolarsResult<Field> {
        func(&self.fields[0])
    }

    /// Map to a float supertype.
    pub fn map_to_float_dtype(&self) -> PolarsResult<Field> {
        self.map_dtype(|dtype| match dtype {
            DataType::Float32 => DataType::Float32,
            _ => DataType::Float64,
        })
    }

    /// Map to a float supertype if numeric, else preserve
    pub fn map_numeric_to_float_dtype(&self) -> PolarsResult<Field> {
        self.map_dtype(|dtype| {
            if dtype.is_numeric() {
                match dtype {
                    DataType::Float32 => DataType::Float32,
                    _ => DataType::Float64,
                }
            } else {
                dtype.clone()
            }
        })
    }

    /// Map to a physical type.
    pub fn to_physical_type(&self) -> PolarsResult<Field> {
        self.map_dtype(|dtype| dtype.to_physical())
    }

    /// Map a single dtype with a potentially failing mapper function.
    pub fn try_map_dtype(
        &self,
        func: impl Fn(&DataType) -> PolarsResult<DataType>,
    ) -> PolarsResult<Field> {
        let dtype = func(self.fields[0].data_type())?;
        Ok(Field::new(self.fields[0].name(), dtype))
    }

    /// Map all dtypes with a potentially failing mapper function.
    pub fn try_map_dtypes(
        &self,
        func: impl Fn(&[&DataType]) -> PolarsResult<DataType>,
    ) -> PolarsResult<Field> {
        let mut fld = self.fields[0].clone();
        let dtypes = self
            .fields
            .iter()
            .map(|fld| fld.data_type())
            .collect::<Vec<_>>();
        let new_type = func(&dtypes)?;
        fld.coerce(new_type);
        Ok(fld)
    }

    /// Map the dtype to the "supertype" of all fields.
    pub fn map_to_supertype(&self) -> PolarsResult<Field> {
        let mut first = self.fields[0].clone();
        let mut st = first.data_type().clone();
        for field in &self.fields[1..] {
            st = try_get_supertype(&st, field.data_type())?
        }
        first.coerce(st);
        Ok(first)
    }

    /// Map the dtype to the dtype of the list/array elements.
    pub fn map_to_list_and_array_inner_dtype(&self) -> PolarsResult<Field> {
        let mut first = self.fields[0].clone();
        let dt = first
            .data_type()
            .inner_dtype()
            .cloned()
            .unwrap_or(DataType::Unknown);
        first.coerce(dt);
        Ok(first)
    }

    /// Map the dtypes to the "supertype" of a list of lists.
    pub fn map_to_list_supertype(&self) -> PolarsResult<Field> {
        self.try_map_dtypes(|dts| {
            let mut super_type_inner = None;

            for dt in dts {
                match dt {
                    DataType::List(inner) => match super_type_inner {
                        None => super_type_inner = Some(*inner.clone()),
                        Some(st_inner) => {
                            super_type_inner = Some(try_get_supertype(&st_inner, inner)?)
                        },
                    },
                    dt => match super_type_inner {
                        None => super_type_inner = Some((*dt).clone()),
                        Some(st_inner) => {
                            super_type_inner = Some(try_get_supertype(&st_inner, dt)?)
                        },
                    },
                }
            }
            Ok(DataType::List(Box::new(super_type_inner.unwrap())))
        })
    }

    /// Set the timezone of a datetime dtype.
    #[cfg(feature = "timezones")]
    pub fn map_datetime_dtype_timezone(&self, tz: Option<&TimeZone>) -> PolarsResult<Field> {
        self.try_map_dtype(|dt| {
            if let DataType::Datetime(tu, _) = dt {
                Ok(DataType::Datetime(*tu, tz.cloned()))
            } else {
                polars_bail!(op = "replace-time-zone", got = dt, expected = "Datetime");
            }
        })
    }

    pub fn nested_sum_type(&self) -> PolarsResult<Field> {
        let mut first = self.fields[0].clone();
        use DataType::*;
        let dt = first.data_type().inner_dtype().cloned().unwrap_or(Unknown);

        if matches!(dt, UInt8 | Int8 | Int16 | UInt16) {
            first.coerce(Int64);
        } else {
            first.coerce(dt);
        }
        Ok(first)
    }

    #[cfg(feature = "extract_jsonpath")]
    pub fn with_opt_dtype(&self, dtype: Option<DataType>) -> PolarsResult<Field> {
        let dtype = dtype.unwrap_or(DataType::Unknown);
        self.with_dtype(dtype)
    }
}<|MERGE_RESOLUTION|>--- conflicted
+++ resolved
@@ -49,8 +49,6 @@
             #[cfg(feature = "sign")]
             Sign => mapper.with_dtype(DataType::Int64),
             FillNull { super_type, .. } => mapper.with_dtype(super_type.clone()),
-            #[cfg(all(feature = "rolling_window", feature = "moment"))]
-<<<<<<< HEAD
             #[cfg(all(feature = "rolling_window"))]
             RollingExpr(rolling_func, ..) => {
                 use RollingFunction::*;
@@ -61,11 +59,7 @@
                     | Std(_) | StdBy(_) | Skew(..) => mapper.map_to_float_dtype(),
                 }
             },
-            ShiftAndFill { .. } => mapper.with_same_dtype(),
-=======
-            RollingSkew { .. } => mapper.map_to_float_dtype(),
             ShiftAndFill => mapper.with_same_dtype(),
->>>>>>> 24b6a54f
             DropNans => mapper.with_same_dtype(),
             DropNulls => mapper.with_same_dtype(),
             #[cfg(feature = "round_series")]
