use polars_ops::chunked_array::array::*;

use super::*;
use crate::map;

#[derive(Clone, Copy, Eq, PartialEq, Hash, Debug)]
#[cfg_attr(feature = "serde", derive(Serialize, Deserialize))]
pub enum ArrayFunction {
    Min,
    Max,
    Sum,
    ToList,
    Unique(bool),
<<<<<<< HEAD
    Std(u8),
    Var(u8),
    Median,
=======
    #[cfg(feature = "array_any_all")]
    Any,
    #[cfg(feature = "array_any_all")]
    All,
>>>>>>> 01217d21
}

impl ArrayFunction {
    pub(super) fn get_field(&self, mapper: FieldsMapper) -> PolarsResult<Field> {
        use ArrayFunction::*;
        match self {
            Min | Max => mapper.map_to_list_and_array_inner_dtype(),
            Sum => mapper.nested_sum_type(),
            ToList => mapper.try_map_dtype(map_array_dtype_to_list_dtype),
            Unique(_) => mapper.try_map_dtype(map_array_dtype_to_list_dtype),
<<<<<<< HEAD
            Std(_) => mapper.map_to_float_dtype(),
            Var(_) => mapper.map_to_float_dtype(),
            Median => mapper.map_to_float_dtype(),
=======
            #[cfg(feature = "array_any_all")]
            Any | All => mapper.with_dtype(DataType::Boolean),
>>>>>>> 01217d21
        }
    }
}

fn map_array_dtype_to_list_dtype(datatype: &DataType) -> PolarsResult<DataType> {
    if let DataType::Array(inner, _) = datatype {
        Ok(DataType::List(inner.clone()))
    } else {
        polars_bail!(ComputeError: "expected array dtype")
    }
}

impl Display for ArrayFunction {
    fn fmt(&self, f: &mut Formatter<'_>) -> std::fmt::Result {
        use ArrayFunction::*;
        let name = match self {
            Min => "min",
            Max => "max",
            Sum => "sum",
            ToList => "to_list",
            Unique(_) => "unique",
<<<<<<< HEAD
            Std(_) => "std",
            Var(_) => "var",
            Median => "median",
=======
            #[cfg(feature = "array_any_all")]
            Any => "any",
            #[cfg(feature = "array_any_all")]
            All => "all",
>>>>>>> 01217d21
        };
        write!(f, "arr.{name}")
    }
}

impl From<ArrayFunction> for SpecialEq<Arc<dyn SeriesUdf>> {
    fn from(func: ArrayFunction) -> Self {
        use ArrayFunction::*;
        match func {
            Min => map!(min),
            Max => map!(max),
            Sum => map!(sum),
            ToList => map!(to_list),
            Unique(stable) => map!(unique, stable),
<<<<<<< HEAD
            Std(ddof) => map!(std, ddof),
            Var(ddof) => map!(var, ddof),
            Median => map!(median),
=======
            #[cfg(feature = "array_any_all")]
            Any => map!(any),
            #[cfg(feature = "array_any_all")]
            All => map!(all),
>>>>>>> 01217d21
        }
    }
}

pub(super) fn max(s: &Series) -> PolarsResult<Series> {
    Ok(s.array()?.array_max())
}

pub(super) fn min(s: &Series) -> PolarsResult<Series> {
    Ok(s.array()?.array_min())
}

pub(super) fn sum(s: &Series) -> PolarsResult<Series> {
    s.array()?.array_sum()
}

pub(super) fn std(s: &Series, ddof: u8) -> PolarsResult<Series> {
    s.array()?.array_std(ddof)
}

pub(super) fn var(s: &Series, ddof: u8) -> PolarsResult<Series> {
    s.array()?.array_var(ddof)
}
pub(super) fn median(s: &Series) -> PolarsResult<Series> {
    s.array()?.array_median()
}

pub(super) fn unique(s: &Series, stable: bool) -> PolarsResult<Series> {
    let ca = s.array()?;
    let out = if stable {
        ca.array_unique_stable()
    } else {
        ca.array_unique()
    };
    out.map(|ca| ca.into_series())
}

pub(super) fn to_list(s: &Series) -> PolarsResult<Series> {
    let list_dtype = map_array_dtype_to_list_dtype(s.dtype())?;
    s.cast(&list_dtype)
}

#[cfg(feature = "array_any_all")]
pub(super) fn any(s: &Series) -> PolarsResult<Series> {
    s.array()?.array_any()
}

#[cfg(feature = "array_any_all")]
pub(super) fn all(s: &Series) -> PolarsResult<Series> {
    s.array()?.array_all()
}<|MERGE_RESOLUTION|>--- conflicted
+++ resolved
@@ -11,16 +11,13 @@
     Sum,
     ToList,
     Unique(bool),
-<<<<<<< HEAD
     Std(u8),
     Var(u8),
     Median,
-=======
     #[cfg(feature = "array_any_all")]
     Any,
     #[cfg(feature = "array_any_all")]
     All,
->>>>>>> 01217d21
 }
 
 impl ArrayFunction {
@@ -31,14 +28,11 @@
             Sum => mapper.nested_sum_type(),
             ToList => mapper.try_map_dtype(map_array_dtype_to_list_dtype),
             Unique(_) => mapper.try_map_dtype(map_array_dtype_to_list_dtype),
-<<<<<<< HEAD
             Std(_) => mapper.map_to_float_dtype(),
             Var(_) => mapper.map_to_float_dtype(),
             Median => mapper.map_to_float_dtype(),
-=======
             #[cfg(feature = "array_any_all")]
             Any | All => mapper.with_dtype(DataType::Boolean),
->>>>>>> 01217d21
         }
     }
 }
@@ -60,16 +54,13 @@
             Sum => "sum",
             ToList => "to_list",
             Unique(_) => "unique",
-<<<<<<< HEAD
             Std(_) => "std",
             Var(_) => "var",
             Median => "median",
-=======
             #[cfg(feature = "array_any_all")]
             Any => "any",
             #[cfg(feature = "array_any_all")]
             All => "all",
->>>>>>> 01217d21
         };
         write!(f, "arr.{name}")
     }
@@ -84,16 +75,13 @@
             Sum => map!(sum),
             ToList => map!(to_list),
             Unique(stable) => map!(unique, stable),
-<<<<<<< HEAD
             Std(ddof) => map!(std, ddof),
             Var(ddof) => map!(var, ddof),
             Median => map!(median),
-=======
             #[cfg(feature = "array_any_all")]
             Any => map!(any),
             #[cfg(feature = "array_any_all")]
             All => map!(all),
->>>>>>> 01217d21
         }
     }
 }
