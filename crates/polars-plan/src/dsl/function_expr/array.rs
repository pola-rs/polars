--- conflicted
+++ resolved
@@ -1,13 +1,4 @@
-<<<<<<< HEAD
-use arrow::array::builder::{ShareStrategy, make_builder};
-use arrow::array::{Array, FixedSizeListArray};
-use arrow::bitmap::BitmapBuilder;
-use polars_core::prelude::arity::unary_kernel;
-use polars_core::utils::slice_offsets;
-use polars_ops::chunked_array::array::*;
-=======
 use std::fmt;
->>>>>>> 0a3fe020
 
 use polars_core::prelude::SortOptions;
 
@@ -49,107 +40,8 @@
     Concat,
 }
 
-<<<<<<< HEAD
-impl ArrayFunction {
-    pub(super) fn get_field(&self, mapper: FieldsMapper) -> PolarsResult<Field> {
-        use ArrayFunction::*;
-        match self {
-            Concat => Ok(Field::new(
-                mapper
-                    .args()
-                    .first()
-                    .map_or(PlSmallStr::EMPTY, |x| x.name.clone()),
-                concat_arr_output_dtype(
-                    &mut mapper.args().iter().map(|x| (x.name.as_str(), &x.dtype)),
-                )?,
-            )),
-            Length => mapper.with_dtype(IDX_DTYPE),
-            Slice(offset, len) => mapper.try_map_dtype(map_to_array_fixed_length(offset, len)),
-            Min | Max => mapper.map_to_list_and_array_inner_dtype(),
-            Sum => mapper.nested_sum_type(),
-            ToList => mapper.try_map_dtype(map_array_dtype_to_list_dtype),
-            Unique(_) => mapper.try_map_dtype(map_array_dtype_to_list_dtype),
-            NUnique => mapper.with_dtype(IDX_DTYPE),
-            Std(_) => mapper.map_to_float_dtype(),
-            Var(_) => mapper.map_to_float_dtype(),
-            Median => mapper.map_to_float_dtype(),
-            #[cfg(feature = "array_any_all")]
-            Any | All => mapper.with_dtype(DataType::Boolean),
-            Sort(_) => mapper.with_same_dtype(),
-            Reverse => mapper.with_same_dtype(),
-            ArgMin | ArgMax => mapper.with_dtype(IDX_DTYPE),
-            Get(_) => mapper.map_to_list_and_array_inner_dtype(),
-            Join(_) => mapper.with_dtype(DataType::String),
-            #[cfg(feature = "is_in")]
-            Contains => mapper.with_dtype(DataType::Boolean),
-            #[cfg(feature = "array_count")]
-            CountMatches => mapper.with_dtype(IDX_DTYPE),
-            Shift => mapper.with_same_dtype(),
-            Explode { .. } => mapper.try_map_to_array_inner_dtype(),
-        }
-    }
-
-    pub fn function_options(&self) -> FunctionOptions {
-        use ArrayFunction as A;
-        match self {
-            #[cfg(feature = "array_any_all")]
-            A::Any | A::All => FunctionOptions::elementwise(),
-            #[cfg(feature = "is_in")]
-            A::Contains => FunctionOptions::elementwise(),
-            #[cfg(feature = "array_count")]
-            A::CountMatches => FunctionOptions::elementwise(),
-            A::Length
-            | A::Slice(_, _)
-            | A::Min
-            | A::Max
-            | A::Sum
-            | A::ToList
-            | A::Unique(_)
-            | A::NUnique
-            | A::Std(_)
-            | A::Var(_)
-            | A::Median
-            | A::Sort(_)
-            | A::Reverse
-            | A::ArgMin
-            | A::ArgMax
-            | A::Concat
-            | A::Get(_)
-            | A::Join(_)
-            | A::Shift => FunctionOptions::elementwise(),
-            A::Explode { .. } => FunctionOptions::row_separable(),
-        }
-    }
-}
-
-fn map_array_dtype_to_list_dtype(datatype: &DataType) -> PolarsResult<DataType> {
-    if let DataType::Array(inner, _) = datatype {
-        Ok(DataType::List(inner.clone()))
-    } else {
-        polars_bail!(ComputeError: "expected array dtype")
-    }
-}
-
-fn map_to_array_fixed_length(
-    offset: &i64,
-    length: &usize,
-) -> impl FnOnce(&DataType) -> PolarsResult<DataType> {
-    move |datatype: &DataType| {
-        if let DataType::Array(inner, array_len) = datatype {
-            let (_, slice_offset) = slice_offsets(*offset, *length, *array_len);
-            Ok(DataType::Array(inner.clone(), slice_offset))
-        } else {
-            polars_bail!(ComputeError: "expected array dtype, got {}", datatype);
-        }
-    }
-}
-
-impl Display for ArrayFunction {
-    fn fmt(&self, f: &mut Formatter<'_>) -> std::fmt::Result {
-=======
 impl fmt::Display for ArrayFunction {
     fn fmt(&self, f: &mut fmt::Formatter<'_>) -> std::fmt::Result {
->>>>>>> 0a3fe020
         use ArrayFunction::*;
         let name = match self {
             Concat => "concat",
@@ -183,272 +75,4 @@
         };
         write!(f, "arr.{name}")
     }
-<<<<<<< HEAD
-}
-
-impl From<ArrayFunction> for SpecialEq<Arc<dyn ColumnsUdf>> {
-    fn from(func: ArrayFunction) -> Self {
-        use ArrayFunction::*;
-        match func {
-            Concat => map_as_slice!(concat_arr),
-            Length => map!(length),
-            Slice(offset, length) => map!(slice, offset, length),
-            Min => map!(min),
-            Max => map!(max),
-            Sum => map!(sum),
-            ToList => map!(to_list),
-            Unique(stable) => map!(unique, stable),
-            NUnique => map!(n_unique),
-            Std(ddof) => map!(std, ddof),
-            Var(ddof) => map!(var, ddof),
-            Median => map!(median),
-            #[cfg(feature = "array_any_all")]
-            Any => map!(any),
-            #[cfg(feature = "array_any_all")]
-            All => map!(all),
-            Sort(options) => map!(sort, options),
-            Reverse => map!(reverse),
-            ArgMin => map!(arg_min),
-            ArgMax => map!(arg_max),
-            Get(null_on_oob) => map_as_slice!(get, null_on_oob),
-            Join(ignore_nulls) => map_as_slice!(join, ignore_nulls),
-            #[cfg(feature = "is_in")]
-            Contains => map_as_slice!(contains),
-            #[cfg(feature = "array_count")]
-            CountMatches => map_as_slice!(count_matches),
-            Shift => map_as_slice!(shift),
-            Explode { skip_empty } => map_as_slice!(explode, skip_empty),
-        }
-    }
-}
-
-pub(super) fn length(s: &Column) -> PolarsResult<Column> {
-    let array = s.array()?;
-    let width = array.width();
-    let width = IdxSize::try_from(width)
-        .map_err(|_| polars_err!(bigidx, ctx = "array length", size = width))?;
-
-    let mut c = Column::new_scalar(array.name().clone(), width.into(), array.len());
-    if let Some(validity) = array.rechunk_validity() {
-        let mut series = c.into_materialized_series().clone();
-
-        // SAFETY: We keep datatypes intact and call compute_len afterwards.
-        let chunks = unsafe { series.chunks_mut() };
-        assert_eq!(chunks.len(), 1);
-
-        chunks[0] = chunks[0].with_validity(Some(validity));
-
-        series.compute_len();
-        c = series.into_column();
-    }
-
-    Ok(c)
-}
-
-pub(super) fn slice(s: &Column, offset: i64, length: usize) -> PolarsResult<Column> {
-    let slice_arr: ArrayChunked = unary_kernel(
-        s.array()?,
-        move |arr: &FixedSizeListArray| -> FixedSizeListArray {
-            let (raw_offset, slice_len) = slice_offsets(offset, length, arr.size());
-
-            let mut builder = make_builder(arr.values().dtype());
-            builder.reserve(slice_len * arr.len());
-
-            let mut validity = BitmapBuilder::with_capacity(arr.len());
-
-            let values = arr.values().as_ref();
-            for row in 0..arr.len() {
-                if !arr.is_valid(row) {
-                    validity.push(false);
-                    continue;
-                }
-                let inner_offset = row * arr.size() + raw_offset;
-                builder.subslice_extend(values, inner_offset, slice_len, ShareStrategy::Always);
-                validity.push(true);
-            }
-            let values = builder.freeze_reset();
-            let sliced_dtype = match arr.dtype() {
-                ArrowDataType::FixedSizeList(inner, _) => {
-                    ArrowDataType::FixedSizeList(inner.clone(), slice_len)
-                },
-                _ => unreachable!(),
-            };
-            FixedSizeListArray::new(
-                sliced_dtype,
-                arr.len(),
-                values,
-                validity.into_opt_validity(),
-            )
-        },
-    );
-    Ok(slice_arr.into_column())
-}
-
-pub(super) fn max(s: &Column) -> PolarsResult<Column> {
-    Ok(s.array()?.array_max().into())
-}
-
-pub(super) fn min(s: &Column) -> PolarsResult<Column> {
-    Ok(s.array()?.array_min().into())
-}
-
-pub(super) fn sum(s: &Column) -> PolarsResult<Column> {
-    s.array()?.array_sum().map(Column::from)
-}
-
-pub(super) fn std(s: &Column, ddof: u8) -> PolarsResult<Column> {
-    s.array()?.array_std(ddof).map(Column::from)
-}
-
-pub(super) fn var(s: &Column, ddof: u8) -> PolarsResult<Column> {
-    s.array()?.array_var(ddof).map(Column::from)
-}
-pub(super) fn median(s: &Column) -> PolarsResult<Column> {
-    s.array()?.array_median().map(Column::from)
-}
-
-pub(super) fn unique(s: &Column, stable: bool) -> PolarsResult<Column> {
-    let ca = s.array()?;
-    let out = if stable {
-        ca.array_unique_stable()
-    } else {
-        ca.array_unique()
-    };
-    out.map(|ca| ca.into_column())
-}
-
-pub(super) fn n_unique(s: &Column) -> PolarsResult<Column> {
-    Ok(s.array()?.array_n_unique()?.into_column())
-}
-
-pub(super) fn to_list(s: &Column) -> PolarsResult<Column> {
-    let list_dtype = map_array_dtype_to_list_dtype(s.dtype())?;
-    s.cast(&list_dtype)
-}
-
-#[cfg(feature = "array_any_all")]
-pub(super) fn any(s: &Column) -> PolarsResult<Column> {
-    s.array()?.array_any().map(Column::from)
-}
-
-#[cfg(feature = "array_any_all")]
-pub(super) fn all(s: &Column) -> PolarsResult<Column> {
-    s.array()?.array_all().map(Column::from)
-}
-
-pub(super) fn sort(s: &Column, options: SortOptions) -> PolarsResult<Column> {
-    Ok(s.array()?.array_sort(options)?.into_column())
-}
-
-pub(super) fn reverse(s: &Column) -> PolarsResult<Column> {
-    Ok(s.array()?.array_reverse().into_column())
-}
-
-pub(super) fn arg_min(s: &Column) -> PolarsResult<Column> {
-    Ok(s.array()?.array_arg_min().into_column())
-}
-
-pub(super) fn arg_max(s: &Column) -> PolarsResult<Column> {
-    Ok(s.array()?.array_arg_max().into_column())
-}
-
-pub(super) fn get(s: &[Column], null_on_oob: bool) -> PolarsResult<Column> {
-    let ca = s[0].array()?;
-    let index = s[1].cast(&DataType::Int64)?;
-    let index = index.i64().unwrap();
-    ca.array_get(index, null_on_oob).map(Column::from)
-}
-
-pub(super) fn join(s: &[Column], ignore_nulls: bool) -> PolarsResult<Column> {
-    let ca = s[0].array()?;
-    let separator = s[1].str()?;
-    ca.array_join(separator, ignore_nulls).map(Column::from)
-}
-
-#[cfg(feature = "is_in")]
-pub(super) fn contains(s: &[Column]) -> PolarsResult<Column> {
-    let array = &s[0];
-    let item = &s[1];
-    polars_ensure!(matches!(array.dtype(), DataType::Array(_, _)),
-        SchemaMismatch: "invalid series dtype: expected `Array`, got `{}`", array.dtype(),
-    );
-    Ok(is_in(
-        item.as_materialized_series(),
-        array.as_materialized_series(),
-        true,
-    )?
-    .with_name(array.name().clone())
-    .into_column())
-}
-
-#[cfg(feature = "array_count")]
-pub(super) fn count_matches(args: &[Column]) -> PolarsResult<Column> {
-    let s = &args[0];
-    let element = &args[1];
-    polars_ensure!(
-        element.len() == 1,
-        ComputeError: "argument expression in `arr.count_matches` must produce exactly one element, got {}",
-        element.len()
-    );
-    let ca = s.array()?;
-    ca.array_count_matches(element.get(0).unwrap())
-        .map(Column::from)
-}
-
-pub(super) fn shift(s: &[Column]) -> PolarsResult<Column> {
-    let ca = s[0].array()?;
-    let n = &s[1];
-
-    ca.array_shift(n.as_materialized_series()).map(Column::from)
-}
-
-fn explode(c: &[Column], skip_empty: bool) -> PolarsResult<Column> {
-    c[0].explode(skip_empty)
-}
-
-fn concat_arr(args: &[Column]) -> PolarsResult<Column> {
-    let dtype = concat_arr_output_dtype(&mut args.iter().map(|c| (c.name().as_str(), c.dtype())))?;
-
-    polars_ops::series::concat_arr::concat_arr(args, &dtype)
-}
-
-/// Determine the output dtype of a `concat_arr` operation. Also performs validation to ensure input
-/// dtypes are compatible.
-fn concat_arr_output_dtype(
-    inputs: &mut dyn ExactSizeIterator<Item = (&str, &DataType)>,
-) -> PolarsResult<DataType> {
-    #[allow(clippy::len_zero)]
-    if inputs.len() == 0 {
-        // should not be reachable - we did not set ALLOW_EMPTY_INPUTS
-        panic!();
-    }
-
-    let mut inputs = inputs.map(|(name, dtype)| {
-        let (inner_dtype, width) = match dtype {
-            DataType::Array(inner, width) => (inner.as_ref(), *width),
-            dt => (dt, 1),
-        };
-        (name, dtype, inner_dtype, width)
-    });
-    let (first_name, first_dtype, first_inner_dtype, mut out_width) = inputs.next().unwrap();
-
-    for (col_name, dtype, inner_dtype, width) in inputs {
-        out_width += width;
-
-        if inner_dtype != first_inner_dtype {
-            polars_bail!(
-                SchemaMismatch:
-                "concat_arr dtype mismatch: expected {} or array[{}] dtype to match dtype of first \
-                input column (name: {}, dtype: {}), got {} instead for column {}",
-                first_inner_dtype, first_inner_dtype, first_name, first_dtype, dtype, col_name,
-            )
-        }
-    }
-
-    Ok(DataType::Array(
-        Box::new(first_inner_dtype.clone()),
-        out_width,
-    ))
-=======
->>>>>>> 0a3fe020
 }