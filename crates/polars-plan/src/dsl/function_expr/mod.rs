#[cfg(feature = "abs")]
mod abs;
#[cfg(feature = "arg_where")]
mod arg_where;
#[cfg(feature = "dtype-array")]
mod array;
mod binary;
mod boolean;
mod bounds;
#[cfg(feature = "dtype-categorical")]
mod cat;
#[cfg(feature = "round_series")]
mod clip;
#[cfg(feature = "dtype-struct")]
mod coerce;
mod concat;
mod correlation;
#[cfg(feature = "cum_agg")]
mod cum;
#[cfg(feature = "temporal")]
mod datetime;
mod dispatch;
#[cfg(feature = "ewma")]
mod ewm;
mod fill_null;
#[cfg(feature = "fused")]
mod fused;
mod list;
#[cfg(feature = "log")]
mod log;
mod nan;
#[cfg(feature = "peaks")]
mod peaks;
#[cfg(feature = "ffi_plugin")]
mod plugin;
mod pow;
#[cfg(feature = "random")]
mod random;
#[cfg(feature = "range")]
mod range;
#[cfg(all(feature = "rolling_window"))]
mod rolling;
#[cfg(feature = "round_series")]
mod round;
#[cfg(feature = "row_hash")]
mod row_hash;
pub(super) mod schema;
#[cfg(feature = "search_sorted")]
mod search_sorted;
mod shift_and_fill;
mod shrink_type;
#[cfg(feature = "sign")]
mod sign;
#[cfg(feature = "strings")]
mod strings;
#[cfg(feature = "dtype-struct")]
mod struct_;
#[cfg(any(feature = "temporal", feature = "date_offset"))]
mod temporal;
#[cfg(feature = "trigonometry")]
mod trigonometry;
mod unique;

use std::fmt::{Display, Formatter};
use std::hash::{Hash, Hasher};

#[cfg(feature = "dtype-array")]
pub(super) use array::ArrayFunction;
pub(crate) use correlation::CorrelationMethod;
#[cfg(feature = "fused")]
pub(crate) use fused::FusedOperator;
pub(super) use list::ListFunction;
use polars_core::prelude::*;
#[cfg(feature = "cutqcut")]
use polars_ops::prelude::{cut, qcut};
#[cfg(feature = "rle")]
use polars_ops::prelude::{rle, rle_id};
#[cfg(feature = "random")]
pub(crate) use random::RandomMethod;
use schema::FieldsMapper;
#[cfg(feature = "serde")]
use serde::{Deserialize, Serialize};

pub(crate) use self::binary::BinaryFunction;
pub use self::boolean::BooleanFunction;
#[cfg(feature = "dtype-categorical")]
pub(crate) use self::cat::CategoricalFunction;
#[cfg(feature = "temporal")]
pub(super) use self::datetime::TemporalFunction;
pub(super) use self::pow::PowFunction;
#[cfg(feature = "range")]
pub(super) use self::range::RangeFunction;
#[cfg(all(feature = "rolling_window"))]
pub(super) use self::rolling::RollingFunction;
#[cfg(feature = "strings")]
pub(crate) use self::strings::StringFunction;
#[cfg(feature = "dtype-struct")]
pub(super) use self::struct_::StructFunction;
#[cfg(feature = "trigonometry")]
pub(super) use self::trigonometry::TrigonometricFunction;
use super::*;

#[cfg_attr(feature = "serde", derive(Serialize, Deserialize))]
#[derive(Clone, PartialEq, Debug)]
pub enum FunctionExpr {
    // Namespaces
    #[cfg(feature = "dtype-array")]
    ArrayExpr(ArrayFunction),
    BinaryExpr(BinaryFunction),
    #[cfg(feature = "dtype-categorical")]
    Categorical(CategoricalFunction),
    ListExpr(ListFunction),
    #[cfg(feature = "strings")]
    StringExpr(StringFunction),
    #[cfg(feature = "dtype-struct")]
    StructExpr(StructFunction),
    #[cfg(feature = "temporal")]
    TemporalExpr(TemporalFunction),

    // Other expressions
    Boolean(BooleanFunction),
    #[cfg(feature = "abs")]
    Abs,
    NullCount,
    Pow(PowFunction),
    #[cfg(feature = "row_hash")]
    Hash(u64, u64, u64, u64),
    #[cfg(feature = "arg_where")]
    ArgWhere,
    #[cfg(feature = "search_sorted")]
    SearchSorted(SearchSortedSide),
    #[cfg(feature = "range")]
    Range(RangeFunction),
    #[cfg(feature = "date_offset")]
    DateOffset,
    #[cfg(feature = "trigonometry")]
    Trigonometry(TrigonometricFunction),
    #[cfg(feature = "trigonometry")]
    Atan2,
    #[cfg(feature = "sign")]
    Sign,
    FillNull {
        super_type: DataType,
    },
<<<<<<< HEAD
    #[cfg(all(feature = "rolling_window"))]
    RollingExpr(RollingFunction),
    ShiftAndFill {
        periods: i64,
    },
=======
    #[cfg(all(feature = "rolling_window", feature = "moment"))]
    // if we add more, make a sub enum
    RollingSkew {
        window_size: usize,
        bias: bool,
    },
    ShiftAndFill,
    Shift,
>>>>>>> 24b6a54f
    DropNans,
    DropNulls,
    #[cfg(feature = "mode")]
    Mode,
    #[cfg(feature = "moment")]
    Skew(bool),
    #[cfg(feature = "moment")]
    Kurtosis(bool, bool),
    Reshape(Vec<i64>),
    #[cfg(feature = "repeat_by")]
    RepeatBy,
    ArgUnique,
    #[cfg(feature = "rank")]
    Rank {
        options: RankOptions,
        seed: Option<u64>,
    },
    #[cfg(feature = "round_series")]
    Clip {
        has_min: bool,
        has_max: bool,
    },
    #[cfg(feature = "dtype-struct")]
    AsStruct,
    #[cfg(feature = "top_k")]
    TopK(bool),
    #[cfg(feature = "cum_agg")]
    Cumcount {
        reverse: bool,
    },
    #[cfg(feature = "cum_agg")]
    Cumsum {
        reverse: bool,
    },
    #[cfg(feature = "cum_agg")]
    Cumprod {
        reverse: bool,
    },
    #[cfg(feature = "cum_agg")]
    Cummin {
        reverse: bool,
    },
    #[cfg(feature = "cum_agg")]
    Cummax {
        reverse: bool,
    },
    Reverse,
    #[cfg(feature = "dtype-struct")]
    ValueCounts {
        sort: bool,
        parallel: bool,
    },
    #[cfg(feature = "unique_counts")]
    UniqueCounts,
    #[cfg(feature = "approx_unique")]
    ApproxNUnique,
    Coalesce,
    ShrinkType,
    #[cfg(feature = "diff")]
    Diff(i64, NullBehavior),
    #[cfg(feature = "pct_change")]
    PctChange,
    #[cfg(feature = "interpolate")]
    Interpolate(InterpolationMethod),
    #[cfg(feature = "log")]
    Entropy {
        base: f64,
        normalize: bool,
    },
    #[cfg(feature = "log")]
    Log {
        base: f64,
    },
    #[cfg(feature = "log")]
    Log1p,
    #[cfg(feature = "log")]
    Exp,
    Unique(bool),
    #[cfg(feature = "round_series")]
    Round {
        decimals: u32,
    },
    #[cfg(feature = "round_series")]
    RoundSF {
        digits: i32,
    },
    #[cfg(feature = "round_series")]
    Floor,
    #[cfg(feature = "round_series")]
    Ceil,
    UpperBound,
    LowerBound,
    #[cfg(feature = "fused")]
    Fused(fused::FusedOperator),
    ConcatExpr(bool),
    Correlation {
        method: correlation::CorrelationMethod,
        ddof: u8,
    },
    #[cfg(feature = "peaks")]
    PeakMin,
    #[cfg(feature = "peaks")]
    PeakMax,
    #[cfg(feature = "cutqcut")]
    Cut {
        breaks: Vec<f64>,
        labels: Option<Vec<String>>,
        left_closed: bool,
        include_breaks: bool,
    },
    #[cfg(feature = "cutqcut")]
    QCut {
        probs: Vec<f64>,
        labels: Option<Vec<String>>,
        left_closed: bool,
        allow_duplicates: bool,
        include_breaks: bool,
    },
    #[cfg(feature = "rle")]
    RLE,
    #[cfg(feature = "rle")]
    RLEID,
    ToPhysical,
    #[cfg(feature = "random")]
    Random {
        method: random::RandomMethod,
        seed: Option<u64>,
    },
    SetSortedFlag(IsSorted),
    #[cfg(feature = "ffi_plugin")]
    /// Creating this node is unsafe
    /// This will lead to calls over FFI>
    FfiPlugin {
        /// Shared library.
        lib: Arc<str>,
        /// Identifier in the shared lib.
        symbol: Arc<str>,
        /// Pickle serialized keyword arguments.
        kwargs: Arc<[u8]>,
    },
    BackwardFill {
        limit: FillNullLimit,
    },
    ForwardFill {
        limit: FillNullLimit,
    },
    SumHorizontal,
    MaxHorizontal,
    MinHorizontal,
    #[cfg(feature = "ewma")]
    EwmMean {
        options: EWMOptions,
    },
    #[cfg(feature = "ewma")]
    EwmStd {
        options: EWMOptions,
    },
    #[cfg(feature = "ewma")]
    EwmVar {
        options: EWMOptions,
    },
}

impl Hash for FunctionExpr {
    fn hash<H: Hasher>(&self, state: &mut H) {
        std::mem::discriminant(self).hash(state);
        use FunctionExpr::*;
        match self {
            // Namespaces
            #[cfg(feature = "dtype-array")]
            ArrayExpr(f) => f.hash(state),
            BinaryExpr(f) => f.hash(state),
            #[cfg(feature = "dtype-categorical")]
            Categorical(f) => f.hash(state),
            ListExpr(f) => f.hash(state),
            #[cfg(feature = "strings")]
            StringExpr(f) => f.hash(state),
            #[cfg(feature = "dtype-struct")]
            StructExpr(f) => f.hash(state),
            #[cfg(feature = "temporal")]
            TemporalExpr(f) => f.hash(state),

            // Other expressions
            Boolean(f) => f.hash(state),
            Pow(f) => f.hash(state),
            #[cfg(feature = "search_sorted")]
            SearchSorted(f) => f.hash(state),
            #[cfg(feature = "random")]
            Random { method, .. } => method.hash(state),
            Correlation { method, .. } => method.hash(state),
            #[cfg(feature = "range")]
            Range(f) => f.hash(state),
            #[cfg(feature = "trigonometry")]
            Trigonometry(f) => f.hash(state),
            #[cfg(feature = "fused")]
            Fused(f) => f.hash(state),
            #[cfg(feature = "diff")]
            Diff(_, null_behavior) => null_behavior.hash(state),
            #[cfg(feature = "interpolate")]
            Interpolate(f) => f.hash(state),
            #[cfg(feature = "ffi_plugin")]
            FfiPlugin {
                lib,
                symbol,
                kwargs,
            } => {
                kwargs.hash(state);
                lib.hash(state);
                symbol.hash(state);
            },
            SumHorizontal | MaxHorizontal | MinHorizontal | DropNans | DropNulls | Reverse
            | ArgUnique | Shift | ShiftAndFill => {},
            #[cfg(feature = "mode")]
            Mode => {},
            #[cfg(feature = "abs")]
            Abs => {},
            NullCount => {},
            #[cfg(feature = "date_offset")]
            DateOffset => {},
            #[cfg(feature = "arg_where")]
            ArgWhere => {},
            #[cfg(feature = "trigonometry")]
            Atan2 => {},
            #[cfg(feature = "dtype-struct")]
            AsStruct => {},
            #[cfg(feature = "sign")]
            Sign => {},
            #[cfg(feature = "row_hash")]
            Hash(a, b, c, d) => (a, b, c, d).hash(state),
            FillNull { super_type } => super_type.hash(state),
            #[cfg(all(feature = "rolling_window", feature = "moment"))]
            RollingSkew { window_size, bias } => {
                window_size.hash(state);
                bias.hash(state);
            },
            #[cfg(feature = "moment")]
            Skew(a) => a.hash(state),
            #[cfg(feature = "moment")]
            Kurtosis(a, b) => {
                a.hash(state);
                b.hash(state);
            },
            #[cfg(feature = "rank")]
            Rank { options, seed } => {
                options.hash(state);
                seed.hash(state);
            },
            #[cfg(feature = "round_series")]
            Clip { has_min, has_max } => {
                has_min.hash(state);
                has_max.hash(state);
            },
            #[cfg(feature = "top_k")]
            TopK(a) => a.hash(state),
            #[cfg(feature = "cum_agg")]
            Cumcount { reverse } => reverse.hash(state),
            #[cfg(feature = "cum_agg")]
            Cumsum { reverse } => reverse.hash(state),
            #[cfg(feature = "cum_agg")]
            Cumprod { reverse } => reverse.hash(state),
            #[cfg(feature = "cum_agg")]
            Cummin { reverse } => reverse.hash(state),
            #[cfg(feature = "cum_agg")]
            Cummax { reverse } => reverse.hash(state),
            #[cfg(feature = "dtype-struct")]
            ValueCounts { sort, parallel } => {
                sort.hash(state);
                parallel.hash(state);
            },
            #[cfg(feature = "unique_counts")]
            UniqueCounts => {},
            #[cfg(feature = "approx_unique")]
            ApproxNUnique => {},
            Coalesce => {},
            ShrinkType => {},
            #[cfg(feature = "pct_change")]
            PctChange => {},
            #[cfg(feature = "log")]
            Entropy { base, normalize } => {
                base.to_bits().hash(state);
                normalize.hash(state);
            },
            #[cfg(feature = "log")]
            Log { base } => base.to_bits().hash(state),
            #[cfg(feature = "log")]
            Log1p => {},
            #[cfg(feature = "log")]
            Exp => {},
            Unique(a) => a.hash(state),
            #[cfg(feature = "round_series")]
            Round { decimals } => decimals.hash(state),
            #[cfg(feature = "round_series")]
            FunctionExpr::RoundSF { digits } => digits.hash(state),
            #[cfg(feature = "round_series")]
            FunctionExpr::Floor => {},
            #[cfg(feature = "round_series")]
            Ceil => {},
            UpperBound => {},
            LowerBound => {},
            ConcatExpr(a) => a.hash(state),
            #[cfg(feature = "peaks")]
            PeakMin => {},
            #[cfg(feature = "peaks")]
            PeakMax => {},
            #[cfg(feature = "cutqcut")]
            Cut {
                breaks,
                labels,
                left_closed,
                include_breaks,
            } => {
                let slice = bytemuck::cast_slice::<_, u64>(breaks);
                slice.hash(state);
                labels.hash(state);
                left_closed.hash(state);
                include_breaks.hash(state);
            },
            Reshape(dims) => {
                dims.hash(state);
            },
            #[cfg(feature = "repeat_by")]
            RepeatBy => {},
            #[cfg(feature = "cutqcut")]
            QCut {
                probs,
                labels,
                left_closed,
                allow_duplicates,
                include_breaks,
            } => {
                let slice = bytemuck::cast_slice::<_, u64>(probs);
                slice.hash(state);
                labels.hash(state);
                left_closed.hash(state);
                allow_duplicates.hash(state);
                include_breaks.hash(state);
            },
            #[cfg(feature = "rle")]
            RLE => {},
            #[cfg(feature = "rle")]
            RLEID => {},
            ToPhysical => {},
            SetSortedFlag(is_sorted) => is_sorted.hash(state),
            BackwardFill { limit } | ForwardFill { limit } => limit.hash(state),
            #[cfg(feature = "ewma")]
            EwmMean { options } => options.hash(state),
            #[cfg(feature = "ewma")]
            EwmStd { options } => options.hash(state),
            #[cfg(feature = "ewma")]
            EwmVar { options } => options.hash(state),
        }
    }
}

impl Display for FunctionExpr {
    fn fmt(&self, f: &mut Formatter<'_>) -> std::fmt::Result {
        use FunctionExpr::*;
        let s = match self {
            // Namespaces
            #[cfg(feature = "dtype-array")]
            ArrayExpr(func) => return write!(f, "{func}"),
            BinaryExpr(func) => return write!(f, "{func}"),
            #[cfg(feature = "dtype-categorical")]
            Categorical(func) => return write!(f, "{func}"),
            ListExpr(func) => return write!(f, "{func}"),
            #[cfg(feature = "strings")]
            StringExpr(func) => return write!(f, "{func}"),
            #[cfg(feature = "dtype-struct")]
            StructExpr(func) => return write!(f, "{func}"),
            #[cfg(feature = "temporal")]
            TemporalExpr(func) => return write!(f, "{func}"),

            // Other expressions
            Boolean(func) => return write!(f, "{func}"),
            #[cfg(feature = "abs")]
            Abs => "abs",
            NullCount => "null_count",
            Pow(func) => return write!(f, "{func}"),
            #[cfg(feature = "row_hash")]
            Hash(_, _, _, _) => "hash",
            #[cfg(feature = "arg_where")]
            ArgWhere => "arg_where",
            #[cfg(feature = "search_sorted")]
            SearchSorted(_) => "search_sorted",
            #[cfg(feature = "range")]
            Range(func) => return write!(f, "{func}"),
            #[cfg(feature = "date_offset")]
            DateOffset => "dt.offset_by",
            #[cfg(feature = "trigonometry")]
            Trigonometry(func) => return write!(f, "{func}"),
            #[cfg(feature = "trigonometry")]
            Atan2 => return write!(f, "arctan2"),
            #[cfg(feature = "sign")]
            Sign => "sign",
            FillNull { .. } => "fill_null",
<<<<<<< HEAD
            #[cfg(all(feature = "rolling_window"))]
            RollingExpr(func, ..) => return write!(f, "{func}"),
            ShiftAndFill { .. } => "shift_and_fill",
=======
            #[cfg(all(feature = "rolling_window", feature = "moment"))]
            RollingSkew { .. } => "rolling_skew",
            ShiftAndFill => "shift_and_fill",
>>>>>>> 24b6a54f
            DropNans => "drop_nans",
            DropNulls => "drop_nulls",
            #[cfg(feature = "mode")]
            Mode => "mode",
            #[cfg(feature = "moment")]
            Skew(_) => "skew",
            #[cfg(feature = "moment")]
            Kurtosis(..) => "kurtosis",
            ArgUnique => "arg_unique",
            #[cfg(feature = "rank")]
            Rank { .. } => "rank",
            #[cfg(feature = "round_series")]
            Clip { has_min, has_max } => match (has_min, has_max) {
                (true, true) => "clip",
                (false, true) => "clip_max",
                (true, false) => "clip_min",
                _ => unreachable!(),
            },
            #[cfg(feature = "dtype-struct")]
            AsStruct => "as_struct",
            #[cfg(feature = "top_k")]
            TopK(descending) => {
                if *descending {
                    "bottom_k"
                } else {
                    "top_k"
                }
            },
            Shift => "shift",
            #[cfg(feature = "cum_agg")]
            Cumcount { .. } => "cumcount",
            #[cfg(feature = "cum_agg")]
            Cumsum { .. } => "cumsum",
            #[cfg(feature = "cum_agg")]
            Cumprod { .. } => "cumprod",
            #[cfg(feature = "cum_agg")]
            Cummin { .. } => "cummin",
            #[cfg(feature = "cum_agg")]
            Cummax { .. } => "cummax",
            #[cfg(feature = "dtype-struct")]
            ValueCounts { .. } => "value_counts",
            #[cfg(feature = "unique_counts")]
            UniqueCounts => "unique_counts",
            Reverse => "reverse",
            #[cfg(feature = "approx_unique")]
            ApproxNUnique => "approx_n_unique",
            Coalesce => "coalesce",
            ShrinkType => "shrink_dtype",
            #[cfg(feature = "diff")]
            Diff(_, _) => "diff",
            #[cfg(feature = "pct_change")]
            PctChange => "pct_change",
            #[cfg(feature = "interpolate")]
            Interpolate(_) => "interpolate",
            #[cfg(feature = "log")]
            Entropy { .. } => "entropy",
            #[cfg(feature = "log")]
            Log { .. } => "log",
            #[cfg(feature = "log")]
            Log1p => "log1p",
            #[cfg(feature = "log")]
            Exp => "exp",
            Unique(stable) => {
                if *stable {
                    "unique_stable"
                } else {
                    "unique"
                }
            },
            #[cfg(feature = "round_series")]
            Round { .. } => "round",
            #[cfg(feature = "round_series")]
            RoundSF { .. } => "round_sig_figs",
            #[cfg(feature = "round_series")]
            Floor => "floor",
            #[cfg(feature = "round_series")]
            Ceil => "ceil",
            UpperBound => "upper_bound",
            LowerBound => "lower_bound",
            #[cfg(feature = "fused")]
            Fused(fused) => return Display::fmt(fused, f),
            ConcatExpr(_) => "concat_expr",
            Correlation { method, .. } => return Display::fmt(method, f),
            #[cfg(feature = "peaks")]
            PeakMin => "peak_min",
            #[cfg(feature = "peaks")]
            PeakMax => "peak_max",
            #[cfg(feature = "cutqcut")]
            Cut { .. } => "cut",
            #[cfg(feature = "cutqcut")]
            QCut { .. } => "qcut",
            Reshape(_) => "reshape",
            #[cfg(feature = "repeat_by")]
            RepeatBy => "repeat_by",
            #[cfg(feature = "rle")]
            RLE => "rle",
            #[cfg(feature = "rle")]
            RLEID => "rle_id",
            ToPhysical => "to_physical",
            #[cfg(feature = "random")]
            Random { method, .. } => method.into(),
            SetSortedFlag(_) => "set_sorted",
            #[cfg(feature = "ffi_plugin")]
            FfiPlugin { lib, symbol, .. } => return write!(f, "{lib}:{symbol}"),
            BackwardFill { .. } => "backward_fill",
            ForwardFill { .. } => "forward_fill",
            SumHorizontal => "sum_horizontal",
            MaxHorizontal => "max_horizontal",
            MinHorizontal => "min_horizontal",
            #[cfg(feature = "ewma")]
            EwmMean { .. } => "ewm_mean",
            #[cfg(feature = "ewma")]
            EwmStd { .. } => "ewm_std",
            #[cfg(feature = "ewma")]
            EwmVar { .. } => "ewm_var",
        };
        write!(f, "{s}")
    }
}

#[macro_export]
macro_rules! wrap {
    ($e:expr) => {
        SpecialEq::new(Arc::new($e))
    };
}

// Fn(&[Series], args)
// all expression arguments are in the slice.
// the first element is the root expression.
#[macro_export]
macro_rules! map_as_slice {
    ($func:path) => {{
        let f = move |s: &mut [Series]| {
            $func(s).map(Some)
        };

        SpecialEq::new(Arc::new(f))
    }};

    ($func:path, $($args:expr),*) => {{
        let f = move |s: &mut [Series]| {
            $func(s, $($args),*).map(Some)
        };

        SpecialEq::new(Arc::new(f))
    }};
}

// FnOnce(Series)
// FnOnce(Series, args)
#[macro_export]
macro_rules! map_owned {
    ($func:path) => {{
        let f = move |s: &mut [Series]| {
            let s = std::mem::take(&mut s[0]);
            $func(s).map(Some)
        };

        SpecialEq::new(Arc::new(f))
    }};

    ($func:path, $($args:expr),*) => {{
        let f = move |s: &mut [Series]| {
            let s = std::mem::take(&mut s[0]);
            $func(s, $($args),*).map(Some)
        };

        SpecialEq::new(Arc::new(f))
    }};
}

// Fn(&Series, args)
#[macro_export]
macro_rules! map {
    ($func:path) => {{
        let f = move |s: &mut [Series]| {
            let s = &s[0];
            $func(s).map(Some)
        };

        SpecialEq::new(Arc::new(f))
    }};

    ($func:path, $($args:expr),*) => {{
        let f = move |s: &mut [Series]| {
            let s = &s[0];
            $func(s, $($args),*).map(Some)
        };

        SpecialEq::new(Arc::new(f))
    }};
}

impl From<FunctionExpr> for SpecialEq<Arc<dyn SeriesUdf>> {
    fn from(func: FunctionExpr) -> Self {
        use FunctionExpr::*;
        match func {
            // Namespaces
            #[cfg(feature = "dtype-array")]
            ArrayExpr(func) => func.into(),
            BinaryExpr(func) => func.into(),
            #[cfg(feature = "dtype-categorical")]
            Categorical(func) => func.into(),
            ListExpr(func) => func.into(),
            #[cfg(feature = "strings")]
            StringExpr(func) => func.into(),
            #[cfg(feature = "dtype-struct")]
            StructExpr(func) => func.into(),
            #[cfg(feature = "temporal")]
            TemporalExpr(func) => func.into(),

            // Other expressions
            Boolean(func) => func.into(),
            #[cfg(feature = "abs")]
            Abs => map!(abs::abs),
            NullCount => {
                let f = |s: &mut [Series]| {
                    let s = &s[0];
                    Ok(Some(Series::new(s.name(), [s.null_count() as IdxSize])))
                };
                wrap!(f)
            },
            Pow(func) => match func {
                PowFunction::Generic => wrap!(pow::pow),
                PowFunction::Sqrt => map!(pow::sqrt),
                PowFunction::Cbrt => map!(pow::cbrt),
            },
            #[cfg(feature = "row_hash")]
            Hash(k0, k1, k2, k3) => {
                map!(row_hash::row_hash, k0, k1, k2, k3)
            },
            #[cfg(feature = "arg_where")]
            ArgWhere => {
                wrap!(arg_where::arg_where)
            },
            #[cfg(feature = "search_sorted")]
            SearchSorted(side) => {
                map_as_slice!(search_sorted::search_sorted_impl, side)
            },
            #[cfg(feature = "range")]
            Range(func) => func.into(),

            #[cfg(feature = "date_offset")]
            DateOffset => {
                map_as_slice!(temporal::date_offset)
            },

            #[cfg(feature = "trigonometry")]
            Trigonometry(trig_function) => {
                map!(trigonometry::apply_trigonometric_function, trig_function)
            },
            #[cfg(feature = "trigonometry")]
            Atan2 => {
                wrap!(trigonometry::apply_arctan2)
            },

            #[cfg(feature = "sign")]
            Sign => {
                map!(sign::sign)
            },
            FillNull { super_type } => {
                map_as_slice!(fill_null::fill_null, &super_type)
            },
            #[cfg(all(feature = "rolling_window"))]
            RollingExpr(f) => {
                use RollingFunction::*;
                match f {
                    Min(options) => map!(rolling::rolling_min, options.clone()),
                    MinBy(options) => map_as_slice!(rolling::rolling_min_by, options.clone()),
                    Max(options) => map!(rolling::rolling_max, options.clone()),
                    MaxBy(options) => map_as_slice!(rolling::rolling_max_by, options.clone()),
                    Mean(options) => map!(rolling::rolling_mean, options.clone()),
                    MeanBy(options) => map_as_slice!(rolling::rolling_mean_by, options.clone()),
                    Sum(options) => map!(rolling::rolling_sum, options.clone()),
                    SumBy(options) => map_as_slice!(rolling::rolling_sum_by, options.clone()),
                    Median(options) => map!(rolling::rolling_median, options.clone()),
                    MedianBy(options) => map_as_slice!(rolling::rolling_median_by, options.clone()),
                    Quantile(options) => map!(rolling::rolling_quantile, options.clone()),
                    QuantileBy(options) => {
                        map_as_slice!(rolling::rolling_quantile_by, options.clone())
                    },
                    Var(options) => map!(rolling::rolling_var, options.clone()),
                    VarBy(options) => map_as_slice!(rolling::rolling_var_by, options.clone()),
                    Std(options) => map!(rolling::rolling_std, options.clone()),
                    StdBy(options) => map_as_slice!(rolling::rolling_std_by, options.clone()),
                    #[cfg(all(feature = "rolling_window", feature = "moment"))]
                    Skew(window_size, bias) => map!(rolling::rolling_skew, window_size, bias),
                }
            },
            ShiftAndFill => {
                map_as_slice!(shift_and_fill::shift_and_fill)
            },
            DropNans => map_owned!(nan::drop_nans),
            DropNulls => map!(dispatch::drop_nulls),
            #[cfg(feature = "round_series")]
            Clip { has_min, has_max } => {
                map_as_slice!(clip::clip, has_min, has_max)
            },
            #[cfg(feature = "mode")]
            Mode => map!(dispatch::mode),
            #[cfg(feature = "moment")]
            Skew(bias) => map!(dispatch::skew, bias),
            #[cfg(feature = "moment")]
            Kurtosis(fisher, bias) => map!(dispatch::kurtosis, fisher, bias),
            ArgUnique => map!(dispatch::arg_unique),
            #[cfg(feature = "rank")]
            Rank { options, seed } => map!(dispatch::rank, options, seed),
            #[cfg(feature = "dtype-struct")]
            AsStruct => {
                map_as_slice!(coerce::as_struct)
            },
            #[cfg(feature = "top_k")]
            TopK(descending) => {
                map_as_slice!(top_k, descending)
            },
            Shift => map_as_slice!(shift_and_fill::shift),
            #[cfg(feature = "cum_agg")]
            Cumcount { reverse } => map!(cum::cumcount, reverse),
            #[cfg(feature = "cum_agg")]
            Cumsum { reverse } => map!(cum::cumsum, reverse),
            #[cfg(feature = "cum_agg")]
            Cumprod { reverse } => map!(cum::cumprod, reverse),
            #[cfg(feature = "cum_agg")]
            Cummin { reverse } => map!(cum::cummin, reverse),
            #[cfg(feature = "cum_agg")]
            Cummax { reverse } => map!(cum::cummax, reverse),
            #[cfg(feature = "dtype-struct")]
            ValueCounts { sort, parallel } => map!(dispatch::value_counts, sort, parallel),
            #[cfg(feature = "unique_counts")]
            UniqueCounts => map!(dispatch::unique_counts),
            Reverse => map!(dispatch::reverse),
            #[cfg(feature = "approx_unique")]
            ApproxNUnique => map!(dispatch::approx_n_unique),
            Coalesce => map_as_slice!(fill_null::coalesce),
            ShrinkType => map_owned!(shrink_type::shrink),
            #[cfg(feature = "diff")]
            Diff(n, null_behavior) => map!(dispatch::diff, n, null_behavior),
            #[cfg(feature = "pct_change")]
            PctChange => map_as_slice!(dispatch::pct_change),
            #[cfg(feature = "interpolate")]
            Interpolate(method) => {
                map!(dispatch::interpolate, method)
            },
            #[cfg(feature = "log")]
            Entropy { base, normalize } => map!(log::entropy, base, normalize),
            #[cfg(feature = "log")]
            Log { base } => map!(log::log, base),
            #[cfg(feature = "log")]
            Log1p => map!(log::log1p),
            #[cfg(feature = "log")]
            Exp => map!(log::exp),
            Unique(stable) => map!(unique::unique, stable),
            #[cfg(feature = "round_series")]
            Round { decimals } => map!(round::round, decimals),
            #[cfg(feature = "round_series")]
            RoundSF { digits } => map!(round::round_sig_figs, digits),
            #[cfg(feature = "round_series")]
            Floor => map!(round::floor),
            #[cfg(feature = "round_series")]
            Ceil => map!(round::ceil),
            UpperBound => map!(bounds::upper_bound),
            LowerBound => map!(bounds::lower_bound),
            #[cfg(feature = "fused")]
            Fused(op) => map_as_slice!(fused::fused, op),
            ConcatExpr(rechunk) => map_as_slice!(concat::concat_expr, rechunk),
            Correlation { method, ddof } => map_as_slice!(correlation::corr, ddof, method),
            #[cfg(feature = "peaks")]
            PeakMin => map!(peaks::peak_min),
            #[cfg(feature = "peaks")]
            PeakMax => map!(peaks::peak_max),
            #[cfg(feature = "repeat_by")]
            RepeatBy => map_as_slice!(dispatch::repeat_by),
            Reshape(dims) => map!(dispatch::reshape, dims.clone()),
            #[cfg(feature = "cutqcut")]
            Cut {
                breaks,
                labels,
                left_closed,
                include_breaks,
            } => map!(
                cut,
                breaks.clone(),
                labels.clone(),
                left_closed,
                include_breaks
            ),
            #[cfg(feature = "cutqcut")]
            QCut {
                probs,
                labels,
                left_closed,
                allow_duplicates,
                include_breaks,
            } => map!(
                qcut,
                probs.clone(),
                labels.clone(),
                left_closed,
                allow_duplicates,
                include_breaks
            ),
            #[cfg(feature = "rle")]
            RLE => map!(rle),
            #[cfg(feature = "rle")]
            RLEID => map!(rle_id),
            ToPhysical => map!(dispatch::to_physical),
            #[cfg(feature = "random")]
            Random { method, seed } => {
                use RandomMethod::*;
                match method {
                    Shuffle => map!(random::shuffle, seed),
                    Sample {
                        is_fraction,
                        with_replacement,
                        shuffle,
                    } => {
                        if is_fraction {
                            map_as_slice!(random::sample_frac, with_replacement, shuffle, seed)
                        } else {
                            map_as_slice!(random::sample_n, with_replacement, shuffle, seed)
                        }
                    },
                }
            },
            SetSortedFlag(sorted) => map!(dispatch::set_sorted_flag, sorted),
            #[cfg(feature = "ffi_plugin")]
            FfiPlugin {
                lib,
                symbol,
                kwargs,
            } => unsafe {
                map_as_slice!(
                    plugin::call_plugin,
                    lib.as_ref(),
                    symbol.as_ref(),
                    kwargs.as_ref()
                )
            },
            BackwardFill { limit } => map!(dispatch::backward_fill, limit),
            ForwardFill { limit } => map!(dispatch::forward_fill, limit),
            SumHorizontal => map_as_slice!(dispatch::sum_horizontal),
            MaxHorizontal => wrap!(dispatch::max_horizontal),
            MinHorizontal => wrap!(dispatch::min_horizontal),
            #[cfg(feature = "ewma")]
            EwmMean { options } => map!(ewm::ewm_mean, options),
            #[cfg(feature = "ewma")]
            EwmStd { options } => map!(ewm::ewm_std, options),
            #[cfg(feature = "ewma")]
            EwmVar { options } => map!(ewm::ewm_var, options),
        }
    }
}<|MERGE_RESOLUTION|>--- conflicted
+++ resolved
@@ -142,22 +142,10 @@
     FillNull {
         super_type: DataType,
     },
-<<<<<<< HEAD
     #[cfg(all(feature = "rolling_window"))]
     RollingExpr(RollingFunction),
-    ShiftAndFill {
-        periods: i64,
-    },
-=======
-    #[cfg(all(feature = "rolling_window", feature = "moment"))]
-    // if we add more, make a sub enum
-    RollingSkew {
-        window_size: usize,
-        bias: bool,
-    },
     ShiftAndFill,
     Shift,
->>>>>>> 24b6a54f
     DropNans,
     DropNulls,
     #[cfg(feature = "mode")]
@@ -388,10 +376,9 @@
             #[cfg(feature = "row_hash")]
             Hash(a, b, c, d) => (a, b, c, d).hash(state),
             FillNull { super_type } => super_type.hash(state),
-            #[cfg(all(feature = "rolling_window", feature = "moment"))]
-            RollingSkew { window_size, bias } => {
-                window_size.hash(state);
-                bias.hash(state);
+            #[cfg(feature = "rolling_window")]
+            RollingExpr(f) => {
+                f.hash(state);
             },
             #[cfg(feature = "moment")]
             Skew(a) => a.hash(state),
@@ -553,15 +540,9 @@
             #[cfg(feature = "sign")]
             Sign => "sign",
             FillNull { .. } => "fill_null",
-<<<<<<< HEAD
             #[cfg(all(feature = "rolling_window"))]
             RollingExpr(func, ..) => return write!(f, "{func}"),
-            ShiftAndFill { .. } => "shift_and_fill",
-=======
-            #[cfg(all(feature = "rolling_window", feature = "moment"))]
-            RollingSkew { .. } => "rolling_skew",
             ShiftAndFill => "shift_and_fill",
->>>>>>> 24b6a54f
             DropNans => "drop_nans",
             DropNulls => "drop_nulls",
             #[cfg(feature = "mode")]
