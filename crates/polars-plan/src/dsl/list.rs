--- conflicted
+++ resolved
@@ -305,19 +305,18 @@
         }
     }
 
-<<<<<<< HEAD
-    /// Zip this list with other lists to create a list of structs.
-    #[cfg(feature = "list_zip")]
-    pub fn zip(self, others: Vec<Expr>, pad: bool) -> Expr {
-        self.0
-            .map_n_ary(FunctionExpr::ListExpr(ListFunction::Zip(pad)), others)
-=======
     pub fn agg<E: Into<Expr>>(self, other: E) -> Expr {
         Expr::Eval {
             expr: Arc::new(self.0),
             evaluation: Arc::new(other.into()),
             variant: EvalVariant::ListAgg,
         }
->>>>>>> 76758c74
+    }
+
+    /// Zip this list with other lists to create a list of structs.
+    #[cfg(feature = "list_zip")]
+    pub fn zip(self, others: Vec<Expr>, pad: bool) -> Expr {
+        self.0
+            .map_n_ary(FunctionExpr::ListExpr(ListFunction::Zip(pad)), others)
     }
 }