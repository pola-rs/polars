--- conflicted
+++ resolved
@@ -57,13 +57,9 @@
     #[cfg(feature = "dtype-array")]
     ToArray(usize),
     #[cfg(feature = "list_to_struct")]
-<<<<<<< HEAD
-    ToStruct(ListToStruct),
+    ToStruct(Arc<[PlSmallStr]>),
     #[cfg(feature = "list_zip")]
     Zip(bool),
-=======
-    ToStruct(Arc<[PlSmallStr]>),
->>>>>>> 76758c74
 }
 
 impl IRListFunction {
@@ -139,19 +135,14 @@
                 Ok(DataType::String)
             }),
             #[cfg(feature = "dtype-array")]
-<<<<<<< HEAD
-            ToArray(width) => mapper.try_map_dtype(|dt| map_list_dtype_to_array_dtype(dt, *width)),
-            NUnique => mapper.with_dtype(IDX_DTYPE),
+            ToArray(width) => mapper
+                .ensure_is_list()?
+                .try_map_dtype(|dt| map_list_dtype_to_array_dtype(dt, *width)),
+            NUnique => mapper.ensure_is_list()?.with_dtype(IDX_DTYPE),
             #[cfg(feature = "list_zip")]
             Zip(_) => mapper.with_dtype(DataType::List(Box::new(DataType::Struct(
                 mapper.args().to_vec(),
             )))),
-=======
-            ToArray(width) => mapper
-                .ensure_is_list()?
-                .try_map_dtype(|dt| map_list_dtype_to_array_dtype(dt, *width)),
-            NUnique => mapper.ensure_is_list()?.with_dtype(IDX_DTYPE),
->>>>>>> 76758c74
             #[cfg(feature = "list_to_struct")]
             ToStruct(names) => mapper.try_map_dtype(|dtype| {
                 let DataType::List(inner_dtype) = dtype else {
@@ -220,15 +211,9 @@
             #[cfg(feature = "dtype-array")]
             L::ToArray(_) => FunctionOptions::elementwise(),
             #[cfg(feature = "list_to_struct")]
-<<<<<<< HEAD
-            L::ToStruct(ListToStruct::FixedWidth(_)) => FunctionOptions::elementwise(),
+            L::ToStruct(_) => FunctionOptions::elementwise(),
             #[cfg(feature = "list_zip")]
             L::Zip(_) => FunctionOptions::elementwise(),
-            #[cfg(feature = "list_to_struct")]
-            L::ToStruct(ListToStruct::InferWidth { .. }) => FunctionOptions::length_preserving(),
-=======
-            L::ToStruct(_) => FunctionOptions::elementwise(),
->>>>>>> 76758c74
         }
     }
 }
@@ -307,569 +292,4 @@
         };
         write!(f, "list.{name}")
     }
-<<<<<<< HEAD
-}
-
-impl From<IRListFunction> for SpecialEq<Arc<dyn ColumnsUdf>> {
-    fn from(func: IRListFunction) -> Self {
-        use IRListFunction::*;
-        match func {
-            Concat => wrap!(concat),
-            #[cfg(feature = "is_in")]
-            Contains { nulls_equal } => map_as_slice!(contains, nulls_equal),
-            #[cfg(feature = "list_drop_nulls")]
-            DropNulls => map!(drop_nulls),
-            #[cfg(feature = "list_sample")]
-            Sample {
-                is_fraction,
-                with_replacement,
-                shuffle,
-                seed,
-            } => {
-                if is_fraction {
-                    map_as_slice!(sample_fraction, with_replacement, shuffle, seed)
-                } else {
-                    map_as_slice!(sample_n, with_replacement, shuffle, seed)
-                }
-            },
-            Slice => wrap!(slice),
-            Shift => map_as_slice!(shift),
-            Get(null_on_oob) => wrap!(get, null_on_oob),
-            #[cfg(feature = "list_gather")]
-            Gather(null_on_oob) => map_as_slice!(gather, null_on_oob),
-            #[cfg(feature = "list_gather")]
-            GatherEvery => map_as_slice!(gather_every),
-            #[cfg(feature = "list_count")]
-            CountMatches => map_as_slice!(count_matches),
-            Sum => map!(sum),
-            Length => map!(length),
-            Max => map!(max),
-            Min => map!(min),
-            Mean => map!(mean),
-            Median => map!(median),
-            Std(ddof) => map!(std, ddof),
-            Var(ddof) => map!(var, ddof),
-            ArgMin => map!(arg_min),
-            ArgMax => map!(arg_max),
-            #[cfg(feature = "diff")]
-            Diff { n, null_behavior } => map!(diff, n, null_behavior),
-            Sort(options) => map!(sort, options),
-            Reverse => map!(reverse),
-            Unique(is_stable) => map!(unique, is_stable),
-            #[cfg(feature = "list_sets")]
-            SetOperation(s) => map_as_slice!(set_operation, s),
-            #[cfg(feature = "list_any_all")]
-            Any => map!(lst_any),
-            #[cfg(feature = "list_any_all")]
-            All => map!(lst_all),
-            Join(ignore_nulls) => map_as_slice!(join, ignore_nulls),
-            #[cfg(feature = "dtype-array")]
-            ToArray(width) => map!(to_array, width),
-            NUnique => map!(n_unique),
-            #[cfg(feature = "list_to_struct")]
-            ToStruct(args) => map!(to_struct, &args),
-            #[cfg(feature = "list_zip")]
-            Zip(pad) => map_as_slice!(zip, pad),
-        }
-    }
-}
-
-#[cfg(feature = "is_in")]
-pub(super) fn contains(args: &mut [Column], nulls_equal: bool) -> PolarsResult<Column> {
-    let list = &args[0];
-    let item = &args[1];
-    polars_ensure!(matches!(list.dtype(), DataType::List(_)),
-        SchemaMismatch: "invalid series dtype: expected `List`, got `{}`", list.dtype(),
-    );
-    let mut ca = polars_ops::prelude::is_in(
-        item.as_materialized_series(),
-        list.as_materialized_series(),
-        nulls_equal,
-    )?;
-    ca.rename(list.name().clone());
-    Ok(ca.into_column())
-}
-
-#[cfg(feature = "list_drop_nulls")]
-pub(super) fn drop_nulls(s: &Column) -> PolarsResult<Column> {
-    let list = s.list()?;
-    Ok(list.lst_drop_nulls().into_column())
-}
-
-#[cfg(feature = "list_sample")]
-pub(super) fn sample_n(
-    s: &[Column],
-    with_replacement: bool,
-    shuffle: bool,
-    seed: Option<u64>,
-) -> PolarsResult<Column> {
-    let list = s[0].list()?;
-    let n = &s[1];
-    list.lst_sample_n(n.as_materialized_series(), with_replacement, shuffle, seed)
-        .map(|ok| ok.into_column())
-}
-
-#[cfg(feature = "list_sample")]
-pub(super) fn sample_fraction(
-    s: &[Column],
-    with_replacement: bool,
-    shuffle: bool,
-    seed: Option<u64>,
-) -> PolarsResult<Column> {
-    let list = s[0].list()?;
-    let fraction = &s[1];
-    list.lst_sample_fraction(
-        fraction.as_materialized_series(),
-        with_replacement,
-        shuffle,
-        seed,
-    )
-    .map(|ok| ok.into_column())
-}
-
-fn check_slice_arg_shape(slice_len: usize, ca_len: usize, name: &str) -> PolarsResult<()> {
-    polars_ensure!(
-        slice_len == ca_len,
-        ComputeError:
-        "shape of the slice '{}' argument: {} does not match that of the list column: {}",
-        name, slice_len, ca_len
-    );
-    Ok(())
-}
-
-pub(super) fn shift(s: &[Column]) -> PolarsResult<Column> {
-    let list = s[0].list()?;
-    let periods = &s[1];
-
-    list.lst_shift(periods).map(|ok| ok.into_column())
-}
-
-pub(super) fn slice(args: &mut [Column]) -> PolarsResult<Option<Column>> {
-    let s = &args[0];
-    let list_ca = s.list()?;
-    let offset_s = &args[1];
-    let length_s = &args[2];
-
-    let mut out: ListChunked = match (offset_s.len(), length_s.len()) {
-        (1, 1) => {
-            let offset = offset_s.get(0).unwrap().try_extract::<i64>()?;
-            let slice_len = length_s
-                .get(0)
-                .unwrap()
-                .extract::<usize>()
-                .unwrap_or(usize::MAX);
-            return Ok(Some(list_ca.lst_slice(offset, slice_len).into_column()));
-        },
-        (1, length_slice_len) => {
-            check_slice_arg_shape(length_slice_len, list_ca.len(), "length")?;
-            let offset = offset_s.get(0).unwrap().try_extract::<i64>()?;
-            // cast to i64 as it is more likely that it is that dtype
-            // instead of usize/u64 (we never need that max length)
-            let length_ca = length_s.cast(&DataType::Int64)?;
-            let length_ca = length_ca.i64().unwrap();
-
-            list_ca
-                .amortized_iter()
-                .zip(length_ca)
-                .map(|(opt_s, opt_length)| match (opt_s, opt_length) {
-                    (Some(s), Some(length)) => Some(s.as_ref().slice(offset, length as usize)),
-                    _ => None,
-                })
-                .collect_trusted()
-        },
-        (offset_len, 1) => {
-            check_slice_arg_shape(offset_len, list_ca.len(), "offset")?;
-            let length_slice = length_s
-                .get(0)
-                .unwrap()
-                .extract::<usize>()
-                .unwrap_or(usize::MAX);
-            let offset_ca = offset_s.cast(&DataType::Int64)?;
-            let offset_ca = offset_ca.i64().unwrap();
-            list_ca
-                .amortized_iter()
-                .zip(offset_ca)
-                .map(|(opt_s, opt_offset)| match (opt_s, opt_offset) {
-                    (Some(s), Some(offset)) => Some(s.as_ref().slice(offset, length_slice)),
-                    _ => None,
-                })
-                .collect_trusted()
-        },
-        _ => {
-            check_slice_arg_shape(offset_s.len(), list_ca.len(), "offset")?;
-            check_slice_arg_shape(length_s.len(), list_ca.len(), "length")?;
-            let offset_ca = offset_s.cast(&DataType::Int64)?;
-            let offset_ca = offset_ca.i64()?;
-            // cast to i64 as it is more likely that it is that dtype
-            // instead of usize/u64 (we never need that max length)
-            let length_ca = length_s.cast(&DataType::Int64)?;
-            let length_ca = length_ca.i64().unwrap();
-
-            list_ca
-                .amortized_iter()
-                .zip(offset_ca)
-                .zip(length_ca)
-                .map(
-                    |((opt_s, opt_offset), opt_length)| match (opt_s, opt_offset, opt_length) {
-                        (Some(s), Some(offset), Some(length)) => {
-                            Some(s.as_ref().slice(offset, length as usize))
-                        },
-                        _ => None,
-                    },
-                )
-                .collect_trusted()
-        },
-    };
-    out.rename(s.name().clone());
-    Ok(Some(out.into_column()))
-}
-
-pub(super) fn concat(s: &mut [Column]) -> PolarsResult<Option<Column>> {
-    let mut first = std::mem::take(&mut s[0]);
-    let other = &s[1..];
-
-    // TODO! don't auto cast here, but implode beforehand.
-    let mut first_ca = match first.try_list() {
-        Some(ca) => ca,
-        None => {
-            first = first
-                .reshape_list(&[ReshapeDimension::Infer, ReshapeDimension::new_dimension(1)])
-                .unwrap();
-            first.list().unwrap()
-        },
-    }
-    .clone();
-
-    if first_ca.len() == 1 && !other.is_empty() {
-        let max_len = other.iter().map(|s| s.len()).max().unwrap();
-        if max_len > 1 {
-            first_ca = first_ca.new_from_index(0, max_len)
-        }
-    }
-
-    first_ca.lst_concat(other).map(|ca| Some(ca.into_column()))
-}
-
-pub(super) fn get(s: &mut [Column], null_on_oob: bool) -> PolarsResult<Option<Column>> {
-    let ca = s[0].list()?;
-    let index = s[1].cast(&DataType::Int64)?;
-    let index = index.i64().unwrap();
-
-    match index.len() {
-        1 => {
-            let index = index.get(0);
-            if let Some(index) = index {
-                ca.lst_get(index, null_on_oob).map(Column::from).map(Some)
-            } else {
-                Ok(Some(Column::full_null(
-                    ca.name().clone(),
-                    ca.len(),
-                    ca.inner_dtype(),
-                )))
-            }
-        },
-        len if len == ca.len() => {
-            let tmp = ca.rechunk();
-            let arr = tmp.downcast_as_array();
-            let offsets = arr.offsets().as_slice();
-            let take_by = if ca.null_count() == 0 {
-                index
-                    .iter()
-                    .enumerate()
-                    .map(|(i, opt_idx)| match opt_idx {
-                        Some(idx) => {
-                            let (start, end) = unsafe {
-                                (*offsets.get_unchecked(i), *offsets.get_unchecked(i + 1))
-                            };
-                            let offset = if idx >= 0 { start + idx } else { end + idx };
-                            if offset >= end || offset < start || start == end {
-                                if null_on_oob {
-                                    Ok(None)
-                                } else {
-                                    polars_bail!(ComputeError: "get index is out of bounds");
-                                }
-                            } else {
-                                Ok(Some(offset as IdxSize))
-                            }
-                        },
-                        None => Ok(None),
-                    })
-                    .collect::<Result<IdxCa, _>>()?
-            } else {
-                index
-                    .iter()
-                    .zip(arr.validity().unwrap())
-                    .enumerate()
-                    .map(|(i, (opt_idx, valid))| match (valid, opt_idx) {
-                        (true, Some(idx)) => {
-                            let (start, end) = unsafe {
-                                (*offsets.get_unchecked(i), *offsets.get_unchecked(i + 1))
-                            };
-                            let offset = if idx >= 0 { start + idx } else { end + idx };
-                            if offset >= end || offset < start || start == end {
-                                if null_on_oob {
-                                    Ok(None)
-                                } else {
-                                    polars_bail!(ComputeError: "get index is out of bounds");
-                                }
-                            } else {
-                                Ok(Some(offset as IdxSize))
-                            }
-                        },
-                        _ => Ok(None),
-                    })
-                    .collect::<Result<IdxCa, _>>()?
-            };
-            let s = Series::try_from((ca.name().clone(), arr.values().clone())).unwrap();
-            unsafe { s.take_unchecked(&take_by) }
-                .cast(ca.inner_dtype())
-                .map(Column::from)
-                .map(Some)
-        },
-        _ if ca.len() == 1 => {
-            if ca.null_count() > 0 {
-                return Ok(Some(Column::full_null(
-                    ca.name().clone(),
-                    index.len(),
-                    ca.inner_dtype(),
-                )));
-            }
-            let tmp = ca.rechunk();
-            let arr = tmp.downcast_as_array();
-            let offsets = arr.offsets().as_slice();
-            let start = offsets[0];
-            let end = offsets[1];
-            let out_of_bounds = |offset| offset >= end || offset < start || start == end;
-            let take_by: IdxCa = index
-                .iter()
-                .map(|opt_idx| match opt_idx {
-                    Some(idx) => {
-                        let offset = if idx >= 0 { start + idx } else { end + idx };
-                        if out_of_bounds(offset) {
-                            if null_on_oob {
-                                Ok(None)
-                            } else {
-                                polars_bail!(ComputeError: "get index is out of bounds");
-                            }
-                        } else {
-                            let Ok(offset) = IdxSize::try_from(offset) else {
-                                polars_bail!(ComputeError: "get index is out of bounds");
-                            };
-                            Ok(Some(offset))
-                        }
-                    },
-                    None => Ok(None),
-                })
-                .collect::<Result<IdxCa, _>>()?;
-
-            let s = Series::try_from((ca.name().clone(), arr.values().clone())).unwrap();
-            unsafe { s.take_unchecked(&take_by) }
-                .cast(ca.inner_dtype())
-                .map(Column::from)
-                .map(Some)
-        },
-        len => polars_bail!(
-            ComputeError:
-            "`list.get` expression got an index array of length {} while the list has {} elements",
-            len, ca.len()
-        ),
-    }
-}
-
-#[cfg(feature = "list_gather")]
-pub(super) fn gather(args: &[Column], null_on_oob: bool) -> PolarsResult<Column> {
-    let ca = &args[0];
-    let idx = &args[1];
-    let ca = ca.list()?;
-
-    if idx.len() == 1 && idx.dtype().is_primitive_numeric() && null_on_oob {
-        // fast path
-        let idx = idx.get(0)?.try_extract::<i64>()?;
-        let out = ca.lst_get(idx, null_on_oob).map(Column::from)?;
-        // make sure we return a list
-        out.reshape_list(&[ReshapeDimension::Infer, ReshapeDimension::new_dimension(1)])
-    } else {
-        ca.lst_gather(idx.as_materialized_series(), null_on_oob)
-            .map(Column::from)
-    }
-}
-
-#[cfg(feature = "list_gather")]
-pub(super) fn gather_every(args: &[Column]) -> PolarsResult<Column> {
-    let ca = &args[0];
-    let n = &args[1].strict_cast(&IDX_DTYPE)?;
-    let offset = &args[2].strict_cast(&IDX_DTYPE)?;
-
-    ca.list()?
-        .lst_gather_every(n.idx()?, offset.idx()?)
-        .map(Column::from)
-}
-
-#[cfg(feature = "list_count")]
-pub(super) fn count_matches(args: &[Column]) -> PolarsResult<Column> {
-    let s = &args[0];
-    let element = &args[1];
-    polars_ensure!(
-        element.len() == 1,
-        ComputeError: "argument expression in `list.count_matches` must produce exactly one element, got {}",
-        element.len()
-    );
-    let ca = s.list()?;
-    list_count_matches(ca, element.get(0).unwrap()).map(Column::from)
-}
-
-pub(super) fn sum(s: &Column) -> PolarsResult<Column> {
-    s.list()?.lst_sum().map(Column::from)
-}
-
-pub(super) fn length(s: &Column) -> PolarsResult<Column> {
-    Ok(s.list()?.lst_lengths().into_column())
-}
-
-pub(super) fn max(s: &Column) -> PolarsResult<Column> {
-    s.list()?.lst_max().map(Column::from)
-}
-
-pub(super) fn min(s: &Column) -> PolarsResult<Column> {
-    s.list()?.lst_min().map(Column::from)
-}
-
-pub(super) fn mean(s: &Column) -> PolarsResult<Column> {
-    Ok(s.list()?.lst_mean().into())
-}
-
-pub(super) fn median(s: &Column) -> PolarsResult<Column> {
-    Ok(s.list()?.lst_median().into())
-}
-
-pub(super) fn std(s: &Column, ddof: u8) -> PolarsResult<Column> {
-    Ok(s.list()?.lst_std(ddof).into())
-}
-
-pub(super) fn var(s: &Column, ddof: u8) -> PolarsResult<Column> {
-    Ok(s.list()?.lst_var(ddof)?.into())
-}
-
-pub(super) fn arg_min(s: &Column) -> PolarsResult<Column> {
-    Ok(s.list()?.lst_arg_min().into_column())
-}
-
-pub(super) fn arg_max(s: &Column) -> PolarsResult<Column> {
-    Ok(s.list()?.lst_arg_max().into_column())
-}
-
-#[cfg(feature = "diff")]
-pub(super) fn diff(s: &Column, n: i64, null_behavior: NullBehavior) -> PolarsResult<Column> {
-    Ok(s.list()?.lst_diff(n, null_behavior)?.into_column())
-}
-
-pub(super) fn sort(s: &Column, options: SortOptions) -> PolarsResult<Column> {
-    Ok(s.list()?.lst_sort(options)?.into_column())
-}
-
-pub(super) fn reverse(s: &Column) -> PolarsResult<Column> {
-    Ok(s.list()?.lst_reverse().into_column())
-}
-
-pub(super) fn unique(s: &Column, is_stable: bool) -> PolarsResult<Column> {
-    if is_stable {
-        Ok(s.list()?.lst_unique_stable()?.into_column())
-    } else {
-        Ok(s.list()?.lst_unique()?.into_column())
-    }
-}
-
-#[cfg(feature = "list_sets")]
-pub(super) fn set_operation(s: &[Column], set_type: SetOperation) -> PolarsResult<Column> {
-    let s0 = &s[0];
-    let s1 = &s[1];
-
-    if s0.is_empty() || s1.is_empty() {
-        return match set_type {
-            SetOperation::Intersection => {
-                if s0.is_empty() {
-                    Ok(s0.clone())
-                } else {
-                    Ok(s1.clone().with_name(s0.name().clone()))
-                }
-            },
-            SetOperation::Difference => Ok(s0.clone()),
-            SetOperation::Union | SetOperation::SymmetricDifference => {
-                if s0.is_empty() {
-                    Ok(s1.clone().with_name(s0.name().clone()))
-                } else {
-                    Ok(s0.clone())
-                }
-            },
-        };
-    }
-
-    list_set_operation(s0.list()?, s1.list()?, set_type).map(|ca| ca.into_column())
-}
-
-#[cfg(feature = "list_any_all")]
-pub(super) fn lst_any(s: &Column) -> PolarsResult<Column> {
-    s.list()?.lst_any().map(Column::from)
-}
-
-#[cfg(feature = "list_any_all")]
-pub(super) fn lst_all(s: &Column) -> PolarsResult<Column> {
-    s.list()?.lst_all().map(Column::from)
-}
-
-pub(super) fn join(s: &[Column], ignore_nulls: bool) -> PolarsResult<Column> {
-    let ca = s[0].list()?;
-    let separator = s[1].str()?;
-    Ok(ca.lst_join(separator, ignore_nulls)?.into_column())
-}
-
-#[cfg(feature = "dtype-array")]
-pub(super) fn to_array(s: &Column, width: usize) -> PolarsResult<Column> {
-    let array_dtype = map_list_dtype_to_array_dtype(s.dtype(), width)?;
-    s.cast(&array_dtype)
-}
-
-#[cfg(feature = "list_to_struct")]
-pub(super) fn to_struct(s: &Column, args: &ListToStruct) -> PolarsResult<Column> {
-    let args = args.clone();
-    let args = match args {
-        ListToStruct::FixedWidth(strs) => ListToStructArgs::FixedWidth(strs),
-        ListToStruct::InferWidth {
-            infer_field_strategy,
-            get_index_name,
-            max_fields,
-        } => {
-            let get_index_name = get_index_name.map(|f| {
-                NameGenerator(Arc::new(move |i| f.call(i).map(PlSmallStr::from)) as Arc<_>)
-            });
-
-            ListToStructArgs::InferWidth {
-                infer_field_strategy,
-                get_index_name,
-                max_fields,
-            }
-        },
-    };
-    Ok(s.list()?.to_struct(&args)?.into_column())
-}
-
-pub(super) fn n_unique(s: &Column) -> PolarsResult<Column> {
-    Ok(s.list()?.lst_n_unique()?.into_column())
-}
-
-#[cfg(feature = "list_zip")]
-pub(super) fn zip(s: &[Column], pad: bool) -> PolarsResult<Column> {
-    polars_ensure!(
-        s.len() == 2,
-        ComputeError: "zip expects exactly 2 columns, got {}",
-        s.len()
-    );
-    let first = s[0].list()?;
-    let second = s[1].list()?;
-
-    first
-        .lst_zip(&[second.clone().into_column()], pad)
-        .map(|ca| ca.into_column())
-=======
->>>>>>> 76758c74
 }