use std::ops::{BitOr, BitOrAssign};

use polars_utils::arena::Arena;

use crate::dsl::EvalVariant;
use crate::plans::{AExpr, IRAggExpr};

#[derive(Debug, Clone, Copy, PartialEq)]
pub struct ColumnOrderObserved;

/// Tracks orders that can be observed in the output of an expression.
///
/// This also allows distinguishing if an output is strictly column ordered (i.e. contains no other
/// observable ordering).
///
/// This currently does not support distinguishing the origin(s) of independent orders.
#[repr(u8)]
#[derive(Debug, Clone, Copy)]
pub enum ObservableOrders {
    /// No ordering can be observed.
    None = 0b00,

    /// Ordering of a column can be observed. Note that this does not capture information on whether
    /// the column itself is ordered (e.g. this is not the case after an unstable unique).
    Column = 0b01,

    /// Order originating from a non-column node can be observed.
    /// E.g.: sort()
    Independent = 0b10,

    /// Both the ordering of a column, as well as independent ordering can be observed.
    /// E.g.: explode()
    Both = 0b11,
}

impl BitOr for ObservableOrders {
    type Output = Self;

    fn bitor(self, rhs: Self) -> Self::Output {
        Self::from_u8((self as u8) | (rhs as u8)).unwrap()
    }
}

impl BitOrAssign for ObservableOrders {
    fn bitor_assign(&mut self, rhs: Self) {
        *self = Self::from_u8((*self as u8) | (rhs as u8)).unwrap();
    }
}

impl ObservableOrders {
    pub const fn from_u8(v: u8) -> Option<Self> {
        Some(match v {
            0b00 => Self::None,
            0b01 => Self::Column,
            0b10 => Self::Independent,
            0b11 => Self::Both,

            _ => return None,
        })
    }

    /// Combines output ordering for expressions being projected alongside each other.
    ///
    /// Returns `Err(ColumnOrderObserved)` if a side contains column ordering and the other side
    /// contains a non-column ordering.
    pub fn zip_with(self, other: Self) -> Result<Self, ColumnOrderObserved> {
        use ObservableOrders as O;

        match (self, other) {
            (v, O::None)
            | (O::None, v)
            | (v @ O::Independent, O::Independent)
            | (v @ O::Column, O::Column) => Ok(v),

            // Otherwise, one side contains column ordering, and the other side
            // contains independent ordering, which observes the column ordering.
            _ => Err(ColumnOrderObserved),
        }
    }

    pub fn column_ordering_observable(self) -> bool {
        matches!(self, Self::Column | Self::Both)
    }
}

pub fn zip(
    orders: impl IntoIterator<Item = Result<ObservableOrders, ColumnOrderObserved>>,
) -> Result<ObservableOrders, ColumnOrderObserved> {
    let mut output_order = ObservableOrders::None;
    for order in orders {
        output_order = output_order.zip_with(order?)?;
    }
    Ok(output_order)
}

pub fn adjust_for_with_columns_context(
    order: Result<ObservableOrders, ColumnOrderObserved>,
) -> Result<ObservableOrders, ColumnOrderObserved> {
    order?.zip_with(ObservableOrders::Column)
}

/// Returns the observable orderings in the output of this `AExpr`.
///
/// If within the expression tree an expression observes a `Column` ordering, this instead returns
/// `Err(ColumnOrderObserved)`.
pub fn resolve_observable_orders(
    aexpr: &AExpr,
    expr_arena: &Arena<AExpr>,
) -> Result<ObservableOrders, ColumnOrderObserved> {
    ObservableOrdersResolver::new(ObservableOrders::Column, expr_arena)
        .resolve_observable_orders(aexpr)
}

pub(super) struct ObservableOrdersResolver<'a> {
    column_ordering: ObservableOrders,
    expr_arena: &'a Arena<AExpr>,
}

impl<'a> ObservableOrdersResolver<'a> {
    pub(super) fn new(column_ordering: ObservableOrders, expr_arena: &'a Arena<AExpr>) -> Self {
        Self {
            column_ordering,
            expr_arena,
        }
    }

    #[recursive::recursive]
    pub(super) fn resolve_observable_orders(
        &self,
        aexpr: &AExpr,
    ) -> Result<ObservableOrders, ColumnOrderObserved> {
        macro_rules! rec {
            ($expr:expr) => {{ self.resolve_observable_orders(self.expr_arena.get($expr))? }};
        }

        macro_rules! zip {
            ($($expr:expr),*) => {{ zip([$(Ok(rec!($expr))),*])? }};
        }

        use ObservableOrders as O;
        Ok(match aexpr {
            // This should never reached as we don't recurse on the Eval evaluation expression.
            AExpr::Element => unreachable!(),

            // Explode creates local orders.
            //
            // The following observes order:
            //
            // a: [[1, 2], [3]]
            // b: [[3], [4, 5]]
            //
            // col(a).explode() * col(b).explode()
            AExpr::Explode { expr, .. } => rec!(*expr) | O::Independent,

            AExpr::Column(_) => self.column_ordering,
            AExpr::Literal(lv) if lv.is_scalar() => O::None,
            AExpr::Literal(_) => O::Independent,

            AExpr::Cast { expr, .. } => rec!(*expr),

            // Elementwise can be seen as a `zip + op`.
            AExpr::BinaryExpr { left, op: _, right } => zip!(*left, *right),
            AExpr::Ternary {
                predicate,
                truthy,
                falsy,
            } => zip!(*predicate, *truthy, *falsy),

            // Filter has to check whether zipping observes order, otherwise it propagates expr order.
            AExpr::Filter { input, by } => {
                let input = rec!(*input);
                input.zip_with(rec!(*by))?;
                input
            },

<<<<<<< HEAD
    use ExprOutputOrder as O;
    Ok(match aexpr {
        // This should never reached as we don't recurse on the Eval evaluation expression.
        AExpr::Element => unreachable!(),

        // Explode creates local orders.
        //
        // The following observes order:
        //
        // a: [[1, 2], [3]]
        // b: [[3], [4, 5]]
        //
        // col(a).explode() * col(b).explode()
        AExpr::Explode { expr, .. } => rec!(*expr) | O::Independent,

        AExpr::Column(_) => slf.column_ordering,
        AExpr::Literal(lv) if lv.is_scalar() => O::None,
        AExpr::Literal(_) => O::Independent,

        AExpr::Cast { expr, .. } => rec!(*expr),

        // Elementwise can be seen as a `zip + op`.
        AExpr::BinaryExpr { left, op: _, right } => zip!(*left, *right),
        AExpr::Ternary {
            predicate,
            truthy,
            falsy,
        } => zip!(*predicate, *truthy, *falsy),

        // Filter has to check whether zipping observes order, otherwise it propagates expr order.
        AExpr::Filter { input, by } => {
            let input = rec!(*input);
            input.zip_with(rec!(*by))?;
            input
        },

        AExpr::Sort { expr, options } => {
            if options.maintain_order {
                rec!(*expr) | O::Independent
            } else {
                _ = rec!(*expr);
                O::Independent
            }
        },
        AExpr::SortBy {
            expr,
            by,
            sort_options,
        } => {
            let mut zipped = rec!(*expr);
            for e in by {
                zipped = zipped.zip_with(rec!(*e))?;
            }

            if sort_options.maintain_order {
                zipped | O::Independent
            } else {
                O::Independent
            }
        },

        AExpr::Agg(agg) => match agg {
            // Input order agnostic aggregations.
            IRAggExpr::Min { input: node, .. }
            | IRAggExpr::Max { input: node, .. }
            | IRAggExpr::Median(node)
            | IRAggExpr::NUnique(node)
            | IRAggExpr::Mean(node)
            | IRAggExpr::Sum(node)
            | IRAggExpr::Count { input: node, .. }
            | IRAggExpr::Std(node, _)
            | IRAggExpr::Var(node, _)
            | IRAggExpr::Item(node) => {
                // Input order is deregarded, but must not observe order.
                _ = rec!(*node);
                O::None
=======
            AExpr::Sort { expr, options } => {
                if options.maintain_order {
                    rec!(*expr) | O::Independent
                } else {
                    _ = rec!(*expr);
                    O::Independent
                }
>>>>>>> a6fa669f
            },
            AExpr::SortBy {
                expr,
                by,
                sort_options,
            } => {
                let mut zipped = rec!(*expr);
                for e in by {
                    zipped = zipped.zip_with(rec!(*e))?;
                }

                if sort_options.maintain_order {
                    zipped | O::Independent
                } else {
                    O::Independent
                }
            },

            AExpr::Agg(agg) => match agg {
                // Input order agnostic aggregations.
                IRAggExpr::Min { input: node, .. }
                | IRAggExpr::Max { input: node, .. }
                | IRAggExpr::Median(node)
                | IRAggExpr::NUnique(node)
                | IRAggExpr::Mean(node)
                | IRAggExpr::Sum(node)
                | IRAggExpr::Count { input: node, .. }
                | IRAggExpr::Std(node, _)
                | IRAggExpr::Var(node, _) => {
                    // Input order is deregarded, but must not observe order.
                    _ = rec!(*node);
                    O::None
                },
                IRAggExpr::Quantile { expr, quantile, .. } => {
                    // Input and quantile order is deregarded, but must not observe order.
                    _ = rec!(*expr);
                    _ = rec!(*quantile);
                    O::None
                },

                // Input order observing aggregations.
                IRAggExpr::Implode(node) | IRAggExpr::First(node) | IRAggExpr::Last(node) => {
                    if rec!(*node).column_ordering_observable() {
                        return Err(ColumnOrderObserved);
                    }
                    O::None
                },

                // @NOTE: This aggregation makes very little sense. We do the most pessimistic thing
                // possible here.
                IRAggExpr::AggGroups(node) => {
                    if rec!(*node).column_ordering_observable() {
                        return Err(ColumnOrderObserved);
                    }

                    O::Independent
                },
            },

            AExpr::Gather {
                expr,
                idx,
                returns_scalar,
            } => {
                let expr = rec!(*expr);
                let idx = rec!(*idx);

                // We need to ensure that the values come in column order. The order of the idxes is
                // propagated.
                if expr.column_ordering_observable() {
                    return Err(ColumnOrderObserved);
                }

                if *returns_scalar { O::None } else { idx }
            },
            AExpr::AnonymousFunction { input, options, .. }
            | AExpr::Function { input, options, .. } => {
                let input_ordering = if input.is_empty() {
                    O::None
                } else {
                    zip(input.iter().map(|e| Ok(rec!(e.node()))))?
                };

                if input_ordering.column_ordering_observable()
                    && options.flags.observes_input_order()
                {
                    return Err(ColumnOrderObserved);
                }

                match (
                    options.flags.terminates_input_order(),
                    options.flags.non_order_producing(),
                ) {
                    (false, false) => input_ordering | O::Independent,
                    (false, true) => input_ordering,
                    (true, false) => O::Independent,
                    (true, true) => O::None,
                }
            },

            AExpr::Eval {
                expr,
                evaluation: _,
                variant,
            } => match variant {
                EvalVariant::Array { as_list: _ }
                | EvalVariant::ArrayAgg
                | EvalVariant::List
                | EvalVariant::ListAgg => rec!(*expr),
                EvalVariant::Cumulative { min_samples: _ } => {
                    let expr = rec!(*expr);
                    if expr.column_ordering_observable() {
                        return Err(ColumnOrderObserved);
                    }
                    expr
                },
            },

            AExpr::Window {
                function,
                partition_by,
                order_by,
                options: _,
            } => {
                let input = rec!(*function);

                // @Performance.
                // All of the code below might be a bit pessimistic, several window function variants
                // are length preserving and/or propagate order in specific ways.
                if input.column_ordering_observable() {
                    return Err(ColumnOrderObserved);
                }
                for e in partition_by {
                    if rec!(*e).column_ordering_observable() {
                        return Err(ColumnOrderObserved);
                    }
                }
                if let Some((e, _)) = &order_by
                    && rec!(*e).column_ordering_observable()
                {
                    return Err(ColumnOrderObserved);
                }
                O::Independent
            },
            AExpr::Slice {
                input,
                offset,
                length,
            } => {
                // @NOTE
                // `offset` and `length` are supposed to be scalars, they have to resolved as they
                // might be order observing, but are not important for the output order.
                _ = rec!(*offset);
                _ = rec!(*length);

                let input = rec!(*input);
                if input.column_ordering_observable() {
                    return Err(ColumnOrderObserved);
                }
                input
            },
            AExpr::Len => O::None,
        })
    }
}<|MERGE_RESOLUTION|>--- conflicted
+++ resolved
@@ -173,84 +173,6 @@
                 input
             },
 
-<<<<<<< HEAD
-    use ExprOutputOrder as O;
-    Ok(match aexpr {
-        // This should never reached as we don't recurse on the Eval evaluation expression.
-        AExpr::Element => unreachable!(),
-
-        // Explode creates local orders.
-        //
-        // The following observes order:
-        //
-        // a: [[1, 2], [3]]
-        // b: [[3], [4, 5]]
-        //
-        // col(a).explode() * col(b).explode()
-        AExpr::Explode { expr, .. } => rec!(*expr) | O::Independent,
-
-        AExpr::Column(_) => slf.column_ordering,
-        AExpr::Literal(lv) if lv.is_scalar() => O::None,
-        AExpr::Literal(_) => O::Independent,
-
-        AExpr::Cast { expr, .. } => rec!(*expr),
-
-        // Elementwise can be seen as a `zip + op`.
-        AExpr::BinaryExpr { left, op: _, right } => zip!(*left, *right),
-        AExpr::Ternary {
-            predicate,
-            truthy,
-            falsy,
-        } => zip!(*predicate, *truthy, *falsy),
-
-        // Filter has to check whether zipping observes order, otherwise it propagates expr order.
-        AExpr::Filter { input, by } => {
-            let input = rec!(*input);
-            input.zip_with(rec!(*by))?;
-            input
-        },
-
-        AExpr::Sort { expr, options } => {
-            if options.maintain_order {
-                rec!(*expr) | O::Independent
-            } else {
-                _ = rec!(*expr);
-                O::Independent
-            }
-        },
-        AExpr::SortBy {
-            expr,
-            by,
-            sort_options,
-        } => {
-            let mut zipped = rec!(*expr);
-            for e in by {
-                zipped = zipped.zip_with(rec!(*e))?;
-            }
-
-            if sort_options.maintain_order {
-                zipped | O::Independent
-            } else {
-                O::Independent
-            }
-        },
-
-        AExpr::Agg(agg) => match agg {
-            // Input order agnostic aggregations.
-            IRAggExpr::Min { input: node, .. }
-            | IRAggExpr::Max { input: node, .. }
-            | IRAggExpr::Median(node)
-            | IRAggExpr::NUnique(node)
-            | IRAggExpr::Mean(node)
-            | IRAggExpr::Sum(node)
-            | IRAggExpr::Count { input: node, .. }
-            | IRAggExpr::Std(node, _)
-            | IRAggExpr::Var(node, _)
-            | IRAggExpr::Item(node) => {
-                // Input order is deregarded, but must not observe order.
-                _ = rec!(*node);
-                O::None
-=======
             AExpr::Sort { expr, options } => {
                 if options.maintain_order {
                     rec!(*expr) | O::Independent
@@ -258,7 +180,6 @@
                     _ = rec!(*expr);
                     O::Independent
                 }
->>>>>>> a6fa669f
             },
             AExpr::SortBy {
                 expr,
@@ -287,7 +208,8 @@
                 | IRAggExpr::Sum(node)
                 | IRAggExpr::Count { input: node, .. }
                 | IRAggExpr::Std(node, _)
-                | IRAggExpr::Var(node, _) => {
+                | IRAggExpr::Var(node, _)
+                | IRAggExpr::Item(node) => {
                     // Input order is deregarded, but must not observe order.
                     _ = rec!(*node);
                     O::None
