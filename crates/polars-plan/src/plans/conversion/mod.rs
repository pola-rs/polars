mod convert_utils;
mod dsl_to_ir;
mod ir_to_dsl;
mod stack_opt;

use std::sync::{Arc, Mutex};

pub use dsl_to_ir::*;
pub use ir_to_dsl::*;
use polars_core::prelude::*;
use polars_utils::idx_vec::UnitVec;
use polars_utils::unitvec;
use polars_utils::vec::ConvertVec;
use recursive::recursive;
pub(crate) mod type_check;
pub(crate) mod type_coercion;

pub use dsl_to_ir::{is_regex_projection, prepare_projection};
pub(crate) use stack_opt::ConversionOptimizer;

use crate::constants::get_len_name;
use crate::prelude::*;

fn expr_irs_to_exprs(expr_irs: Vec<ExprIR>, expr_arena: &Arena<AExpr>) -> Vec<Expr> {
    expr_irs.convert_owned(|e| e.to_expr(expr_arena))
<<<<<<< HEAD
}

impl IR {
    #[recursive]
    fn into_lp<F, LPA>(
        self,
        conversion_fn: &F,
        lp_arena: &mut LPA,
        expr_arena: &Arena<AExpr>,
    ) -> DslPlan
    where
        F: Fn(Node, &mut LPA) -> IR,
    {
        let lp = self;
        let convert_to_lp = |node: Node, lp_arena: &mut LPA| {
            conversion_fn(node, lp_arena).into_lp(conversion_fn, lp_arena, expr_arena)
        };
        match lp {
            ir @ IR::Scan { .. } => {
                let IR::Scan {
                    ref sources,
                    ref file_info,
                    hive_parts: _,
                    predicate: _,
                    ref scan_type,
                    output_schema: _,
                    ref unified_scan_args,
                    id: _,
                } = ir
                else {
                    unreachable!()
                };

                let scan_type = Box::new(match &**scan_type {
                    #[cfg(feature = "csv")]
                    FileScanIR::Csv { options } => FileScanDsl::Csv {
                        options: options.clone(),
                    },
                    #[cfg(feature = "json")]
                    FileScanIR::NDJson { options } => FileScanDsl::NDJson {
                        options: options.clone(),
                    },
                    #[cfg(feature = "parquet")]
                    FileScanIR::Parquet {
                        options,
                        metadata: _,
                    } => FileScanDsl::Parquet {
                        options: options.clone(),
                    },
                    #[cfg(feature = "ipc")]
                    FileScanIR::Ipc {
                        options,
                        metadata: _,
                    } => FileScanDsl::Ipc {
                        options: options.clone(),
                    },
                    #[cfg(feature = "python")]
                    FileScanIR::PythonDataset {
                        dataset_object,
                        cached_ir: _,
                    } => FileScanDsl::PythonDataset {
                        dataset_object: dataset_object.clone(),
                    },
                    FileScanIR::Anonymous { options, function } => FileScanDsl::Anonymous {
                        options: options.clone(),
                        function: function.clone(),
                        file_info: file_info.clone(),
                    },
                });

                DslPlan::Scan {
                    sources: sources.clone(),
                    scan_type,
                    unified_scan_args: unified_scan_args.clone(),
                    cached_ir: Arc::new(Mutex::new(Some(ir))),
                }
            },
            #[cfg(feature = "python")]
            IR::PythonScan { .. } => DslPlan::PythonScan {
                options: Default::default(),
            },
            IR::Union { inputs, .. } => {
                let inputs = inputs
                    .into_iter()
                    .map(|node| convert_to_lp(node, lp_arena))
                    .collect();
                DslPlan::Union {
                    inputs,
                    args: Default::default(),
                }
            },
            IR::HConcat {
                inputs,
                schema: _,
                options,
            } => {
                let inputs = inputs
                    .into_iter()
                    .map(|node| convert_to_lp(node, lp_arena))
                    .collect();
                DslPlan::HConcat { inputs, options }
            },
            IR::Slice { input, offset, len } => {
                let lp = convert_to_lp(input, lp_arena);
                DslPlan::Slice {
                    input: Arc::new(lp),
                    offset,
                    len,
                }
            },
            IR::Filter { input, predicate } => {
                let lp = convert_to_lp(input, lp_arena);
                let predicate = predicate.to_expr(expr_arena);
                DslPlan::Filter {
                    input: Arc::new(lp),
                    predicate,
                }
            },
            IR::DataFrameScan {
                df,
                schema,
                output_schema: _,
            } => DslPlan::DataFrameScan { df, schema },
            IR::Select {
                expr,
                input,
                schema: _,
                options,
            } => {
                let i = convert_to_lp(input, lp_arena);
                let expr = expr_irs_to_exprs(expr, expr_arena);
                DslPlan::Select {
                    expr,
                    input: Arc::new(i),
                    options,
                }
            },
            IR::SimpleProjection { input, columns } => {
                let input = convert_to_lp(input, lp_arena);
                let expr = columns
                    .iter_names()
                    .map(|name| Expr::Column(name.clone()))
                    .collect::<Vec<_>>();
                DslPlan::Select {
                    expr,
                    input: Arc::new(input),
                    options: Default::default(),
                }
            },
            IR::Sort {
                input,
                by_column,
                slice,
                sort_options,
            } => {
                let input = Arc::new(convert_to_lp(input, lp_arena));
                let by_column = expr_irs_to_exprs(by_column, expr_arena);
                DslPlan::Sort {
                    input,
                    by_column,
                    slice,
                    sort_options,
                }
            },
            IR::Cache {
                input,
                id,
                cache_hits: _,
            } => {
                let input: Arc<DslPlan> = id
                    .downcast_arc()
                    .unwrap_or_else(|| Arc::new(convert_to_lp(input, lp_arena)));
                DslPlan::Cache { input }
            },
            IR::GroupBy {
                input,
                keys,
                aggs,
                schema,
                apply,
                maintain_order,
                options: dynamic_options,
            } => {
                let i = convert_to_lp(input, lp_arena);
                let keys = expr_irs_to_exprs(keys, expr_arena);
                let aggs = expr_irs_to_exprs(aggs, expr_arena);

                DslPlan::GroupBy {
                    input: Arc::new(i),
                    keys,
                    predicates: vec![],
                    aggs,
                    apply: apply.map(|apply| (apply, schema)),
                    maintain_order,
                    options: dynamic_options,
                }
            },
            IR::Join {
                input_left,
                input_right,
                schema: _,
                left_on,
                right_on,
                options,
            } => {
                let i_l = convert_to_lp(input_left, lp_arena);
                let i_r = convert_to_lp(input_right, lp_arena);

                let left_on = expr_irs_to_exprs(left_on, expr_arena);
                let right_on = expr_irs_to_exprs(right_on, expr_arena);

                DslPlan::Join {
                    input_left: Arc::new(i_l),
                    input_right: Arc::new(i_r),
                    predicates: Default::default(),
                    left_on,
                    right_on,
                    options: Arc::new(JoinOptions::from(Arc::unwrap_or_clone(options))),
                }
            },
            IR::HStack {
                input,
                exprs,
                options,
                ..
            } => {
                let i = convert_to_lp(input, lp_arena);
                let exprs = expr_irs_to_exprs(exprs, expr_arena);

                DslPlan::HStack {
                    input: Arc::new(i),
                    exprs,
                    options,
                }
            },
            IR::Distinct { input, options } => {
                let i = convert_to_lp(input, lp_arena);
                let options = DistinctOptionsDSL {
                    subset: options.subset.map(|names| Selector::ByName {
                        names,
                        strict: true,
                    }),
                    maintain_order: options.maintain_order,
                    keep_strategy: options.keep_strategy,
                };
                DslPlan::Distinct {
                    input: Arc::new(i),
                    options,
                }
            },
            IR::MapFunction { input, function } => {
                let input = Arc::new(convert_to_lp(input, lp_arena));
                DslPlan::MapFunction {
                    input,
                    function: function.into(),
                }
            },
            IR::ExtContext {
                input, contexts, ..
            } => {
                let input = Arc::new(convert_to_lp(input, lp_arena));
                let contexts = contexts
                    .into_iter()
                    .map(|node| convert_to_lp(node, lp_arena))
                    .collect();
                DslPlan::ExtContext { input, contexts }
            },
            IR::Sink { input, payload } => {
                let input = Arc::new(convert_to_lp(input, lp_arena));
                let payload = match payload {
                    SinkTypeIR::Memory => SinkType::Memory,
                    SinkTypeIR::File(f) => SinkType::File(f),
                    SinkTypeIR::Partition(f) => SinkType::Partition(PartitionSinkType {
                        base_path: f.base_path,
                        file_path_cb: f.file_path_cb,
                        file_type: f.file_type,
                        sink_options: f.sink_options,
                        variant: match f.variant {
                            PartitionVariantIR::MaxSize(max_size) => {
                                PartitionVariant::MaxSize(max_size)
                            },
                            PartitionVariantIR::Parted {
                                key_exprs,
                                include_key,
                            } => PartitionVariant::Parted {
                                key_exprs: expr_irs_to_exprs(key_exprs, expr_arena),
                                include_key,
                            },
                            PartitionVariantIR::ByKey {
                                key_exprs,
                                include_key,
                            } => PartitionVariant::ByKey {
                                key_exprs: expr_irs_to_exprs(key_exprs, expr_arena),
                                include_key,
                            },
                        },
                        cloud_options: f.cloud_options,
                        per_partition_sort_by: f.per_partition_sort_by.map(|sort_by| {
                            sort_by
                                .into_iter()
                                .map(|s| SortColumn {
                                    expr: s.expr.to_expr(expr_arena),
                                    descending: s.descending,
                                    nulls_last: s.descending,
                                })
                                .collect()
                        }),
                        finish_callback: f.finish_callback,
                    }),
                };
                DslPlan::Sink { input, payload }
            },
            IR::SinkMultiple { inputs } => {
                let inputs = inputs
                    .into_iter()
                    .map(|node| convert_to_lp(node, lp_arena))
                    .collect();
                DslPlan::SinkMultiple { inputs }
            },
            #[cfg(feature = "merge_sorted")]
            IR::MergeSorted {
                input_left,
                input_right,
                key,
            } => {
                let input_left = Arc::new(convert_to_lp(input_left, lp_arena));
                let input_right = Arc::new(convert_to_lp(input_right, lp_arena));

                DslPlan::MergeSorted {
                    input_left,
                    input_right,
                    key,
                }
            },
            IR::Invalid => unreachable!(),
        }
    }
=======
>>>>>>> e99abdc0
}<|MERGE_RESOLUTION|>--- conflicted
+++ resolved
@@ -23,344 +23,4 @@
 
 fn expr_irs_to_exprs(expr_irs: Vec<ExprIR>, expr_arena: &Arena<AExpr>) -> Vec<Expr> {
     expr_irs.convert_owned(|e| e.to_expr(expr_arena))
-<<<<<<< HEAD
-}
-
-impl IR {
-    #[recursive]
-    fn into_lp<F, LPA>(
-        self,
-        conversion_fn: &F,
-        lp_arena: &mut LPA,
-        expr_arena: &Arena<AExpr>,
-    ) -> DslPlan
-    where
-        F: Fn(Node, &mut LPA) -> IR,
-    {
-        let lp = self;
-        let convert_to_lp = |node: Node, lp_arena: &mut LPA| {
-            conversion_fn(node, lp_arena).into_lp(conversion_fn, lp_arena, expr_arena)
-        };
-        match lp {
-            ir @ IR::Scan { .. } => {
-                let IR::Scan {
-                    ref sources,
-                    ref file_info,
-                    hive_parts: _,
-                    predicate: _,
-                    ref scan_type,
-                    output_schema: _,
-                    ref unified_scan_args,
-                    id: _,
-                } = ir
-                else {
-                    unreachable!()
-                };
-
-                let scan_type = Box::new(match &**scan_type {
-                    #[cfg(feature = "csv")]
-                    FileScanIR::Csv { options } => FileScanDsl::Csv {
-                        options: options.clone(),
-                    },
-                    #[cfg(feature = "json")]
-                    FileScanIR::NDJson { options } => FileScanDsl::NDJson {
-                        options: options.clone(),
-                    },
-                    #[cfg(feature = "parquet")]
-                    FileScanIR::Parquet {
-                        options,
-                        metadata: _,
-                    } => FileScanDsl::Parquet {
-                        options: options.clone(),
-                    },
-                    #[cfg(feature = "ipc")]
-                    FileScanIR::Ipc {
-                        options,
-                        metadata: _,
-                    } => FileScanDsl::Ipc {
-                        options: options.clone(),
-                    },
-                    #[cfg(feature = "python")]
-                    FileScanIR::PythonDataset {
-                        dataset_object,
-                        cached_ir: _,
-                    } => FileScanDsl::PythonDataset {
-                        dataset_object: dataset_object.clone(),
-                    },
-                    FileScanIR::Anonymous { options, function } => FileScanDsl::Anonymous {
-                        options: options.clone(),
-                        function: function.clone(),
-                        file_info: file_info.clone(),
-                    },
-                });
-
-                DslPlan::Scan {
-                    sources: sources.clone(),
-                    scan_type,
-                    unified_scan_args: unified_scan_args.clone(),
-                    cached_ir: Arc::new(Mutex::new(Some(ir))),
-                }
-            },
-            #[cfg(feature = "python")]
-            IR::PythonScan { .. } => DslPlan::PythonScan {
-                options: Default::default(),
-            },
-            IR::Union { inputs, .. } => {
-                let inputs = inputs
-                    .into_iter()
-                    .map(|node| convert_to_lp(node, lp_arena))
-                    .collect();
-                DslPlan::Union {
-                    inputs,
-                    args: Default::default(),
-                }
-            },
-            IR::HConcat {
-                inputs,
-                schema: _,
-                options,
-            } => {
-                let inputs = inputs
-                    .into_iter()
-                    .map(|node| convert_to_lp(node, lp_arena))
-                    .collect();
-                DslPlan::HConcat { inputs, options }
-            },
-            IR::Slice { input, offset, len } => {
-                let lp = convert_to_lp(input, lp_arena);
-                DslPlan::Slice {
-                    input: Arc::new(lp),
-                    offset,
-                    len,
-                }
-            },
-            IR::Filter { input, predicate } => {
-                let lp = convert_to_lp(input, lp_arena);
-                let predicate = predicate.to_expr(expr_arena);
-                DslPlan::Filter {
-                    input: Arc::new(lp),
-                    predicate,
-                }
-            },
-            IR::DataFrameScan {
-                df,
-                schema,
-                output_schema: _,
-            } => DslPlan::DataFrameScan { df, schema },
-            IR::Select {
-                expr,
-                input,
-                schema: _,
-                options,
-            } => {
-                let i = convert_to_lp(input, lp_arena);
-                let expr = expr_irs_to_exprs(expr, expr_arena);
-                DslPlan::Select {
-                    expr,
-                    input: Arc::new(i),
-                    options,
-                }
-            },
-            IR::SimpleProjection { input, columns } => {
-                let input = convert_to_lp(input, lp_arena);
-                let expr = columns
-                    .iter_names()
-                    .map(|name| Expr::Column(name.clone()))
-                    .collect::<Vec<_>>();
-                DslPlan::Select {
-                    expr,
-                    input: Arc::new(input),
-                    options: Default::default(),
-                }
-            },
-            IR::Sort {
-                input,
-                by_column,
-                slice,
-                sort_options,
-            } => {
-                let input = Arc::new(convert_to_lp(input, lp_arena));
-                let by_column = expr_irs_to_exprs(by_column, expr_arena);
-                DslPlan::Sort {
-                    input,
-                    by_column,
-                    slice,
-                    sort_options,
-                }
-            },
-            IR::Cache {
-                input,
-                id,
-                cache_hits: _,
-            } => {
-                let input: Arc<DslPlan> = id
-                    .downcast_arc()
-                    .unwrap_or_else(|| Arc::new(convert_to_lp(input, lp_arena)));
-                DslPlan::Cache { input }
-            },
-            IR::GroupBy {
-                input,
-                keys,
-                aggs,
-                schema,
-                apply,
-                maintain_order,
-                options: dynamic_options,
-            } => {
-                let i = convert_to_lp(input, lp_arena);
-                let keys = expr_irs_to_exprs(keys, expr_arena);
-                let aggs = expr_irs_to_exprs(aggs, expr_arena);
-
-                DslPlan::GroupBy {
-                    input: Arc::new(i),
-                    keys,
-                    predicates: vec![],
-                    aggs,
-                    apply: apply.map(|apply| (apply, schema)),
-                    maintain_order,
-                    options: dynamic_options,
-                }
-            },
-            IR::Join {
-                input_left,
-                input_right,
-                schema: _,
-                left_on,
-                right_on,
-                options,
-            } => {
-                let i_l = convert_to_lp(input_left, lp_arena);
-                let i_r = convert_to_lp(input_right, lp_arena);
-
-                let left_on = expr_irs_to_exprs(left_on, expr_arena);
-                let right_on = expr_irs_to_exprs(right_on, expr_arena);
-
-                DslPlan::Join {
-                    input_left: Arc::new(i_l),
-                    input_right: Arc::new(i_r),
-                    predicates: Default::default(),
-                    left_on,
-                    right_on,
-                    options: Arc::new(JoinOptions::from(Arc::unwrap_or_clone(options))),
-                }
-            },
-            IR::HStack {
-                input,
-                exprs,
-                options,
-                ..
-            } => {
-                let i = convert_to_lp(input, lp_arena);
-                let exprs = expr_irs_to_exprs(exprs, expr_arena);
-
-                DslPlan::HStack {
-                    input: Arc::new(i),
-                    exprs,
-                    options,
-                }
-            },
-            IR::Distinct { input, options } => {
-                let i = convert_to_lp(input, lp_arena);
-                let options = DistinctOptionsDSL {
-                    subset: options.subset.map(|names| Selector::ByName {
-                        names,
-                        strict: true,
-                    }),
-                    maintain_order: options.maintain_order,
-                    keep_strategy: options.keep_strategy,
-                };
-                DslPlan::Distinct {
-                    input: Arc::new(i),
-                    options,
-                }
-            },
-            IR::MapFunction { input, function } => {
-                let input = Arc::new(convert_to_lp(input, lp_arena));
-                DslPlan::MapFunction {
-                    input,
-                    function: function.into(),
-                }
-            },
-            IR::ExtContext {
-                input, contexts, ..
-            } => {
-                let input = Arc::new(convert_to_lp(input, lp_arena));
-                let contexts = contexts
-                    .into_iter()
-                    .map(|node| convert_to_lp(node, lp_arena))
-                    .collect();
-                DslPlan::ExtContext { input, contexts }
-            },
-            IR::Sink { input, payload } => {
-                let input = Arc::new(convert_to_lp(input, lp_arena));
-                let payload = match payload {
-                    SinkTypeIR::Memory => SinkType::Memory,
-                    SinkTypeIR::File(f) => SinkType::File(f),
-                    SinkTypeIR::Partition(f) => SinkType::Partition(PartitionSinkType {
-                        base_path: f.base_path,
-                        file_path_cb: f.file_path_cb,
-                        file_type: f.file_type,
-                        sink_options: f.sink_options,
-                        variant: match f.variant {
-                            PartitionVariantIR::MaxSize(max_size) => {
-                                PartitionVariant::MaxSize(max_size)
-                            },
-                            PartitionVariantIR::Parted {
-                                key_exprs,
-                                include_key,
-                            } => PartitionVariant::Parted {
-                                key_exprs: expr_irs_to_exprs(key_exprs, expr_arena),
-                                include_key,
-                            },
-                            PartitionVariantIR::ByKey {
-                                key_exprs,
-                                include_key,
-                            } => PartitionVariant::ByKey {
-                                key_exprs: expr_irs_to_exprs(key_exprs, expr_arena),
-                                include_key,
-                            },
-                        },
-                        cloud_options: f.cloud_options,
-                        per_partition_sort_by: f.per_partition_sort_by.map(|sort_by| {
-                            sort_by
-                                .into_iter()
-                                .map(|s| SortColumn {
-                                    expr: s.expr.to_expr(expr_arena),
-                                    descending: s.descending,
-                                    nulls_last: s.descending,
-                                })
-                                .collect()
-                        }),
-                        finish_callback: f.finish_callback,
-                    }),
-                };
-                DslPlan::Sink { input, payload }
-            },
-            IR::SinkMultiple { inputs } => {
-                let inputs = inputs
-                    .into_iter()
-                    .map(|node| convert_to_lp(node, lp_arena))
-                    .collect();
-                DslPlan::SinkMultiple { inputs }
-            },
-            #[cfg(feature = "merge_sorted")]
-            IR::MergeSorted {
-                input_left,
-                input_right,
-                key,
-            } => {
-                let input_left = Arc::new(convert_to_lp(input_left, lp_arena));
-                let input_right = Arc::new(convert_to_lp(input_right, lp_arena));
-
-                DslPlan::MergeSorted {
-                    input_left,
-                    input_right,
-                    key,
-                }
-            },
-            IR::Invalid => unreachable!(),
-        }
-    }
-=======
->>>>>>> e99abdc0
 }