--- conflicted
+++ resolved
@@ -402,30 +402,10 @@
                             }
                         },
                         CastingRules::FirstArgLossless => {
-<<<<<<< HEAD
                             for other in &input[1..] {
-                                let other = other.dtype(schema, Context::Default, expr_arena)?;
+                                let other = other.dtype(schema, expr_arena)?;
                                 if !can_cast_to_lossless(&super_type, other) {
                                     polars_bail!(InvalidOperation: "cannot cast lossless from {} to {}", other, super_type)
-=======
-                            if super_type.is_integer() {
-                                for other in &input[1..] {
-                                    let other = other.dtype(schema, expr_arena)?;
-                                    if other.is_float() {
-                                        polars_bail!(InvalidOperation: "cannot cast lossless between {} and {}", super_type, other)
-                                    }
-                                }
-                            }
-                            if super_type.is_categorical() || super_type.is_enum() {
-                                for other in &input[1..] {
-                                    let other = other.dtype(schema, expr_arena)?;
-                                    if !(other.is_string()
-                                        || other.is_null()
-                                        || *other == super_type)
-                                    {
-                                        polars_bail!(InvalidOperation: "cannot cast lossless between {} and {}", super_type, other)
-                                    }
->>>>>>> 92c77cc3
                                 }
                             }
                         },
@@ -1021,7 +1001,6 @@
     };
 
     Ok(out)
-<<<<<<< HEAD
 }
 
 /// Can we cast the `from` dtype to the `to` dtype without losing information?
@@ -1075,62 +1054,4 @@
         },
         _ => false,
     }
-}
-
-#[cfg(test)]
-#[cfg(feature = "dtype-categorical")]
-mod test {
-    use polars_core::prelude::*;
-
-    use super::*;
-
-    #[test]
-    fn test_categorical_string() {
-        let mut expr_arena = Arena::new();
-        let mut lp_arena = Arena::new();
-        let optimizer = StackOptimizer {};
-        let rules: &mut [Box<dyn OptimizationRule>] = &mut [Box::new(TypeCoercionRule {})];
-
-        let df = DataFrame::new(Vec::from([Column::new_empty(
-            PlSmallStr::from_static("fruits"),
-            &DataType::from_categories(Categories::global()),
-        )]))
-        .unwrap();
-
-        let expr_in = vec![col("fruits").eq(lit("somestr"))];
-        let lp = DslBuilder::from_existing_df(df.clone())
-            .project(expr_in.clone(), Default::default())
-            .build();
-
-        let mut lp_top =
-            to_alp(lp, &mut expr_arena, &mut lp_arena, &mut OptFlags::default()).unwrap();
-        lp_top = optimizer
-            .optimize_loop(rules, &mut expr_arena, &mut lp_arena, lp_top)
-            .unwrap();
-        let lp = node_to_lp(lp_top, &expr_arena, &mut lp_arena);
-
-        // we test that the fruits column is not cast to string for the comparison
-        if let DslPlan::Select { expr, .. } = lp {
-            assert_eq!(expr, expr_in);
-        };
-
-        let expr_in = vec![col("fruits") + (lit("somestr"))];
-        let lp = DslBuilder::from_existing_df(df)
-            .project(expr_in, Default::default())
-            .build();
-        let mut lp_top =
-            to_alp(lp, &mut expr_arena, &mut lp_arena, &mut OptFlags::default()).unwrap();
-        lp_top = optimizer
-            .optimize_loop(rules, &mut expr_arena, &mut lp_arena, lp_top)
-            .unwrap();
-        let lp = node_to_lp(lp_top, &expr_arena, &mut lp_arena);
-
-        // we test that the fruits column is cast to string for the addition
-        let expected = vec![col("fruits").cast(DataType::String) + lit("somestr")];
-        if let DslPlan::Select { expr, .. } = lp {
-            assert_eq!(expr, expected);
-        };
-    }
-=======
->>>>>>> 92c77cc3
 }