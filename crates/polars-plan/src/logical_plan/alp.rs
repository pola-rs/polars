--- conflicted
+++ resolved
@@ -206,13 +206,7 @@
             Aggregate { schema, .. } => schema,
             Join { schema, .. } => schema,
             HStack { schema, .. } => schema,
-<<<<<<< HEAD
             Distinct { input, .. } | Sink { input, .. } => return arena.get(*input).schema(arena),
-=======
-            Distinct { input, .. } | FileSink { input, .. } => {
-                return arena.get(*input).schema(arena)
-            },
->>>>>>> 2dbf5cde
             Slice { input, .. } => return arena.get(*input).schema(arena),
             MapFunction { input, function } => {
                 let input_schema = arena.get(*input).schema(arena);
@@ -437,13 +431,8 @@
                 if let Some(node) = predicate {
                     container.push(*node)
                 }
-<<<<<<< HEAD
-            }
+            },
             ExtContext { .. } | Sink { .. } => {}
-=======
-            },
-            ExtContext { .. } | FileSink { .. } => {},
->>>>>>> 2dbf5cde
         }
     }
 
