--- conflicted
+++ resolved
@@ -376,19 +376,11 @@
                 contexts,
                 schema,
             }
-<<<<<<< HEAD
         }
         LogicalPlan::Sink { input, payload } => {
             let input = to_alp(*input, expr_arena, lp_arena)?;
             ALogicalPlan::Sink { input, payload }
         }
-=======
-        },
-        LogicalPlan::FileSink { input, payload } => {
-            let input = to_alp(*input, expr_arena, lp_arena)?;
-            ALogicalPlan::FileSink { input, payload }
-        },
->>>>>>> 2dbf5cde
     };
     Ok(lp_arena.add(v))
 }
@@ -823,19 +815,11 @@
                     contexts,
                     schema,
                 }
-<<<<<<< HEAD
             }
             ALogicalPlan::Sink { input, payload } => {
                 let input = Box::new(convert_to_lp(input, lp_arena));
                 LogicalPlan::Sink { input, payload }
             }
-=======
-            },
-            ALogicalPlan::FileSink { input, payload } => {
-                let input = Box::new(convert_to_lp(input, lp_arena));
-                LogicalPlan::FileSink { input, payload }
-            },
->>>>>>> 2dbf5cde
         }
     }
 }
