[package]
name = "polars-plan"
version = { workspace = true }
authors = { workspace = true }
edition = { workspace = true }
homepage = { workspace = true }
license = { workspace = true }
repository = { workspace = true }
description = "Lazy query engine for the Polars DataFrame library"

[lib]
doctest = false

[dependencies]
polars-arrow = { version = "0.32.0", path = "../polars-arrow" }
polars-core = { version = "0.32.0", path = "../polars-core", features = ["lazy", "zip_with", "random"], default-features = false }
polars-io = { version = "0.32.0", path = "../polars-io", features = ["lazy", "csv"], default-features = false }
polars-ops = { version = "0.32.0", path = "../polars-ops", default-features = false }
polars-time = { version = "0.32.0", path = "../polars-time", optional = true }
polars-utils = { version = "0.32.0", path = "../polars-utils" }

ahash = { workspace = true }
arrow = { workspace = true }
chrono = { workspace = true, optional = true }
chrono-tz = { workspace = true, optional = true }
ciborium = { workspace = true, optional = true }
futures = { workspace = true, optional = true }
once_cell = { workspace = true }
pyo3 = { workspace = true, optional = true }
rayon = { workspace = true }
regex = { workspace = true, optional = true }
serde = { workspace = true, features = ["derive", "rc"], optional = true }
smartstring = { workspace = true }
strum_macros = { workspace = true }

[build-dependencies]
version_check = { workspace = true }

[features]
# debugging utility
debugging = []
python = ["dep:pyo3", "ciborium"]
# make sure we don't compile unneeded things even though
# this dependency gets activated
compile = []
serde = [
  "dep:serde",
  "polars-core/serde-lazy",
  "polars-time/serde",
  "polars-io/serde",
  "polars-ops/serde",
]
default = ["compile"]
streaming = []
parquet = ["polars-core/parquet", "polars-io/parquet"]
<<<<<<< HEAD
async = []
cloud = []
=======
async = ["polars-io/cloud"]
>>>>>>> 2dbf5cde
ipc = ["polars-io/ipc"]
json = ["polars-io/json"]
csv = ["polars-io/csv"]
temporal = ["polars-core/temporal", "dtype-date", "dtype-datetime", "dtype-time"]
# debugging purposes
fmt = ["polars-core/fmt"]
strings = ["polars-core/strings", "polars-ops/strings"]
future = []
dtype-u8 = ["polars-core/dtype-u8"]
dtype-u16 = ["polars-core/dtype-u16"]
dtype-i8 = ["polars-core/dtype-i8"]
dtype-i16 = ["polars-core/dtype-i16"]
dtype-decimal = ["polars-core/dtype-decimal"]
dtype-date = ["polars-core/dtype-date", "polars-time/dtype-date", "temporal"]
dtype-datetime = ["polars-core/dtype-datetime", "polars-time/dtype-datetime", "temporal"]
dtype-duration = ["polars-core/dtype-duration", "polars-time/dtype-duration", "temporal"]
dtype-time = ["polars-core/dtype-time", "polars-time/dtype-time"]
dtype-array = ["polars-core/dtype-array", "polars-ops/dtype-array"]
dtype-categorical = ["polars-core/dtype-categorical"]
dtype-struct = ["polars-core/dtype-struct"]
object = ["polars-core/object"]
date_offset = ["polars-time", "chrono"]
list_take = ["polars-ops/list_take"]
list_count = ["polars-ops/list_count"]
trigonometry = []
sign = []
timezones = ["chrono-tz", "polars-time/timezones", "polars-core/timezones", "regex"]
binary_encoding = ["polars-ops/binary_encoding"]
true_div = []
nightly = ["polars-utils/nightly", "polars-ops/nightly"]
extract_jsonpath = ["polars-ops/extract_jsonpath"]

# operations
approx_unique = ["polars-ops/approx_unique"]
is_in = ["polars-core/is_in"]
repeat_by = ["polars-core/repeat_by"]
round_series = ["polars-core/round_series"]
is_first = ["polars-core/is_first", "polars-ops/is_first"]
is_unique = ["polars-ops/is_unique"]
cross_join = ["polars-core/cross_join"]
asof_join = ["polars-core/asof_join", "polars-time", "polars-ops/asof_join"]
concat_str = ["polars-core/concat_str"]
range = []
mode = ["polars-core/mode"]
cum_agg = ["polars-core/cum_agg"]
interpolate = ["polars-ops/interpolate"]
rolling_window = [
  "polars-core/rolling_window",
  "polars-time/rolling_window",
  "polars-ops/rolling_window",
  "polars-time/rolling_window",
]
rank = ["polars-core/rank"]
diff = ["polars-core/diff", "polars-ops/diff"]
pct_change = ["polars-core/pct_change"]
moment = ["polars-core/moment", "polars-ops/moment"]
abs = ["polars-core/abs"]
random = ["polars-core/random"]
dynamic_groupby = ["polars-core/dynamic_groupby"]
ewma = ["polars-core/ewma"]
dot_diagram = []
unique_counts = ["polars-core/unique_counts"]
log = ["polars-ops/log"]
chunked_ids = ["polars-core/chunked_ids"]
list_to_struct = ["polars-ops/list_to_struct"]
row_hash = ["polars-core/row_hash", "polars-ops/hash"]
string_justify = ["polars-ops/string_justify"]
string_from_radix = ["polars-ops/string_from_radix"]
arg_where = []
search_sorted = ["polars-ops/search_sorted"]
merge_sorted = ["polars-ops/merge_sorted"]
meta = []
pivot = ["polars-core/rows", "polars-ops/pivot"]
top_k = ["polars-ops/top_k"]
semi_anti_join = ["polars-core/semi_anti_join", "polars-ops/semi_anti_join"]
cse = []
propagate_nans = ["polars-ops/propagate_nans"]
coalesce = []
fused = ["polars-ops/fused"]
list_sets = ["polars-ops/list_sets"]
list_any_all = ["polars-ops/list_any_all"]
cutqcut = ["polars-ops/cutqcut"]
rle = ["polars-ops/rle"]
extract_groups = ["regex", "dtype-struct", "polars-ops/extract_groups"]

bigidx = ["polars-arrow/bigidx", "polars-core/bigidx", "polars-utils/bigidx"]

panic_on_schema = []

[package.metadata.docs.rs]
all-features = true
# defines the configuration attribute `docsrs`
rustdoc-args = ["--cfg", "docsrs"]<|MERGE_RESOLUTION|>--- conflicted
+++ resolved
@@ -53,12 +53,8 @@
 default = ["compile"]
 streaming = []
 parquet = ["polars-core/parquet", "polars-io/parquet"]
-<<<<<<< HEAD
-async = []
-cloud = []
-=======
-async = ["polars-io/cloud"]
->>>>>>> 2dbf5cde
+async = ["polars-io/async"]
+cloud = ["async", "polars-io/cloud"]
 ipc = ["polars-io/ipc"]
 json = ["polars-io/json"]
 csv = ["polars-io/csv"]
