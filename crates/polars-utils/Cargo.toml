[package]
name = "polars-utils"
version = { workspace = true }
authors = { workspace = true }
edition = { workspace = true }
homepage = { workspace = true }
license = { workspace = true }
repository = { workspace = true }
description = "Private utils for the Polars DataFrame library"

[dependencies]
bincode = { workspace = true, optional = true }
bytemuck = { workspace = true }
bytes = { workspace = true }
compact_str = { workspace = true }
flate2 = { workspace = true, default-features = true, optional = true }
foldhash = { workspace = true }
hashbrown = { workspace = true }
indexmap = { workspace = true }
libc = { workspace = true }
memmap = { workspace = true, optional = true }
num-traits = { workspace = true }
polars-error = { workspace = true }
pyo3 = { workspace = true, optional = true }
rand = { workspace = true }
raw-cpuid = { workspace = true }
rayon = { workspace = true }
regex = { workspace = true }
rmp-serde = { workspace = true, optional = true }
schemars = { workspace = true, optional = true }
serde = { workspace = true, optional = true }
serde_ignored = { workspace = true, optional = true }
serde_json = { workspace = true, optional = true }
slotmap = { workspace = true }
stacker = { workspace = true }
sysinfo = { version = "0.33", default-features = false, features = ["system"], optional = true }

[dev-dependencies]
rand = { workspace = true }

[build-dependencies]
version_check = { workspace = true }

[features]
mmap = ["memmap"]
bigidx = []
nightly = []
ir_serde = ["serde"]
serde = [
  "dep:serde",
  "serde/derive",
  "dep:rmp-serde",
  "dep:bincode",
  "dep:flate2",
  "dep:serde_json",
  "dep:serde_ignored",
]
<<<<<<< HEAD
dsl-schema = ["dep:schemars"]
python = ["pyo3", "polars-error/python"]
=======
python = ["pyo3", "polars-error/python"]

[lints]
workspace = true
>>>>>>> b50a36ef
<|MERGE_RESOLUTION|>--- conflicted
+++ resolved
@@ -55,12 +55,8 @@
   "dep:serde_json",
   "dep:serde_ignored",
 ]
-<<<<<<< HEAD
 dsl-schema = ["dep:schemars"]
-python = ["pyo3", "polars-error/python"]
-=======
 python = ["pyo3", "polars-error/python"]
 
 [lints]
-workspace = true
->>>>>>> b50a36ef
+workspace = true