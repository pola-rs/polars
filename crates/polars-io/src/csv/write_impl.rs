--- conflicted
+++ resolved
@@ -75,8 +75,7 @@
         AnyValue::Categorical(idx, rev_map, _) => {
             let v = rev_map.get(idx);
             fmt_and_escape_str(f, v, options)
-<<<<<<< HEAD
-        }
+        },
         _ => {
             // Then we deal with the numeric types
             let quote = options.quote as char;
@@ -106,7 +105,7 @@
                     Some(precision) => write!(f, "{v:.precision$}"),
                 },
                 _ => {
-                    // And hre we deal with the non-numeric types (excluding strings)
+                    // And here we deal with the non-numeric types (excluding strings)
                     if !end_with_quote && matches!(options.quote_style, QuoteStyle::NonNumeric) {
                         // start the quote
                         write!(f, "{quote}")?;
@@ -122,7 +121,7 @@
                                 None => write!(f, "{date}"),
                                 Some(fmt) => write!(f, "{}", date.format(fmt)),
                             }
-                        }
+                        },
                         #[cfg(feature = "dtype-datetime")]
                         AnyValue::Datetime(v, tu, _) => {
                             let datetime_format = { *datetime_formats.get_unchecked(i) };
@@ -130,27 +129,27 @@
                             let ndt = match tu {
                                 TimeUnit::Nanoseconds => {
                                     temporal_conversions::timestamp_ns_to_datetime(v)
-                                }
+                                },
                                 TimeUnit::Microseconds => {
                                     temporal_conversions::timestamp_us_to_datetime(v)
-                                }
+                                },
                                 TimeUnit::Milliseconds => {
                                     temporal_conversions::timestamp_ms_to_datetime(v)
-                                }
+                                },
                             };
                             let formatted = match time_zone {
                                 #[cfg(feature = "timezones")]
                                 Some(time_zone) => {
                                     time_zone.from_utc_datetime(&ndt).format(datetime_format)
-                                }
+                                },
                                 #[cfg(not(feature = "timezones"))]
                                 Some(_) => {
                                     panic!("activate 'timezones' feature");
-                                }
+                                },
                                 _ => ndt.format(datetime_format),
                             };
                             write!(f, "{formatted}")
-                        }
+                        },
                         #[cfg(feature = "dtype-time")]
                         AnyValue::Time(v) => {
                             let date = temporal_conversions::time64ns_to_time(v);
@@ -158,59 +157,19 @@
                                 None => write!(f, "{date}"),
                                 Some(fmt) => write!(f, "{}", date.format(fmt)),
                             }
-                        }
+                        },
                         ref dt => {
                             polars_bail!(ComputeError: "datatype {} cannot be written to csv", dt)
-                        }
+                        },
                     }
-                }
+                },
             }?;
 
             if end_with_quote {
                 write!(f, "{quote}")?
             }
             Ok(())
-        }
-=======
         },
-        #[cfg(feature = "dtype-date")]
-        AnyValue::Date(v) => {
-            let date = temporal_conversions::date32_to_date(v);
-            match &options.date_format {
-                None => write!(f, "{date}"),
-                Some(fmt) => write!(f, "{}", date.format(fmt)),
-            }
-        },
-        #[cfg(feature = "dtype-datetime")]
-        AnyValue::Datetime(v, tu, _) => {
-            let datetime_format = { *datetime_formats.get_unchecked(i) };
-            let time_zone = { time_zones.get_unchecked(i) };
-            let ndt = match tu {
-                TimeUnit::Nanoseconds => temporal_conversions::timestamp_ns_to_datetime(v),
-                TimeUnit::Microseconds => temporal_conversions::timestamp_us_to_datetime(v),
-                TimeUnit::Milliseconds => temporal_conversions::timestamp_ms_to_datetime(v),
-            };
-            let formatted = match time_zone {
-                #[cfg(feature = "timezones")]
-                Some(time_zone) => time_zone.from_utc_datetime(&ndt).format(datetime_format),
-                #[cfg(not(feature = "timezones"))]
-                Some(_) => {
-                    panic!("activate 'timezones' feature");
-                },
-                _ => ndt.format(datetime_format),
-            };
-            write!(f, "{formatted}")
-        },
-        #[cfg(feature = "dtype-time")]
-        AnyValue::Time(v) => {
-            let date = temporal_conversions::time64ns_to_time(v);
-            match &options.time_format {
-                None => write!(f, "{date}"),
-                Some(fmt) => write!(f, "{}", date.format(fmt)),
-            }
-        },
-        ref dt => polars_bail!(ComputeError: "datatype {} cannot be written to csv", dt),
->>>>>>> 67e3148d
     }
     .map_err(|err| match value {
         #[cfg(feature = "dtype-datetime")]
