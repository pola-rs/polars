use memchr::memchr2_iter;
use num_traits::Pow;
use polars_core::prelude::*;

use super::buffer::*;
use crate::csv::read::NullValuesCompiled;
use crate::csv::splitfields::SplitFields;
use crate::csv::CommentPrefix;

/// Skip the utf-8 Byte Order Mark.
/// credits to csv-core
pub(crate) fn skip_bom(input: &[u8]) -> &[u8] {
    if input.len() >= 3 && &input[0..3] == b"\xef\xbb\xbf" {
        &input[3..]
    } else {
        input
    }
}

/// Checks if a line in a CSV file is a comment based on the given comment prefix configuration.
///
/// This function is used during CSV parsing to determine whether a line should be ignored based on its starting characters.
pub(crate) fn is_comment_line(line: &[u8], comment_prefix: Option<&CommentPrefix>) -> bool {
    match comment_prefix {
        Some(CommentPrefix::Single(c)) => line.starts_with(&[*c]),
        Some(CommentPrefix::Multi(s)) => line.starts_with(s.as_bytes()),
        None => false,
    }
}

/// Find the nearest next line position.
/// Does not check for new line characters embedded in String fields.
pub(crate) fn next_line_position_naive(input: &[u8], eol_char: u8) -> Option<usize> {
    let pos = memchr::memchr(eol_char, input)? + 1;
    if input.len() - pos == 0 {
        return None;
    }
    Some(pos)
}

/// Find the nearest next line position that is not embedded in a String field.
pub(crate) fn next_line_position(
    mut input: &[u8],
    mut expected_fields: Option<usize>,
    separator: u8,
    quote_char: Option<u8>,
    eol_char: u8,
) -> Option<usize> {
    fn accept_line(
        line: &[u8],
        expected_fields: usize,
        separator: u8,
        eol_char: u8,
        quote_char: Option<u8>,
    ) -> bool {
        let mut count = 0usize;
        for (field, _) in SplitFields::new(line, separator, quote_char, eol_char) {
            if memchr2_iter(separator, eol_char, field).count() >= expected_fields {
                return false;
            }
            count += 1;
        }

        // if the latest field is missing
        // e.g.:
        // a,b,c
        // vala,valb,
        // SplitFields returns a count that is 1 less
        // There fore we accept:
        // expected == count
        // and
        // expected == count - 1
        expected_fields.wrapping_sub(count) <= 1
    }

    // we check 3 subsequent lines for `accept_line` before we accept
    // if 3 groups are rejected we reject completely
    let mut rejected_line_groups = 0u8;

    let mut total_pos = 0;
    if input.is_empty() {
        return None;
    }
    let mut lines_checked = 0u16;
    loop {
        if rejected_line_groups >= 3 {
            return None;
        }
        lines_checked += 1;
        // headers might have an extra value
        // So if we have churned through enough lines
        // we try one field less.
        if lines_checked == 256 {
            if let Some(ef) = expected_fields {
                expected_fields = Some(ef.saturating_sub(1))
            }
        };
        let pos = memchr::memchr(eol_char, input)? + 1;
        if input.len() - pos == 0 {
            return None;
        }
        debug_assert!(pos <= input.len());
        let new_input = unsafe { input.get_unchecked(pos..) };
        let mut lines = SplitLines::new(new_input, quote_char.unwrap_or(b'"'), eol_char);
        let line = lines.next();

        match (line, expected_fields) {
            // count the fields, and determine if they are equal to what we expect from the schema
            (Some(line), Some(expected_fields)) => {
                if accept_line(line, expected_fields, separator, eol_char, quote_char) {
                    let mut valid = true;
                    for line in lines.take(2) {
                        if !accept_line(line, expected_fields, separator, eol_char, quote_char) {
                            valid = false;
                            break;
                        }
                    }
                    if valid {
                        return Some(total_pos + pos);
                    } else {
                        rejected_line_groups += 1;
                    }
                } else {
                    debug_assert!(pos < input.len());
                    unsafe {
                        input = input.get_unchecked(pos + 1..);
                    }
                    total_pos += pos + 1;
                }
            },
            // don't count the fields
            (Some(_), None) => return Some(total_pos + pos),
            // // no new line found, check latest line (without eol) for number of fields
            _ => return None,
        }
    }
}

pub(crate) fn is_line_ending(b: u8, eol_char: u8) -> bool {
    b == eol_char || b == b'\r'
}

pub(crate) fn is_whitespace(b: u8) -> bool {
    b == b' ' || b == b'\t'
}

#[inline]
fn skip_condition<F>(input: &[u8], f: F) -> &[u8]
where
    F: Fn(u8) -> bool,
{
    if input.is_empty() {
        return input;
    }

    let read = input.iter().position(|b| !f(*b)).unwrap_or(input.len());
    &input[read..]
}

/// Remove whitespace from the start of buffer.
/// Makes sure that the bytes stream starts with
///     'field_1,field_2'
/// and not with
///     '\nfield_1,field_1'
#[inline]
pub(crate) fn skip_whitespace(input: &[u8]) -> &[u8] {
    skip_condition(input, is_whitespace)
}

#[inline]
/// Can be used to skip whitespace, but exclude the separator
pub(crate) fn skip_whitespace_exclude(input: &[u8], exclude: u8) -> &[u8] {
    skip_condition(input, |b| b != exclude && (is_whitespace(b)))
}

#[inline]
<<<<<<< HEAD
/// Can be used to skip empty lines but leave leading whitespaces
pub(crate) fn find_non_empty_position(input: &[u8], exclude: u8, eol_char: u8) -> usize {
    let non_empty_position = input
        .iter()
        .position(|b| !((*b != exclude && is_whitespace(*b)) || is_line_ending(*b, eol_char)))
        .unwrap_or(input.len());

    non_empty_position
}

#[inline]
=======
>>>>>>> b1f315ab
pub(crate) fn skip_line_ending(input: &[u8], eol_char: u8) -> &[u8] {
    skip_condition(input, |b| is_line_ending(b, eol_char))
}

/// Get the mean and standard deviation of length of lines in bytes
pub(crate) fn get_line_stats(
    bytes: &[u8],
    n_lines: usize,
    eol_char: u8,
    expected_fields: usize,
    separator: u8,
    quote_char: Option<u8>,
) -> Option<(f32, f32)> {
    let mut lengths = Vec::with_capacity(n_lines);

    let mut bytes_trunc;
    let n_lines_per_iter = n_lines / 2;

    let mut n_read = 0;

    // sample from start and 75% in the file
    for offset in [0, (bytes.len() as f32 * 0.75) as usize] {
        bytes_trunc = &bytes[offset..];
        let pos = next_line_position(
            bytes_trunc,
            Some(expected_fields),
            separator,
            quote_char,
            eol_char,
        )?;
        bytes_trunc = &bytes_trunc[pos + 1..];

        for _ in offset..(offset + n_lines_per_iter) {
            let pos = next_line_position_naive(bytes_trunc, eol_char)? + 1;
            n_read += pos;
            lengths.push(pos);
            bytes_trunc = &bytes_trunc[pos..];
        }
    }

    let n_samples = lengths.len();

    let mean = (n_read as f32) / (n_samples as f32);
    let mut std = 0.0;
    for &len in lengths.iter() {
        std += (len as f32 - mean).pow(2.0)
    }
    std = (std / n_samples as f32).sqrt();
    Some((mean, std))
}

/// An adapted version of std::iter::Split.
/// This exists solely because we cannot split the file in lines naively as
///
/// ```text
///    for line in bytes.split(b'\n') {
/// ```
///
/// This will fail when strings fields are have embedded end line characters.
/// For instance: "This is a valid field\nI have multiples lines" is a valid string field, that contains multiple lines.
pub(crate) struct SplitLines<'a> {
    v: &'a [u8],
    quote_char: u8,
    end_line_char: u8,
}

impl<'a> SplitLines<'a> {
    pub(crate) fn new(slice: &'a [u8], quote_char: u8, end_line_char: u8) -> Self {
        Self {
            v: slice,
            quote_char,
            end_line_char,
        }
    }
}

impl<'a> Iterator for SplitLines<'a> {
    type Item = &'a [u8];

    #[inline]
    fn next(&mut self) -> Option<&'a [u8]> {
        if self.v.is_empty() {
            return None;
        }

        // denotes if we are in a string field, started with a quote
        let mut in_field = false;
        let mut pos = 0u32;
        let mut iter = self.v.iter();
        loop {
            match iter.next() {
                Some(&c) => {
                    pos += 1;

                    if c == self.quote_char {
                        // toggle between string field enclosure
                        //      if we encounter a starting '"' -> in_field = true;
                        //      if we encounter a closing '"' -> in_field = false;
                        in_field = !in_field;
                    }
                    // if we are not in a string and we encounter '\n' we can stop at this position.
                    else if c == self.end_line_char && !in_field {
                        break;
                    }
                },
                None => {
                    let remainder = self.v;
                    self.v = &[];
                    return Some(remainder);
                },
            }
        }

        unsafe {
            debug_assert!((pos as usize) <= self.v.len());
            // return line up to this position
            let ret = Some(self.v.get_unchecked(..(pos - 1) as usize));
            // skip the '\n' token and update slice.
            self.v = self.v.get_unchecked(pos as usize..);
            ret
        }
    }
}

#[inline]
fn find_quoted(bytes: &[u8], quote_char: u8, needle: u8) -> Option<usize> {
    let mut in_field = false;

    let mut idx = 0u32;
    // micro optimizations
    #[allow(clippy::explicit_counter_loop)]
    for &c in bytes.iter() {
        if c == quote_char {
            // toggle between string field enclosure
            //      if we encounter a starting '"' -> in_field = true;
            //      if we encounter a closing '"' -> in_field = false;
            in_field = !in_field;
        }

        if !in_field && c == needle {
            return Some(idx as usize);
        }
        idx += 1;
    }
    None
}

#[inline]
pub(crate) fn skip_this_line(bytes: &[u8], quote: Option<u8>, eol_char: u8) -> &[u8] {
    let pos = match quote {
        Some(quote) => find_quoted(bytes, quote, eol_char),
        None => bytes.iter().position(|x| *x == eol_char),
    };
    match pos {
        None => &[],
        Some(pos) => &bytes[pos + 1..],
    }
}

/// Parse CSV.
///
/// # Arguments
/// * `bytes` - input to parse
/// * `offset` - offset in bytes in total input. This is 0 if single threaded. If multi-threaded every
///              thread has a different offset.
/// * `projection` - Indices of the columns to project.
/// * `buffers` - Parsed output will be written to these buffers. Except for UTF8 data. The offsets of the
///               fields are written to the buffers. The UTF8 data will be parsed later.
#[allow(clippy::too_many_arguments)]
pub(super) fn parse_lines(
    mut bytes: &[u8],
    offset: usize,
    separator: u8,
    comment_prefix: Option<&CommentPrefix>,
    quote_char: Option<u8>,
    eol_char: u8,
    missing_is_null: bool,
    ignore_errors: bool,
    mut truncate_ragged_lines: bool,
    null_values: Option<&NullValuesCompiled>,
    projection: &[usize],
    buffers: &mut [Buffer],
    n_lines: usize,
    // length of original schema
    schema_len: usize,
    schema: &Schema,
) -> PolarsResult<usize> {
    assert!(
        !projection.is_empty(),
        "at least one column should be projected"
    );
    // During projection pushdown we are not checking other csv fields.
    // This would be very expensive and we don't care as we only want
    // the projected columns.
    if projection.len() != schema_len {
        truncate_ragged_lines = true
    }

    // we use the pointers to track the no of bytes read.
    let start = bytes.as_ptr() as usize;
    let original_bytes_len = bytes.len();
    let n_lines = n_lines as u32;

    let mut line_count = 0u32;
    loop {
        if line_count > n_lines {
            let end = bytes.as_ptr() as usize;
            return Ok(end - start);
        }

<<<<<<< HEAD
        // only when we have one column \n should not be skipped
        // other widths should have commas.
        if schema_len > 1 {
            let non_empty_position = find_non_empty_position(bytes, separator, eol_char);
            if non_empty_position == bytes.len() {
                return Ok(original_bytes_len); // entire sequence is blank lines
            } else {
                bytes = if non_empty_position > 0 && bytes[non_empty_position - 1] == eol_char {
                    &bytes[non_empty_position..] // skip blank lines
                } else {
                    bytes
                };
            };
        } else {
            bytes = skip_whitespace_exclude(bytes, separator);
        };
=======
>>>>>>> b1f315ab
        if bytes.is_empty() {
            return Ok(original_bytes_len);
        } else if is_comment_line(bytes, comment_prefix) {
            // deal with comments
            let bytes_rem = skip_this_line(bytes, quote_char, eol_char);
            bytes = bytes_rem;
            continue;
        }

        // Every line we only need to parse the columns that are projected.
        // Therefore we check if the idx of the field is in our projected columns.
        // If it is not, we skip the field.
        let mut projection_iter = projection.iter().copied();
        let mut next_projected = unsafe { projection_iter.next().unwrap_unchecked() };
        let mut processed_fields = 0;

        let mut iter = SplitFields::new(bytes, separator, quote_char, eol_char);
        let mut idx = 0u32;
        let mut read_sol = 0;
        loop {
            match iter.next() {
                // end of line
                None => {
                    bytes = &bytes[std::cmp::min(read_sol, bytes.len())..];
                    break;
                },
                Some((mut field, needs_escaping)) => {
                    let field_len = field.len();

                    // +1 is the split character that is consumed by the iterator.
                    read_sol += field_len + 1;

                    if idx == next_projected as u32 {
                        // the iterator is finished when it encounters a `\n`
                        // this could be preceded by a '\r'
                        if field_len > 0 && field[field_len - 1] == b'\r' {
                            field = &field[..field_len - 1];
                        }

                        debug_assert!(processed_fields < buffers.len());
                        let buf = unsafe {
                            // SAFETY: processed fields index can never exceed the projection indices.
                            buffers.get_unchecked_mut(processed_fields)
                        };
                        let mut add_null = false;

                        // if we have null values argument, check if this field equal null value
                        if let Some(null_values) = null_values {
                            let field = if needs_escaping && !field.is_empty() {
                                &field[1..field.len() - 1]
                            } else {
                                field
                            };

                            // safety:
                            // process fields is in bounds
                            add_null = unsafe { null_values.is_null(field, processed_fields) }
                        }
                        if add_null {
                            buf.add_null(!missing_is_null && field.is_empty())
                        } else {
                            buf.add(field, ignore_errors, needs_escaping, missing_is_null)
                                .map_err(|e| {
                                    let bytes_offset = offset + field.as_ptr() as usize - start;
                                    let unparsable = String::from_utf8_lossy(field);
                                    let column_name = schema.get_at_index(idx as usize).unwrap().0;
                                    polars_err!(
                                        ComputeError:
                                        "could not parse `{}` as dtype `{}` at column '{}' (column number {})\n\n\
                                        The current offset in the file is {} bytes.\n\
                                        \n\
                                        You might want to try:\n\
                                        - increasing `infer_schema_length` (e.g. `infer_schema_length=10000`),\n\
                                        - specifying correct dtype with the `dtypes` argument\n\
                                        - setting `ignore_errors` to `True`,\n\
                                        - adding `{}` to the `null_values` list.\n\n\
                                        Original error: ```{}```",
                                        &unparsable,
                                        buf.dtype(),
                                        column_name,
                                        idx + 1,
                                        bytes_offset,
                                        &unparsable,
                                        e
                                    )
                                })?;
                        }
                        processed_fields += 1;

                        // if we have all projected columns we are done with this line
                        match projection_iter.next() {
                            Some(p) => next_projected = p,
                            None => {
                                if bytes.get(read_sol - 1) == Some(&eol_char) {
                                    bytes = &bytes[read_sol..];
                                } else {
                                    if !truncate_ragged_lines && read_sol < bytes.len() {
                                        polars_bail!(ComputeError: r#"found more fields than defined in 'Schema'

Consider setting 'truncate_ragged_lines={}'."#, polars_error::constants::TRUE)
                                    }
                                    let bytes_rem = skip_this_line(
                                        &bytes[read_sol - 1..],
                                        quote_char,
                                        eol_char,
                                    );
                                    bytes = bytes_rem;
                                }
                                break;
                            },
                        }
                    }
                    idx += 1;
                },
            }
        }

        // there can be lines that miss fields (also the comma values)
        // this means the splitter won't process them.
        // We traverse them to read them as null values.
        while processed_fields < projection.len() {
            debug_assert!(processed_fields < buffers.len());
            let buf = unsafe {
                // SAFETY: processed fields index can never exceed the projection indices.
                buffers.get_unchecked_mut(processed_fields)
            };
            buf.add_null(!missing_is_null);
            processed_fields += 1;
        }
        line_count += 1;
    }
}

#[cfg(test)]
mod test {
    use super::*;

    #[test]
    fn test_splitfields() {
        let input = "\"foo\",\"bar\"";
        let mut fields = SplitFields::new(input.as_bytes(), b',', Some(b'"'), b'\n');

        assert_eq!(fields.next(), Some(("\"foo\"".as_bytes(), true)));
        assert_eq!(fields.next(), Some(("\"bar\"".as_bytes(), true)));
        assert_eq!(fields.next(), None);

        let input2 = "\"foo\n bar\";\"baz\";12345";
        let mut fields2 = SplitFields::new(input2.as_bytes(), b';', Some(b'"'), b'\n');

        assert_eq!(fields2.next(), Some(("\"foo\n bar\"".as_bytes(), true)));
        assert_eq!(fields2.next(), Some(("\"baz\"".as_bytes(), true)));
        assert_eq!(fields2.next(), Some(("12345".as_bytes(), false)));
        assert_eq!(fields2.next(), None);
    }

    #[test]
    fn test_splitlines() {
        let input = "1,\"foo\n\"\n2,\"foo\n\"\n";
        let mut lines = SplitLines::new(input.as_bytes(), b'"', b'\n');
        assert_eq!(lines.next(), Some("1,\"foo\n\"".as_bytes()));
        assert_eq!(lines.next(), Some("2,\"foo\n\"".as_bytes()));
        assert_eq!(lines.next(), None);

        let input2 = "1,'foo\n'\n2,'foo\n'\n";
        let mut lines2 = SplitLines::new(input2.as_bytes(), b'\'', b'\n');
        assert_eq!(lines2.next(), Some("1,'foo\n'".as_bytes()));
        assert_eq!(lines2.next(), Some("2,'foo\n'".as_bytes()));
        assert_eq!(lines2.next(), None);
    }
}<|MERGE_RESOLUTION|>--- conflicted
+++ resolved
@@ -174,7 +174,6 @@
 }
 
 #[inline]
-<<<<<<< HEAD
 /// Can be used to skip empty lines but leave leading whitespaces
 pub(crate) fn find_non_empty_position(input: &[u8], exclude: u8, eol_char: u8) -> usize {
     let non_empty_position = input
@@ -186,8 +185,6 @@
 }
 
 #[inline]
-=======
->>>>>>> b1f315ab
 pub(crate) fn skip_line_ending(input: &[u8], eol_char: u8) -> &[u8] {
     skip_condition(input, |b| is_line_ending(b, eol_char))
 }
@@ -398,7 +395,6 @@
             return Ok(end - start);
         }
 
-<<<<<<< HEAD
         // only when we have one column \n should not be skipped
         // other widths should have commas.
         if schema_len > 1 {
@@ -415,8 +411,6 @@
         } else {
             bytes = skip_whitespace_exclude(bytes, separator);
         };
-=======
->>>>>>> b1f315ab
         if bytes.is_empty() {
             return Ok(original_bytes_len);
         } else if is_comment_line(bytes, comment_prefix) {
