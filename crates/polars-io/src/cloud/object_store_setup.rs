--- conflicted
+++ resolved
@@ -10,14 +10,10 @@
 use tokio::sync::RwLock;
 use url::Url;
 
-<<<<<<< HEAD
-use super::{parse_url, CloudLocation, CloudOptions, CloudType, PolarsObjectStore};
+use super::{CloudLocation, CloudOptions, CloudType, PolarsObjectStore, parse_url};
+use crate::cloud::CloudConfig;
 #[cfg(any(feature = "aws", feature = "gcp", feature = "azure", feature = "http"))]
 use crate::cloud::client_options::PlClientOptions;
-=======
-use super::{CloudLocation, CloudOptions, CloudType, PolarsObjectStore, parse_url};
->>>>>>> ac9d20a3
-use crate::cloud::CloudConfig;
 
 /// Object stores must be cached. Every object-store will do DNS lookups and
 /// get rate limited when querying the DNS (can take up to 5s).
