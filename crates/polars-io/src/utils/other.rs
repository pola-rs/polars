use std::io::Read;
#[cfg(target_os = "emscripten")]
use std::io::{Seek, SeekFrom};

use polars_core::prelude::*;
use polars_utils::mmap::{MMapSemaphore, MemSlice};

use crate::mmap::{MmapBytesReader, ReaderBytes};

pub fn get_reader_bytes<R: Read + MmapBytesReader + ?Sized>(
    reader: &mut R,
) -> PolarsResult<ReaderBytes<'_>> {
    // we have a file so we can mmap
    // only seekable files are mmap-able
    if let Some((file, offset)) = reader
        .stream_position()
        .ok()
        .and_then(|offset| Some((reader.to_file()?, offset)))
    {
        let mut options = memmap::MmapOptions::new();
        options.offset(offset);

        // Set mmap size based on seek to end when running under Emscripten
        #[cfg(target_os = "emscripten")]
        {
            let mut file = file;
            let size = file.seek(SeekFrom::End(0)).unwrap();
            options.len((size - offset) as usize);
        }

        let mmap = MMapSemaphore::new_from_file_with_options(file, options)?;
        Ok(ReaderBytes::Owned(MemSlice::from_mmap(Arc::new(mmap))))
    } else {
        // we can get the bytes for free
        if reader.to_bytes().is_some() {
            // duplicate .to_bytes() is necessary to satisfy the borrow checker
            Ok(ReaderBytes::Borrowed((*reader).to_bytes().unwrap()))
        } else {
            // we have to read to an owned buffer to get the bytes.
            let mut bytes = Vec::with_capacity(1024 * 128);
            reader.read_to_end(&mut bytes)?;
            Ok(ReaderBytes::Owned(bytes.into()))
        }
    }
}

#[cfg(any(
    feature = "ipc",
    feature = "ipc_streaming",
    feature = "parquet",
    feature = "avro"
))]
pub fn apply_projection(schema: &ArrowSchema, projection: &[usize]) -> ArrowSchema {
    projection
        .iter()
        .map(|idx| schema.get_at_index(*idx).unwrap())
        .map(|(k, v)| (k.clone(), v.clone()))
        .collect()
}

#[cfg(any(
    feature = "ipc",
    feature = "ipc_streaming",
    feature = "avro",
    feature = "parquet"
))]
pub fn columns_to_projection<T: AsRef<str>>(
    columns: &[T],
    schema: &ArrowSchema,
) -> PolarsResult<Vec<usize>> {
    let mut prj = Vec::with_capacity(columns.len());

    for column in columns {
        let i = schema.try_index_of(column.as_ref())?;
        prj.push(i);
    }

    Ok(prj)
}

#[cfg(debug_assertions)]
fn check_offsets(dfs: &[DataFrame]) {
    dfs.windows(2).for_each(|s| {
        let a = &s[0].get_columns()[0];
        let b = &s[1].get_columns()[0];

        let prev = a.get(a.len() - 1).unwrap().extract::<usize>().unwrap();
        let next = b.get(0).unwrap().extract::<usize>().unwrap();
        assert_eq!(prev + 1, next);
    })
}

/// Because of threading every row starts from `0` or from `offset`.
/// We must correct that so that they are monotonically increasing.
#[cfg(any(feature = "csv", feature = "json"))]
pub(crate) fn update_row_counts2(dfs: &mut [DataFrame], offset: IdxSize) {
    if !dfs.is_empty() {
        let mut previous = offset;
        for df in &mut *dfs {
            if df.is_empty() {
                continue;
            }
            let n_read = df.height() as IdxSize;
            if let Some(s) = unsafe { df.get_columns_mut() }.get_mut(0) {
                if let Ok(v) = s.get(0) {
                    if v.extract::<usize>().unwrap() != previous as usize {
                        *s = &*s + previous;
                    }
                }
            }
            previous += n_read;
        }
    }
    #[cfg(debug_assertions)]
    {
        check_offsets(dfs)
    }
}

/// Because of threading every row starts from `0` or from `offset`.
/// We must correct that so that they are monotonically increasing.
#[cfg(feature = "json")]
pub(crate) fn update_row_counts3(dfs: &mut [DataFrame], heights: &[IdxSize], offset: IdxSize) {
    assert_eq!(dfs.len(), heights.len());
    if !dfs.is_empty() {
        let mut previous = offset;
        for i in 0..dfs.len() {
            let df = &mut dfs[i];
            if df.is_empty() {
                continue;
            }

            if let Some(s) = unsafe { df.get_columns_mut() }.get_mut(0) {
                if let Ok(v) = s.get(0) {
                    if v.extract::<usize>().unwrap() != previous as usize {
                        *s = &*s + previous;
                    }
                }
            }
            let n_read = heights[i];
            previous += n_read;
        }
    }
}

#[cfg(feature = "json")]
pub fn overwrite_schema(schema: &mut Schema, overwriting_schema: &Schema) -> PolarsResult<()> {
    for (k, value) in overwriting_schema.iter() {
        *schema.try_get_mut(k)? = value.clone();
    }
    Ok(())
}

<<<<<<< HEAD
pub static FLOAT_RE: LazyLock<Regex> = LazyLock::new(|| {
    Regex::new(r"^[-+]?((\d*\.\d+)([eE][-+]?\d+)?|inf|NaN|(\d+)[eE][-+]?\d+|\d+\.)$").unwrap()
});

pub static FLOAT_RE_DECIMAL: LazyLock<Regex> = LazyLock::new(|| {
    Regex::new(r"^[-+]?((\d*,\d+)([eE][-+]?\d+)?|inf|NaN|(\d+)[eE][-+]?\d+|\d+,)$").unwrap()
});

pub static INTEGER_RE: LazyLock<Regex> = LazyLock::new(|| Regex::new(r"^-?([0-9]+)$").unwrap());

pub static BOOLEAN_RE: LazyLock<Regex> = LazyLock::new(|| {
    RegexBuilder::new(r"^(true|false)$")
        .case_insensitive(true)
        .build()
        .unwrap()
});
=======
polars_utils::regex_cache::cached_regex! {
    pub static FLOAT_RE = r"^[-+]?((\d*\.\d+)([eE][-+]?\d+)?|inf|NaN|(\d+)[eE][-+]?\d+|\d+\.)$";
    pub static FLOAT_RE_DECIMAL = r"^[-+]?((\d*,\d+)([eE][-+]?\d+)?|inf|NaN|(\d+)[eE][-+]?\d+|\d+,)$";
    pub static INTEGER_RE = r"^-?(\d+)$";
    pub static BOOLEAN_RE = r"^(?i:true|false)$";
}
>>>>>>> 8dd53824

pub fn materialize_projection(
    with_columns: Option<&[PlSmallStr]>,
    schema: &Schema,
    hive_partitions: Option<&[Series]>,
    has_row_index: bool,
) -> Option<Vec<usize>> {
    match hive_partitions {
        None => with_columns.map(|with_columns| {
            with_columns
                .iter()
                .map(|name| schema.index_of(name).unwrap() - has_row_index as usize)
                .collect()
        }),
        Some(part_cols) => {
            with_columns.map(|with_columns| {
                with_columns
                    .iter()
                    .flat_map(|name| {
                        // the hive partitions are added at the end of the schema, but we don't want to project
                        // them from the file
                        if part_cols.iter().any(|s| s.name() == name.as_str()) {
                            None
                        } else {
                            Some(schema.index_of(name).unwrap() - has_row_index as usize)
                        }
                    })
                    .collect()
            })
        },
    }
}

/// Utility for decoding JSON that adds the response value to the error message if decoding fails.
/// This makes it much easier to debug errors from parsing network responses.
#[cfg(feature = "cloud")]
pub fn decode_json_response<T>(bytes: &[u8]) -> PolarsResult<T>
where
    T: for<'de> serde::de::Deserialize<'de>,
{
    use polars_error::to_compute_err;
    use polars_utils::error::TruncateErrorDetail;

    serde_json::from_slice(bytes)
        .map_err(to_compute_err)
        .map_err(|e| {
            e.wrap_msg(|e| {
                format!(
                    "error decoding response: {}, response value: {}",
                    e,
                    TruncateErrorDetail(&String::from_utf8_lossy(bytes))
                )
            })
        })
}

#[cfg(test)]
mod tests {
    use super::{FLOAT_RE, INTEGER_RE};

    #[test]
    fn test_float_parse() {
        assert!(FLOAT_RE.is_match("0.1"));
        assert!(FLOAT_RE.is_match("3.0"));
        assert!(FLOAT_RE.is_match("3.00001"));
        assert!(FLOAT_RE.is_match("-9.9990e-003"));
        assert!(FLOAT_RE.is_match("9.9990e+003"));
        assert!(FLOAT_RE.is_match("9.9990E+003"));
        assert!(FLOAT_RE.is_match("9.9990E+003"));
        assert!(FLOAT_RE.is_match(".5"));
        assert!(FLOAT_RE.is_match("2.5E-10"));
        assert!(FLOAT_RE.is_match("2.5e10"));
        assert!(FLOAT_RE.is_match("NaN"));
        assert!(FLOAT_RE.is_match("-NaN"));
        assert!(FLOAT_RE.is_match("-inf"));
        assert!(FLOAT_RE.is_match("inf"));
        assert!(FLOAT_RE.is_match("-7e-05"));
        assert!(FLOAT_RE.is_match("7e-05"));
        assert!(FLOAT_RE.is_match("+7e+05"));
    }

    #[test]
    fn test_integer_parse() {
        for valid in ["01", "1234567890"] {
            assert!(INTEGER_RE.is_match(valid));
        }
        for invalid in [
            // poorly formatted
            "\"\"1\"\"",
            "\"33428\"",
            "45...",
            // non-numerical characters
            "NA",
            "01ü69",
            "42?530",
            "Q4558",
            "48xxx",
            "Ü8447",
            // floating point numbers
            "11.0",
            // Arabic-Indic
            "١٢٣٤٥٦٧٨٩٠",
            // Persian/Farsi
            "۱۲۳۴۵۶۷۸۹۰",
            // Devanagari (Hindi):
            "१२३४५६७८९०",
            // Bengali:
            "১২৩৪৫৬৭৮৯০",
            // Thai:
            "๑๒๓๔๕๖๗๘๙๐",
            // Tibetan:
            "༡༢༣༤༥༦༧༨༩༠",
            // Chinese/Japanese:
            "一二三四五六七八九〇",
        ] {
            assert!(
                !INTEGER_RE.is_match(invalid),
                "'{}' is not an integer",
                invalid
            );
        }
    }
}<|MERGE_RESOLUTION|>--- conflicted
+++ resolved
@@ -151,31 +151,12 @@
     Ok(())
 }
 
-<<<<<<< HEAD
-pub static FLOAT_RE: LazyLock<Regex> = LazyLock::new(|| {
-    Regex::new(r"^[-+]?((\d*\.\d+)([eE][-+]?\d+)?|inf|NaN|(\d+)[eE][-+]?\d+|\d+\.)$").unwrap()
-});
-
-pub static FLOAT_RE_DECIMAL: LazyLock<Regex> = LazyLock::new(|| {
-    Regex::new(r"^[-+]?((\d*,\d+)([eE][-+]?\d+)?|inf|NaN|(\d+)[eE][-+]?\d+|\d+,)$").unwrap()
-});
-
-pub static INTEGER_RE: LazyLock<Regex> = LazyLock::new(|| Regex::new(r"^-?([0-9]+)$").unwrap());
-
-pub static BOOLEAN_RE: LazyLock<Regex> = LazyLock::new(|| {
-    RegexBuilder::new(r"^(true|false)$")
-        .case_insensitive(true)
-        .build()
-        .unwrap()
-});
-=======
 polars_utils::regex_cache::cached_regex! {
     pub static FLOAT_RE = r"^[-+]?((\d*\.\d+)([eE][-+]?\d+)?|inf|NaN|(\d+)[eE][-+]?\d+|\d+\.)$";
     pub static FLOAT_RE_DECIMAL = r"^[-+]?((\d*,\d+)([eE][-+]?\d+)?|inf|NaN|(\d+)[eE][-+]?\d+|\d+,)$";
-    pub static INTEGER_RE = r"^-?(\d+)$";
+    pub static INTEGER_RE = r"^-?([0-9]+)$";
     pub static BOOLEAN_RE = r"^(?i:true|false)$";
 }
->>>>>>> 8dd53824
 
 pub fn materialize_projection(
     with_columns: Option<&[PlSmallStr]>,
