--- conflicted
+++ resolved
@@ -1,9 +1,6 @@
-<<<<<<< HEAD
 mod dispersion;
-=======
 #[cfg(feature = "array_any_all")]
 mod any_all;
->>>>>>> 01217d21
 mod min_max;
 mod namespace;
 mod sum_mean;
