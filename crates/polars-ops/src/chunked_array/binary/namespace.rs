#[cfg(feature = "binary_encoding")]
use std::borrow::Cow;

#[cfg(feature = "binary_encoding")]
use arrow::array::Array;
#[cfg(feature = "binary_encoding")]
use arrow::datatypes::PhysicalType;
use arrow::with_match_primitive_type;
#[cfg(feature = "binary_encoding")]
use base64::Engine as _;
#[cfg(feature = "binary_encoding")]
use base64::engine::general_purpose;
use memchr::memmem::find;
use polars_compute::cast::{binview_to_fixed_size_list_dyn, binview_to_primitive_dyn};
use polars_compute::size::binary_size_bytes;
use polars_core::prelude::arity::{broadcast_binary_elementwise_values, unary_elementwise_values};

use super::*;

pub trait BinaryNameSpaceImpl: AsBinary {
    /// Check if binary contains given literal
    fn contains(&self, lit: &[u8]) -> BooleanChunked {
        let ca = self.as_binary();
        let f = |s: &[u8]| find(s, lit).is_some();
        unary_elementwise_values(ca, f)
    }

    fn contains_chunked(&self, lit: &BinaryChunked) -> PolarsResult<BooleanChunked> {
        let ca = self.as_binary();
        Ok(match lit.len() {
            1 => match lit.get(0) {
                Some(lit) => ca.contains(lit),
                None => BooleanChunked::full_null(ca.name().clone(), ca.len()),
            },
            _ => {
                polars_ensure!(
                    ca.len() == lit.len() || ca.len() == 1,
                    length_mismatch = "bin.contains",
                    ca.len(),
                    lit.len()
                );
                broadcast_binary_elementwise_values(ca, lit, |src, lit| find(src, lit).is_some())
            },
        })
    }

    /// Check if strings ends with a substring
    fn ends_with(&self, sub: &[u8]) -> BooleanChunked {
        let ca = self.as_binary();
        let f = |s: &[u8]| s.ends_with(sub);
        ca.apply_nonnull_values_generic(DataType::Boolean, f)
    }

    /// Check if strings starts with a substring
    fn starts_with(&self, sub: &[u8]) -> BooleanChunked {
        let ca = self.as_binary();
        let f = |s: &[u8]| s.starts_with(sub);
        ca.apply_nonnull_values_generic(DataType::Boolean, f)
    }

    fn starts_with_chunked(&self, prefix: &BinaryChunked) -> PolarsResult<BooleanChunked> {
        let ca = self.as_binary();
        Ok(match prefix.len() {
            1 => match prefix.get(0) {
                Some(s) => self.starts_with(s),
                None => BooleanChunked::full_null(ca.name().clone(), ca.len()),
            },
            _ => {
                polars_ensure!(
                    ca.len() == prefix.len() || ca.len() == 1,
                    length_mismatch = "bin.starts_with",
                    ca.len(),
                    prefix.len()
                );
                broadcast_binary_elementwise_values(ca, prefix, |s, sub| s.starts_with(sub))
            },
        })
    }

    fn ends_with_chunked(&self, suffix: &BinaryChunked) -> PolarsResult<BooleanChunked> {
        let ca = self.as_binary();
        Ok(match suffix.len() {
            1 => match suffix.get(0) {
                Some(s) => self.ends_with(s),
                None => BooleanChunked::full_null(ca.name().clone(), ca.len()),
            },
            _ => {
                polars_ensure!(
                    ca.len() == suffix.len() || ca.len() == 1,
                    length_mismatch = "bin.ends_with",
                    ca.len(),
                    suffix.len()
                );
                broadcast_binary_elementwise_values(ca, suffix, |s, sub| s.ends_with(sub))
            },
        })
    }

    /// Get the size of the binary values in bytes.
    fn size_bytes(&self) -> UInt32Chunked {
        let ca = self.as_binary();
        ca.apply_kernel_cast(&binary_size_bytes)
    }

    #[cfg(feature = "binary_encoding")]
    fn hex_decode(&self, strict: bool) -> PolarsResult<BinaryChunked> {
        let ca = self.as_binary();
        if strict {
            ca.try_apply_nonnull_values_generic(|s| {
                hex::decode(s).map_err(|_| {
                    polars_err!(
                        ComputeError:
                        "invalid `hex` encoding found; try setting `strict=false` to ignore"
                    )
                })
            })
        } else {
            Ok(ca.apply(|opt_s| opt_s.and_then(|s| hex::decode(s).ok().map(Cow::Owned))))
        }
    }

    #[cfg(feature = "binary_encoding")]
    fn hex_encode(&self) -> Series {
        let ca = self.as_binary();
        unsafe {
            ca.apply_values(|s| hex::encode(s).into_bytes().into())
                .cast_unchecked(&DataType::String)
                .unwrap()
        }
    }

    #[cfg(feature = "binary_encoding")]
    fn base64_decode(&self, strict: bool) -> PolarsResult<BinaryChunked> {
        let ca = self.as_binary();
        if strict {
            ca.try_apply_nonnull_values_generic(|s| {
                general_purpose::STANDARD.decode(s).map_err(|_e| {
                    polars_err!(
                        ComputeError:
                        "invalid `base64` encoding found; try setting `strict=false` to ignore"
                    )
                })
            })
        } else {
            Ok(ca.apply(|opt_s| {
                opt_s.and_then(|s| general_purpose::STANDARD.decode(s).ok().map(Cow::Owned))
            }))
        }
    }

    #[cfg(feature = "binary_encoding")]
    fn base64_encode(&self) -> Series {
        let ca = self.as_binary();
        unsafe {
            ca.apply_values(|s| general_purpose::STANDARD.encode(s).into_bytes().into())
                .cast_unchecked(&DataType::String)
                .unwrap()
        }
    }

    #[cfg(feature = "binary_encoding")]
<<<<<<< HEAD
    #[allow(clippy::wrong_self_convention)]
    fn from_buffer(&self, dtype: &DataType, is_little_endian: bool) -> PolarsResult<Series> {
        unsafe {
            Ok(Series::from_chunks_and_dtype_unchecked(
                self.as_binary().name().clone(),
                self._from_buffer_inner(dtype, is_little_endian)?,
                dtype,
            ))
        }
    }

    #[cfg(feature = "binary_encoding")]
    fn _from_buffer_inner(
        &self,
        dtype: &DataType,
        is_little_endian: bool,
    ) -> PolarsResult<Vec<Box<dyn Array>>> {
=======
    fn reinterpret(&self, dtype: &DataType, is_little_endian: bool) -> PolarsResult<Series> {
>>>>>>> bfcb40e6
        let ca = self.as_binary();

        match dtype.to_arrow(CompatLevel::newest()).to_physical_type() {
            PhysicalType::Primitive(ty) => {
                let arrow_data_type = dtype
                    .to_arrow(CompatLevel::newest())
                    .underlying_physical_type();
                with_match_primitive_type!(ty, |$T| {
                    unsafe {
                        ca.chunks().iter().map(|chunk| {
                            binview_to_primitive_dyn::<$T>(
                                &**chunk,
                                &arrow_data_type,
                                is_little_endian,
                            )
                        }).collect()
                    }
                })
            },
            #[cfg(feature = "dtype-array")]
            PhysicalType::FixedSizeList => {
                // In theory the IR dispatch should've made sure we have the
                // correct types, but we can't prove it so check again. In
                // particular, no nesting beyond the top-level Array:
                polars_ensure!(
                    dtype.inner_dtype().map(|dt| dt.is_nested()) == Some(false),
                    InvalidOperation: "{:?}", dtype
                );
                let PhysicalType::Primitive(primitive_type) = dtype
                    .leaf_dtype()
                    .to_arrow(CompatLevel::newest())
                    .to_physical_type()
                else {
                    // We should only have primitive dtypes as inner type at this point.
                    polars_bail!(InvalidOperation: "{:?}", dtype);
                };
                let arrow_data_type = dtype.to_arrow(CompatLevel::newest());

                let result: Vec<ArrayRef> = with_match_primitive_type!(primitive_type, |$T| {
                    unsafe {
                        ca.chunks().iter().map(|chunk| {
                            binview_to_fixed_size_list_dyn::<$T>(
                                &**chunk,
                                &arrow_data_type,
                                is_little_endian
                            )
                        }).collect::<Result<Vec<ArrayRef>, _>>()
                    }
                })?;
                Ok(result)
            },
            _ => Err(
                polars_err!(InvalidOperation:"unsupported data type in reinterpret. Only numerical types are allowed."),
            ),
        }
    }
}

impl BinaryNameSpaceImpl for BinaryChunked {}<|MERGE_RESOLUTION|>--- conflicted
+++ resolved
@@ -7,9 +7,9 @@
 use arrow::datatypes::PhysicalType;
 use arrow::with_match_primitive_type;
 #[cfg(feature = "binary_encoding")]
+use base64::engine::general_purpose;
+#[cfg(feature = "binary_encoding")]
 use base64::Engine as _;
-#[cfg(feature = "binary_encoding")]
-use base64::engine::general_purpose;
 use memchr::memmem::find;
 use polars_compute::cast::{binview_to_fixed_size_list_dyn, binview_to_primitive_dyn};
 use polars_compute::size::binary_size_bytes;
@@ -159,9 +159,7 @@
     }
 
     #[cfg(feature = "binary_encoding")]
-<<<<<<< HEAD
-    #[allow(clippy::wrong_self_convention)]
-    fn from_buffer(&self, dtype: &DataType, is_little_endian: bool) -> PolarsResult<Series> {
+    fn reinterpret(&self, dtype: &DataType, is_little_endian: bool) -> PolarsResult<Series> {
         unsafe {
             Ok(Series::from_chunks_and_dtype_unchecked(
                 self.as_binary().name().clone(),
@@ -177,9 +175,6 @@
         dtype: &DataType,
         is_little_endian: bool,
     ) -> PolarsResult<Vec<Box<dyn Array>>> {
-=======
-    fn reinterpret(&self, dtype: &DataType, is_little_endian: bool) -> PolarsResult<Series> {
->>>>>>> bfcb40e6
         let ca = self.as_binary();
 
         match dtype.to_arrow(CompatLevel::newest()).to_physical_type() {
