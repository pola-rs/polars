use std::str::FromStr;

use arrow::legacy::kernels::convert_to_naive_local;
use arrow::temporal_conversions::{
    timestamp_ms_to_datetime, timestamp_ns_to_datetime, timestamp_us_to_datetime,
};
use chrono::NaiveDateTime;
use chrono_tz::UTC;
use polars_core::chunked_array::ops::arity::try_binary_elementwise;
use polars_core::chunked_array::temporal::parse_time_zone;
use polars_core::prelude::*;

pub fn replace_time_zone(
    datetime: &Logical<DatetimeType, Int64Type>,
    time_zone: Option<&str>,
    ambiguous: &StringChunked,
    non_existent: NonExistent,
) -> PolarsResult<DatetimeChunked> {
    let from_time_zone = datetime.time_zone().as_deref().unwrap_or("UTC");
    let from_tz = parse_time_zone(from_time_zone)?;
    let to_tz = parse_time_zone(time_zone.unwrap_or("UTC"))?;
    if (from_tz == to_tz)
        & ((from_tz == UTC) | ((ambiguous.len() == 1) & (ambiguous.get(0) == Some("raise"))))
    {
        let mut out = datetime
            .0
            .clone()
            .into_datetime(datetime.time_unit(), time_zone.map(|x| x.to_string()));
        out.set_sorted_flag(datetime.is_sorted_flag());
        return Ok(out);
    }
    let timestamp_to_datetime: fn(i64) -> NaiveDateTime = match datetime.time_unit() {
        TimeUnit::Milliseconds => timestamp_ms_to_datetime,
        TimeUnit::Microseconds => timestamp_us_to_datetime,
        TimeUnit::Nanoseconds => timestamp_ns_to_datetime,
    };
    let datetime_to_timestamp: fn(NaiveDateTime) -> i64 = match datetime.time_unit() {
        TimeUnit::Milliseconds => datetime_to_timestamp_ms,
        TimeUnit::Microseconds => datetime_to_timestamp_us,
        TimeUnit::Nanoseconds => datetime_to_timestamp_ns,
    };
<<<<<<< HEAD
    let out = match ambiguous.len() {
        1 => match unsafe { ambiguous.get_unchecked(0) } {
            Some(ambiguous) => datetime.0.try_apply_values(|timestamp| {
                let ndt = timestamp_to_datetime(timestamp);
                Ok(datetime_to_timestamp(convert_to_naive_local(
                    &from_tz,
                    &to_tz,
=======

    let out = if ambiguous.len() == 1
        && ambiguous.get(0) != Some("null")
        && non_existent == NonExistent::Raise
    {
        impl_replace_time_zone_fast(
            datetime,
            ambiguous.get(0),
            timestamp_to_datetime,
            datetime_to_timestamp,
            &from_tz,
            &to_tz,
        )
    } else {
        impl_replace_time_zone(
            datetime,
            ambiguous,
            non_existent,
            timestamp_to_datetime,
            datetime_to_timestamp,
            &from_tz,
            &to_tz,
        )
    };

    let mut out = out?.into_datetime(datetime.time_unit(), time_zone.map(|x| x.to_string()));
    if from_time_zone == "UTC" && ambiguous.len() == 1 && ambiguous.get(0) == Some("raise") {
        // In general, the sortedness flag can't be preserved.
        // To be safe, we only do so in the simplest case when we know for sure that there is no "daylight savings weirdness" going on, i.e.:
        // - `from_tz` is guaranteed to not observe daylight savings time;
        // - user is just passing 'raise' to 'ambiguous'.
        // Both conditions above need to be satisfied.
        out.set_sorted_flag(datetime.is_sorted_flag());
    }
    Ok(out)
}

/// If `ambiguous` is length-1 and not equal to "null", we can take a slightly faster path.
pub fn impl_replace_time_zone_fast(
    datetime: &Logical<DatetimeType, Int64Type>,
    ambiguous: Option<&str>,
    timestamp_to_datetime: fn(i64) -> NaiveDateTime,
    datetime_to_timestamp: fn(NaiveDateTime) -> i64,
    from_tz: &chrono_tz::Tz,
    to_tz: &chrono_tz::Tz,
) -> PolarsResult<Int64Chunked> {
    match ambiguous {
        Some(ambiguous) => datetime.0.try_apply(|timestamp| {
            let ndt = timestamp_to_datetime(timestamp);
            Ok(datetime_to_timestamp(
                convert_to_naive_local(
                    from_tz,
                    to_tz,
>>>>>>> 77b85291
                    ndt,
                    Ambiguous::from_str(ambiguous)?,
                    NonExistent::Raise,
                )?
                .expect("we didn't use Ambiguous::Null or NonExistent::Null"),
            ))
        }),
        _ => Ok(datetime.0.apply(|_| None)),
    }
}

pub fn impl_replace_time_zone(
    datetime: &Logical<DatetimeType, Int64Type>,
    ambiguous: &StringChunked,
    non_existent: NonExistent,
    timestamp_to_datetime: fn(i64) -> NaiveDateTime,
    datetime_to_timestamp: fn(NaiveDateTime) -> i64,
    from_tz: &chrono_tz::Tz,
    to_tz: &chrono_tz::Tz,
) -> PolarsResult<Int64Chunked> {
    match ambiguous.len() {
        1 => {
            let iter = datetime.0.downcast_iter().map(|arr| {
                let element_iter = arr.iter().map(|timestamp_opt| match timestamp_opt {
                    Some(timestamp) => {
                        let ndt = timestamp_to_datetime(*timestamp);
                        let res = convert_to_naive_local(
                            from_tz,
                            to_tz,
                            ndt,
                            Ambiguous::from_str(ambiguous.get(0).unwrap())?,
                            non_existent,
                        )?;
                        Ok::<_, PolarsError>(res.map(datetime_to_timestamp))
                    },
                    None => Ok(None),
                });
                element_iter.try_collect_arr()
            });
            ChunkedArray::try_from_chunk_iter(datetime.0.name(), iter)
        },
        _ => try_binary_elementwise(datetime, ambiguous, |timestamp_opt, ambiguous_opt| {
            match (timestamp_opt, ambiguous_opt) {
                (Some(timestamp), Some(ambiguous)) => {
                    let ndt = timestamp_to_datetime(timestamp);
                    Ok(convert_to_naive_local(
                        from_tz,
                        to_tz,
                        ndt,
                        Ambiguous::from_str(ambiguous)?,
                        non_existent,
                    )?
                    .map(datetime_to_timestamp))
                },
                _ => Ok(None),
            }
        }),
    }
}<|MERGE_RESOLUTION|>--- conflicted
+++ resolved
@@ -39,15 +39,6 @@
         TimeUnit::Microseconds => datetime_to_timestamp_us,
         TimeUnit::Nanoseconds => datetime_to_timestamp_ns,
     };
-<<<<<<< HEAD
-    let out = match ambiguous.len() {
-        1 => match unsafe { ambiguous.get_unchecked(0) } {
-            Some(ambiguous) => datetime.0.try_apply_values(|timestamp| {
-                let ndt = timestamp_to_datetime(timestamp);
-                Ok(datetime_to_timestamp(convert_to_naive_local(
-                    &from_tz,
-                    &to_tz,
-=======
 
     let out = if ambiguous.len() == 1
         && ambiguous.get(0) != Some("null")
@@ -95,13 +86,12 @@
     to_tz: &chrono_tz::Tz,
 ) -> PolarsResult<Int64Chunked> {
     match ambiguous {
-        Some(ambiguous) => datetime.0.try_apply(|timestamp| {
+        Some(ambiguous) => datetime.0.try_apply_values(|timestamp| {
             let ndt = timestamp_to_datetime(timestamp);
             Ok(datetime_to_timestamp(
                 convert_to_naive_local(
                     from_tz,
                     to_tz,
->>>>>>> 77b85291
                     ndt,
                     Ambiguous::from_str(ambiguous)?,
                     NonExistent::Raise,
