use std::cmp::Ordering;

use arrow::array::{BooleanArray, MutableBooleanArray};
use arrow::bitmap::MutableBitmap;
use either::Either;
use polars_core::chunked_array::ops::sort::arg_bottom_k::_arg_bottom_k;
use polars_core::prelude::*;
use polars_core::{downcast_as_macro_arg_physical, POOL};
use polars_utils::total_ord::TotalOrd;
use rayon::prelude::*;

fn arg_partition<T: Send, C: Fn(&T, &T) -> Ordering + Sync>(
    v: &mut [T],
    k: usize,
    sort_options: SortOptions,
    cmp: C,
) -> &[T] {
    let (lower, _el, upper) = v.select_nth_unstable_by(k, &cmp);
    let to_sort = if sort_options.descending {
        lower
    } else {
        upper
    };
    let cmp = |a: &T, b: &T| {
        if sort_options.descending {
            cmp(a, b)
        } else {
            cmp(b, a)
        }
    };
    match (sort_options.multithreaded, sort_options.maintain_order) {
        (true, true) => POOL.install(|| {
            to_sort.par_sort_by(cmp);
        }),
        (true, false) => POOL.install(|| {
            to_sort.par_sort_unstable_by(cmp);
        }),
        (false, true) => to_sort.sort_by(cmp),
        (false, false) => to_sort.sort_unstable_by(cmp),
    };
    to_sort
}

fn top_k_num_impl<T>(ca: &ChunkedArray<T>, k: usize, sort_options: SortOptions) -> ChunkedArray<T>
where
    T: PolarsNumericType,
    ChunkedArray<T>: ChunkSort<T>,
{
    if k >= ca.len() {
        return ca.sort_with(
            sort_options
                .with_maintain_order(false)
                .with_order_reversed(),
        );
    }

    // descending is opposite from sort as top-k returns largest
    let k = if sort_options.descending {
        std::cmp::min(k, ca.len())
    } else {
        ca.len().saturating_sub(k + 1)
    };

    match ca.to_vec_null_aware() {
        Either::Left(mut v) => {
            let values = arg_partition(
                &mut v,
                k,
                sort_options.with_maintain_order(false),
                TotalOrd::tot_cmp,
            );
            ChunkedArray::from_slice(ca.name(), values)
        },
        Either::Right(mut v) => {
            let values = arg_partition(
                &mut v,
                k,
                sort_options.with_maintain_order(false),
                TotalOrd::tot_cmp,
            );
            let mut out = ChunkedArray::from_iter(values.iter().copied());
            out.rename(ca.name());
            out
        },
    }
}

fn top_k_bool_impl(
    ca: &ChunkedArray<BooleanType>,
    k: usize,
    sort_options: SortOptions,
) -> ChunkedArray<BooleanType> {
    if ca.null_count() == 0 {
        let true_count = ca.sum().unwrap() as usize;
        let mut bitmap = MutableBitmap::with_capacity(k);
        if !sort_options.descending {
            // true first
            bitmap.extend_constant(std::cmp::min(k, true_count), true);
            bitmap.extend_constant(k.saturating_sub(true_count), false);
        } else {
            let false_count = ca.len().saturating_sub(true_count);
            bitmap.extend_constant(std::cmp::min(k, false_count), false);
            bitmap.extend_constant(k.saturating_sub(false_count), true);
        }
        let arr = BooleanArray::from_data_default(bitmap.into(), None);
        unsafe {
            ChunkedArray::from_chunks_and_dtype(ca.name(), vec![Box::new(arr)], DataType::Boolean)
        }
    } else {
        let null_count = ca.null_count();
        let true_count = ca.sum().unwrap() as usize;
        let false_count = ca.len() - true_count - null_count;
        let mut remaining = k;

        fn extend_constant_check_remaining(
            array: &mut MutableBooleanArray,
            remaining: &mut usize,
            additional: usize,
            value: Option<bool>,
        ) {
            array.extend_constant(std::cmp::min(additional, *remaining), value);
            *remaining = remaining.saturating_sub(additional);
        }

        let mut array = MutableBooleanArray::with_capacity(k);
        if !sort_options.descending {
            if sort_options.nulls_last {
                // True -> False -> Null
                extend_constant_check_remaining(&mut array, &mut remaining, true_count, Some(true));
                extend_constant_check_remaining(
                    &mut array,
                    &mut remaining,
                    false_count,
                    Some(false),
                );
                extend_constant_check_remaining(&mut array, &mut remaining, null_count, None);
            } else {
                // Null -> True -> False
                extend_constant_check_remaining(&mut array, &mut remaining, null_count, None);
                extend_constant_check_remaining(&mut array, &mut remaining, true_count, Some(true));
                extend_constant_check_remaining(
                    &mut array,
                    &mut remaining,
                    false_count,
                    Some(false),
                );
            }
        } else {
            // False -> True -> Null
            extend_constant_check_remaining(&mut array, &mut remaining, false_count, Some(false));
            extend_constant_check_remaining(&mut array, &mut remaining, true_count, Some(true));
            extend_constant_check_remaining(&mut array, &mut remaining, null_count, None);
        }
        let mut new_ca: ChunkedArray<BooleanType> = BooleanArray::from(array).into();
        new_ca.rename(ca.name());
        new_ca
    }
}

fn top_k_binary_impl(
    ca: &ChunkedArray<BinaryType>,
    k: usize,
    sort_options: SortOptions,
) -> ChunkedArray<BinaryType> {
    if k >= ca.len() {
        return ca.sort_with(
            sort_options
                .with_order_reversed()
                // single series main order is meaningless
                .with_maintain_order(false),
        );
    }

    // descending is opposite from sort as top-k returns largest
    let k = if sort_options.descending {
        std::cmp::min(k, ca.len())
    } else {
        ca.len().saturating_sub(k + 1)
    };

    if ca.null_count() == 0 {
        let mut v: Vec<&[u8]> = Vec::with_capacity(ca.len());
        for arr in ca.downcast_iter() {
            v.extend(arr.non_null_values_iter());
        }
        let values = arg_partition(&mut v, k, sort_options, TotalOrd::tot_cmp);
        ChunkedArray::from_slice(ca.name(), values)
    } else {
        let mut v = Vec::with_capacity(ca.len());
        for arr in ca.downcast_iter() {
            v.extend(arr.iter());
        }
        let values = arg_partition(&mut v, k, sort_options, TotalOrd::tot_cmp);
        let mut out = ChunkedArray::from_iter(values.iter().copied());
        out.rename(ca.name());
        out
    }
}

pub fn top_k(s: &[Series], sort_options: SortOptions) -> PolarsResult<Series> {
    fn extract_target_and_k(s: &[Series]) -> PolarsResult<(usize, &Series)> {
        let k_s = &s[1];

        polars_ensure!(
            k_s.len() == 1,
            ComputeError: "`k` must be a single value for `top_k`."
        );

        let Some(k) = k_s.cast(&IDX_DTYPE)?.idx()?.get(0) else {
            polars_bail!(ComputeError: "`k` must be set for `top_k`")
        };

        let src = &s[0];

        Ok((k as usize, src))
    }

    let (k, src) = extract_target_and_k(s)?;

    if src.is_empty() {
        return Ok(src.clone());
    }

    match src.is_sorted_flag() {
        polars_core::series::IsSorted::Ascending => {
            // TopK is the k element in the bottom of ascending sorted array
            return Ok(src.slice((src.len() - k) as i64, k).reverse());
        },
        polars_core::series::IsSorted::Descending => {
            return Ok(src.slice(0, k));
        },
        _ => {},
    }

    let origin_dtype = src.dtype();

    let s = src.to_physical_repr();

    match s.dtype() {
        DataType::Boolean => Ok(top_k_bool_impl(s.bool().unwrap(), k, sort_options).into_series()),
        DataType::String => {
<<<<<<< HEAD
            let ca = top_k_binary_impl(&s.str().unwrap().as_binary(), k, sort_options);
            let ca = unsafe { ca.to_string() };
=======
            let ca = top_k_binary_impl(&s.str().unwrap().as_binary(), k, descending);
            let ca = unsafe { ca.to_string_unchecked() };
>>>>>>> 5253e46b
            Ok(ca.into_series())
        },
        DataType::Binary => {
            Ok(top_k_binary_impl(s.binary().unwrap(), k, sort_options).into_series())
        },
        _dt => {
            macro_rules! dispatch {
                ($ca:expr) => {{
                    top_k_num_impl($ca, k, sort_options).into_series()
                }};
            }
            unsafe { downcast_as_macro_arg_physical!(&s, dispatch).cast_unchecked(origin_dtype) }
        },
    }
}

pub fn top_k_by(s: &[Series], sort_options: SortMultipleOptions) -> PolarsResult<Series> {
    /// Return (k, src, by)
    fn extract_parameters(s: &[Series]) -> PolarsResult<(usize, &Series, &[Series])> {
        let k_s = &s[1];

        polars_ensure!(
            k_s.len() == 1,
            ComputeError: "`k` must be a single value for `top_k`."
        );

        let Some(k) = k_s.cast(&IDX_DTYPE)?.idx()?.get(0) else {
            polars_bail!(ComputeError: "`k` must be set for `top_k`")
        };

        let src = &s[0];

        let by = &s[2..];

        Ok((k as usize, src, by))
    }

    let (k, src, by) = extract_parameters(s)?;

    if src.is_empty() {
        return Ok(src.clone());
    }

    if by.first().map(|x| x.is_empty()).unwrap_or(false) {
        return Ok(src.clone());
    }

    for s in by {
        if s.len() != src.len() {
            polars_bail!(ComputeError: "`by` column's ({}) length ({}) should have the same length as the source column length ({}) in `top_k`", s.name(), s.len(), src.len())
        }
    }

    top_k_by_impl(k, src, by, sort_options)
}

fn top_k_by_impl(
    k: usize,
    src: &Series,
    by: &[Series],
    sort_options: SortMultipleOptions,
) -> PolarsResult<Series> {
    if src.is_empty() {
        return Ok(src.clone());
    }

    let multithreaded = sort_options.multithreaded;

    let idx = _arg_bottom_k(k, by, &mut sort_options.with_order_reversed())?;

    let result = unsafe {
        if multithreaded {
            src.take_unchecked_threaded(&idx.into_inner(), false)
        } else {
            src.take_unchecked(&idx.into_inner())
        }
    };
    Ok(result)
}<|MERGE_RESOLUTION|>--- conflicted
+++ resolved
@@ -239,13 +239,8 @@
     match s.dtype() {
         DataType::Boolean => Ok(top_k_bool_impl(s.bool().unwrap(), k, sort_options).into_series()),
         DataType::String => {
-<<<<<<< HEAD
             let ca = top_k_binary_impl(&s.str().unwrap().as_binary(), k, sort_options);
-            let ca = unsafe { ca.to_string() };
-=======
-            let ca = top_k_binary_impl(&s.str().unwrap().as_binary(), k, descending);
             let ca = unsafe { ca.to_string_unchecked() };
->>>>>>> 5253e46b
             Ok(ca.into_series())
         },
         DataType::Binary => {
