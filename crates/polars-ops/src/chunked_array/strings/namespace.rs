--- conflicted
+++ resolved
@@ -54,7 +54,7 @@
         let failure_mask = ca.is_not_null() & out.is_null() & base.is_not_null();
         let n_failures = failure_mask.num_trues();
         if n_failures == 0 {
-            return Ok(out.into_series());
+            return Ok(out);
         }
 
         let some_failures = if ca.len() == 1 {
@@ -71,10 +71,10 @@
                 let base = base.get(0).unwrap();
                 some_failures
                     .get(0)
-                    .and_then(|s| T::Native::from_str_radix(s, base).err())
+                    .and_then(|s| <i64 as Num>::from_str_radix(s, base).err())
                     .map_or_else(
                         || unreachable!("failed to extract ParseIntError"),
-                        |e| format!("{}", e),
+                        |e| format!("{e}"),
                     )
             },
             _ => {
@@ -82,24 +82,24 @@
                 some_failures
                     .get(0)
                     .zip(base_failures.get(0))
-                    .and_then(|(s, base)| T::Native::from_str_radix(s, base).err())
+                    .and_then(|(s, base)| <i64 as Num>::from_str_radix(s, base).err())
                     .map_or_else(
                         || unreachable!("failed to extract ParseIntError"),
-                        |e| format!("{}", e),
+                        |e| format!("{e}"),
                     )
             },
         };
         polars_bail!(
             ComputeError:
             "strict integer parsing failed for {} value(s): {}; error message for the \
-             first shown value: '{}' (consider non-strict parsing)",
+            first shown value: '{}' (consider non-strict parsing)",
             n_failures,
             some_failures.into_series().fmt_list(),
             some_error_msg
         );
-    }
-
-    Ok(out.into_series())
+    };
+
+    Ok(out)
 }
 
 pub trait StringNameSpaceImpl: AsString {
@@ -156,7 +156,6 @@
             base.len()
         );
 
-<<<<<<< HEAD
         match dtype.unwrap_or(DataType::Int64) {
             DataType::Int8 => parse_integer::<Int8Type>(ca, base, strict),
             DataType::Int16 => parse_integer::<Int16Type>(ca, base, strict),
@@ -169,70 +168,6 @@
             DataType::UInt64 => parse_integer::<UInt64Type>(ca, base, strict),
             dtype => polars_bail!(InvalidOperation: "Invalid dtype {:?}", dtype),
         }
-=======
-        let f = |opt_s: Option<&str>, opt_base: Option<u32>| -> PolarsResult<Option<i64>> {
-            let (Some(s), Some(base)) = (opt_s, opt_base) else {
-                return Ok(None);
-            };
-
-            if !(2..=36).contains(&base) {
-                polars_bail!(ComputeError: "`to_integer` called with invalid base '{base}'");
-            }
-
-            Ok(<i64 as Num>::from_str_radix(s, base).ok())
-        };
-        let out = broadcast_try_binary_elementwise(ca, base, f)?;
-        if strict && ca.null_count() != out.null_count() {
-            let failure_mask = ca.is_not_null() & out.is_null() & base.is_not_null();
-            let n_failures = failure_mask.num_trues();
-            if n_failures == 0 {
-                return Ok(out);
-            }
-
-            let some_failures = if ca.len() == 1 {
-                ca.clone()
-            } else {
-                let all_failures = ca.filter(&failure_mask)?;
-                // `.unique()` does not necessarily preserve the original order.
-                let unique_failures_args = all_failures.arg_unique()?;
-                all_failures.take(&unique_failures_args.slice(0, 10))?
-            };
-            let some_error_msg = match base.len() {
-                1 => {
-                    // we can ensure that base is not null.
-                    let base = base.get(0).unwrap();
-                    some_failures
-                        .get(0)
-                        .and_then(|s| <i64 as Num>::from_str_radix(s, base).err())
-                        .map_or_else(
-                            || unreachable!("failed to extract ParseIntError"),
-                            |e| format!("{e}"),
-                        )
-                },
-                _ => {
-                    let base_failures = base.filter(&failure_mask)?;
-                    some_failures
-                        .get(0)
-                        .zip(base_failures.get(0))
-                        .and_then(|(s, base)| <i64 as Num>::from_str_radix(s, base).err())
-                        .map_or_else(
-                            || unreachable!("failed to extract ParseIntError"),
-                            |e| format!("{e}"),
-                        )
-                },
-            };
-            polars_bail!(
-                ComputeError:
-                "strict integer parsing failed for {} value(s): {}; error message for the \
-                first shown value: '{}' (consider non-strict parsing)",
-                n_failures,
-                some_failures.into_series().fmt_list(),
-                some_error_msg
-            );
-        };
-
-        Ok(out)
->>>>>>> 66ca5be3
     }
 
     fn contains_chunked(
