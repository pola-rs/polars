<<<<<<< HEAD
use arrow::array::{Array, MutableBinaryViewArray, Utf8ViewArray};

/// Returns a Utf8Array<O> with a substring starting from `start` and with optional length `length` of each of the elements in `array`.
/// `start` can be negative, in which case the start counts from the end of the string.
pub(super) fn utf8_substring(
    array: &Utf8ViewArray,
    start: i64,
    length: &Option<u64>,
) -> Utf8ViewArray {
    let length = length.map(|v| v as usize);
=======
use polars_core::prelude::arity::{binary_elementwise, ternary_elementwise, unary_elementwise};
use polars_core::prelude::{Int64Chunked, StringChunked, UInt64Chunked};

fn substring_ternary(
    opt_str_val: Option<&str>,
    opt_offset: Option<i64>,
    opt_length: Option<u64>,
) -> Option<&str> {
    match (opt_str_val, opt_offset) {
        (Some(str_val), Some(offset)) => {
            // If `offset` is negative, it counts from the end of the string.
            let offset = if offset >= 0 {
                offset as usize
            } else {
                let offset = (0i64 - offset) as usize;
                str_val
                    .char_indices()
                    .rev()
                    .nth(offset)
                    .map(|(idx, _)| idx + 1)
                    .unwrap_or(0)
            };
>>>>>>> 88ade631

            let mut iter_chars = str_val.char_indices();
            if let Some((offset_idx, _)) = iter_chars.nth(offset) {
                let len_end = str_val.len() - offset_idx;

                // Slice to end of str if no length given.
                let length = if let Some(length) = opt_length {
                    length as usize
                } else {
                    len_end
                };

                if length == 0 {
                    return Some("");
                }

                let end_idx = iter_chars
                    .nth(length.saturating_sub(1))
                    .map(|(idx, _)| idx)
                    .unwrap_or(str_val.len());

                Some(&str_val[offset_idx..end_idx])
            } else {
                Some("")
            }
        },
        _ => None,
    }
}

<<<<<<< HEAD
    MutableBinaryViewArray::from_values_iter(iter)
        .freeze()
        .with_validity(array.validity().cloned())
=======
pub(super) fn substring(
    ca: &StringChunked,
    offset: &Int64Chunked,
    length: &UInt64Chunked,
) -> StringChunked {
    match (ca.len(), offset.len(), length.len()) {
        (1, 1, _) => {
            // SAFETY: index `0` is in bound.
            let str_val = unsafe { ca.get_unchecked(0) };
            // SAFETY: index `0` is in bound.
            let offset = unsafe { offset.get_unchecked(0) };
            unary_elementwise(length, |length| substring_ternary(str_val, offset, length))
                .with_name(ca.name())
        },
        (_, 1, 1) => {
            // SAFETY: index `0` is in bound.
            let offset = unsafe { offset.get_unchecked(0) };
            // SAFETY: index `0` is in bound.
            let length = unsafe { length.get_unchecked(0) };
            unary_elementwise(ca, |str_val| substring_ternary(str_val, offset, length))
        },
        (1, _, 1) => {
            // SAFETY: index `0` is in bound.
            let str_val = unsafe { ca.get_unchecked(0) };
            // SAFETY: index `0` is in bound.
            let length = unsafe { length.get_unchecked(0) };
            unary_elementwise(offset, |offset| substring_ternary(str_val, offset, length))
                .with_name(ca.name())
        },
        (1, len_b, len_c) if len_b == len_c => {
            // SAFETY: index `0` is in bound.
            let str_val = unsafe { ca.get_unchecked(0) };
            binary_elementwise(offset, length, |offset, length| {
                substring_ternary(str_val, offset, length)
            })
        },
        (len_a, 1, len_c) if len_a == len_c => {
            fn infer<F: for<'a> FnMut(Option<&'a str>, Option<u64>) -> Option<&'a str>>(f: F) -> F where
            {
                f
            }
            // SAFETY: index `0` is in bound.
            let offset = unsafe { offset.get_unchecked(0) };
            binary_elementwise(
                ca,
                length,
                infer(|str_val, length| substring_ternary(str_val, offset, length)),
            )
        },
        (len_a, len_b, 1) if len_a == len_b => {
            fn infer<F: for<'a> FnMut(Option<&'a str>, Option<i64>) -> Option<&'a str>>(f: F) -> F where
            {
                f
            }
            // SAFETY: index `0` is in bound.
            let length = unsafe { length.get_unchecked(0) };
            binary_elementwise(
                ca,
                offset,
                infer(|str_val, offset| substring_ternary(str_val, offset, length)),
            )
        },
        _ => ternary_elementwise(ca, offset, length, substring_ternary),
    }
>>>>>>> 88ade631
}<|MERGE_RESOLUTION|>--- conflicted
+++ resolved
@@ -1,15 +1,3 @@
-<<<<<<< HEAD
-use arrow::array::{Array, MutableBinaryViewArray, Utf8ViewArray};
-
-/// Returns a Utf8Array<O> with a substring starting from `start` and with optional length `length` of each of the elements in `array`.
-/// `start` can be negative, in which case the start counts from the end of the string.
-pub(super) fn utf8_substring(
-    array: &Utf8ViewArray,
-    start: i64,
-    length: &Option<u64>,
-) -> Utf8ViewArray {
-    let length = length.map(|v| v as usize);
-=======
 use polars_core::prelude::arity::{binary_elementwise, ternary_elementwise, unary_elementwise};
 use polars_core::prelude::{Int64Chunked, StringChunked, UInt64Chunked};
 
@@ -32,7 +20,6 @@
                     .map(|(idx, _)| idx + 1)
                     .unwrap_or(0)
             };
->>>>>>> 88ade631
 
             let mut iter_chars = str_val.char_indices();
             if let Some((offset_idx, _)) = iter_chars.nth(offset) {
@@ -63,11 +50,6 @@
     }
 }
 
-<<<<<<< HEAD
-    MutableBinaryViewArray::from_values_iter(iter)
-        .freeze()
-        .with_validity(array.validity().cloned())
-=======
 pub(super) fn substring(
     ca: &StringChunked,
     offset: &Int64Chunked,
@@ -132,5 +114,4 @@
         },
         _ => ternary_elementwise(ca, offset, length, substring_ternary),
     }
->>>>>>> 88ade631
 }