--- conflicted
+++ resolved
@@ -328,7 +328,6 @@
 
     match (s.dtype(), by.dtype()) {
         (DataType::Float64, DataType::Float64) => {
-<<<<<<< HEAD
             func(s.f64().unwrap(), by.f64().unwrap(), by_is_sorted, extrapolate_flat)
         },
         (DataType::Float64, DataType::Float32) => {
@@ -339,18 +338,6 @@
         },
         (DataType::Float32, DataType::Float32) => {
             func(s.f32().unwrap(), by.f32().unwrap(), by_is_sorted, extrapolate_flat)
-=======
-            func(s.f64().unwrap(), by.f64().unwrap(), by_is_sorted)
-        },
-        (DataType::Float64, DataType::Float32) => {
-            func(s.f64().unwrap(), by.f32().unwrap(), by_is_sorted)
-        },
-        (DataType::Float32, DataType::Float64) => {
-            func(s.f32().unwrap(), by.f64().unwrap(), by_is_sorted)
-        },
-        (DataType::Float32, DataType::Float32) => {
-            func(s.f32().unwrap(), by.f32().unwrap(), by_is_sorted)
->>>>>>> dd1fc86b
         },
         (DataType::Float64, DataType::Int64) => {
             func(s.f64().unwrap(), by.i64().unwrap(), by_is_sorted, extrapolate_flat)
