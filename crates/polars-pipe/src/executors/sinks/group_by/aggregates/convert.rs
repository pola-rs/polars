use std::any::Any;
use std::sync::Arc;

use polars_core::datatypes::Field;
use polars_core::error::PolarsResult;
use polars_core::frame::DataFrame;
use polars_core::prelude::{DataType, SchemaRef, Series, IDX_DTYPE};
use polars_core::schema::Schema;
use polars_io::predicates::PhysicalIoExpr;
use polars_plan::dsl::Expr;
use polars_plan::logical_plan::{ArenaExprIter, Context};
use polars_plan::prelude::{AAggExpr, AExpr};
use polars_utils::arena::{Arena, Node};
use polars_utils::IdxSize;

use crate::executors::sinks::group_by::aggregates::count::CountAgg;
use crate::executors::sinks::group_by::aggregates::first::FirstAgg;
use crate::executors::sinks::group_by::aggregates::last::LastAgg;
use crate::executors::sinks::group_by::aggregates::mean::MeanAgg;
use crate::executors::sinks::group_by::aggregates::min_max::{new_max, new_min};
use crate::executors::sinks::group_by::aggregates::null::NullAgg;
use crate::executors::sinks::group_by::aggregates::{AggregateFunction, SumAgg};
use crate::expressions::PhysicalPipedExpr;
use crate::operators::DataChunk;

struct Len {}

impl PhysicalIoExpr for Len {
    fn evaluate_io(&self, _df: &DataFrame) -> PolarsResult<Series> {
        unimplemented!()
    }
}
impl PhysicalPipedExpr for Len {
    fn evaluate(&self, chunk: &DataChunk, _lazy_state: &dyn Any) -> PolarsResult<Series> {
        // the length must match the chunks as the operators expect that
        // so we fill a null series.
        Ok(Series::new_null("", chunk.data.height()))
    }

    fn field(&self, _input_schema: &Schema) -> PolarsResult<Field> {
        todo!()
    }

    fn expression(&self) -> Expr {
        Expr::Len
    }
}

pub fn can_convert_to_hash_agg(
    mut node: Node,
    expr_arena: &Arena<AExpr>,
    input_schema: &Schema,
) -> bool {
    let mut can_run_partitioned = true;
    if expr_arena
        .iter(node)
        .map(|(_, ae)| {
            match ae {
                AExpr::Agg(_)
                | AExpr::Len
                | AExpr::Cast { .. }
                | AExpr::Literal(_)
                | AExpr::Column(_)
                | AExpr::BinaryExpr { .. }
                | AExpr::Ternary { .. }
                | AExpr::Alias(_, _) => {},
                _ => {
                    can_run_partitioned = false;
                },
            }
            ae
        })
        .filter(|ae| matches!(ae, AExpr::Agg(_) | AExpr::Len))
        .count()
        == 1
        && can_run_partitioned
    {
        // last expression must be agg or agg.alias
        if let AExpr::Alias(input, _) = expr_arena.get(node) {
            node = *input
        }
        match expr_arena.get(node) {
            AExpr::Len => true,
            ae @ AExpr::Agg(agg_fn) => {
                matches!(
                    agg_fn,
                    AAggExpr::Sum(_)
                        | AAggExpr::First(_)
                        | AAggExpr::Last(_)
                        | AAggExpr::Mean(_)
                        | AAggExpr::Count(_, false)
                ) || (matches!(
                    agg_fn,
                    AAggExpr::Max {
                        propagate_nans: false,
                        ..
                    } | AAggExpr::Min {
                        propagate_nans: false,
                        ..
                    }
                ) && {
                    if let Ok(field) = ae.to_field(input_schema, Context::Default, expr_arena) {
                        field.dtype.to_physical().is_numeric()
                    } else {
                        false
                    }
                })
            },
            _ => false,
        }
    } else {
        false
    }
}

/// # Returns:
///  - input_dtype: dtype that goes into the agg expression
///  - physical expr: physical expression that produces the input of the aggregation
///  - aggregation function: the aggregation function
pub(crate) fn convert_to_hash_agg<F>(
    node: Node,
    expr_arena: &Arena<AExpr>,
    schema: &SchemaRef,
    to_physical: &F,
) -> (DataType, Arc<dyn PhysicalPipedExpr>, AggregateFunction)
where
    F: Fn(Node, &Arena<AExpr>, Option<&SchemaRef>) -> PolarsResult<Arc<dyn PhysicalPipedExpr>>,
{
    match expr_arena.get(node) {
        AExpr::Alias(input, _) => convert_to_hash_agg(*input, expr_arena, schema, to_physical),
        AExpr::Len => (
            IDX_DTYPE,
            Arc::new(Len {}),
            AggregateFunction::Count(CountAgg::new()),
        ),
        AExpr::Agg(agg) => match agg {
            AAggExpr::Min { input, .. } => {
                let phys_expr = to_physical(*input, expr_arena, Some(schema)).unwrap();
                let logical_dtype = phys_expr.field(schema).unwrap().dtype;

                let agg_fn = match logical_dtype.to_physical() {
                    DataType::Int8 => AggregateFunction::MinMaxI8(new_min()),
                    DataType::Int16 => AggregateFunction::MinMaxI16(new_min()),
                    DataType::Int32 => AggregateFunction::MinMaxI32(new_min()),
                    DataType::Int64 => AggregateFunction::MinMaxI64(new_min()),
                    DataType::UInt8 => AggregateFunction::MinMaxU8(new_min()),
                    DataType::UInt16 => AggregateFunction::MinMaxU16(new_min()),
                    DataType::UInt32 => AggregateFunction::MinMaxU32(new_min()),
                    DataType::UInt64 => AggregateFunction::MinMaxU64(new_min()),
                    DataType::Float32 => AggregateFunction::MinMaxF32(new_min()),
                    DataType::Float64 => AggregateFunction::MinMaxF64(new_min()),
                    dt => panic!("{dt} unexpected"),
                };
                (logical_dtype, phys_expr, agg_fn)
            },
            AAggExpr::Max { input, .. } => {
                let phys_expr = to_physical(*input, expr_arena, Some(schema)).unwrap();
                let logical_dtype = phys_expr.field(schema).unwrap().dtype;

                let agg_fn = match logical_dtype.to_physical() {
                    DataType::Int8 => AggregateFunction::MinMaxI8(new_max()),
                    DataType::Int16 => AggregateFunction::MinMaxI16(new_max()),
                    DataType::Int32 => AggregateFunction::MinMaxI32(new_max()),
                    DataType::Int64 => AggregateFunction::MinMaxI64(new_max()),
                    DataType::UInt8 => AggregateFunction::MinMaxU8(new_max()),
                    DataType::UInt16 => AggregateFunction::MinMaxU16(new_max()),
                    DataType::UInt32 => AggregateFunction::MinMaxU32(new_max()),
                    DataType::UInt64 => AggregateFunction::MinMaxU64(new_max()),
                    DataType::Float32 => AggregateFunction::MinMaxF32(new_max()),
                    DataType::Float64 => AggregateFunction::MinMaxF64(new_max()),
                    dt => panic!("{dt} unexpected"),
                };
                (logical_dtype, phys_expr, agg_fn)
            },
            AAggExpr::Sum(input) => {
                let phys_expr = to_physical(*input, expr_arena, Some(schema)).unwrap();
                let logical_dtype = phys_expr.field(schema).unwrap().dtype;

                #[cfg(feature = "dtype-categorical")]
                if matches!(
                    logical_dtype,
                    DataType::Categorical(_, _) | DataType::Enum(_, _)
                ) {
                    return (
                        logical_dtype.clone(),
                        phys_expr,
                        AggregateFunction::Null(NullAgg::new(logical_dtype)),
                    );
                }

                let agg_fn = match logical_dtype.to_physical() {
                    // Boolean is aggregated as the IDX type.
                    DataType::Boolean => {
                        if std::mem::size_of::<IdxSize>() == 4 {
                            AggregateFunction::SumU32(SumAgg::<u32>::new())
                        } else {
                            AggregateFunction::SumU64(SumAgg::<u64>::new())
                        }
                    },
                    // these are aggregated as i64 to prevent overflow
                    DataType::Int8 => AggregateFunction::SumI64(SumAgg::<i64>::new()),
                    DataType::Int16 => AggregateFunction::SumI64(SumAgg::<i64>::new()),
                    DataType::UInt8 => AggregateFunction::SumI64(SumAgg::<i64>::new()),
                    DataType::UInt16 => AggregateFunction::SumI64(SumAgg::<i64>::new()),
                    //  these stay true to there types
                    DataType::UInt32 => AggregateFunction::SumU32(SumAgg::<u32>::new()),
                    DataType::UInt64 => AggregateFunction::SumU64(SumAgg::<u64>::new()),
                    DataType::Int32 => AggregateFunction::SumI32(SumAgg::<i32>::new()),
                    DataType::Int64 => AggregateFunction::SumI64(SumAgg::<i64>::new()),
                    DataType::Float32 => AggregateFunction::SumF32(SumAgg::<f32>::new()),
                    DataType::Float64 => AggregateFunction::SumF64(SumAgg::<f64>::new()),
                    dt => AggregateFunction::Null(NullAgg::new(dt)),
                };
                (logical_dtype, phys_expr, agg_fn)
            },
            AAggExpr::Mean(input) => {
                let phys_expr = to_physical(*input, expr_arena, Some(schema)).unwrap();
                let logical_dtype = phys_expr.field(schema).unwrap().dtype;
<<<<<<< HEAD
                match &logical_dtype {
                    #[cfg(feature = "dtype-categorical")]
                    &DataType::Categorical(_, _) => (
=======
                #[cfg(feature = "dtype-categorical")]
                if matches!(
                    logical_dtype,
                    DataType::Categorical(_, _) | DataType::Enum(_, _)
                ) {
                    return (
>>>>>>> f490ebcc
                        logical_dtype.clone(),
                        phys_expr,
                        AggregateFunction::Null(NullAgg::new(logical_dtype)),
                    ),
                    &DataType::Date => (
                        logical_dtype,
                        to_physical(*input, expr_arena, Some(schema)).unwrap(),
                        AggregateFunction::MeanDate(MeanAgg::<i64>::new_date()),
                    ),
                    dt => {
                        let agg_fn = match dt.to_physical() {
                            dt if dt.is_integer() => {
                                AggregateFunction::MeanF64(MeanAgg::<f64>::new())
                            },
                            DataType::Float32 => AggregateFunction::MeanF32(MeanAgg::<f32>::new()),
                            DataType::Float64 => AggregateFunction::MeanF64(MeanAgg::<f64>::new()),
                            dt => AggregateFunction::Null(NullAgg::new(dt)),
                        };
                        (logical_dtype, phys_expr, agg_fn)
                    },
                }
            },
            AAggExpr::First(input) => {
                let phys_expr = to_physical(*input, expr_arena, Some(schema)).unwrap();
                let logical_dtype = phys_expr.field(schema).unwrap().dtype;
                (
                    logical_dtype.clone(),
                    phys_expr,
                    AggregateFunction::First(FirstAgg::new(logical_dtype.to_physical())),
                )
            },
            AAggExpr::Last(input) => {
                let phys_expr = to_physical(*input, expr_arena, Some(schema)).unwrap();
                let logical_dtype = phys_expr.field(schema).unwrap().dtype;
                (
                    logical_dtype.clone(),
                    phys_expr,
                    AggregateFunction::Last(LastAgg::new(logical_dtype.to_physical())),
                )
            },
            AAggExpr::Count(input, _) => {
                let phys_expr = to_physical(*input, expr_arena, Some(schema)).unwrap();
                let logical_dtype = phys_expr.field(schema).unwrap().dtype;
                (
                    logical_dtype,
                    phys_expr,
                    AggregateFunction::Count(CountAgg::new()),
                )
            },
            agg => panic!("{agg:?} not yet implemented."),
        },
        _ => todo!(),
    }
}<|MERGE_RESOLUTION|>--- conflicted
+++ resolved
@@ -216,18 +216,9 @@
             AAggExpr::Mean(input) => {
                 let phys_expr = to_physical(*input, expr_arena, Some(schema)).unwrap();
                 let logical_dtype = phys_expr.field(schema).unwrap().dtype;
-<<<<<<< HEAD
                 match &logical_dtype {
                     #[cfg(feature = "dtype-categorical")]
-                    &DataType::Categorical(_, _) => (
-=======
-                #[cfg(feature = "dtype-categorical")]
-                if matches!(
-                    logical_dtype,
-                    DataType::Categorical(_, _) | DataType::Enum(_, _)
-                ) {
-                    return (
->>>>>>> f490ebcc
+                    &DataType::Categorical(_, _) | DataType::Enum(_, _) => (
                         logical_dtype.clone(),
                         phys_expr,
                         AggregateFunction::Null(NullAgg::new(logical_dtype)),
