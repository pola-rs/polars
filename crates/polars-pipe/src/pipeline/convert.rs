--- conflicted
+++ resolved
@@ -128,7 +128,6 @@
 {
     use ALogicalPlan::*;
     let out = match lp_arena.get(node) {
-<<<<<<< HEAD
         Sink { input, payload } => {
             match payload {
                 SinkType::Memory => Box::new(OrderedSink::new()) as Box<dyn SinkTrait>,
@@ -179,22 +178,6 @@
                         _ => unreachable!(),
                     }
                 }
-=======
-        FileSink { input, payload } => {
-            let path = payload.path.as_ref().as_path();
-            let input_schema = lp_arena.get(*input).schema(lp_arena);
-            match &payload.file_type {
-                #[cfg(feature = "parquet")]
-                FileType::Parquet(options) => {
-                    Box::new(ParquetSink::new(path, *options, input_schema.as_ref())?)
-                        as Box<dyn Sink>
-                },
-                #[cfg(feature = "ipc")]
-                FileType::Ipc(options) => {
-                    Box::new(IpcSink::new(path, *options, input_schema.as_ref())?) as Box<dyn Sink>
-                },
-                FileType::Memory => Box::new(OrderedSink::new()) as Box<dyn Sink>,
->>>>>>> 2dbf5cde
             }
         },
         Join {
@@ -211,13 +194,8 @@
             match &options.args.how {
                 #[cfg(feature = "cross_join")]
                 JoinType::Cross => {
-<<<<<<< HEAD
                     Box::new(CrossJoin::new(options.args.suffix().into())) as Box<dyn SinkTrait>
-                }
-=======
-                    Box::new(CrossJoin::new(options.args.suffix().into())) as Box<dyn Sink>
                 },
->>>>>>> 2dbf5cde
                 join_type @ JoinType::Inner | join_type @ JoinType::Left => {
                     let input_schema_left = lp_arena.get(*input_left).schema(lp_arena);
                     let join_columns_left = Arc::new(exprs_to_physical(
@@ -248,25 +226,15 @@
                         swapped,
                         join_columns_left,
                         join_columns_right,
-<<<<<<< HEAD
                     )) as Box<dyn SinkTrait>
-                }
-=======
-                    )) as Box<dyn Sink>
                 },
->>>>>>> 2dbf5cde
                 _ => unimplemented!(),
             }
         },
         Slice { offset, len, .. } => {
             let slice = SliceSink::new(*offset as u64, *len as usize);
-<<<<<<< HEAD
             Box::new(slice) as Box<dyn SinkTrait>
-        }
-=======
-            Box::new(slice) as Box<dyn Sink>
-        },
->>>>>>> 2dbf5cde
+        },
         Sort {
             input,
             by_column,
