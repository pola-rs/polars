use std::cell::RefCell;
use std::rc::Rc;
use std::sync::Arc;

use hashbrown::hash_map::Entry;
use polars_core::prelude::*;
use polars_core::with_match_physical_integer_polars_type;
use polars_plan::prelude::*;

use crate::executors::operators::HstackOperator;
use crate::executors::sinks::group_by::aggregates::convert_to_hash_agg;
use crate::executors::sinks::group_by::GenericGroupby2;
use crate::executors::sinks::*;
use crate::executors::{operators, sources};
use crate::expressions::PhysicalPipedExpr;
use crate::operators::{Operator, Sink as SinkTrait, Source};
use crate::pipeline::PipeLine;

fn exprs_to_physical<F>(
    exprs: &[Node],
    expr_arena: &Arena<AExpr>,
    to_physical: &F,
    schema: Option<&SchemaRef>,
) -> PolarsResult<Vec<Arc<dyn PhysicalPipedExpr>>>
where
    F: Fn(Node, &Arena<AExpr>, Option<&SchemaRef>) -> PolarsResult<Arc<dyn PhysicalPipedExpr>>,
{
    exprs
        .iter()
        .map(|node| to_physical(*node, expr_arena, schema))
        .collect()
}

fn get_source<F>(
    source: ALogicalPlan,
    operator_objects: &mut Vec<Box<dyn Operator>>,
    expr_arena: &Arena<AExpr>,
    to_physical: &F,
    push_predicate: bool,
    verbose: bool,
) -> PolarsResult<Box<dyn Source>>
where
    F: Fn(Node, &Arena<AExpr>, Option<&SchemaRef>) -> PolarsResult<Arc<dyn PhysicalPipedExpr>>,
{
    use ALogicalPlan::*;
    match source {
        DataFrameScan {
            df,
            projection,
            selection,
            output_schema,
            ..
        } => {
            let mut df = (*df).clone();
            if push_predicate {
                if let Some(predicate) = selection {
                    let predicate = to_physical(predicate, expr_arena, output_schema.as_ref())?;
                    let op = operators::FilterOperator { predicate };
                    let op = Box::new(op) as Box<dyn Operator>;
                    operator_objects.push(op)
                }
                // projection is free
                if let Some(projection) = projection {
                    df = df.select(projection.as_slice())?;
                }
            }
            Ok(Box::new(sources::DataFrameSource::from_df(df)) as Box<dyn Source>)
        },
        Scan {
            path,
            file_info,
            file_options,
            predicate,
            output_schema,
            scan_type,
        } => {
            // add predicate to operators
            if let (true, Some(predicate)) = (push_predicate, predicate) {
                let predicate = to_physical(predicate, expr_arena, output_schema.as_ref())?;
                let op = operators::FilterOperator { predicate };
                let op = Box::new(op) as Box<dyn Operator>;
                operator_objects.push(op)
            }
            match scan_type {
                #[cfg(feature = "csv")]
                FileScan::Csv {
                    options: csv_options,
                } => {
                    let src = sources::CsvSource::new(
                        path,
                        file_info.schema,
                        csv_options,
                        file_options,
                        verbose,
                    )?;
                    Ok(Box::new(src) as Box<dyn Source>)
                },
                #[cfg(feature = "parquet")]
                FileScan::Parquet {
                    options: parquet_options,
                    cloud_options,
                } => {
                    let src = sources::ParquetSource::new(
                        path,
                        parquet_options,
                        cloud_options,
                        file_options,
                        file_info.schema,
                        verbose,
                    )?;
                    Ok(Box::new(src) as Box<dyn Source>)
                },
                _ => todo!(),
            }
        },
        _ => unreachable!(),
    }
}

pub fn get_sink<F>(
    node: Node,
    lp_arena: &Arena<ALogicalPlan>,
    expr_arena: &mut Arena<AExpr>,
    to_physical: &F,
) -> PolarsResult<Box<dyn SinkTrait>>
where
    F: Fn(Node, &Arena<AExpr>, Option<&SchemaRef>) -> PolarsResult<Arc<dyn PhysicalPipedExpr>>,
{
    use ALogicalPlan::*;
    let out = match lp_arena.get(node) {
        Sink { input, payload } => {
            match payload {
                SinkType::Memory => Box::new(OrderedSink::new()) as Box<dyn SinkTrait>,
                SinkType::File {
                    path, file_type, ..
                } => {
                    let path = path.as_ref().as_path();
                    let input_schema = lp_arena.get(*input).schema(lp_arena);
                    match &file_type {
                        #[cfg(feature = "parquet")]
                        FileType::Parquet(options) => {
                            Box::new(ParquetSink::new(path, *options, input_schema.as_ref())?)
                                as Box<dyn SinkTrait>
                        },
                        #[cfg(feature = "ipc")]
                        FileType::Ipc(options) => {
                            Box::new(IpcSink::new(path, *options, input_schema.as_ref())?)
                                as Box<dyn SinkTrait>
                        },
                        #[allow(unreachable_patterns)]
                        _ => unreachable!(),
                    }
                },
                #[cfg(feature = "cloud")]
                SinkType::Cloud {
                    uri,
                    file_type,
                    cloud_options,
                } => {
                    let uri = uri.as_ref().as_str();
                    let input_schema = lp_arena.get(*input).schema(lp_arena);
                    let cloud_options = &cloud_options;
                    match &file_type {
                        #[cfg(feature = "parquet")]
                        FileType::Parquet(parquet_options) => Box::new(ParquetCloudSink::new(
                            uri,
                            cloud_options.as_ref(),
                            *parquet_options,
                            input_schema.as_ref(),
                        )?)
                            as Box<dyn SinkTrait>,
                        #[cfg(feature = "ipc")]
                        FileType::Ipc(_ipc_options) => {
                            // TODO: support Ipc as well
                            todo!("For now, only parquet cloud files are supported");
                        },
                        #[allow(unreachable_patterns)]
                        _ => unreachable!(),
                    }
                },
<<<<<<< HEAD
=======
                #[cfg(feature = "csv")]
                FileType::Csv(options) => {
                    Box::new(CsvSink::new(path, options.clone(), input_schema.as_ref())?)
                        as Box<dyn Sink>
                },
                FileType::Memory => {
                    Box::new(OrderedSink::new(input_schema.into_owned())) as Box<dyn Sink>
                },
>>>>>>> 5cce89c9
            }
        },
        Join {
            input_left,
            input_right,
            options,
            left_on,
            right_on,
            ..
        } => {
            // slice pushdown optimization should not set this one in a streaming query.
            assert!(options.args.slice.is_none());

            match &options.args.how {
                #[cfg(feature = "cross_join")]
                JoinType::Cross => {
                    Box::new(CrossJoin::new(options.args.suffix().into())) as Box<dyn SinkTrait>
                },
                join_type @ JoinType::Inner | join_type @ JoinType::Left => {
                    let input_schema_left = lp_arena.get(*input_left).schema(lp_arena);
                    let join_columns_left = Arc::new(exprs_to_physical(
                        left_on,
                        expr_arena,
                        to_physical,
                        Some(input_schema_left.as_ref()),
                    )?);
                    let input_schema_right = lp_arena.get(*input_right).schema(lp_arena);
                    let join_columns_right = Arc::new(exprs_to_physical(
                        right_on,
                        expr_arena,
                        to_physical,
                        Some(input_schema_right.as_ref()),
                    )?);

                    let swapped = swap_join_order(options);

                    let (join_columns_left, join_columns_right) = if swapped {
                        (join_columns_right, join_columns_left)
                    } else {
                        (join_columns_left, join_columns_right)
                    };

                    Box::new(GenericBuild::new(
                        Arc::from(options.args.suffix()),
                        join_type.clone(),
                        swapped,
                        join_columns_left,
                        join_columns_right,
                    )) as Box<dyn SinkTrait>
                },
                _ => unimplemented!(),
            }
        },
        Slice { offset, len, .. } => {
            let slice = SliceSink::new(*offset as u64, *len as usize);
            Box::new(slice) as Box<dyn SinkTrait>
        },
        Sort {
            input,
            by_column,
            args,
        } => {
            let input_schema = lp_arena.get(*input).schema(lp_arena).into_owned();

            if by_column.len() == 1 {
                let by_column = aexpr_to_leaf_names_iter(by_column[0], expr_arena)
                    .next()
                    .unwrap();
                let index = input_schema.try_index_of(by_column.as_ref())?;

                let sort_sink = SortSink::new(index, args.clone(), input_schema);
                Box::new(sort_sink) as Box<dyn SinkTrait>
            } else {
                let sort_idx = by_column
                    .iter()
                    .map(|node| {
                        let name = aexpr_to_leaf_names_iter(*node, expr_arena).next().unwrap();
                        input_schema.try_index_of(name.as_ref())
                    })
                    .collect::<PolarsResult<Vec<_>>>()?;

                let sort_sink = SortSinkMultiple::new(args.clone(), input_schema, sort_idx);
                Box::new(sort_sink) as Box<dyn SinkTrait>
            }
        },
        Distinct { input, options } => {
            // We create a Groupby.agg_first()/agg_last (depending on the keep strategy
            let input_schema = lp_arena.get(*input).schema(lp_arena).into_owned();

            let (keys, aggs, output_schema) = match &options.subset {
                None => {
                    let keys = input_schema
                        .iter_names()
                        .map(|name| expr_arena.add(AExpr::Column(Arc::from(name.as_str()))))
                        .collect::<Vec<_>>();
                    let aggs = vec![];
                    (keys, aggs, input_schema.clone())
                },
                Some(keys) => {
                    let mut group_by_out_schema = Schema::with_capacity(input_schema.len());
                    let key_names = PlHashSet::from_iter(keys.iter().map(|s| s.as_ref()));
                    let keys = keys
                        .iter()
                        .map(|key| {
                            let (_, name, dtype) = input_schema.get_full(key.as_str()).unwrap();
                            group_by_out_schema.with_column(name.clone(), dtype.clone());
                            expr_arena.add(AExpr::Column(Arc::from(key.as_str())))
                        })
                        .collect();

                    let aggs = input_schema
                        .iter_names()
                        .flat_map(|name| {
                            if key_names.contains(name.as_str()) {
                                None
                            } else {
                                let (_, name, dtype) =
                                    input_schema.get_full(name.as_str()).unwrap();
                                group_by_out_schema.with_column(name.clone(), dtype.clone());
                                let col = expr_arena.add(AExpr::Column(Arc::from(name.as_str())));
                                Some(match options.keep_strategy {
                                    UniqueKeepStrategy::First | UniqueKeepStrategy::Any => {
                                        expr_arena.add(AExpr::Agg(AAggExpr::First(col)))
                                    },
                                    UniqueKeepStrategy::Last => {
                                        expr_arena.add(AExpr::Agg(AAggExpr::Last(col)))
                                    },
                                    UniqueKeepStrategy::None => {
                                        unreachable!()
                                    },
                                })
                            }
                        })
                        .collect();
                    (keys, aggs, group_by_out_schema.into())
                },
            };

            let key_columns = Arc::new(exprs_to_physical(
                &keys,
                expr_arena,
                to_physical,
                Some(&input_schema),
            )?);

            let mut aggregation_columns = Vec::with_capacity(aggs.len());
            let mut agg_fns = Vec::with_capacity(aggs.len());
            let mut input_agg_dtypes = Vec::with_capacity(aggs.len());

            for node in &aggs {
                let (input_dtype, index, agg_fn) =
                    convert_to_hash_agg(*node, expr_arena, &input_schema, &to_physical);
                aggregation_columns.push(index);
                agg_fns.push(agg_fn);
                input_agg_dtypes.push(input_dtype);
            }
            let aggregation_columns = Arc::new(aggregation_columns);

            let group_by_sink = Box::new(GenericGroupby2::new(
                key_columns,
                aggregation_columns,
                Arc::from(agg_fns),
                output_schema,
                input_agg_dtypes,
                options.slice,
            ));

            Box::new(ReProjectSink::new(input_schema, group_by_sink))
        },
        Aggregate {
            input,
            keys,
            aggs,
            schema: output_schema,
            options,
            ..
        } => {
            let input_schema = lp_arena.get(*input).schema(lp_arena).as_ref().clone();
            let key_columns = Arc::new(exprs_to_physical(
                keys,
                expr_arena,
                to_physical,
                Some(&input_schema),
            )?);

            let mut aggregation_columns = Vec::with_capacity(aggs.len());
            let mut agg_fns = Vec::with_capacity(aggs.len());
            let mut input_agg_dtypes = Vec::with_capacity(aggs.len());

            for node in aggs {
                let (input_dtype, index, agg_fn) =
                    convert_to_hash_agg(*node, expr_arena, &input_schema, &to_physical);
                aggregation_columns.push(index);
                agg_fns.push(agg_fn);
                input_agg_dtypes.push(input_dtype);
            }
            let aggregation_columns = Arc::new(aggregation_columns);

            if std::env::var("POLARS_STREAMING_GB2").as_deref() == Ok("1") {
                Box::new(GenericGroupby2::new(
                    key_columns,
                    aggregation_columns,
                    Arc::from(agg_fns),
                    output_schema.clone(),
                    input_agg_dtypes,
                    options.slice,
                ))
            } else {
                match (
                    output_schema.get_at_index(0).unwrap().1.to_physical(),
                    keys.len(),
                ) {
                    (dt, 1) if dt.is_integer() => {
                        with_match_physical_integer_polars_type!(dt, |$T| {
                            Box::new(group_by::PrimitiveGroupbySink::<$T>::new(
                                key_columns[0].clone(),
                                aggregation_columns,
                                agg_fns,
                                input_schema,
                                output_schema.clone(),
                                options.slice,
                            )) as Box<dyn SinkTrait>
                        })
                    },
                    (DataType::Utf8, 1) => Box::new(group_by::Utf8GroupbySink::new(
                        key_columns[0].clone(),
                        aggregation_columns,
                        agg_fns,
                        input_schema,
                        output_schema.clone(),
                        options.slice,
                    )) as Box<dyn SinkTrait>,
                    _ => Box::new(GenericGroupby2::new(
                        key_columns,
                        aggregation_columns,
                        Arc::from(agg_fns),
                        output_schema.clone(),
                        input_agg_dtypes,
                        options.slice,
                    )),
                }
            }
        },
        lp => {
            panic!("{lp:?} not implemented")
        },
    };
    Ok(out)
}

pub fn get_dummy_operator() -> Box<dyn Operator> {
    Box::new(operators::PlaceHolder {})
}

fn get_hstack<F>(
    exprs: &[Node],
    expr_arena: &Arena<AExpr>,
    to_physical: &F,
    input_schema: SchemaRef,
    cse_exprs: Option<Box<HstackOperator>>,
    unchecked: bool,
) -> PolarsResult<HstackOperator>
where
    F: Fn(Node, &Arena<AExpr>, Option<&SchemaRef>) -> PolarsResult<Arc<dyn PhysicalPipedExpr>>,
{
    Ok(operators::HstackOperator {
        exprs: exprs_to_physical(exprs, expr_arena, &to_physical, Some(&input_schema))?,
        input_schema,
        cse_exprs,
        unchecked,
    })
}

pub fn get_operator<F>(
    node: Node,
    lp_arena: &Arena<ALogicalPlan>,
    expr_arena: &Arena<AExpr>,
    to_physical: &F,
) -> PolarsResult<Box<dyn Operator>>
where
    F: Fn(Node, &Arena<AExpr>, Option<&SchemaRef>) -> PolarsResult<Arc<dyn PhysicalPipedExpr>>,
{
    use ALogicalPlan::*;
    let op = match lp_arena.get(node) {
        Projection { expr, input, .. } => {
            let input_schema = lp_arena.get(*input).schema(lp_arena);

            let cse_exprs = expr.cse_exprs();
            let cse_exprs = if cse_exprs.is_empty() {
                None
            } else {
                Some(get_hstack(
                    cse_exprs,
                    expr_arena,
                    to_physical,
                    (*input_schema).clone(),
                    None,
                    true,
                )?)
            };

            let op = operators::ProjectionOperator {
                exprs: exprs_to_physical(
                    expr.default_exprs(),
                    expr_arena,
                    &to_physical,
                    Some(&input_schema),
                )?,
                cse_exprs,
            };
            Box::new(op) as Box<dyn Operator>
        },
        HStack { exprs, input, .. } => {
            let input_schema = lp_arena.get(*input).schema(lp_arena);

            let cse_exprs = exprs.cse_exprs();
            let cse_exprs = if cse_exprs.is_empty() {
                None
            } else {
                Some(Box::new(get_hstack(
                    cse_exprs,
                    expr_arena,
                    to_physical,
                    (*input_schema).clone(),
                    None,
                    true,
                )?))
            };
            let op = get_hstack(
                exprs.default_exprs(),
                expr_arena,
                to_physical,
                (*input_schema).clone(),
                cse_exprs,
                false,
            )?;

            Box::new(op) as Box<dyn Operator>
        },
        Selection { predicate, input } => {
            let input_schema = lp_arena.get(*input).schema(lp_arena);
            let predicate = to_physical(*predicate, expr_arena, Some(input_schema.as_ref()))?;
            let op = operators::FilterOperator { predicate };
            Box::new(op) as Box<dyn Operator>
        },
        MapFunction {
            function: FunctionNode::FastProjection { columns, .. },
            input,
        } => {
            let input_schema = lp_arena.get(*input).schema(lp_arena);
            let op =
                operators::FastProjectionOperator::new(columns.clone(), input_schema.into_owned());
            Box::new(op) as Box<dyn Operator>
        },
        MapFunction { function, .. } => {
            let op = operators::FunctionOperator::new(function.clone());
            Box::new(op) as Box<dyn Operator>
        },
        Union { .. } => {
            let op = operators::Pass::new("union");
            Box::new(op) as Box<dyn Operator>
        },

        lp => {
            panic!("operator {lp:?} not (yet) supported")
        },
    };
    Ok(op)
}

#[allow(clippy::too_many_arguments)]
pub fn create_pipeline<F>(
    sources: &[Node],
    operators: Vec<Box<dyn Operator>>,
    operator_nodes: Vec<Node>,
    sink_nodes: Vec<(usize, Node, Rc<RefCell<u32>>)>,
    lp_arena: &Arena<ALogicalPlan>,
    expr_arena: &mut Arena<AExpr>,
    to_physical: F,
    verbose: bool,
    sink_cache: &mut PlHashMap<usize, Box<dyn SinkTrait>>,
) -> PolarsResult<PipeLine>
where
    F: Fn(Node, &Arena<AExpr>, Option<&SchemaRef>) -> PolarsResult<Arc<dyn PhysicalPipedExpr>>,
{
    use ALogicalPlan::*;

    let mut source_objects = Vec::with_capacity(sources.len());
    let mut operator_objects = Vec::with_capacity(operators.len() + 1);

    for node in sources {
        let src = match lp_arena.get(*node) {
            lp @ DataFrameScan { .. } => get_source(
                lp.clone(),
                &mut operator_objects,
                expr_arena,
                &to_physical,
                true,
                verbose,
            )?,
            lp @ Scan { .. } => get_source(
                lp.clone(),
                &mut operator_objects,
                expr_arena,
                &to_physical,
                true,
                verbose,
            )?,
            Union { inputs, .. } => {
                let sources = inputs
                    .iter()
                    .enumerate()
                    .map(|(i, node)| {
                        let lp = lp_arena.get(*node);
                        // only push predicate of first source
                        get_source(
                            lp.clone(),
                            &mut operator_objects,
                            expr_arena,
                            &to_physical,
                            i == 0,
                            verbose && i == 0,
                        )
                    })
                    .collect::<PolarsResult<Vec<_>>>()?;
                Box::new(sources::UnionSource::new(sources)) as Box<dyn Source>
            },
            lp => {
                panic!("source {lp:?} not (yet) supported")
            },
        };
        source_objects.push(src)
    }

    // this offset is because the source might have inserted operators
    let operator_offset = operator_objects.len();
    operator_objects.extend(operators);

    let sink_nodes = sink_nodes
        .into_iter()
        .map(|(offset, node, shared_count)| {
            // ensure that shared sinks are really shared
            // to achieve this we store/fetch them in a cache
            let sink = if *shared_count.borrow() == 1 {
                get_sink(node, lp_arena, expr_arena, &to_physical)?
            } else {
                match sink_cache.entry(node.0) {
                    Entry::Vacant(entry) => {
                        let sink = get_sink(node, lp_arena, expr_arena, &to_physical)?;
                        entry.insert(sink.split(0));
                        sink
                    },
                    Entry::Occupied(entry) => entry.get().split(0),
                }
            };

            Ok((offset + operator_offset, node, sink, shared_count))
        })
        .collect::<PolarsResult<Vec<_>>>()?;

    Ok(PipeLine::new(
        source_objects,
        operator_objects,
        operator_nodes,
        sink_nodes,
        operator_offset,
        verbose,
    ))
}

pub fn swap_join_order(options: &JoinOptions) -> bool {
    matches!(options.args.how, JoinType::Left)
        || match (options.rows_left, options.rows_right) {
            ((Some(left), _), (Some(right), _)) => left > right,
            ((_, left), (_, right)) => left > right,
        }
}<|MERGE_RESOLUTION|>--- conflicted
+++ resolved
@@ -130,7 +130,7 @@
     let out = match lp_arena.get(node) {
         Sink { input, payload } => {
             match payload {
-                SinkType::Memory => Box::new(OrderedSink::new()) as Box<dyn SinkTrait>,
+                SinkType::Memory => Box::new(OrderedSink::new(input_schema.into_owned())) as Box<dyn SinkTrait>,
                 SinkType::File {
                     path, file_type, ..
                 } => {
@@ -145,6 +145,11 @@
                         #[cfg(feature = "ipc")]
                         FileType::Ipc(options) => {
                             Box::new(IpcSink::new(path, *options, input_schema.as_ref())?)
+                                as Box<dyn SinkTrait>
+                        },
+                        #[cfg(feature = "csv")]
+                        FileType::Csv(options) => {
+                            Box::new(CsvSink::new(path, *options, input_schema.as_ref())?)
                                 as Box<dyn SinkTrait>
                         },
                         #[allow(unreachable_patterns)]
@@ -178,17 +183,6 @@
                         _ => unreachable!(),
                     }
                 },
-<<<<<<< HEAD
-=======
-                #[cfg(feature = "csv")]
-                FileType::Csv(options) => {
-                    Box::new(CsvSink::new(path, options.clone(), input_schema.as_ref())?)
-                        as Box<dyn Sink>
-                },
-                FileType::Memory => {
-                    Box::new(OrderedSink::new(input_schema.into_owned())) as Box<dyn Sink>
-                },
->>>>>>> 5cce89c9
             }
         },
         Join {
