--- conflicted
+++ resolved
@@ -2198,18 +2198,11 @@
     ///
     /// **It is not recommended that you use this as materializing the DataFrame is very
     /// expensive.**
-<<<<<<< HEAD
-    pub fn apply<F>(self, f: F, schema: SchemaRef) -> LazyFrame
-    where
-        F: 'static + Fn(DataFrame) -> PolarsResult<DataFrame> + Send + Sync,
-    {
+    pub fn apply(self, f: PlanCallback<DataFrame, DataFrame>, schema: SchemaRef) -> LazyFrame {
         if !self.predicates.is_empty() {
             panic!("not yet implemented: `apply` cannot be used with `having` predicates");
         }
 
-=======
-    pub fn apply(self, f: PlanCallback<DataFrame, DataFrame>, schema: SchemaRef) -> LazyFrame {
->>>>>>> 651a2e7f
         #[cfg(feature = "dynamic_group_by")]
         let options = GroupbyOptions {
             dynamic: self.dynamic_options,
