--- conflicted
+++ resolved
@@ -1332,16 +1332,8 @@
     ///
     /// - Boolean and integer columns are converted to `f64` before computing the mean.
     /// - String columns will have a mean of None.
-<<<<<<< HEAD
-    pub fn mean(self) -> PolarsResult<LazyFrame> {
-        self.stats_helper(
-            |dt| *dt == DataType::Boolean || dt.is_numeric() || dt.is_temporal(),
-            |name| col(name).mean(),
-        )
-=======
     pub fn mean(self) -> Self {
         self.map_private(DslFunction::Stats(StatsFunction::Mean))
->>>>>>> 9b0503a6
     }
 
     /// Aggregate all the columns as their median values.
@@ -1349,16 +1341,8 @@
     /// - Boolean and integer results are converted to `f64`. However, they are still
     ///   susceptible to overflow before this conversion occurs.
     /// - String columns will sum to None.
-<<<<<<< HEAD
-    pub fn median(self) -> PolarsResult<LazyFrame> {
-        self.stats_helper(
-            |dt| *dt == DataType::Boolean || dt.is_numeric() || dt.is_temporal(),
-            |name| col(name).median(),
-        )
-=======
     pub fn median(self) -> Self {
         self.map_private(DslFunction::Stats(StatsFunction::Median))
->>>>>>> 9b0503a6
     }
 
     /// Aggregate all the columns as their quantile values.
