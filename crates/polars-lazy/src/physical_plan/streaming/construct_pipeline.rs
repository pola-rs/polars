--- conflicted
+++ resolved
@@ -196,26 +196,11 @@
         // we connect into the original tree.
         Sink {
             input,
-<<<<<<< HEAD
             payload: SinkType::Memory,
         } => *input,
         // Other sinks were not inserted during conversion,
         // so they are returned as-is
         Sink { .. } => final_sink,
-=======
-            payload: FileSinkOptions { file_type, .. },
-        } => {
-            // this was inserted only during conversion and does not exist
-            // in the original tree, so we take the input, as that's where
-            // we connect into the original tree.
-            if matches!(file_type, FileType::Memory) {
-                *input
-            } else {
-                // default case if the tree ended with a file_sink
-                final_sink
-            }
-        },
->>>>>>> 2dbf5cde
         _ => unreachable!(),
     };
     // keep the original around for formatting purposes
