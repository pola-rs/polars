--- conflicted
+++ resolved
@@ -433,9 +433,8 @@
 }
 
 #[test]
-<<<<<<< HEAD
 fn scan_anonymous_fn() -> PolarsResult<()> {
-    let function = Arc::new(|_scan_opts: AnonymousScanOptions| Ok(fruits_cars()));
+    let function = Arc::new(|_scan_opts: AnonymousScanArgs| Ok(fruits_cars()));
 
     let args = ScanArgsAnonymous {
         schema: Some(Arc::new(fruits_cars().schema())),
@@ -449,8 +448,6 @@
 }
 
 #[test]
-=======
->>>>>>> 717b4dfd
 #[cfg(feature = "dtype-full")]
 fn scan_small_dtypes() -> PolarsResult<()> {
     let small_dt = vec![
