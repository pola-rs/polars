use arrow::bitmap::bitmask::BitMask;
use arrow::bitmap::{Bitmap, MutableBitmap};
use arrow::types::{AlignedBytes, NativeType};
use polars_compute::filter::filter_boolean_kernel;

use super::filter_from_range;
use crate::parquet::encoding::hybrid_rle::{HybridRleChunk, HybridRleDecoder};
use crate::parquet::error::ParquetResult;
use crate::read::{Filter, ParquetError};

pub fn decode_dict<T: NativeType>(
    values: HybridRleDecoder<'_>,
    dict: &[T],
    is_optional: bool,
    page_validity: Option<&Bitmap>,
    filter: Option<Filter>,
    validity: &mut MutableBitmap,
    target: &mut Vec<T>,
) -> ParquetResult<()> {
    decode_dict_dispatch(
        values,
        bytemuck::cast_slice(dict),
        is_optional,
        page_validity,
        filter,
        validity,
        <T::AlignedBytes as AlignedBytes>::cast_vec_ref_mut(target),
    )
}

pub(crate) fn append_validity(
    page_validity: Option<&Bitmap>,
    filter: Option<&Filter>,
    validity: &mut MutableBitmap,
    values_len: usize,
) {
    match (page_validity, filter) {
        (None, None) => validity.extend_constant(values_len, true),
        (None, Some(f)) => validity.extend_constant(f.num_rows(), true),
        (Some(page_validity), None) => validity.extend_from_bitmap(page_validity),
        (Some(page_validity), Some(Filter::Range(rng))) => {
            let page_validity = page_validity.clone();
            validity.extend_from_bitmap(&page_validity.clone().sliced(rng.start, rng.len()))
        },
        (Some(page_validity), Some(Filter::Mask(mask))) => {
            validity.extend_from_bitmap(&filter_boolean_kernel(page_validity, mask))
        },
    }
}

pub(crate) fn constrain_page_validity(
    values_len: usize,
    page_validity: Option<&Bitmap>,
    filter: Option<&Filter>,
) -> Option<Bitmap> {
    let num_unfiltered_rows = match (filter.as_ref(), page_validity) {
        (None, None) => values_len,
        (None, Some(pv)) => {
            debug_assert!(pv.len() >= values_len);
            pv.len()
        },
        (Some(f), v) => {
            if cfg!(debug_assertions) {
                if let Some(v) = v {
                    assert!(v.len() >= f.max_offset());
                }
            }

            f.max_offset()
        },
    };

    page_validity.map(|pv| {
        if pv.len() > num_unfiltered_rows {
            pv.clone().sliced(0, num_unfiltered_rows)
        } else {
            pv.clone()
        }
    })
}

#[inline(never)]
pub fn decode_dict_dispatch<B: AlignedBytes>(
    mut values: HybridRleDecoder<'_>,
    dict: &[B],
    is_optional: bool,
    page_validity: Option<&Bitmap>,
    filter: Option<Filter>,
    validity: &mut MutableBitmap,
    target: &mut Vec<B>,
) -> ParquetResult<()> {
    if cfg!(debug_assertions) && is_optional {
        assert_eq!(target.len(), validity.len());
    }

    if is_optional {
        append_validity(page_validity, filter.as_ref(), validity, values.len());
    }

    let page_validity = constrain_page_validity(values.len(), page_validity, filter.as_ref());

    match (filter, page_validity) {
        (None, None) => decode_required_dict(values, dict, target),
        (Some(Filter::Range(rng)), None) if rng.start == 0 => {
            values.limit_to(rng.end);
            decode_required_dict(values, dict, target)
        },
        (None, Some(page_validity)) => decode_optional_dict(values, dict, page_validity, target),
        (Some(Filter::Range(rng)), Some(page_validity)) if rng.start == 0 => {
            decode_optional_dict(values, dict, page_validity, target)
        },
        (Some(Filter::Mask(filter)), None) => {
            decode_masked_required_dict(values, dict, filter, target)
        },
        (Some(Filter::Mask(filter)), Some(page_validity)) => {
            decode_masked_optional_dict(values, dict, filter, page_validity, target)
        },
        (Some(Filter::Range(rng)), None) => {
            decode_masked_required_dict(values, dict, filter_from_range(rng.clone()), target)
        },
        (Some(Filter::Range(rng)), Some(page_validity)) => decode_masked_optional_dict(
            values,
            dict,
            filter_from_range(rng.clone()),
            page_validity,
            target,
        ),
    }?;

    if cfg!(debug_assertions) && is_optional {
        assert_eq!(target.len(), validity.len());
    }

    Ok(())
}

#[cold]
fn oob_dict_idx() -> ParquetError {
    ParquetError::oos("Dictionary Index is out-of-bounds")
}

#[inline(always)]
fn verify_dict_indices(indices: &[u32; 32], dict_size: usize) -> ParquetResult<()> {
    let mut is_valid = true;
    for &idx in indices {
        is_valid &= (idx as usize) < dict_size;
    }

    if is_valid {
        return Ok(());
    }

    Err(oob_dict_idx())
}

#[inline(never)]
pub fn decode_required_dict<B: AlignedBytes>(
    mut values: HybridRleDecoder<'_>,
    dict: &[B],
    target: &mut Vec<B>,
) -> ParquetResult<()> {
    if dict.is_empty() && values.len() > 0 {
        return Err(oob_dict_idx());
    }

    let start_length = target.len();
    let end_length = start_length + values.len();

    target.reserve(values.len());
    let mut target_ptr = unsafe { target.as_mut_ptr().add(start_length) };

    while values.len() > 0 {
        let chunk = values.next_chunk()?.unwrap();

        match chunk {
            HybridRleChunk::Rle(value, length) => {
                if length == 0 {
                    continue;
                }

                let target_slice;
                // SAFETY:
                // 1. `target_ptr..target_ptr + values.len()` is allocated
                // 2. `length <= limit`
                unsafe {
                    target_slice = std::slice::from_raw_parts_mut(target_ptr, length);
                    target_ptr = target_ptr.add(length);
                }

                let Some(&value) = dict.get(value as usize) else {
                    return Err(oob_dict_idx());
                };

                target_slice.fill(value);
            },
            HybridRleChunk::Bitpacked(mut decoder) => {
                let mut chunked = decoder.chunked();
                for chunk in chunked.by_ref() {
                    verify_dict_indices(&chunk, dict.len())?;

                    for (i, &idx) in chunk.iter().enumerate() {
                        unsafe { target_ptr.add(i).write(*dict.get_unchecked(idx as usize)) };
                    }
                    unsafe {
                        target_ptr = target_ptr.add(32);
                    }
                }

                if let Some((chunk, chunk_size)) = chunked.remainder() {
                    let highest_idx = chunk[..chunk_size].iter().copied().max().unwrap();
                    if highest_idx as usize >= dict.len() {
                        return Err(oob_dict_idx());
                    }

                    for (i, &idx) in chunk[..chunk_size].iter().enumerate() {
                        unsafe { target_ptr.add(i).write(*dict.get_unchecked(idx as usize)) };
                    }
                    unsafe {
                        target_ptr = target_ptr.add(chunk_size);
                    }
                }
            },
        }
    }

    unsafe {
        target.set_len(end_length);
    }

    Ok(())
}

#[inline(never)]
pub fn decode_optional_dict<B: AlignedBytes>(
    mut values: HybridRleDecoder<'_>,
    dict: &[B],
    validity: Bitmap,
    target: &mut Vec<B>,
) -> ParquetResult<()> {
    let num_valid_values = validity.set_bits();

    // Dispatch to the required kernel if all rows are valid anyway.
    if num_valid_values == validity.len() {
        values.limit_to(validity.len());
        return decode_required_dict(values, dict, target);
    }

    if dict.is_empty() && num_valid_values > 0 {
        return Err(oob_dict_idx());
    }

    assert!(num_valid_values <= values.len());
    let start_length = target.len();
    let end_length = start_length + validity.len();

    target.reserve(validity.len());
    let mut target_ptr = unsafe { target.as_mut_ptr().add(start_length) };

<<<<<<< HEAD
    let mut validity = BitMask::from_bitmap(&validity);
=======
    values.limit_to(num_valid_values);
    let mut validity = BitMask::from_bitmap(validity);
>>>>>>> 0b0a914a
    let mut values_buffer = [0u32; 128];
    let values_buffer = &mut values_buffer;

    for chunk in values.into_chunk_iter() {
        match chunk? {
            HybridRleChunk::Rle(value, size) => {
                if size == 0 {
                    continue;
                }

                // If we know that we have `size` times `value` that we can append, but there might
                // be nulls in between those values.
                //
                // 1. See how many `num_rows = valid + invalid` values `size` would entail. This is
                //    done with `num_bits_before_nth_one` on the validity mask.
                // 2. Fill `num_rows` values into the target buffer.
                // 3. Advance the validity mask by `num_rows` values.

                let num_chunk_rows = validity.nth_set_bit_idx(size, 0).unwrap_or(validity.len());

                (_, validity) = unsafe { validity.split_at_unchecked(num_chunk_rows) };

                let Some(&value) = dict.get(value as usize) else {
                    return Err(oob_dict_idx());
                };

                let target_slice;
                // SAFETY:
                // Given `validity_iter` before the `advance_by_bits`
                //
                // 1. `target_ptr..target_ptr + validity_iter.bits_left()` is allocated
                // 2. `num_chunk_rows <= validity_iter.bits_left()`
                unsafe {
                    target_slice = std::slice::from_raw_parts_mut(target_ptr, num_chunk_rows);
                    target_ptr = target_ptr.add(num_chunk_rows);
                }

                target_slice.fill(value);
            },
            HybridRleChunk::Bitpacked(mut decoder) => {
                let mut chunked = decoder.chunked();

                let mut buffer_part_idx = 0;
                let mut values_offset = 0;
                let mut num_buffered: usize = 0;

                {
                    let mut num_done = 0;
                    let mut validity_iter = validity.fast_iter_u56();

                    'outer: for v in validity_iter.by_ref() {
                        while num_buffered < v.count_ones() as usize {
                            let buffer_part = <&mut [u32; 32]>::try_from(
                                &mut values_buffer[buffer_part_idx * 32..][..32],
                            )
                            .unwrap();
                            let Some(num_added) = chunked.next_into(buffer_part) else {
                                break 'outer;
                            };

                            verify_dict_indices(buffer_part, dict.len())?;

                            num_buffered += num_added;

                            buffer_part_idx += 1;
                            buffer_part_idx %= 4;
                        }

                        let mut num_read = 0;

                        for i in 0..56 {
                            let idx = values_buffer[(values_offset + num_read) % 128];

                            // SAFETY:
                            // 1. `values_buffer` starts out as only zeros, which we know is in the
                            //    dictionary following the original `dict.is_empty` check.
                            // 2. Each time we write to `values_buffer`, it is followed by a
                            //    `verify_dict_indices`.
                            let value = unsafe { dict.get_unchecked(idx as usize) };
                            let value = *value;
                            unsafe { target_ptr.add(i).write(value) };
                            num_read += ((v >> i) & 1) as usize;
                        }

                        values_offset += num_read;
                        values_offset %= 128;
                        num_buffered -= num_read;
                        unsafe {
                            target_ptr = target_ptr.add(56);
                        }
                        num_done += 56;
                    }

                    (_, validity) = unsafe { validity.split_at_unchecked(num_done) };
                }

                let num_decoder_remaining = num_buffered + chunked.decoder.len();
                let decoder_limit = validity
                    .nth_set_bit_idx(num_decoder_remaining, 0)
                    .unwrap_or(validity.len());

                let current_validity;
                (current_validity, validity) =
                    unsafe { validity.split_at_unchecked(decoder_limit) };
                let (v, _) = current_validity.fast_iter_u56().remainder();

                while num_buffered < v.count_ones() as usize {
                    let buffer_part = <&mut [u32; 32]>::try_from(
                        &mut values_buffer[buffer_part_idx * 32..][..32],
                    )
                    .unwrap();
                    let num_added = chunked.next_into(buffer_part).unwrap();

                    verify_dict_indices(buffer_part, dict.len())?;

                    num_buffered += num_added;

                    buffer_part_idx += 1;
                    buffer_part_idx %= 4;
                }

                let mut num_read = 0;

                for i in 0..decoder_limit {
                    let idx = values_buffer[(values_offset + num_read) % 128];
                    let value = unsafe { dict.get_unchecked(idx as usize) };
                    let value = *value;
                    unsafe { *target_ptr.add(i) = value };
                    num_read += ((v >> i) & 1) as usize;
                }

                unsafe {
                    target_ptr = target_ptr.add(decoder_limit);
                }
            },
        }
    }

    if cfg!(debug_assertions) {
        assert_eq!(validity.set_bits(), 0);
    }

    let target_slice = unsafe { std::slice::from_raw_parts_mut(target_ptr, validity.len()) };
    target_slice.fill(B::zeroed());
    unsafe {
        target.set_len(end_length);
    }

    Ok(())
}

#[inline(never)]
pub fn decode_masked_optional_dict<B: AlignedBytes>(
    mut values: HybridRleDecoder<'_>,
    dict: &[B],
    filter: Bitmap,
    validity: Bitmap,
    target: &mut Vec<B>,
) -> ParquetResult<()> {
    let num_rows = filter.set_bits();
    let num_valid_values = validity.set_bits();

    // Dispatch to the non-filter kernel if all rows are needed anyway.
    if num_rows == filter.len() {
        return decode_optional_dict(values, dict, validity, target);
    }

    // Dispatch to the required kernel if all rows are valid anyway.
    if num_valid_values == validity.len() {
        return decode_masked_required_dict(values, dict, filter, target);
    }

    if dict.is_empty() && num_valid_values > 0 {
        return Err(oob_dict_idx());
    }

    debug_assert_eq!(filter.len(), validity.len());
    assert!(num_valid_values <= values.len());
    let start_length = target.len();

    target.reserve(num_rows);
    let mut target_ptr = unsafe { target.as_mut_ptr().add(start_length) };

    let mut filter = BitMask::from_bitmap(&filter);
    let mut validity = BitMask::from_bitmap(&validity);

    values.limit_to(num_valid_values);
    let mut values_buffer = [0u32; 128];
    let values_buffer = &mut values_buffer;

    let mut num_rows_left = num_rows;

    for chunk in values.into_chunk_iter() {
        // Early stop if we have no more rows to load.
        if num_rows_left == 0 {
            break;
        }

        match chunk? {
            HybridRleChunk::Rle(value, size) => {
                if size == 0 {
                    continue;
                }

                // If we know that we have `size` times `value` that we can append, but there might
                // be nulls in between those values.
                //
                // 1. See how many `num_rows = valid + invalid` values `size` would entail. This is
                //    done with `num_bits_before_nth_one` on the validity mask.
                // 2. Fill `num_rows` values into the target buffer.
                // 3. Advance the validity mask by `num_rows` values.

                let num_chunk_values = validity.nth_set_bit_idx(size, 0).unwrap_or(validity.len());

                let current_filter;
                (_, validity) = unsafe { validity.split_at_unchecked(num_chunk_values) };
                (current_filter, filter) = unsafe { filter.split_at_unchecked(num_chunk_values) };

                let num_chunk_rows = current_filter.set_bits();

                if num_chunk_rows > 0 {
                    let target_slice;
                    // SAFETY:
                    // Given `filter_iter` before the `advance_by_bits`.
                    //
                    // 1. `target_ptr..target_ptr + filter_iter.count_ones()` is allocated
                    // 2. `num_chunk_rows < filter_iter.count_ones()`
                    unsafe {
                        target_slice = std::slice::from_raw_parts_mut(target_ptr, num_chunk_rows);
                        target_ptr = target_ptr.add(num_chunk_rows);
                    }

                    let Some(value) = dict.get(value as usize) else {
                        return Err(oob_dict_idx());
                    };

                    target_slice.fill(*value);
                    num_rows_left -= num_chunk_rows;
                }
            },
            HybridRleChunk::Bitpacked(mut decoder) => {
                // For bitpacked we do the following:
                // 1. See how many rows are encoded by this `decoder`.
                // 2. Go through the filter and validity 56 bits at a time and:
                //    0. If filter bits are 0, skip the chunk entirely.
                //    1. Buffer enough values so that we can branchlessly decode with the filter
                //       and validity.
                //    2. Decode with filter and validity.
                // 3. Decode remainder.

                let size = decoder.len();
                let mut chunked = decoder.chunked();

                let num_chunk_values = validity.nth_set_bit_idx(size, 0).unwrap_or(validity.len());

                let mut buffer_part_idx = 0;
                let mut values_offset = 0;
                let mut num_buffered: usize = 0;
                let mut skip_values = 0;

                let current_filter;
                let current_validity;

                (current_filter, filter) = unsafe { filter.split_at_unchecked(num_chunk_values) };
                (current_validity, validity) =
                    unsafe { validity.split_at_unchecked(num_chunk_values) };

                let mut iter = |mut f: u64, mut v: u64| {
                    // Skip chunk if we don't any values from here.
                    if f == 0 {
                        skip_values += v.count_ones() as usize;
                        return ParquetResult::Ok(());
                    }

                    // Skip over already buffered items.
                    let num_buffered_skipped = skip_values.min(num_buffered);
                    values_offset += num_buffered_skipped;
                    num_buffered -= num_buffered_skipped;
                    skip_values -= num_buffered_skipped;

                    // If we skipped plenty already, just skip decoding those chunks instead of
                    // decoding them and throwing them away.
                    chunked.decoder.skip_chunks(skip_values / 32);
                    // The leftovers we have to decode but we can also just skip.
                    skip_values %= 32;

                    while num_buffered < v.count_ones() as usize {
                        let buffer_part = <&mut [u32; 32]>::try_from(
                            &mut values_buffer[buffer_part_idx * 32..][..32],
                        )
                        .unwrap();
                        let num_added = chunked.next_into(buffer_part).unwrap();

                        verify_dict_indices(buffer_part, dict.len())?;

                        let skip_chunk_values = skip_values.min(num_added);

                        values_offset += skip_chunk_values;
                        num_buffered += num_added - skip_chunk_values;
                        skip_values -= skip_chunk_values;

                        buffer_part_idx += 1;
                        buffer_part_idx %= 4;
                    }

                    let mut num_read = 0;
                    let mut num_written = 0;

                    while f != 0 {
                        let offset = f.trailing_zeros();

                        num_read += (v & (1u64 << offset).wrapping_sub(1)).count_ones() as usize;
                        v >>= offset;

                        let idx = values_buffer[(values_offset + num_read) % 128];
                        // SAFETY:
                        // 1. `values_buffer` starts out as only zeros, which we know is in the
                        //    dictionary following the original `dict.is_empty` check.
                        // 2. Each time we write to `values_buffer`, it is followed by a
                        //    `verify_dict_indices`.
                        let value = unsafe { dict.get_unchecked(idx as usize) };
                        let value = *value;
                        unsafe { target_ptr.add(num_written).write(value) };

                        num_written += 1;
                        num_read += (v & 1) as usize;

                        f >>= offset + 1; // Clear least significant bit.
                        v >>= 1;
                    }

                    num_read += v.count_ones() as usize;

                    values_offset += num_read;
                    values_offset %= 128;
                    num_buffered -= num_read;
                    unsafe {
                        target_ptr = target_ptr.add(num_written);
                    }
                    num_rows_left -= num_written;

                    ParquetResult::Ok(())
                };

                let mut f_iter = current_filter.fast_iter_u56();
                let mut v_iter = current_validity.fast_iter_u56();

                for (f, v) in f_iter.by_ref().zip(v_iter.by_ref()) {
                    iter(f, v)?;
                }

                let (f, fl) = f_iter.remainder();
                let (v, vl) = v_iter.remainder();

                assert_eq!(fl, vl);

                iter(f, v)?;
            },
        }
    }

    if cfg!(debug_assertions) {
        assert_eq!(validity.set_bits(), 0);
    }

    let target_slice = unsafe { std::slice::from_raw_parts_mut(target_ptr, num_rows_left) };
    target_slice.fill(B::zeroed());
    unsafe {
        target.set_len(start_length + num_rows);
    }

    Ok(())
}

#[inline(never)]
pub fn decode_masked_required_dict<B: AlignedBytes>(
    mut values: HybridRleDecoder<'_>,
    dict: &[B],
    filter: Bitmap,
    target: &mut Vec<B>,
) -> ParquetResult<()> {
    let num_rows = filter.set_bits();

    // Dispatch to the non-filter kernel if all rows are needed anyway.
    if num_rows == filter.len() {
        values.limit_to(filter.len());
        return decode_required_dict(values, dict, target);
    }

    if dict.is_empty() && !filter.is_empty() {
        return Err(oob_dict_idx());
    }

    let start_length = target.len();

    target.reserve(num_rows);
    let mut target_ptr = unsafe { target.as_mut_ptr().add(start_length) };

    let mut filter = BitMask::from_bitmap(&filter);

    values.limit_to(filter.len());
    let mut values_buffer = [0u32; 128];
    let values_buffer = &mut values_buffer;

    let mut num_rows_left = num_rows;

    for chunk in values.into_chunk_iter() {
        if num_rows_left == 0 {
            break;
        }

        match chunk? {
            HybridRleChunk::Rle(value, size) => {
                if size == 0 {
                    continue;
                }

                let size = size.min(filter.len());

                // If we know that we have `size` times `value` that we can append, but there might
                // be nulls in between those values.
                //
                // 1. See how many `num_rows = valid + invalid` values `size` would entail. This is
                //    done with `num_bits_before_nth_one` on the validity mask.
                // 2. Fill `num_rows` values into the target buffer.
                // 3. Advance the validity mask by `num_rows` values.

                let current_filter;

                (current_filter, filter) = unsafe { filter.split_at_unchecked(size) };
                let num_chunk_rows = current_filter.set_bits();

                if num_chunk_rows > 0 {
                    let target_slice;
                    // SAFETY:
                    // Given `filter_iter` before the `advance_by_bits`.
                    //
                    // 1. `target_ptr..target_ptr + filter_iter.count_ones()` is allocated
                    // 2. `num_chunk_rows < filter_iter.count_ones()`
                    unsafe {
                        target_slice = std::slice::from_raw_parts_mut(target_ptr, num_chunk_rows);
                        target_ptr = target_ptr.add(num_chunk_rows);
                    }

                    let Some(value) = dict.get(value as usize) else {
                        return Err(oob_dict_idx());
                    };

                    target_slice.fill(*value);
                    num_rows_left -= num_chunk_rows;
                }
            },
            HybridRleChunk::Bitpacked(mut decoder) => {
                let size = decoder.len().min(filter.len());
                let mut chunked = decoder.chunked();

                let mut buffer_part_idx = 0;
                let mut values_offset = 0;
                let mut num_buffered: usize = 0;
                let mut skip_values = 0;

                let current_filter;

                (current_filter, filter) = unsafe { filter.split_at_unchecked(size) };

                let mut iter = |mut f: u64, len: usize| {
                    debug_assert!(len <= 64);

                    // Skip chunk if we don't any values from here.
                    if f == 0 {
                        skip_values += len;
                        return ParquetResult::Ok(());
                    }

                    // Skip over already buffered items.
                    let num_buffered_skipped = skip_values.min(num_buffered);
                    values_offset += num_buffered_skipped;
                    num_buffered -= num_buffered_skipped;
                    skip_values -= num_buffered_skipped;

                    // If we skipped plenty already, just skip decoding those chunks instead of
                    // decoding them and throwing them away.
                    chunked.decoder.skip_chunks(skip_values / 32);
                    // The leftovers we have to decode but we can also just skip.
                    skip_values %= 32;

                    while num_buffered < len {
                        let buffer_part = <&mut [u32; 32]>::try_from(
                            &mut values_buffer[buffer_part_idx * 32..][..32],
                        )
                        .unwrap();
                        let num_added = chunked.next_into(buffer_part).unwrap();

                        verify_dict_indices(buffer_part, dict.len())?;

                        let skip_chunk_values = skip_values.min(num_added);

                        values_offset += skip_chunk_values;
                        num_buffered += num_added - skip_chunk_values;
                        skip_values -= skip_chunk_values;

                        buffer_part_idx += 1;
                        buffer_part_idx %= 4;
                    }

                    let mut num_read = 0;
                    let mut num_written = 0;

                    while f != 0 {
                        let offset = f.trailing_zeros() as usize;

                        num_read += offset;

                        let idx = values_buffer[(values_offset + num_read) % 128];
                        // SAFETY:
                        // 1. `values_buffer` starts out as only zeros, which we know is in the
                        //    dictionary following the original `dict.is_empty` check.
                        // 2. Each time we write to `values_buffer`, it is followed by a
                        //    `verify_dict_indices`.
                        let value = *unsafe { dict.get_unchecked(idx as usize) };
                        unsafe { target_ptr.add(num_written).write(value) };

                        num_written += 1;
                        num_read += 1;

                        f >>= offset + 1; // Clear least significant bit.
                    }

                    values_offset += len;
                    values_offset %= 128;
                    num_buffered -= len;
                    unsafe {
                        target_ptr = target_ptr.add(num_written);
                    }
                    num_rows_left -= num_written;

                    ParquetResult::Ok(())
                };

                let mut f_iter = current_filter.fast_iter_u56();

                for f in f_iter.by_ref() {
                    iter(f, 56)?;
                }

                let (f, fl) = f_iter.remainder();

                iter(f, fl)?;
            },
        }
    }

    unsafe {
        target.set_len(start_length + num_rows);
    }

    Ok(())
}<|MERGE_RESOLUTION|>--- conflicted
+++ resolved
@@ -256,12 +256,8 @@
     target.reserve(validity.len());
     let mut target_ptr = unsafe { target.as_mut_ptr().add(start_length) };
 
-<<<<<<< HEAD
+    values.limit_to(num_valid_values);
     let mut validity = BitMask::from_bitmap(&validity);
-=======
-    values.limit_to(num_valid_values);
-    let mut validity = BitMask::from_bitmap(validity);
->>>>>>> 0b0a914a
     let mut values_buffer = [0u32; 128];
     let values_buffer = &mut values_buffer;
 
