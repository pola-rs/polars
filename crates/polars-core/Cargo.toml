[package]
name = "polars-core"
version = { workspace = true }
authors = { workspace = true }
edition = { workspace = true }
homepage = { workspace = true }
license = { workspace = true }
repository = { workspace = true }
description = "Core of the Polars DataFrame library"

[dependencies]
polars-compute = { workspace = true, features = ["gather"] }
polars-dtype = { workspace = true }
polars-error = { workspace = true }
polars-row = { workspace = true }
polars-schema = { workspace = true }
polars-utils = { workspace = true }

arrow = { workspace = true }
bitflags = { workspace = true }
boxcar = { workspace = true }
bytemuck = { workspace = true }
chrono = { workspace = true, optional = true }
chrono-tz = { workspace = true, optional = true }
comfy-table = { version = "7.1.1", default-features = false, optional = true }
either = { workspace = true }
half = { workspace = true, optional = true, features = ["num-traits", "bytemuck"] }
hashbrown = { workspace = true }
indexmap = { workspace = true }
itoa = { workspace = true }
ndarray = { workspace = true, optional = true }
num-traits = { workspace = true }
proptest = { workspace = true, optional = true }
rand = { workspace = true, optional = true, features = ["small_rng", "std"] }
rand_distr = { workspace = true, optional = true }
rayon = { workspace = true }
regex = { workspace = true, optional = true }
schemars = { workspace = true, optional = true, features = ["uuid1"] }
# activate if you want serde support for Series and DataFrames
serde = { workspace = true, optional = true }
serde_json = { workspace = true, optional = true }
strum_macros = { workspace = true }
uuid = { workspace = true }
xxhash-rust = { workspace = true }

[target.'cfg(target_family = "wasm")'.dependencies]
uuid = { workspace = true, features = ["js"] }

[dev-dependencies]
bincode = { workspace = true }
# used to run formal property testing
polars-core = { path = ".", features = ["proptest"] }
proptest = { workspace = true }
serde_json = { workspace = true }

[build-dependencies]
version_check = { workspace = true }

[features]
simd = ["arrow/simd", "polars-compute/simd"]
nightly = ["simd", "hashbrown/nightly", "polars-utils/nightly", "arrow/nightly"]
avx512 = []
docs = []
temporal = ["regex", "chrono", "polars-error/regex"]
proptest = ["dep:proptest", "dtype-u8", "dtype-u16", "dtype-i8", "dtype-i16", "dtype-u128", "dtype-i128"]
random = ["rand", "rand_distr"]
algorithm_group_by = []
default = ["algorithm_group_by"]
lazy = []

# ~40% faster collect, needed until trustedlength iter stabilizes
# more fast paths, slower compilation
performant = ["arrow/performant", "reinterpret"]

# extra utilities for StringChunked
strings = ["regex", "arrow/strings", "polars-error/regex"]
# support for ObjectChunked<T> (downcastable Series of any type)
object = ["serde_json", "algorithm_group_by"]

fmt = ["comfy-table/tty"]
fmt_no_tty = ["comfy-table"]

# opt-in features
# create from row values
# and include pivot operation
rows = []

# operations
approx_unique = ["polars-compute/approx_unique"]
bitwise = ["algorithm_group_by"]
zip_with = []
round_series = []
checked_arithmetic = []
is_first_distinct = []
is_last_distinct = []
dot_product = []
row_hash = []
reinterpret = []
take_opt_iter = []
# allow group_by operation on list type
group_by_list = []
# rolling window functions
rolling_window = []
rolling_window_by = []
diagonal_concat = []
dataframe_arithmetic = []
product = []
unique_counts = []
partition_by = ["algorithm_group_by"]
describe = []
timezones = ["temporal", "chrono", "chrono-tz", "arrow/chrono-tz", "arrow/timezones"]
dynamic_group_by = ["dtype-datetime", "dtype-date"]
list_arithmetic = []
array_arithmetic = ["dtype-array"]

# opt-in datatypes for Series
dtype-date = ["temporal"]
dtype-datetime = ["temporal"]
dtype-duration = ["temporal"]
dtype-time = ["temporal"]
dtype-array = ["arrow/dtype-array", "polars-compute/dtype-array"]
dtype-i8 = []
dtype-i16 = []
dtype-i128 = ["polars-compute/dtype-i128"]
dtype-decimal = ["arrow/dtype-decimal", "polars-compute/cast", "polars-compute/dtype-decimal", "dtype-i128"]
dtype-extension = ["polars-dtype/dtype-extension"]
dtype-u8 = []
dtype-u16 = []
dtype-u128 = ["polars-compute/dtype-u128"]
<<<<<<< HEAD
dtype-f16 = ["polars-compute/dtype-f16"]
dtype-categorical = []
=======
dtype-categorical = ["polars-dtype/dtype-categorical"]
>>>>>>> d92ff0ec
dtype-struct = []

# scale to terabytes?
bigidx = ["arrow/bigidx", "polars-utils/bigidx"]
python = ["polars-error/python"]

serde = [
  "dep:serde",
  "bitflags/serde",
  "polars-schema/serde",
  "polars-utils/serde",
  "polars-compute/serde",
  "polars-dtype/serde",
  "arrow/io_ipc",
  "arrow/io_ipc_compression",
  "serde_json",
]
serde-lazy = ["serde", "arrow/serde", "indexmap/serde", "chrono/serde"]
dsl-schema = [
  "serde",
  "dep:schemars",
  "polars-compute/dsl-schema",
  "polars-dtype/dsl-schema",
  "polars-schema/dsl-schema",
  "polars-utils/dsl-schema",
]
allow_unused = []

docs-selection = [
  "ndarray",
  "rows",
  "docs",
  "strings",
  "object",
  "lazy",
  "temporal",
  "random",
  "zip_with",
  "checked_arithmetic",
  "is_first_distinct",
  "is_last_distinct",
  "dot_product",
  "row_hash",
  "rolling_window",
  "rolling_window_by",
  "serde",
  "dtype-categorical",
  "dtype-decimal",
  "diagonal_concat",
  "dataframe_arithmetic",
  "product",
  "describe",
  "partition_by",
  "algorithm_group_by",
  "list_arithmetic",
  "array_arithmetic",
]

[package.metadata.docs.rs]
# not all because arrow 4.3 does not compile with simd
# all-features = true
features = ["docs-selection"]
# defines the configuration attribute `docsrs`
rustdoc-args = ["--cfg", "docsrs"]

[lints]
workspace = true<|MERGE_RESOLUTION|>--- conflicted
+++ resolved
@@ -127,12 +127,8 @@
 dtype-u8 = []
 dtype-u16 = []
 dtype-u128 = ["polars-compute/dtype-u128"]
-<<<<<<< HEAD
 dtype-f16 = ["polars-compute/dtype-f16"]
-dtype-categorical = []
-=======
 dtype-categorical = ["polars-dtype/dtype-categorical"]
->>>>>>> d92ff0ec
 dtype-struct = []
 
 # scale to terabytes?
