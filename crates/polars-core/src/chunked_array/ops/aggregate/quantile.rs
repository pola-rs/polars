--- conflicted
+++ resolved
@@ -324,43 +324,8 @@
     }
 }
 
-<<<<<<< HEAD
-
-
-impl ChunkQuantile<f32> for Float32Chunked {
-    fn quantile(&self, quantile: f64, method: QuantileMethod) -> PolarsResult<Option<f32>> {
-        // in case of sorted data, the sort is free, so don't take quickselect route
-        let out = if let (Ok(slice), false) = (self.cont_slice(), self.is_sorted_ascending_flag()) {
-            let mut owned = slice.to_vec();
-            quantile_slice(&mut owned, quantile, method)
-        } else {
-            generic_quantile(self.clone(), quantile, method)
-        };
-        out.map(|v| v.map(|v| v as f32))
-    }
-
-    fn quantiles(&self, quantiles: &[f64], method: QuantileMethod) -> PolarsResult<Vec<Option<f32>>> {
-        // in case of sorted data, the sort is free, so don't take quickselect route
-        let out = if let (Ok(slice), false) = (self.cont_slice(), self.is_sorted_ascending_flag()) {
-            let mut owned = slice.to_vec();
-            quantiles_slice(&mut owned, quantiles, method)
-        } else {
-            generic_quantiles(self.clone(), quantiles, method)
-        };
-        
-        out.map(|vec_f64| {
-            vec_f64
-                .into_iter()
-                .map(|opt| opt.map(|v| v as f32))
-                .collect::<Vec<Option<f32>>>()
-        })
-    }
-
-    fn median(&self) -> Option<f32> {
-        self.quantile(0.5, QuantileMethod::Linear).unwrap() // unwrap fine since quantile in range
-    }
-}
-=======
+
+
 macro_rules! impl_chunk_quantile_for_float_chunked {
     ($T:ty, $CA:ty) => {
         impl ChunkQuantile<$T> for $CA {
@@ -376,31 +341,12 @@
                 };
                 out.map(|v| v.map(|v| v.as_()))
             }
->>>>>>> 675a22f6
 
             fn median(&self) -> Option<$T> {
                 self.quantile(0.5, QuantileMethod::Linear).unwrap() // unwrap fine since quantile in range
             }
         }
-<<<<<<< HEAD
-    }
-
-    fn quantiles(&self, quantiles: &[f64], method: QuantileMethod) -> PolarsResult<Vec<Option<f64>>> {
-        // in case of sorted data, the sort is free, so don't take quickselect route
-        if let (Ok(slice), false) = (self.cont_slice(), self.is_sorted_ascending_flag()) {
-            let mut owned = slice.to_vec();
-            quantiles_slice(&mut owned, quantiles, method)
-        } else {
-            generic_quantiles(self.clone(), quantiles, method)
-        }
-    }
-
-    fn median(&self) -> Option<f64> {
-        self.quantile(0.5, QuantileMethod::Linear).unwrap() // unwrap fine since quantile in range
-    }
-=======
     };
->>>>>>> 675a22f6
 }
 
 #[cfg(feature = "dtype-f16")]
