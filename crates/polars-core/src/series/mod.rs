--- conflicted
+++ resolved
@@ -901,13 +901,8 @@
             dt if dt.is_numeric() || matches!(dt, DataType::Boolean) => {
                 let val = &[self.mean()];
                 Series::new(self.name(), val)
-<<<<<<< HEAD
             }
             dt @ (DataType::Duration(_) | DataType::Datetime(_, _)) => {
-=======
-            },
-            dt @ DataType::Duration(_) => {
->>>>>>> 468dd7da
                 Series::new(self.name(), &[self.mean().map(|v| v as i64)])
                     .cast(dt)
                     .unwrap()
