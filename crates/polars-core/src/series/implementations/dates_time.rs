--- conflicted
+++ resolved
@@ -347,20 +347,15 @@
                 self.0.shift(periods).$into_logical().into_series()
             }
 
-<<<<<<< HEAD
-            fn _sum_as_series(&self) -> Series {
-                Int32Chunked::full_null(self.name(), 1)
-                    .cast(self.dtype())
-                    .unwrap()
-                    .into()
-            }
-            fn max_as_series(&self) -> Series {
-                self.0.max_as_series().$into_logical()
-            }
-            fn min_as_series(&self) -> Series {
-                self.0.min_as_series().$into_logical()
-            }
-            fn median_as_series(&self) -> Series {
+            fn max_as_series(&self) -> PolarsResult<Series> {
+                Ok(self.0.max_as_series().$into_logical())
+            }
+
+            fn min_as_series(&self) -> PolarsResult<Series> {
+                Ok(self.0.min_as_series().$into_logical())
+            }
+
+            fn median_as_series(&self) -> PolarsResult<Series> {
                 match self.dtype() {
                     #[cfg(feature = "dtype-date")]
                     DataType::Date => {
@@ -373,26 +368,23 @@
                             .cast(dt)
                     }
                 }
-                .unwrap()
-            }
-            fn var_as_series(&self, _ddof: u8) -> Series {
+            }
+
+            fn var_as_series(&self, _ddof: u8) -> PolarsResult<Series> {
+                Int32Chunked::full_null(self.name(), 1).cast(self.dtype())
+            }
+
+            fn std_as_series(&self, _ddof: u8) -> PolarsResult<Series> {
+                Int32Chunked::full_null(self.name(), 1).cast(self.dtype())
+            }
+
+            fn quantile_as_series(
+                &self,
+                _quantile: f64,
+                _interpol: QuantileInterpolOptions,
+            ) -> PolarsResult<Series> {
                 Int32Chunked::full_null(self.name(), 1)
                     .cast(self.dtype())
-                    .unwrap()
-                    .into()
-            }
-            fn std_as_series(&self, _ddof: u8) -> Series {
-                Int32Chunked::full_null(self.name(), 1)
-                    .cast(self.dtype())
-                    .unwrap()
-                    .into()
-=======
-            fn max_as_series(&self) -> PolarsResult<Series> {
-                Ok(self.0.max_as_series().$into_logical())
->>>>>>> a321386c
-            }
-            fn min_as_series(&self) -> PolarsResult<Series> {
-                Ok(self.0.min_as_series().$into_logical())
             }
 
             fn clone_inner(&self) -> Arc<dyn SeriesTrait> {
