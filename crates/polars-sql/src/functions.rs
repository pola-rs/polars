--- conflicted
+++ resolved
@@ -8,7 +8,6 @@
 use polars_lazy::dsl::Expr;
 #[cfg(feature = "list_eval")]
 use polars_lazy::dsl::ListNameSpaceExtension;
-use polars_core::prelude::QuantileInterpolOptions;
 use polars_plan::dsl::{coalesce, concat_str, len, max_horizontal, min_horizontal, when};
 use polars_plan::plans::{typed_lit, LiteralValue};
 use polars_plan::prelude::LiteralValue::Null;
@@ -508,17 +507,12 @@
     /// ```
     Median,
     /// SQL 'quantile_cont' function
-<<<<<<< HEAD
-    /// Returns the continuous quantile element from the grouping.
-=======
     /// Returns the continuous quantile element from the grouping
     /// (interpolated value between two closest values).
->>>>>>> 9dada183
     /// ```sql
     /// SELECT QUANTILE_CONT(column_1) FROM df;
     /// ```
     QuantileCont,
-<<<<<<< HEAD
     /// SQL 'quantile_disc' function
     /// Divides the [0, 1] interval into equal-length subintervals, each corresponding to a value,
     /// and returns the value associated with the subinterval where the quantile value falls.
@@ -526,8 +520,6 @@
     /// SELECT QUANTILE_DISC(column_1) FROM df;
     /// ```
     QuantileDisc,
-=======
->>>>>>> 9dada183
     /// SQL 'min' function
     /// Returns the smallest (minimum) of all the elements in the grouping.
     /// ```sql
@@ -712,10 +704,7 @@
             "pow",
             "power",
             "quantile_cont",
-<<<<<<< HEAD
             "quantile_disc",
-=======
->>>>>>> 9dada183
             "radians",
             "regexp_like",
             "replace",
@@ -849,10 +838,7 @@
             "max" => Self::Max,
             "median" => Self::Median,
             "quantile_cont" => Self::QuantileCont,
-<<<<<<< HEAD
             "quantile_disc" => Self::QuantileDisc,
-=======
->>>>>>> 9dada183
             "min" => Self::Min,
             "stdev" | "stddev" | "stdev_samp" | "stddev_samp" => Self::StdDev,
             "sum" => Self::Sum,
@@ -1297,18 +1283,13 @@
                                     polars_bail!(SQLSyntax: "QUANTILE_CONT value must be between 0 and 1 ({})", args[1])
                                 }
                             },
-<<<<<<< HEAD
-                            _ => polars_bail!(SQLSyntax: "invalid value for QUANTILE_DISC ({})", args[1])
-=======
                             _ => polars_bail!(SQLSyntax: "invalid value for QUANTILE_CONT ({})", args[1])
->>>>>>> 9dada183
                         };
                         Ok(e.quantile(value, QuantileInterpolOptions::Linear))
                     }),
                     _ => polars_bail!(SQLSyntax: "QUANTILE_CONT expects 2 arguments (found {})", args.len()),
                 }
             },
-<<<<<<< HEAD
             QuantileDisc => {
                 let args = extract_args(function)?;
                 match args.len() {
@@ -1335,8 +1316,6 @@
                     _ => polars_bail!(SQLSyntax: "QUANTILE_DISC expects 2 arguments (found {})", args.len()),
                 }
             },
-=======
->>>>>>> 9dada183
             Min => self.visit_unary_with_opt_cumulative(Expr::min, Expr::cum_min),
             StdDev => self.visit_unary(|e| e.std(1)),
             Sum => self.visit_unary_with_opt_cumulative(Expr::sum, Expr::cum_sum),
