use std::convert::TryFrom;
use std::ops::Neg;
use std::panic::RefUnwindSafe;

use bytemuck::{Pod, Zeroable};
use polars_utils::total_ord::{TotalEq, TotalOrd};

use super::PrimitiveType;

/// Sealed trait implemented by all physical types that can be allocated,
/// serialized and deserialized by this crate.
/// All O(N) allocations in this crate are done for this trait alone.
pub trait NativeType:
    super::private::Sealed
    + Pod
    + Send
    + Sync
    + Sized
    + RefUnwindSafe
    + std::fmt::Debug
    + std::fmt::Display
    + PartialEq
    + Default
<<<<<<< HEAD
    + Copy
=======
    + TotalOrd
>>>>>>> 6a15cc63
{
    /// The corresponding variant of [`PrimitiveType`].
    const PRIMITIVE: PrimitiveType;

    /// Type denoting its representation as bytes.
    /// This is `[u8; N]` where `N = size_of::<T>`.
    type Bytes: AsRef<[u8]>
        + std::ops::Index<usize, Output = u8>
        + std::ops::IndexMut<usize, Output = u8>
        + for<'a> TryFrom<&'a [u8]>
        + std::fmt::Debug
        + Default;

    /// To bytes in little endian
    fn to_le_bytes(&self) -> Self::Bytes;

    /// To bytes in big endian
    fn to_be_bytes(&self) -> Self::Bytes;

    /// From bytes in little endian
    fn from_le_bytes(bytes: Self::Bytes) -> Self;

    /// From bytes in big endian
    fn from_be_bytes(bytes: Self::Bytes) -> Self;
}

macro_rules! native_type {
    ($type:ty, $primitive_type:expr) => {
        impl NativeType for $type {
            const PRIMITIVE: PrimitiveType = $primitive_type;

            type Bytes = [u8; std::mem::size_of::<Self>()];
            #[inline]
            fn to_le_bytes(&self) -> Self::Bytes {
                Self::to_le_bytes(*self)
            }

            #[inline]
            fn to_be_bytes(&self) -> Self::Bytes {
                Self::to_be_bytes(*self)
            }

            #[inline]
            fn from_le_bytes(bytes: Self::Bytes) -> Self {
                Self::from_le_bytes(bytes)
            }

            #[inline]
            fn from_be_bytes(bytes: Self::Bytes) -> Self {
                Self::from_be_bytes(bytes)
            }
        }
    };
}

native_type!(u8, PrimitiveType::UInt8);
native_type!(u16, PrimitiveType::UInt16);
native_type!(u32, PrimitiveType::UInt32);
native_type!(u64, PrimitiveType::UInt64);
native_type!(i8, PrimitiveType::Int8);
native_type!(i16, PrimitiveType::Int16);
native_type!(i32, PrimitiveType::Int32);
native_type!(i64, PrimitiveType::Int64);
native_type!(f32, PrimitiveType::Float32);
native_type!(f64, PrimitiveType::Float64);
native_type!(i128, PrimitiveType::Int128);

/// The in-memory representation of the DayMillisecond variant of arrow's "Interval" logical type.
#[derive(Debug, Copy, Clone, Default, PartialEq, Eq, Hash, Zeroable, Pod)]
#[allow(non_camel_case_types)]
#[repr(C)]
pub struct days_ms(pub i32, pub i32);

impl days_ms {
    /// A new [`days_ms`].
    #[inline]
    pub fn new(days: i32, milliseconds: i32) -> Self {
        Self(days, milliseconds)
    }

    /// The number of days
    #[inline]
    pub fn days(&self) -> i32 {
        self.0
    }

    /// The number of milliseconds
    #[inline]
    pub fn milliseconds(&self) -> i32 {
        self.1
    }
}

impl TotalEq for days_ms {
    #[inline]
    fn tot_eq(&self, other: &Self) -> bool {
        self == other
    }
}

impl TotalOrd for days_ms {
    #[inline]
    fn tot_cmp(&self, other: &Self) -> std::cmp::Ordering {
        self.days()
            .cmp(&other.days())
            .then(self.milliseconds().cmp(&other.milliseconds()))
    }
}

impl NativeType for days_ms {
    const PRIMITIVE: PrimitiveType = PrimitiveType::DaysMs;
    type Bytes = [u8; 8];
    #[inline]
    fn to_le_bytes(&self) -> Self::Bytes {
        let days = self.0.to_le_bytes();
        let ms = self.1.to_le_bytes();
        let mut result = [0; 8];
        result[0] = days[0];
        result[1] = days[1];
        result[2] = days[2];
        result[3] = days[3];
        result[4] = ms[0];
        result[5] = ms[1];
        result[6] = ms[2];
        result[7] = ms[3];
        result
    }

    #[inline]
    fn to_be_bytes(&self) -> Self::Bytes {
        let days = self.0.to_be_bytes();
        let ms = self.1.to_be_bytes();
        let mut result = [0; 8];
        result[0] = days[0];
        result[1] = days[1];
        result[2] = days[2];
        result[3] = days[3];
        result[4] = ms[0];
        result[5] = ms[1];
        result[6] = ms[2];
        result[7] = ms[3];
        result
    }

    #[inline]
    fn from_le_bytes(bytes: Self::Bytes) -> Self {
        let mut days = [0; 4];
        days[0] = bytes[0];
        days[1] = bytes[1];
        days[2] = bytes[2];
        days[3] = bytes[3];
        let mut ms = [0; 4];
        ms[0] = bytes[4];
        ms[1] = bytes[5];
        ms[2] = bytes[6];
        ms[3] = bytes[7];
        Self(i32::from_le_bytes(days), i32::from_le_bytes(ms))
    }

    #[inline]
    fn from_be_bytes(bytes: Self::Bytes) -> Self {
        let mut days = [0; 4];
        days[0] = bytes[0];
        days[1] = bytes[1];
        days[2] = bytes[2];
        days[3] = bytes[3];
        let mut ms = [0; 4];
        ms[0] = bytes[4];
        ms[1] = bytes[5];
        ms[2] = bytes[6];
        ms[3] = bytes[7];
        Self(i32::from_be_bytes(days), i32::from_be_bytes(ms))
    }
}

/// The in-memory representation of the MonthDayNano variant of the "Interval" logical type.
#[derive(Debug, Copy, Clone, Default, PartialEq, Eq, Hash, Zeroable, Pod)]
#[allow(non_camel_case_types)]
#[repr(C)]
pub struct months_days_ns(pub i32, pub i32, pub i64);

impl months_days_ns {
    /// A new [`months_days_ns`].
    #[inline]
    pub fn new(months: i32, days: i32, nanoseconds: i64) -> Self {
        Self(months, days, nanoseconds)
    }

    /// The number of months
    #[inline]
    pub fn months(&self) -> i32 {
        self.0
    }

    /// The number of days
    #[inline]
    pub fn days(&self) -> i32 {
        self.1
    }

    /// The number of nanoseconds
    #[inline]
    pub fn ns(&self) -> i64 {
        self.2
    }
}

impl TotalEq for months_days_ns {
    #[inline]
    fn tot_eq(&self, other: &Self) -> bool {
        self == other
    }
}

impl TotalOrd for months_days_ns {
    #[inline]
    fn tot_cmp(&self, other: &Self) -> std::cmp::Ordering {
        self.months()
            .cmp(&other.months())
            .then(self.days().cmp(&other.days()))
            .then(self.ns().cmp(&other.ns()))
    }
}

impl NativeType for months_days_ns {
    const PRIMITIVE: PrimitiveType = PrimitiveType::MonthDayNano;
    type Bytes = [u8; 16];
    #[inline]
    fn to_le_bytes(&self) -> Self::Bytes {
        let months = self.months().to_le_bytes();
        let days = self.days().to_le_bytes();
        let ns = self.ns().to_le_bytes();
        let mut result = [0; 16];
        result[0] = months[0];
        result[1] = months[1];
        result[2] = months[2];
        result[3] = months[3];
        result[4] = days[0];
        result[5] = days[1];
        result[6] = days[2];
        result[7] = days[3];
        (0..8).for_each(|i| {
            result[8 + i] = ns[i];
        });
        result
    }

    #[inline]
    fn to_be_bytes(&self) -> Self::Bytes {
        let months = self.months().to_be_bytes();
        let days = self.days().to_be_bytes();
        let ns = self.ns().to_be_bytes();
        let mut result = [0; 16];
        result[0] = months[0];
        result[1] = months[1];
        result[2] = months[2];
        result[3] = months[3];
        result[4] = days[0];
        result[5] = days[1];
        result[6] = days[2];
        result[7] = days[3];
        (0..8).for_each(|i| {
            result[8 + i] = ns[i];
        });
        result
    }

    #[inline]
    fn from_le_bytes(bytes: Self::Bytes) -> Self {
        let mut months = [0; 4];
        months[0] = bytes[0];
        months[1] = bytes[1];
        months[2] = bytes[2];
        months[3] = bytes[3];
        let mut days = [0; 4];
        days[0] = bytes[4];
        days[1] = bytes[5];
        days[2] = bytes[6];
        days[3] = bytes[7];
        let mut ns = [0; 8];
        (0..8).for_each(|i| {
            ns[i] = bytes[8 + i];
        });
        Self(
            i32::from_le_bytes(months),
            i32::from_le_bytes(days),
            i64::from_le_bytes(ns),
        )
    }

    #[inline]
    fn from_be_bytes(bytes: Self::Bytes) -> Self {
        let mut months = [0; 4];
        months[0] = bytes[0];
        months[1] = bytes[1];
        months[2] = bytes[2];
        months[3] = bytes[3];
        let mut days = [0; 4];
        days[0] = bytes[4];
        days[1] = bytes[5];
        days[2] = bytes[6];
        days[3] = bytes[7];
        let mut ns = [0; 8];
        (0..8).for_each(|i| {
            ns[i] = bytes[8 + i];
        });
        Self(
            i32::from_be_bytes(months),
            i32::from_be_bytes(days),
            i64::from_be_bytes(ns),
        )
    }
}

impl std::fmt::Display for days_ms {
    fn fmt(&self, f: &mut std::fmt::Formatter<'_>) -> std::fmt::Result {
        write!(f, "{}d {}ms", self.days(), self.milliseconds())
    }
}

impl std::fmt::Display for months_days_ns {
    fn fmt(&self, f: &mut std::fmt::Formatter<'_>) -> std::fmt::Result {
        write!(f, "{}m {}d {}ns", self.months(), self.days(), self.ns())
    }
}

impl Neg for days_ms {
    type Output = Self;

    #[inline(always)]
    fn neg(self) -> Self::Output {
        Self::new(-self.days(), -self.milliseconds())
    }
}

impl Neg for months_days_ns {
    type Output = Self;

    #[inline(always)]
    fn neg(self) -> Self::Output {
        Self::new(-self.months(), -self.days(), -self.ns())
    }
}

/// Type representation of the Float16 physical type
#[derive(Copy, Clone, Default, Zeroable, Pod)]
#[allow(non_camel_case_types)]
#[repr(C)]
pub struct f16(pub u16);

impl PartialEq for f16 {
    #[inline]
    fn eq(&self, other: &f16) -> bool {
        if self.is_nan() || other.is_nan() {
            false
        } else {
            (self.0 == other.0) || ((self.0 | other.0) & 0x7FFFu16 == 0)
        }
    }
}

// see https://github.com/starkat99/half-rs/blob/main/src/binary16.rs
impl f16 {
    /// The difference between 1.0 and the next largest representable number.
    pub const EPSILON: f16 = f16(0x1400u16);

    #[inline]
    #[must_use]
    pub(crate) const fn is_nan(self) -> bool {
        self.0 & 0x7FFFu16 > 0x7C00u16
    }

    /// Casts from u16.
    #[inline]
    pub const fn from_bits(bits: u16) -> f16 {
        f16(bits)
    }

    /// Casts to u16.
    #[inline]
    pub const fn to_bits(self) -> u16 {
        self.0
    }

    /// Casts this `f16` to `f32`
    pub fn to_f32(self) -> f32 {
        let i = self.0;
        // Check for signed zero
        if i & 0x7FFFu16 == 0 {
            return f32::from_bits((i as u32) << 16);
        }

        let half_sign = (i & 0x8000u16) as u32;
        let half_exp = (i & 0x7C00u16) as u32;
        let half_man = (i & 0x03FFu16) as u32;

        // Check for an infinity or NaN when all exponent bits set
        if half_exp == 0x7C00u32 {
            // Check for signed infinity if mantissa is zero
            if half_man == 0 {
                let number = (half_sign << 16) | 0x7F80_0000u32;
                return f32::from_bits(number);
            } else {
                // NaN, keep current mantissa but also set most significiant mantissa bit
                let number = (half_sign << 16) | 0x7FC0_0000u32 | (half_man << 13);
                return f32::from_bits(number);
            }
        }

        // Calculate single-precision components with adjusted exponent
        let sign = half_sign << 16;
        // Unbias exponent
        let unbiased_exp = ((half_exp as i32) >> 10) - 15;

        // Check for subnormals, which will be normalized by adjusting exponent
        if half_exp == 0 {
            // Calculate how much to adjust the exponent by
            let e = (half_man as u16).leading_zeros() - 6;

            // Rebias and adjust exponent
            let exp = (127 - 15 - e) << 23;
            let man = (half_man << (14 + e)) & 0x7F_FF_FFu32;
            return f32::from_bits(sign | exp | man);
        }

        // Rebias exponent for a normalized normal
        let exp = ((unbiased_exp + 127) as u32) << 23;
        let man = (half_man & 0x03FFu32) << 13;
        f32::from_bits(sign | exp | man)
    }

    /// Casts an `f32` into `f16`
    pub fn from_f32(value: f32) -> Self {
        let x: u32 = value.to_bits();

        // Extract IEEE754 components
        let sign = x & 0x8000_0000u32;
        let exp = x & 0x7F80_0000u32;
        let man = x & 0x007F_FFFFu32;

        // Check for all exponent bits being set, which is Infinity or NaN
        if exp == 0x7F80_0000u32 {
            // Set mantissa MSB for NaN (and also keep shifted mantissa bits)
            let nan_bit = if man == 0 { 0 } else { 0x0200u32 };
            return f16(((sign >> 16) | 0x7C00u32 | nan_bit | (man >> 13)) as u16);
        }

        // The number is normalized, start assembling half precision version
        let half_sign = sign >> 16;
        // Unbias the exponent, then bias for half precision
        let unbiased_exp = ((exp >> 23) as i32) - 127;
        let half_exp = unbiased_exp + 15;

        // Check for exponent overflow, return +infinity
        if half_exp >= 0x1F {
            return f16((half_sign | 0x7C00u32) as u16);
        }

        // Check for underflow
        if half_exp <= 0 {
            // Check mantissa for what we can do
            if 14 - half_exp > 24 {
                // No rounding possibility, so this is a full underflow, return signed zero
                return f16(half_sign as u16);
            }
            // Don't forget about hidden leading mantissa bit when assembling mantissa
            let man = man | 0x0080_0000u32;
            let mut half_man = man >> (14 - half_exp);
            // Check for rounding (see comment above functions)
            let round_bit = 1 << (13 - half_exp);
            if (man & round_bit) != 0 && (man & (3 * round_bit - 1)) != 0 {
                half_man += 1;
            }
            // No exponent for subnormals
            return f16((half_sign | half_man) as u16);
        }

        // Rebias the exponent
        let half_exp = (half_exp as u32) << 10;
        let half_man = man >> 13;
        // Check for rounding (see comment above functions)
        let round_bit = 0x0000_1000u32;
        if (man & round_bit) != 0 && (man & (3 * round_bit - 1)) != 0 {
            // Round it
            f16(((half_sign | half_exp | half_man) + 1) as u16)
        } else {
            f16((half_sign | half_exp | half_man) as u16)
        }
    }
}

impl std::fmt::Debug for f16 {
    fn fmt(&self, f: &mut std::fmt::Formatter<'_>) -> std::fmt::Result {
        write!(f, "{:?}", self.to_f32())
    }
}

impl std::fmt::Display for f16 {
    fn fmt(&self, f: &mut std::fmt::Formatter<'_>) -> std::fmt::Result {
        write!(f, "{}", self.to_f32())
    }
}

impl TotalEq for f16 {
    #[inline]
    fn tot_eq(&self, other: &Self) -> bool {
        if self.is_nan() {
            other.is_nan()
        } else {
            self == other
        }
    }
}

impl TotalOrd for f16 {
    #[inline]
    fn tot_cmp(&self, _other: &Self) -> std::cmp::Ordering {
        unimplemented!()
    }
}

impl NativeType for f16 {
    const PRIMITIVE: PrimitiveType = PrimitiveType::Float16;
    type Bytes = [u8; 2];
    #[inline]
    fn to_le_bytes(&self) -> Self::Bytes {
        self.0.to_le_bytes()
    }

    #[inline]
    fn to_be_bytes(&self) -> Self::Bytes {
        self.0.to_be_bytes()
    }

    #[inline]
    fn from_be_bytes(bytes: Self::Bytes) -> Self {
        Self(u16::from_be_bytes(bytes))
    }

    #[inline]
    fn from_le_bytes(bytes: Self::Bytes) -> Self {
        Self(u16::from_le_bytes(bytes))
    }
}

/// Physical representation of a decimal
#[derive(Clone, Copy, Default, Eq, Hash, PartialEq, PartialOrd, Ord)]
#[allow(non_camel_case_types)]
#[repr(C)]
pub struct i256(pub ethnum::I256);

impl i256 {
    /// Returns a new [`i256`] from two `i128`.
    pub fn from_words(hi: i128, lo: i128) -> Self {
        Self(ethnum::I256::from_words(hi, lo))
    }
}

impl Neg for i256 {
    type Output = Self;

    #[inline]
    fn neg(self) -> Self::Output {
        let (a, b) = self.0.into_words();
        Self(ethnum::I256::from_words(-a, b))
    }
}

impl std::fmt::Debug for i256 {
    fn fmt(&self, f: &mut std::fmt::Formatter<'_>) -> std::fmt::Result {
        write!(f, "{:?}", self.0)
    }
}

impl std::fmt::Display for i256 {
    fn fmt(&self, f: &mut std::fmt::Formatter<'_>) -> std::fmt::Result {
        write!(f, "{}", self.0)
    }
}

unsafe impl Pod for i256 {}
unsafe impl Zeroable for i256 {}

impl TotalEq for i256 {
    #[inline]
    fn tot_eq(&self, other: &Self) -> bool {
        self == other
    }
}

impl TotalOrd for i256 {
    #[inline]
    fn tot_cmp(&self, other: &Self) -> std::cmp::Ordering {
        self.cmp(other)
    }
}

impl NativeType for i256 {
    const PRIMITIVE: PrimitiveType = PrimitiveType::Int256;

    type Bytes = [u8; 32];

    #[inline]
    fn to_le_bytes(&self) -> Self::Bytes {
        let mut bytes = [0u8; 32];
        let (a, b) = self.0.into_words();
        let a = a.to_le_bytes();
        (0..16).for_each(|i| {
            bytes[i] = a[i];
        });

        let b = b.to_le_bytes();
        (0..16).for_each(|i| {
            bytes[i + 16] = b[i];
        });

        bytes
    }

    #[inline]
    fn to_be_bytes(&self) -> Self::Bytes {
        let mut bytes = [0u8; 32];
        let (a, b) = self.0.into_words();

        let a = a.to_be_bytes();
        (0..16).for_each(|i| {
            bytes[i] = a[i];
        });

        let b = b.to_be_bytes();
        (0..16).for_each(|i| {
            bytes[i + 16] = b[i];
        });

        bytes
    }

    #[inline]
    fn from_be_bytes(bytes: Self::Bytes) -> Self {
        let (a, b) = bytes.split_at(16);
        let a: [u8; 16] = a.try_into().unwrap();
        let b: [u8; 16] = b.try_into().unwrap();
        let a = i128::from_be_bytes(a);
        let b = i128::from_be_bytes(b);
        Self(ethnum::I256::from_words(a, b))
    }

    #[inline]
    fn from_le_bytes(bytes: Self::Bytes) -> Self {
        let (b, a) = bytes.split_at(16);
        let a: [u8; 16] = a.try_into().unwrap();
        let b: [u8; 16] = b.try_into().unwrap();
        let a = i128::from_le_bytes(a);
        let b = i128::from_le_bytes(b);
        Self(ethnum::I256::from_words(a, b))
    }
}

#[cfg(test)]
mod test {
    use super::*;
    #[test]
    fn test_f16_to_f32() {
        let f = f16::from_f32(7.0);
        assert_eq!(f.to_f32(), 7.0f32);

        // 7.1 is NOT exactly representable in 16-bit, it's rounded
        let f = f16::from_f32(7.1);
        let diff = (f.to_f32() - 7.1f32).abs();
        // diff must be <= 4 * EPSILON, as 7 has two more significant bits than 1
        assert!(diff <= 4.0 * f16::EPSILON.to_f32());

        assert_eq!(f16(0x0000_0001).to_f32(), 2.0f32.powi(-24));
        assert_eq!(f16(0x0000_0005).to_f32(), 5.0 * 2.0f32.powi(-24));

        assert_eq!(f16(0x0000_0001), f16::from_f32(2.0f32.powi(-24)));
        assert_eq!(f16(0x0000_0005), f16::from_f32(5.0 * 2.0f32.powi(-24)));

        assert_eq!(format!("{}", f16::from_f32(7.0)), "7".to_string());
        assert_eq!(format!("{:?}", f16::from_f32(7.0)), "7.0".to_string());
    }
}<|MERGE_RESOLUTION|>--- conflicted
+++ resolved
@@ -21,11 +21,8 @@
     + std::fmt::Display
     + PartialEq
     + Default
-<<<<<<< HEAD
     + Copy
-=======
     + TotalOrd
->>>>>>> 6a15cc63
 {
     /// The corresponding variant of [`PrimitiveType`].
     const PRIMITIVE: PrimitiveType;
