use std::collections::VecDeque;
use std::io::{Read, Seek, SeekFrom};

use polars_error::{PolarsResult, polars_bail, polars_ensure, polars_err};

use super::super::compression;
use super::super::endianness::is_native_little_endian;
use super::{Compression, IpcBuffer, Node, OutOfSpecKind};
use crate::bitmap::Bitmap;
use crate::buffer::Buffer;
use crate::types::NativeType;

fn read_swapped<T: NativeType, R: Read + Seek>(
    reader: &mut R,
    length: usize,
    buffer: &mut Vec<T>,
    is_little_endian: bool,
) -> PolarsResult<()> {
    // Slow case where we must reverse bits.
    #[expect(clippy::slow_vector_initialization)] // Avoid alloc_zeroed, leads to syscall.
    let mut slice = Vec::new();
    slice.resize(length * size_of::<T>(), 0);
    reader.read_exact(&mut slice)?;

    let chunks = slice.chunks_exact(size_of::<T>());
    if !is_little_endian {
        // machine is little endian, file is big endian
        buffer
            .as_mut_slice()
            .iter_mut()
            .zip(chunks)
            .try_for_each(|(slot, chunk)| {
                let a: T::Bytes = match chunk.try_into() {
                    Ok(a) => a,
                    Err(_) => unreachable!(),
                };
                *slot = T::from_be_bytes(a);
                PolarsResult::Ok(())
            })?;
    } else {
        // machine is big endian, file is little endian
        polars_bail!(ComputeError:
            "Reading little endian files from big endian machines",
        )
    }
    Ok(())
}

fn read_uncompressed_bytes<R: Read + Seek>(
    reader: &mut R,
    buffer_length: usize,
    is_little_endian: bool,
) -> PolarsResult<Vec<u8>> {
    if is_native_little_endian() == is_little_endian {
        let mut buffer = Vec::with_capacity(buffer_length);
        let _ = reader
            .take(buffer_length as u64)
            .read_to_end(&mut buffer)
            .unwrap();

        assert_eq!(buffer.len(), buffer_length);

        Ok(buffer)
    } else {
        unreachable!()
    }
}

fn read_uncompressed_buffer<T: NativeType, R: Read + Seek>(
    reader: &mut R,
    buffer_length: usize,
    length: usize,
    is_little_endian: bool,
) -> PolarsResult<Vec<T>> {
    let required_number_of_bytes = length.saturating_mul(size_of::<T>());
    if required_number_of_bytes > buffer_length {
        polars_bail!(
            oos = OutOfSpecKind::InvalidBuffer {
                length,
                type_name: std::any::type_name::<T>(),
                required_number_of_bytes,
                buffer_length,
            }
        );
    }

    // it is undefined behavior to call read_exact on un-initialized, https://doc.rust-lang.org/std/io/trait.Read.html#tymethod.read
    // see also https://github.com/MaikKlein/ash/issues/354#issue-781730580
    let mut buffer = vec![T::default(); length];

    if is_native_little_endian() == is_little_endian {
        // fast case where we can just copy the contents
        let slice = bytemuck::cast_slice_mut(&mut buffer);
        reader.read_exact(slice)?;
    } else {
        read_swapped(reader, length, &mut buffer, is_little_endian)?;
    }
    Ok(buffer)
}

fn read_compressed_buffer<T: NativeType, R: Read + Seek>(
    reader: &mut R,
    buffer_length: usize,
    output_length: Option<usize>,
    is_little_endian: bool,
    compression: Compression,
    scratch: &mut Vec<u8>,
) -> PolarsResult<Vec<T>> {
    if output_length == Some(0) {
        return Ok(vec![]);
    }

    if is_little_endian != is_native_little_endian() {
        polars_bail!(ComputeError:
            "Reading compressed and big endian IPC".to_string(),
        )
    }

    // Decompress first.
    scratch.clear();
    scratch.try_reserve(buffer_length)?;
    reader
        .by_ref()
        .take(buffer_length as u64)
        .read_to_end(scratch)?;

<<<<<<< HEAD
    assert_eq!(buffer_length, scratch.len());

    let length = output_length
        .unwrap_or_else(|| i64::from_le_bytes(scratch[..8].try_into().unwrap()) as usize);
=======
    polars_ensure!(scratch.len() == buffer_length, ComputeError: "Malformed IPC file: expected compressed buffer of len {buffer_length}, got {}", scratch.len());

    let decompressed_len_field = i64::from_le_bytes(scratch[..8].try_into().unwrap());
    let decompressed_bytes: usize = if decompressed_len_field == -1 {
        buffer_length - 8
    } else {
        decompressed_len_field.try_into().map_err(|_| {
            polars_err!(ComputeError: "Malformed IPC file: got invalid decompressed length {decompressed_len_field}")
        })?
    };

    polars_ensure!(decompressed_bytes.is_multiple_of(size_of::<T>()), ComputeError: "Malformed IPC file: got decompressed buffer length which is not a multiple of the data type");
    let real_output_len = decompressed_bytes / size_of::<T>();
    if let Some(output_length) = output_length {
        polars_ensure!(output_length == real_output_len, ComputeError: "Malformed IPC file: got unexpected decompressed buffer size {real_output_len}, expected {output_length}");
    }

    if decompressed_len_field == -1 {
        return Ok(bytemuck::cast_slice(&scratch[8..]).to_vec());
    }
>>>>>>> b1623ffc

    // It is undefined behavior to call read_exact on un-initialized, https://doc.rust-lang.org/std/io/trait.Read.html#tymethod.read
    // see also https://github.com/MaikKlein/ash/issues/354#issue-781730580
    let mut buffer = vec![T::default(); real_output_len];
    let out_slice = bytemuck::cast_slice_mut(&mut buffer);

    let compression = compression
        .codec()
        .map_err(|err| polars_err!(oos = OutOfSpecKind::InvalidFlatbufferCompression(err)))?;

    match compression {
        arrow_format::ipc::CompressionType::Lz4Frame => {
            compression::decompress_lz4(&scratch[8..], out_slice)?;
        },
        arrow_format::ipc::CompressionType::Zstd => {
            compression::decompress_zstd(&scratch[8..], out_slice)?;
        },
    }
    Ok(buffer)
}

fn read_compressed_bytes<R: Read + Seek>(
    reader: &mut R,
    buffer_length: usize,
    is_little_endian: bool,
    compression: Compression,
    scratch: &mut Vec<u8>,
) -> PolarsResult<Vec<u8>> {
    read_compressed_buffer::<u8, _>(
        reader,
        buffer_length,
        None,
        is_little_endian,
        compression,
        scratch,
    )
}

pub fn read_bytes<R: Read + Seek>(
    buf: &mut VecDeque<IpcBuffer>,
    reader: &mut R,
    block_offset: u64,
    is_little_endian: bool,
    compression: Option<Compression>,
    scratch: &mut Vec<u8>,
) -> PolarsResult<Buffer<u8>> {
    let buf = buf
        .pop_front()
        .ok_or_else(|| polars_err!(oos = OutOfSpecKind::ExpectedBuffer))?;

    let offset: u64 = buf
        .offset()
        .try_into()
        .map_err(|_| polars_err!(oos = OutOfSpecKind::NegativeFooterLength))?;

    let buffer_length: usize = buf
        .length()
        .try_into()
        .map_err(|_| polars_err!(oos = OutOfSpecKind::NegativeFooterLength))?;

    reader.seek(SeekFrom::Start(block_offset + offset))?;

    if let Some(compression) = compression {
        Ok(read_compressed_bytes(
            reader,
            buffer_length,
            is_little_endian,
            compression,
            scratch,
        )?
        .into())
    } else {
        Ok(read_uncompressed_bytes(reader, buffer_length, is_little_endian)?.into())
    }
}

pub fn read_buffer<T: NativeType, R: Read + Seek>(
    buf: &mut VecDeque<IpcBuffer>,
    length: usize, // in slots
    reader: &mut R,
    block_offset: u64,
    is_little_endian: bool,
    compression: Option<Compression>,
    scratch: &mut Vec<u8>,
) -> PolarsResult<Buffer<T>> {
    let buf = buf
        .pop_front()
        .ok_or_else(|| polars_err!(oos = OutOfSpecKind::ExpectedBuffer))?;

    let offset: u64 = buf
        .offset()
        .try_into()
        .map_err(|_| polars_err!(oos = OutOfSpecKind::NegativeFooterLength))?;

    let buffer_length: usize = buf
        .length()
        .try_into()
        .map_err(|_| polars_err!(oos = OutOfSpecKind::NegativeFooterLength))?;

    reader.seek(SeekFrom::Start(block_offset + offset))?;

    if let Some(compression) = compression {
        Ok(read_compressed_buffer(
            reader,
            buffer_length,
            Some(length),
            is_little_endian,
            compression,
            scratch,
        )?
        .into())
    } else {
        Ok(read_uncompressed_buffer(reader, buffer_length, length, is_little_endian)?.into())
    }
}

fn read_uncompressed_bitmap<R: Read + Seek>(
    length: usize,
    bytes: usize,
    reader: &mut R,
) -> PolarsResult<Vec<u8>> {
    if length > bytes * 8 {
        polars_bail!(
            oos = OutOfSpecKind::InvalidBitmap {
                length,
                number_of_bits: bytes * 8,
            }
        )
    }

    let mut buffer = vec![];
    buffer.try_reserve(bytes)?;
    reader
        .by_ref()
        .take(bytes as u64)
        .read_to_end(&mut buffer)?;

    assert_eq!(bytes, buffer.len());

    Ok(buffer)
}

fn read_compressed_bitmap<R: Read + Seek>(
    length: usize,
    bytes: usize,
    compression: Compression,
    reader: &mut R,
    scratch: &mut Vec<u8>,
) -> PolarsResult<Vec<u8>> {
    scratch.clear();
    scratch.try_reserve(bytes)?;
    reader.by_ref().take(bytes as u64).read_to_end(scratch)?;
    if scratch.len() != bytes {
        polars_bail!(ComputeError: "Malformed IPC file: expected compressed buffer of len {bytes}, got {}", scratch.len());
    }

    let decompressed_len_field = i64::from_le_bytes(scratch[..8].try_into().unwrap());
    let decompressed_bytes: usize = if decompressed_len_field == -1 {
        scratch.len() - 8
    } else {
        decompressed_len_field.try_into().map_err(|_| {
            polars_err!(ComputeError: "Malformed IPC file: got invalid decompressed length {decompressed_len_field}")
        })?
    };

    polars_ensure!(length.div_ceil(8) == decompressed_bytes, ComputeError: "Malformed IPC file: got unexpected decompressed output length {decompressed_bytes}, expected {}", length.div_ceil(8));

    if decompressed_len_field == -1 {
        return Ok(bytemuck::cast_slice(&scratch[8..]).to_vec());
    }

    #[expect(clippy::slow_vector_initialization)] // Avoid alloc_zeroed, leads to syscall.
    let mut buffer = Vec::new();
    buffer.resize(decompressed_bytes, 0);

    assert_eq!(bytes, scratch.len());

    let compression = compression
        .codec()
        .map_err(|err| polars_err!(oos = OutOfSpecKind::InvalidFlatbufferCompression(err)))?;

    match compression {
        arrow_format::ipc::CompressionType::Lz4Frame => {
            compression::decompress_lz4(&scratch[8..], &mut buffer)?;
        },
        arrow_format::ipc::CompressionType::Zstd => {
            compression::decompress_zstd(&scratch[8..], &mut buffer)?;
        },
    }
    Ok(buffer)
}

pub fn read_bitmap<R: Read + Seek>(
    buf: &mut VecDeque<IpcBuffer>,
    length: usize,
    reader: &mut R,
    block_offset: u64,
    _: bool,
    compression: Option<Compression>,
    scratch: &mut Vec<u8>,
) -> PolarsResult<Bitmap> {
    let buf = buf
        .pop_front()
        .ok_or_else(|| polars_err!(oos = OutOfSpecKind::ExpectedBuffer))?;

    let offset: u64 = buf
        .offset()
        .try_into()
        .map_err(|_| polars_err!(oos = OutOfSpecKind::NegativeFooterLength))?;

    let bytes: usize = buf
        .length()
        .try_into()
        .map_err(|_| polars_err!(oos = OutOfSpecKind::NegativeFooterLength))?;

    reader.seek(SeekFrom::Start(block_offset + offset))?;

    let buffer = if let Some(compression) = compression {
        read_compressed_bitmap(length, bytes, compression, reader, scratch)
    } else {
        read_uncompressed_bitmap(length, bytes, reader)
    }?;

    Bitmap::try_new(buffer, length)
}

#[allow(clippy::too_many_arguments)]
pub fn read_validity<R: Read + Seek>(
    buffers: &mut VecDeque<IpcBuffer>,
    field_node: Node,
    reader: &mut R,
    block_offset: u64,
    is_little_endian: bool,
    compression: Option<Compression>,
    limit: Option<usize>,
    scratch: &mut Vec<u8>,
) -> PolarsResult<Option<Bitmap>> {
    let length: usize = field_node
        .length()
        .try_into()
        .map_err(|_| polars_err!(oos = OutOfSpecKind::NegativeFooterLength))?;
    let length = limit.map(|limit| limit.min(length)).unwrap_or(length);

    Ok(if field_node.null_count() > 0 {
        Some(read_bitmap(
            buffers,
            length,
            reader,
            block_offset,
            is_little_endian,
            compression,
            scratch,
        )?)
    } else {
        let _ = buffers
            .pop_front()
            .ok_or_else(|| polars_err!(oos = OutOfSpecKind::ExpectedBuffer))?;
        None
    })
}<|MERGE_RESOLUTION|>--- conflicted
+++ resolved
@@ -124,12 +124,6 @@
         .take(buffer_length as u64)
         .read_to_end(scratch)?;
 
-<<<<<<< HEAD
-    assert_eq!(buffer_length, scratch.len());
-
-    let length = output_length
-        .unwrap_or_else(|| i64::from_le_bytes(scratch[..8].try_into().unwrap()) as usize);
-=======
     polars_ensure!(scratch.len() == buffer_length, ComputeError: "Malformed IPC file: expected compressed buffer of len {buffer_length}, got {}", scratch.len());
 
     let decompressed_len_field = i64::from_le_bytes(scratch[..8].try_into().unwrap());
@@ -150,7 +144,6 @@
     if decompressed_len_field == -1 {
         return Ok(bytemuck::cast_slice(&scratch[8..]).to_vec());
     }
->>>>>>> b1623ffc
 
     // It is undefined behavior to call read_exact on un-initialized, https://doc.rust-lang.org/std/io/trait.Read.html#tymethod.read
     // see also https://github.com/MaikKlein/ash/issues/354#issue-781730580
