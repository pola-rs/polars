use std::fmt::Debug;

use num_traits::ToPrimitive;
use polars_error::polars_ensure;
use polars_utils::slice::GetSaferUnchecked;

use super::QuantileInterpolOptions::*;
use super::*;

pub struct QuantileWindow<'a, T: NativeType> {
    sorted: SortedBuf<'a, T>,
    prob: f64,
    interpol: QuantileInterpolOptions,
}

impl<
        'a,
        T: NativeType
            + Float
            + std::iter::Sum
            + AddAssign
            + SubAssign
            + Div<Output = T>
            + NumCast
            + One
            + Zero
            + Sub<Output = T>,
    > RollingAggWindowNoNulls<'a, T> for QuantileWindow<'a, T>
{
    fn new(slice: &'a [T], start: usize, end: usize, params: DynArgs) -> Self {
        let params = params.unwrap();
        let params = params.downcast_ref::<RollingQuantileParams>().unwrap();
        Self {
            sorted: SortedBuf::new(slice, start, end),
            prob: params.prob,
            interpol: params.interpol,
        }
    }

    unsafe fn update(&mut self, start: usize, end: usize) -> Option<T> {
        let vals = self.sorted.update(start, end);
        let length = vals.len();

        let idx = match self.interpol {
            Linear => {
                // Maybe add a fast path for median case? They could branch depending on odd/even.
                let length_f = length as f64;
                let idx = ((length_f - 1.0) * self.prob).floor() as usize;

                let float_idx_top = (length_f - 1.0) * self.prob;
                let top_idx = float_idx_top.ceil() as usize;
                return if idx == top_idx {
                    unsafe { *vals.get_unchecked_release(idx) }
                } else {
                    let proportion = T::from(float_idx_top - idx as f64).unwrap();
                    let vi = unsafe { *vals.get_unchecked_release(idx) };
                    let vj = unsafe { *vals.get_unchecked_release(top_idx) };

                    proportion * (vj - vi) + vi
                };
            },
            Midpoint => {
                let length_f = length as f64;
                let idx = (length_f * self.prob) as usize;
                let idx = std::cmp::min(idx, length - 1);

                let top_idx = ((length_f - 1.0) * self.prob).ceil() as usize;
                return if top_idx == idx {
                    // safety
                    // we are in bounds
                    Some(unsafe { *vals.get_unchecked_release(idx) })
                } else {
                    // safety
                    // we are in bounds
                    let (mid, mid_plus_1) = unsafe {
                        (
                            *vals.get_unchecked_release(idx),
                            *vals.get_unchecked_release(idx + 1),
                        )
                    };

<<<<<<< HEAD
                    Some((mid + mid_plus_1) / T::from::<f64>(2.0f64).unwrap())
                }
            },
            QuantileInterpolOptions::Linear => {
                let float_idx = (length as f64 - 1.0) * self.prob;
                let top_idx = f64::ceil(float_idx) as usize;

                if top_idx == idx {
                    // safety
                    // we are in bounds
                    Some(unsafe { *vals.get_unchecked_release(idx) })
                } else {
                    let proportion = T::from(float_idx - idx as f64).unwrap();
                    Some(
                        proportion
                            * (*vals.get_unchecked_release(top_idx)
                                - *vals.get_unchecked_release(idx))
                            + *vals.get_unchecked_release(idx),
                    )
                }
            },
            _ => {
                // safety
                // we are in bounds
                Some(unsafe { *vals.get_unchecked_release(idx) })
=======
                    (mid + mid_plus_1) / (T::one() + T::one())
                };
            },
            Nearest => {
                let idx = ((length as f64) * self.prob) as usize;
                std::cmp::min(idx, length - 1)
            },
            Lower => ((length as f64 - 1.0) * self.prob).floor() as usize,
            Higher => {
                let idx = ((length as f64 - 1.0) * self.prob).ceil() as usize;
                std::cmp::min(idx, length - 1)
>>>>>>> d3bd70d0
            },
        };

        // safety
        // we are in bounds
        unsafe { *vals.get_unchecked_release(idx) }
    }
}

pub fn rolling_quantile<T>(
    values: &[T],
    window_size: usize,
    min_periods: usize,
    center: bool,
    weights: Option<&[f64]>,
    params: DynArgs,
) -> PolarsResult<ArrayRef>
where
    T: NativeType
        + IsFloat
        + Float
        + std::iter::Sum
        + AddAssign
        + SubAssign
        + Div<Output = T>
        + NumCast
        + One
        + Zero
        + PartialOrd
        + Sub<Output = T>,
{
    let offset_fn = match center {
        true => det_offsets_center,
        false => det_offsets,
    };
    match weights {
        None => {
            if !center {
                let params = params.as_ref().unwrap();
                let params = params.downcast_ref::<RollingQuantileParams>().unwrap();
                let out = super::quantile_filter::rolling_quantile::<_, Vec<_>>(
                    params.interpol,
                    min_periods,
                    window_size,
                    values,
                    params.prob,
                );
                let validity = create_validity(min_periods, values.len(), window_size, offset_fn);
                return Ok(Box::new(PrimitiveArray::new(
                    T::PRIMITIVE.into(),
                    out.into(),
                    validity.map(|b| b.into()),
                )));
            }

            rolling_apply_agg_window::<QuantileWindow<_>, _, _>(
                values,
                window_size,
                min_periods,
                offset_fn,
                params,
            )
        },
        Some(weights) => {
            let wsum = weights.iter().sum();
            polars_ensure!(
                wsum != 0.0,
                ComputeError: "Weighted quantile is undefined if weights sum to 0"
            );
            let params = params.unwrap();
            let params = params.downcast_ref::<RollingQuantileParams>().unwrap();
            Ok(rolling_apply_weighted_quantile(
                values,
                params.prob,
                params.interpol,
                window_size,
                min_periods,
                offset_fn,
                weights,
                wsum,
            ))
        },
    }
}

#[inline]
fn compute_wq<T>(buf: &[(T, f64)], p: f64, wsum: f64, interp: QuantileInterpolOptions) -> T
where
    T: Debug + NativeType + Mul<Output = T> + Sub<Output = T> + NumCast + ToPrimitive + Zero,
{
    // There are a few ways to compute a weighted quantile but no "canonical" way.
    // This is mostly taken from the Julia implementation which was readable and reasonable
    // https://juliastats.org/StatsBase.jl/stable/scalarstats/#Quantile-and-Related-Functions-1
    let (mut s, mut s_old, mut vk, mut v_old) = (0.0, 0.0, T::zero(), T::zero());

    // Once the cumulative weight crosses h, we've found our ind{ex/ices}. The definition may look
    // odd but it's the equivalent of taking h = p * (n - 1) + 1 if your data is indexed from 1.
    let h: f64 = p * (wsum - buf[0].1) + buf[0].1;
    for &(v, w) in buf.iter() {
        if s > h {
            break;
        }
        (s_old, v_old, vk) = (s, vk, v);
        s += w;
    }
    match (h == s_old, interp) {
        (true, _) => v_old, // If we hit the break exactly interpolation shouldn't matter
        (_, Lower) => v_old,
        (_, Higher) => vk,
        (_, Nearest) => {
            if s - h > h - s_old {
                v_old
            } else {
                vk
            }
        },
        (_, Midpoint) => (vk + v_old) * NumCast::from(0.5).unwrap(),
        // This is seemingly the canonical way to do it.
        (_, Linear) => {
            v_old + <T as NumCast>::from((h - s_old) / (s - s_old)).unwrap() * (vk - v_old)
        },
    }
}

#[allow(clippy::too_many_arguments)]
fn rolling_apply_weighted_quantile<T, Fo>(
    values: &[T],
    p: f64,
    interpolation: QuantileInterpolOptions,
    window_size: usize,
    min_periods: usize,
    det_offsets_fn: Fo,
    weights: &[f64],
    wsum: f64,
) -> ArrayRef
where
    Fo: Fn(Idx, WindowSize, Len) -> (Start, End),
    T: Debug + NativeType + Mul<Output = T> + Sub<Output = T> + NumCast + ToPrimitive + Zero,
{
    assert_eq!(weights.len(), window_size);
    // Keep nonzero weights and their indices to know which values we need each iteration.
    let nz_idx_wts: Vec<_> = weights.iter().enumerate().filter(|x| x.1 != &0.0).collect();
    let mut buf = vec![(T::zero(), 0.0); nz_idx_wts.len()];
    let len = values.len();
    let out = (0..len)
        .map(|idx| {
            // Don't need end. Window size is constant and we computed offsets from start above.
            let (start, _) = det_offsets_fn(idx, window_size, len);

            // Sorting is not ideal, see https://github.com/tobiasschoch/wquantile for something faster
            unsafe {
                buf.iter_mut()
                    .zip(nz_idx_wts.iter())
                    .for_each(|(b, (i, w))| *b = (*values.get_unchecked(i + start), **w));
            }
            buf.sort_unstable_by(|&a, &b| a.0.tot_cmp(&b.0));
            compute_wq(&buf, p, wsum, interpolation)
        })
        .collect_trusted::<Vec<T>>();

    let validity = create_validity(min_periods, len, window_size, det_offsets_fn);
    Box::new(PrimitiveArray::new(
        T::PRIMITIVE.into(),
        out.into(),
        validity.map(|b| b.into()),
    ))
}

#[cfg(test)]
mod test {
    use super::*;
    use crate::legacy::kernels::rolling::no_nulls::{rolling_max, rolling_min};

    #[test]
    fn test_rolling_median() {
        let values = &[1.0, 2.0, 3.0, 4.0];
        let med_pars = Some(Arc::new(RollingQuantileParams {
            prob: 0.5,
            interpol: Linear,
        }) as Arc<dyn Any + Send + Sync>);
        let out = rolling_quantile(values, 2, 2, false, None, med_pars.clone()).unwrap();
        let out = out.as_any().downcast_ref::<PrimitiveArray<f64>>().unwrap();
        let out = out.into_iter().map(|v| v.copied()).collect::<Vec<_>>();
        assert_eq!(out, &[None, Some(1.5), Some(2.5), Some(3.5)]);

        let out = rolling_quantile(values, 2, 1, false, None, med_pars.clone()).unwrap();
        let out = out.as_any().downcast_ref::<PrimitiveArray<f64>>().unwrap();
        let out = out.into_iter().map(|v| v.copied()).collect::<Vec<_>>();
        assert_eq!(out, &[Some(1.0), Some(1.5), Some(2.5), Some(3.5)]);

        let out = rolling_quantile(values, 4, 1, false, None, med_pars.clone()).unwrap();
        let out = out.as_any().downcast_ref::<PrimitiveArray<f64>>().unwrap();
        let out = out.into_iter().map(|v| v.copied()).collect::<Vec<_>>();
        assert_eq!(out, &[Some(1.0), Some(1.5), Some(2.0), Some(2.5)]);

        let out = rolling_quantile(values, 4, 1, true, None, med_pars.clone()).unwrap();
        let out = out.as_any().downcast_ref::<PrimitiveArray<f64>>().unwrap();
        let out = out.into_iter().map(|v| v.copied()).collect::<Vec<_>>();
        assert_eq!(out, &[Some(1.5), Some(2.0), Some(2.5), Some(3.0)]);

        let out = rolling_quantile(values, 4, 4, true, None, med_pars.clone()).unwrap();
        let out = out.as_any().downcast_ref::<PrimitiveArray<f64>>().unwrap();
        let out = out.into_iter().map(|v| v.copied()).collect::<Vec<_>>();
        assert_eq!(out, &[None, None, Some(2.5), None]);
    }

    #[test]
    fn test_rolling_quantile_limits() {
        let values = &[1.0f64, 2.0, 3.0, 4.0];

        let interpol_options = vec![
            QuantileInterpolOptions::Lower,
            QuantileInterpolOptions::Higher,
            QuantileInterpolOptions::Nearest,
            QuantileInterpolOptions::Midpoint,
            QuantileInterpolOptions::Linear,
        ];

        for interpol in interpol_options {
            let min_pars = Some(Arc::new(RollingQuantileParams {
                prob: 0.0,
                interpol,
            }) as Arc<dyn Any + Send + Sync>);
            let out1 = rolling_min(values, 2, 2, false, None, None).unwrap();
            let out1 = out1.as_any().downcast_ref::<PrimitiveArray<f64>>().unwrap();
            let out1 = out1.into_iter().map(|v| v.copied()).collect::<Vec<_>>();
            let out2 = rolling_quantile(values, 2, 2, false, None, min_pars).unwrap();
            let out2 = out2.as_any().downcast_ref::<PrimitiveArray<f64>>().unwrap();
            let out2 = out2.into_iter().map(|v| v.copied()).collect::<Vec<_>>();
            assert_eq!(out1, out2);

            let max_pars = Some(Arc::new(RollingQuantileParams {
                prob: 1.0,
                interpol,
            }) as Arc<dyn Any + Send + Sync>);
            let out1 = rolling_max(values, 2, 2, false, None, None).unwrap();
            let out1 = out1.as_any().downcast_ref::<PrimitiveArray<f64>>().unwrap();
            let out1 = out1.into_iter().map(|v| v.copied()).collect::<Vec<_>>();
            let out2 = rolling_quantile(values, 2, 2, false, None, max_pars).unwrap();
            let out2 = out2.as_any().downcast_ref::<PrimitiveArray<f64>>().unwrap();
            let out2 = out2.into_iter().map(|v| v.copied()).collect::<Vec<_>>();
            assert_eq!(out1, out2);
        }
    }
}<|MERGE_RESOLUTION|>--- conflicted
+++ resolved
@@ -50,13 +50,13 @@
                 let float_idx_top = (length_f - 1.0) * self.prob;
                 let top_idx = float_idx_top.ceil() as usize;
                 return if idx == top_idx {
-                    unsafe { *vals.get_unchecked_release(idx) }
+                    Some(unsafe { *vals.get_unchecked_release(idx) })
                 } else {
                     let proportion = T::from(float_idx_top - idx as f64).unwrap();
                     let vi = unsafe { *vals.get_unchecked_release(idx) };
                     let vj = unsafe { *vals.get_unchecked_release(top_idx) };
 
-                    proportion * (vj - vi) + vi
+                    Some(proportion * (vj - vi) + vi)
                 };
             },
             Midpoint => {
@@ -79,34 +79,7 @@
                         )
                     };
 
-<<<<<<< HEAD
-                    Some((mid + mid_plus_1) / T::from::<f64>(2.0f64).unwrap())
-                }
-            },
-            QuantileInterpolOptions::Linear => {
-                let float_idx = (length as f64 - 1.0) * self.prob;
-                let top_idx = f64::ceil(float_idx) as usize;
-
-                if top_idx == idx {
-                    // safety
-                    // we are in bounds
-                    Some(unsafe { *vals.get_unchecked_release(idx) })
-                } else {
-                    let proportion = T::from(float_idx - idx as f64).unwrap();
-                    Some(
-                        proportion
-                            * (*vals.get_unchecked_release(top_idx)
-                                - *vals.get_unchecked_release(idx))
-                            + *vals.get_unchecked_release(idx),
-                    )
-                }
-            },
-            _ => {
-                // safety
-                // we are in bounds
-                Some(unsafe { *vals.get_unchecked_release(idx) })
-=======
-                    (mid + mid_plus_1) / (T::one() + T::one())
+                    Some((mid + mid_plus_1) / (T::one() + T::one()))
                 };
             },
             Nearest => {
@@ -117,13 +90,12 @@
             Higher => {
                 let idx = ((length as f64 - 1.0) * self.prob).ceil() as usize;
                 std::cmp::min(idx, length - 1)
->>>>>>> d3bd70d0
             },
         };
 
         // safety
         // we are in bounds
-        unsafe { *vals.get_unchecked_release(idx) }
+        Some(unsafe { *vals.get_unchecked_release(idx) })
     }
 }
 
